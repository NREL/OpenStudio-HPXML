require_relative "constants"
require_relative "geometry"
require_relative "util"
require_relative "unit_conversions"
require_relative "psychrometrics"
require_relative "schedules"

class HVAC
  def self.apply_central_ac_1speed(model, unit, runner, seer, eers, shrs,
                                   fan_power_rated, fan_power_installed,
                                   crankcase_capacity, crankcase_temp,
                                   eer_capacity_derates, capacity, dse,
                                   frac_cool_load_served)

    num_speeds = 1

    # Performance curves
    # NOTE: These coefficients are in IP UNITS
    curves_in_ip = true
    cOOL_CAP_FT_SPEC = [[3.670270705, -0.098652414, 0.000955906, 0.006552414, -0.0000156, -0.000131877]]
    cOOL_EIR_FT_SPEC = [[-3.302695861, 0.137871531, -0.001056996, -0.012573945, 0.000214638, -0.000145054]]
    cOOL_CAP_FFLOW_SPEC = [[0.718605468, 0.410099989, -0.128705457]]
    cOOL_EIR_FFLOW_SPEC = [[1.32299905, -0.477711207, 0.154712157]]

    capacity_ratios = [1.0]
    fan_speed_ratios = [1.0]

    # Cooling Coil
    rated_airflow_rate = 386.1 # cfm
    cfms_ton_rated = calc_cfms_ton_rated(rated_airflow_rate, fan_speed_ratios, capacity_ratios)
    cooling_eirs = calc_cooling_eirs(num_speeds, eers, fan_power_rated)
    shrs_rated_gross = calc_shrs_rated_gross(num_speeds, shrs, fan_power_rated, cfms_ton_rated)
    cOOL_CLOSS_FPLR_SPEC = [calc_plr_coefficients_cooling(num_speeds, seer)]

    obj_name = Constants.ObjectNameCentralAirConditioner(unit.name.to_s)

    thermal_zones = Geometry.get_thermal_zones_from_spaces(unit.spaces)

    control_slave_zones_hash = get_control_and_slave_zones(thermal_zones)
    control_slave_zones_hash.each do |control_zone, slave_zones|
      # _processCurvesDXCooling

      clg_coil_stage_data = calc_coil_stage_data_cooling(model, capacity, (0...num_speeds).to_a, cooling_eirs, shrs_rated_gross, cOOL_CAP_FT_SPEC, cOOL_EIR_FT_SPEC, cOOL_CLOSS_FPLR_SPEC, cOOL_CAP_FFLOW_SPEC, cOOL_EIR_FFLOW_SPEC, curves_in_ip, dse)

      # _processSystemCoolingCoil

      clg_coil = OpenStudio::Model::CoilCoolingDXSingleSpeed.new(model, model.alwaysOnDiscreteSchedule, clg_coil_stage_data[0].totalCoolingCapacityFunctionofTemperatureCurve, clg_coil_stage_data[0].totalCoolingCapacityFunctionofFlowFractionCurve, clg_coil_stage_data[0].energyInputRatioFunctionofTemperatureCurve, clg_coil_stage_data[0].energyInputRatioFunctionofFlowFractionCurve, clg_coil_stage_data[0].partLoadFractionCorrelationCurve)
      clg_coil_stage_data[0].remove
      clg_coil.setName(obj_name + " cooling coil")
      if capacity != Constants.SizingAuto
        clg_coil.setRatedTotalCoolingCapacity(UnitConversions.convert(capacity, "Btu/hr", "W")) # Used by HVACSizing measure
      end
      clg_coil.setRatedSensibleHeatRatio(shrs_rated_gross[0])
      clg_coil.setRatedCOP(OpenStudio::OptionalDouble.new(dse / cooling_eirs[0]))
      clg_coil.setRatedEvaporatorFanPowerPerVolumeFlowRate(OpenStudio::OptionalDouble.new(fan_power_rated / UnitConversions.convert(1.0, "cfm", "m^3/s")))

      clg_coil.setNominalTimeForCondensateRemovalToBegin(OpenStudio::OptionalDouble.new(1000.0))
      clg_coil.setRatioOfInitialMoistureEvaporationRateAndSteadyStateLatentCapacity(OpenStudio::OptionalDouble.new(1.5))
      clg_coil.setMaximumCyclingRate(OpenStudio::OptionalDouble.new(3.0))
      clg_coil.setLatentCapacityTimeConstant(OpenStudio::OptionalDouble.new(45.0))

      clg_coil.setCondenserType("AirCooled")
      clg_coil.setCrankcaseHeaterCapacity(OpenStudio::OptionalDouble.new(UnitConversions.convert(crankcase_capacity, "kW", "W")))
      clg_coil.setMaximumOutdoorDryBulbTemperatureForCrankcaseHeaterOperation(OpenStudio::OptionalDouble.new(UnitConversions.convert(crankcase_temp, "F", "C")))

      # _processSystemFan

      fan = OpenStudio::Model::FanOnOff.new(model, model.alwaysOnDiscreteSchedule)
      fan_eff = 0.75 # Overall Efficiency of the Fan, Motor and Drive
      fan.setName(obj_name + " clg supply fan")
      fan.setEndUseSubcategory(obj_name + " clg supply fan")
      fan.setFanEfficiency(fan_eff)
      fan.setPressureRise(calculate_fan_pressure_rise(fan_eff, fan_power_installed / dse))
      fan.setMotorEfficiency(1.0)
      fan.setMotorInAirstreamFraction(1.0)

      # _processSystemAir

      air_loop_unitary = OpenStudio::Model::AirLoopHVACUnitarySystem.new(model)
      air_loop_unitary.setName(obj_name + " unitary system")
      air_loop_unitary.setAvailabilitySchedule(model.alwaysOnDiscreteSchedule)
      air_loop_unitary.setCoolingCoil(clg_coil)
      air_loop_unitary.setSupplyAirFlowRateDuringHeatingOperation(0.0)
      air_loop_unitary.setSupplyFan(fan)
      air_loop_unitary.setFanPlacement("BlowThrough")
      air_loop_unitary.setSupplyAirFanOperatingModeSchedule(model.alwaysOffDiscreteSchedule)
      air_loop_unitary.setMaximumSupplyAirTemperature(UnitConversions.convert(120.0, "F", "C"))
      air_loop_unitary.setSupplyAirFlowRateWhenNoCoolingorHeatingisRequired(0)

      air_loop = OpenStudio::Model::AirLoopHVAC.new(model)
      air_loop.setName(obj_name + " asys")
      air_supply_inlet_node = air_loop.supplyInletNode
      air_supply_outlet_node = air_loop.supplyOutletNode
      air_demand_inlet_node = air_loop.demandInletNode
      air_demand_outlet_node = air_loop.demandOutletNode

      air_loop_unitary.addToNode(air_supply_inlet_node)

      runner.registerInfo("Added '#{fan.name}' to '#{air_loop_unitary.name}' of '#{air_loop.name}'")
      runner.registerInfo("Added '#{clg_coil.name}' to '#{air_loop_unitary.name}' of '#{air_loop.name}'")

      air_loop_unitary.setControllingZoneorThermostatLocation(control_zone)

      # _processSystemDemandSideAir
      # Demand Side

      # Supply Air
      zone_splitter = air_loop.zoneSplitter
      zone_splitter.setName(obj_name + " zone splitter")

      zone_mixer = air_loop.zoneMixer
      zone_mixer.setName(obj_name + " zone mixer")

      diffuser_living = OpenStudio::Model::AirTerminalSingleDuctUncontrolled.new(model, model.alwaysOnDiscreteSchedule)
      diffuser_living.setName(obj_name + " #{control_zone.name} direct air")
      air_loop.multiAddBranchForZone(control_zone, diffuser_living)

      air_loop.multiAddBranchForZone(control_zone)
      runner.registerInfo("Added '#{air_loop.name}' to '#{control_zone.name}' of #{unit.name}")

      prioritize_zone_hvac(model, runner, control_zone)

      slave_zones.each do |slave_zone|
        diffuser_fbsmt = OpenStudio::Model::AirTerminalSingleDuctUncontrolled.new(model, model.alwaysOnDiscreteSchedule)
        diffuser_fbsmt.setName(obj_name + " #{slave_zone.name} direct air")
        air_loop.multiAddBranchForZone(slave_zone, diffuser_fbsmt)

        air_loop.multiAddBranchForZone(slave_zone)
        runner.registerInfo("Added '#{air_loop.name}' to '#{slave_zone.name}' of #{unit.name}")

        prioritize_zone_hvac(model, runner, slave_zone)
      end # slave_zone

      # Store info for HVAC Sizing measure
      air_loop_unitary.additionalProperties.setFeature(Constants.SizingInfoHVACCapacityDerateFactorEER, eer_capacity_derates.join(","))
      air_loop_unitary.additionalProperties.setFeature(Constants.SizingInfoHVACRatedCFMperTonCooling, cfms_ton_rated.join(","))
      air_loop_unitary.additionalProperties.setFeature(Constants.SizingInfoHVACFracCoolLoadServed, frac_cool_load_served)
    end # control_zone

    return true
  end

  def self.apply_central_ac_2speed(model, unit, runner, seer, eers, shrs,
                                   capacity_ratios, fan_speed_ratios,
                                   fan_power_rated, fan_power_installed,
                                   crankcase_capacity, crankcase_temp,
                                   eer_capacity_derates, capacity, dse,
                                   frac_cool_load_served)

    num_speeds = 2

    # Performance curves
    # NOTE: These coefficients are in IP UNITS
    curves_in_ip = true
    cOOL_CAP_FT_SPEC = [[3.940185508, -0.104723455, 0.001019298, 0.006471171, -0.00000953, -0.000161658],
                        [3.109456535, -0.085520461, 0.000863238, 0.00863049, -0.0000210, -0.000140186]]
    cOOL_EIR_FT_SPEC = [[-3.877526888, 0.164566276, -0.001272755, -0.019956043, 0.000256512, -0.000133539],
                        [-1.990708931, 0.093969249, -0.00073335, -0.009062553, 0.000165099, -0.0000997]]
    cOOL_CAP_FFLOW_SPEC = [[0.65673024, 0.516470835, -0.172887149],
                           [0.690334551, 0.464383753, -0.154507638]]
    cOOL_EIR_FFLOW_SPEC = [[1.562945114, -0.791859997, 0.230030877],
                           [1.31565404, -0.482467162, 0.166239001]]

    # Cooling Coil
    rated_airflow_rate = 355.2 # cfm
    cfms_ton_rated = calc_cfms_ton_rated(rated_airflow_rate, fan_speed_ratios, capacity_ratios)
    cooling_eirs = calc_cooling_eirs(num_speeds, eers, fan_power_rated)
    shrs_rated_gross = calc_shrs_rated_gross(num_speeds, shrs, fan_power_rated, cfms_ton_rated)
    cOOL_CLOSS_FPLR_SPEC = [calc_plr_coefficients_cooling(num_speeds, seer)] * num_speeds

    obj_name = Constants.ObjectNameCentralAirConditioner(unit.name.to_s)

    thermal_zones = Geometry.get_thermal_zones_from_spaces(unit.spaces)

    control_slave_zones_hash = get_control_and_slave_zones(thermal_zones)
    control_slave_zones_hash.each do |control_zone, slave_zones|
      # _processCurvesDXCooling

      clg_coil_stage_data = calc_coil_stage_data_cooling(model, capacity, (0...num_speeds).to_a, cooling_eirs, shrs_rated_gross, cOOL_CAP_FT_SPEC, cOOL_EIR_FT_SPEC, cOOL_CLOSS_FPLR_SPEC, cOOL_CAP_FFLOW_SPEC, cOOL_EIR_FFLOW_SPEC, curves_in_ip, dse)

      # _processSystemCoolingCoil

      clg_coil = OpenStudio::Model::CoilCoolingDXMultiSpeed.new(model)
      clg_coil.setName(obj_name + " cooling coil")
      clg_coil.setCondenserType("AirCooled")
      clg_coil.setApplyPartLoadFractiontoSpeedsGreaterthan1(false)
      clg_coil.setApplyLatentDegradationtoSpeedsGreaterthan1(false)
      clg_coil.setCrankcaseHeaterCapacity(UnitConversions.convert(crankcase_capacity, "kW", "W"))
      clg_coil.setMaximumOutdoorDryBulbTemperatureforCrankcaseHeaterOperation(UnitConversions.convert(crankcase_temp, "F", "C"))

      clg_coil.setFuelType("Electricity")

      clg_coil_stage_data.each do |stage|
        clg_coil.addStage(stage)
      end

      # _processSystemFan

      fan_power_curve = create_curve_exponent(model, [0, 1, 3], obj_name + " fan power curve", -100, 100)
      fan_eff_curve = create_curve_cubic(model, [0, 1, 0, 0], obj_name + " fan eff curve", 0, 1, 0.01, 1)

      fan = OpenStudio::Model::FanOnOff.new(model, model.alwaysOnDiscreteSchedule, fan_power_curve, fan_eff_curve)
      fan_eff = 0.75 # Overall Efficiency of the Fan, Motor and Drive
      fan.setName(obj_name + " clg supply fan")
      fan.setEndUseSubcategory(obj_name + " clg supply fan")
      fan.setFanEfficiency(fan_eff)
      fan.setPressureRise(calculate_fan_pressure_rise(fan_eff, fan_power_installed / dse))
      fan.setMotorEfficiency(1.0)
      fan.setMotorInAirstreamFraction(1.0)

      # _processSystemAir

      air_loop_unitary = OpenStudio::Model::AirLoopHVACUnitarySystem.new(model)
      air_loop_unitary.setName(obj_name + " unitary system")
      air_loop_unitary.setAvailabilitySchedule(model.alwaysOnDiscreteSchedule)
      air_loop_unitary.setCoolingCoil(clg_coil)
      air_loop_unitary.setSupplyAirFlowRateDuringHeatingOperation(0.0)
      air_loop_unitary.setSupplyFan(fan)
      air_loop_unitary.setFanPlacement("BlowThrough")
      air_loop_unitary.setSupplyAirFanOperatingModeSchedule(model.alwaysOffDiscreteSchedule)
      air_loop_unitary.setMaximumSupplyAirTemperature(UnitConversions.convert(120.0, "F", "C"))
      air_loop_unitary.setSupplyAirFlowRateWhenNoCoolingorHeatingisRequired(0)

      perf = OpenStudio::Model::UnitarySystemPerformanceMultispeed.new(model)
      air_loop_unitary.setDesignSpecificationMultispeedObject(perf)
      perf.setSingleModeOperation(false)
      for speed in 1..num_speeds
        f = OpenStudio::Model::SupplyAirflowRatioField.fromCoolingRatio(fan_speed_ratios[speed - 1])
        perf.addSupplyAirflowRatioField(f)
      end

      air_loop = OpenStudio::Model::AirLoopHVAC.new(model)
      air_loop.setName(obj_name + " asys")
      air_supply_inlet_node = air_loop.supplyInletNode
      air_supply_outlet_node = air_loop.supplyOutletNode
      air_demand_inlet_node = air_loop.demandInletNode
      air_demand_outlet_node = air_loop.demandOutletNode

      air_loop_unitary.addToNode(air_supply_inlet_node)

      runner.registerInfo("Added '#{fan.name}' to #{air_loop_unitary.name}' of '#{air_loop.name}'")
      runner.registerInfo("Added '#{clg_coil.name}' to '#{air_loop_unitary.name}' of '#{air_loop.name}'")

      air_loop_unitary.setControllingZoneorThermostatLocation(control_zone)

      # _processSystemDemandSideAir
      # Demand Side

      # Supply Air
      zone_splitter = air_loop.zoneSplitter
      zone_splitter.setName(obj_name + " zone splitter")

      zone_mixer = air_loop.zoneMixer
      zone_mixer.setName(obj_name + " zone mixer")

      diffuser_living = OpenStudio::Model::AirTerminalSingleDuctUncontrolled.new(model, model.alwaysOnDiscreteSchedule)
      diffuser_living.setName(obj_name + " #{control_zone.name} direct air")
      air_loop.multiAddBranchForZone(control_zone, diffuser_living)

      air_loop.multiAddBranchForZone(control_zone)
      runner.registerInfo("Added '#{air_loop.name}' to '#{control_zone.name}' of #{unit.name}")

      prioritize_zone_hvac(model, runner, control_zone)

      slave_zones.each do |slave_zone|
        diffuser_fbsmt = OpenStudio::Model::AirTerminalSingleDuctUncontrolled.new(model, model.alwaysOnDiscreteSchedule)
        diffuser_fbsmt.setName(obj_name + " #{slave_zone.name} direct air")
        air_loop.multiAddBranchForZone(slave_zone, diffuser_fbsmt)

        air_loop.multiAddBranchForZone(slave_zone)
        runner.registerInfo("Added '#{air_loop.name}' to '#{slave_zone.name}' of #{unit.name}")

        prioritize_zone_hvac(model, runner, slave_zone)
      end # slave_zone

      # Store info for HVAC Sizing measure
      air_loop_unitary.additionalProperties.setFeature(Constants.SizingInfoHVACCapacityRatioCooling, capacity_ratios.join(","))
      air_loop_unitary.additionalProperties.setFeature(Constants.SizingInfoHVACCapacityDerateFactorEER, eer_capacity_derates.join(","))
      air_loop_unitary.additionalProperties.setFeature(Constants.SizingInfoHVACRatedCFMperTonCooling, cfms_ton_rated.join(","))
      air_loop_unitary.additionalProperties.setFeature(Constants.SizingInfoHVACFracCoolLoadServed, frac_cool_load_served)
    end # control_zone

    return true
  end

  def self.apply_central_ac_4speed(model, unit, runner, seer, eers, shrs,
                                   capacity_ratios, fan_speed_ratios,
                                   fan_power_rated, fan_power_installed,
                                   crankcase_capacity, crankcase_temp,
                                   eer_capacity_derates, capacity, dse,
                                   frac_cool_load_served)

    num_speeds = 4

    # Performance curves
    # NOTE: These coefficients are in IP UNITS
    curves_in_ip = true
    cOOL_CAP_FT_SPEC = [[3.845135427537, -0.095933272242, 0.000924533273, 0.008939030321, -0.000021025870, -0.000191684744],
                        [1.902445285801, -0.042809294549, 0.000555959865, 0.009928999493, -0.000013373437, -0.000211453245],
                        [-3.176259152730, 0.107498394091, -0.000574951600, 0.005484032413, -0.000011584801, -0.000135528854],
                        [1.216308942608, -0.021962441981, 0.000410292252, 0.007362335339, -0.000000025748, -0.000202117724]]
    cOOL_EIR_FT_SPEC = [[-1.400822352, 0.075567798, -0.000589362, -0.024655521, 0.00032690848, -0.00010222178],
                        [3.278112067, -0.07106453, 0.000468081, -0.014070845, 0.00022267912, -0.00004950051],
                        [1.183747649, -0.041423179, 0.000390378, 0.021207528, 0.00011181091, -0.00034107189],
                        [-3.97662986, 0.115338094, -0.000841943, 0.015962287, 0.00007757092, -0.00018579409]]
    cOOL_CAP_FFLOW_SPEC = [[1, 0, 0]] * num_speeds
    cOOL_EIR_FFLOW_SPEC = [[1, 0, 0]] * num_speeds

    # Cooling Coil
    rated_airflow_rate = 315.8 # cfm
    cfms_ton_rated = calc_cfms_ton_rated(rated_airflow_rate, fan_speed_ratios, capacity_ratios)
    cooling_eirs = calc_cooling_eirs(num_speeds, eers, fan_power_rated)
    shrs_rated_gross = calc_shrs_rated_gross(num_speeds, shrs, fan_power_rated, cfms_ton_rated)
    cOOL_CLOSS_FPLR_SPEC = [calc_plr_coefficients_cooling(num_speeds, seer)] * num_speeds

    obj_name = Constants.ObjectNameCentralAirConditioner(unit.name.to_s)

    thermal_zones = Geometry.get_thermal_zones_from_spaces(unit.spaces)

    control_slave_zones_hash = get_control_and_slave_zones(thermal_zones)
    control_slave_zones_hash.each do |control_zone, slave_zones|
      # _processCurvesDXCooling

      clg_coil_stage_data = calc_coil_stage_data_cooling(model, capacity, (0...num_speeds).to_a, cooling_eirs, shrs_rated_gross, cOOL_CAP_FT_SPEC, cOOL_EIR_FT_SPEC, cOOL_CLOSS_FPLR_SPEC, cOOL_CAP_FFLOW_SPEC, cOOL_EIR_FFLOW_SPEC, curves_in_ip, dse)

      # _processSystemCoolingCoil

      clg_coil = OpenStudio::Model::CoilCoolingDXMultiSpeed.new(model)
      clg_coil.setName(obj_name + " cooling coil")
      clg_coil.setCondenserType("AirCooled")
      clg_coil.setApplyPartLoadFractiontoSpeedsGreaterthan1(false)
      clg_coil.setApplyLatentDegradationtoSpeedsGreaterthan1(false)
      clg_coil.setCrankcaseHeaterCapacity(UnitConversions.convert(crankcase_capacity, "kW", "W"))
      clg_coil.setMaximumOutdoorDryBulbTemperatureforCrankcaseHeaterOperation(UnitConversions.convert(crankcase_temp, "F", "C"))

      clg_coil.setFuelType("Electricity")

      clg_coil_stage_data.each do |stage|
        clg_coil.addStage(stage)
      end

      # _processSystemFan

      fan_power_curve = create_curve_exponent(model, [0, 1, 3], obj_name + " fan power curve", -100, 100)
      fan_eff_curve = create_curve_cubic(model, [0, 1, 0, 0], obj_name + " fan eff curve", 0, 1, 0.01, 1)

      fan = OpenStudio::Model::FanOnOff.new(model, model.alwaysOnDiscreteSchedule, fan_power_curve, fan_eff_curve)
      fan_eff = 0.75 # Overall Efficiency of the Fan, Motor and Drive
      fan.setName(obj_name + " clg supply fan")
      fan.setEndUseSubcategory(obj_name + " clg supply fan")
      fan.setFanEfficiency(fan_eff)
      fan.setPressureRise(calculate_fan_pressure_rise(fan_eff, fan_power_installed / dse))
      fan.setMotorEfficiency(1.0)
      fan.setMotorInAirstreamFraction(1.0)

      # _processSystemAir

      air_loop_unitary = OpenStudio::Model::AirLoopHVACUnitarySystem.new(model)
      air_loop_unitary.setName(obj_name + " unitary system")
      air_loop_unitary.setAvailabilitySchedule(model.alwaysOnDiscreteSchedule)
      air_loop_unitary.setCoolingCoil(clg_coil)
      air_loop_unitary.setSupplyAirFlowRateDuringHeatingOperation(0.0)
      air_loop_unitary.setSupplyFan(fan)
      air_loop_unitary.setFanPlacement("BlowThrough")
      air_loop_unitary.setSupplyAirFanOperatingModeSchedule(model.alwaysOffDiscreteSchedule)
      air_loop_unitary.setMaximumSupplyAirTemperature(UnitConversions.convert(120.0, "F", "C"))
      air_loop_unitary.setSupplyAirFlowRateWhenNoCoolingorHeatingisRequired(0)

      perf = OpenStudio::Model::UnitarySystemPerformanceMultispeed.new(model)
      air_loop_unitary.setDesignSpecificationMultispeedObject(perf)
      perf.setSingleModeOperation(false)
      for speed in 1..num_speeds
        f = OpenStudio::Model::SupplyAirflowRatioField.fromCoolingRatio(fan_speed_ratios[speed - 1])
        perf.addSupplyAirflowRatioField(f)
      end

      air_loop = OpenStudio::Model::AirLoopHVAC.new(model)
      air_loop.setName(obj_name + " asys")
      air_supply_inlet_node = air_loop.supplyInletNode
      air_supply_outlet_node = air_loop.supplyOutletNode
      air_demand_inlet_node = air_loop.demandInletNode
      air_demand_outlet_node = air_loop.demandOutletNode

      air_loop_unitary.addToNode(air_supply_inlet_node)

      runner.registerInfo("Added '#{fan.name}' to #{air_loop_unitary.name}' of '#{air_loop.name}'")
      runner.registerInfo("Added '#{clg_coil.name}' to #{air_loop_unitary.name}' of '#{air_loop.name}'")

      air_loop_unitary.setControllingZoneorThermostatLocation(control_zone)

      # _processSystemDemandSideAir
      # Demand Side

      # Supply Air
      zone_splitter = air_loop.zoneSplitter
      zone_splitter.setName(obj_name + " zone splitter")

      zone_mixer = air_loop.zoneMixer
      zone_mixer.setName(obj_name + " zone mixer")

      diffuser_living = OpenStudio::Model::AirTerminalSingleDuctUncontrolled.new(model, model.alwaysOnDiscreteSchedule)
      diffuser_living.setName(obj_name + " #{control_zone.name} direct air")
      air_loop.multiAddBranchForZone(control_zone, diffuser_living)

      air_loop.multiAddBranchForZone(control_zone)
      runner.registerInfo("Added '#{air_loop.name}' to '#{control_zone.name}' of #{unit.name}")

      prioritize_zone_hvac(model, runner, control_zone)

      slave_zones.each do |slave_zone|
        diffuser_fbsmt = OpenStudio::Model::AirTerminalSingleDuctUncontrolled.new(model, model.alwaysOnDiscreteSchedule)
        diffuser_fbsmt.setName(obj_name + " #{slave_zone.name} direct air")
        air_loop.multiAddBranchForZone(slave_zone, diffuser_fbsmt)

        air_loop.multiAddBranchForZone(slave_zone)
        runner.registerInfo("Added '#{air_loop.name}' to '#{slave_zone.name}' of #{unit.name}")

        prioritize_zone_hvac(model, runner, slave_zone)
      end # slave_zone

      # Store info for HVAC Sizing measure
      air_loop_unitary.additionalProperties.setFeature(Constants.SizingInfoHVACCapacityRatioCooling, capacity_ratios.join(","))
      air_loop_unitary.additionalProperties.setFeature(Constants.SizingInfoHVACCapacityDerateFactorEER, eer_capacity_derates.join(","))
      air_loop_unitary.additionalProperties.setFeature(Constants.SizingInfoHVACRatedCFMperTonCooling, cfms_ton_rated.join(","))
      air_loop_unitary.additionalProperties.setFeature(Constants.SizingInfoHVACFracCoolLoadServed, frac_cool_load_served)
    end # control_zone

    return true
  end

  def self.apply_central_ashp_1speed(model, unit, runner, seer, hspf, eers, cops, shrs,
                                     fan_power_rated, fan_power_installed, min_temp,
                                     crankcase_capacity, crankcase_temp,
                                     eer_capacity_derates, cop_capacity_derates,
                                     heat_pump_capacity, supplemental_efficiency,
                                     supplemental_capacity, dse,
                                     frac_heat_load_served, frac_cool_load_served)

    if heat_pump_capacity == Constants.SizingAutoMaxLoad
      runner.registerWarning("Using #{Constants.SizingAutoMaxLoad} is not recommended for single-speed heat pumps. When sized larger than the cooling load, this can lead to humidity concerns due to reduced dehumidification performance by the heat pump.")
    end

    num_speeds = 1

    # Performance curves
    # NOTE: These coefficients are in IP UNITS
    curves_in_ip = true
    cOOL_CAP_FT_SPEC = [[3.68637657, -0.098352478, 0.000956357, 0.005838141, -0.0000127, -0.000131702]]
    cOOL_EIR_FT_SPEC = [[-3.437356399, 0.136656369, -0.001049231, -0.0079378, 0.000185435, -0.0001441]]
    cOOL_CAP_FFLOW_SPEC = [[0.718664047, 0.41797409, -0.136638137]]
    cOOL_EIR_FFLOW_SPEC = [[1.143487507, -0.13943972, -0.004047787]]
    hEAT_CAP_FT_SPEC = [[0.566333415, -0.000744164, -0.0000103, 0.009414634, 0.0000506, -0.00000675]]
    hEAT_EIR_FT_SPEC = [[0.718398423, 0.003498178, 0.000142202, -0.005724331, 0.00014085, -0.000215321]]
    hEAT_CAP_FFLOW_SPEC = [[0.694045465, 0.474207981, -0.168253446]]
    hEAT_EIR_FFLOW_SPEC = [[2.185418751, -1.942827919, 0.757409168]]

    capacity_ratios = [1.0]
    fan_speed_ratios_cooling = [1.0]
    fan_speed_ratios_heating = [1.0]

    # Cooling Coil
    rated_airflow_rate_cooling = 394.2 # cfm
    cfms_ton_rated_cooling = calc_cfms_ton_rated(rated_airflow_rate_cooling, fan_speed_ratios_cooling, capacity_ratios)
    cooling_eirs = calc_cooling_eirs(num_speeds, eers, fan_power_rated)
    shrs_rated_gross = calc_shrs_rated_gross(num_speeds, shrs, fan_power_rated, cfms_ton_rated_cooling)
    cOOL_CLOSS_FPLR_SPEC = [calc_plr_coefficients_cooling(num_speeds, seer)]

    # Heating Coil
    rated_airflow_rate_heating = 384.1 # cfm
    cfms_ton_rated_heating = calc_cfms_ton_rated(rated_airflow_rate_heating, fan_speed_ratios_heating, capacity_ratios)
    heating_eirs = calc_heating_eirs(num_speeds, cops, fan_power_rated)
    hEAT_CLOSS_FPLR_SPEC = [calc_plr_coefficients_heating(num_speeds, hspf)]

    # Heating defrost curve for reverse cycle
    defrost_eir_curve = create_curve_biquadratic(model, [0.1528, 0, 0, 0, 0, 0], "DefrostEIR", -100, 100, -100, 100)

    obj_name = Constants.ObjectNameAirSourceHeatPump(unit.name.to_s)

    thermal_zones = Geometry.get_thermal_zones_from_spaces(unit.spaces)

    control_slave_zones_hash = get_control_and_slave_zones(thermal_zones)
    control_slave_zones_hash.each do |control_zone, slave_zones|
      # _processCurvesDXHeating

      htg_coil_stage_data = calc_coil_stage_data_heating(model, heat_pump_capacity, (0...num_speeds).to_a, heating_eirs, hEAT_CAP_FT_SPEC, hEAT_EIR_FT_SPEC, hEAT_CLOSS_FPLR_SPEC, hEAT_CAP_FFLOW_SPEC, hEAT_EIR_FFLOW_SPEC, curves_in_ip, dse)

      # _processSystemHeatingCoil

      htg_coil = OpenStudio::Model::CoilHeatingDXSingleSpeed.new(model, model.alwaysOnDiscreteSchedule, htg_coil_stage_data[0].heatingCapacityFunctionofTemperatureCurve, htg_coil_stage_data[0].heatingCapacityFunctionofFlowFractionCurve, htg_coil_stage_data[0].energyInputRatioFunctionofTemperatureCurve, htg_coil_stage_data[0].energyInputRatioFunctionofFlowFractionCurve, htg_coil_stage_data[0].partLoadFractionCorrelationCurve)
      htg_coil_stage_data[0].remove
      htg_coil.setName(obj_name + " htg coil")
      if heat_pump_capacity != Constants.SizingAuto and heat_pump_capacity != Constants.SizingAutoMaxLoad
        htg_coil.setRatedTotalHeatingCapacity(UnitConversions.convert(heat_pump_capacity, "Btu/hr", "W")) # Used by HVACSizing measure
      end
      htg_coil.setRatedCOP(dse / heating_eirs[0])
      htg_coil.setRatedSupplyFanPowerPerVolumeFlowRate(fan_power_rated / UnitConversions.convert(1.0, "cfm", "m^3/s"))
      htg_coil.setDefrostEnergyInputRatioFunctionofTemperatureCurve(defrost_eir_curve)
      htg_coil.setMinimumOutdoorDryBulbTemperatureforCompressorOperation(UnitConversions.convert(min_temp, "F", "C"))
      htg_coil.setMaximumOutdoorDryBulbTemperatureforDefrostOperation(UnitConversions.convert(40.0, "F", "C"))
      htg_coil.setCrankcaseHeaterCapacity(UnitConversions.convert(crankcase_capacity, "kW", "W"))
      htg_coil.setMaximumOutdoorDryBulbTemperatureforCrankcaseHeaterOperation(UnitConversions.convert(crankcase_temp, "F", "C"))
      htg_coil.setDefrostStrategy("ReverseCycle")
      htg_coil.setDefrostControl("OnDemand")

      supp_htg_coil = OpenStudio::Model::CoilHeatingElectric.new(model, model.alwaysOnDiscreteSchedule)
      supp_htg_coil.setName(obj_name + " supp heater")
      supp_htg_coil.setEfficiency(dse * supplemental_efficiency)
      if supplemental_capacity != Constants.SizingAuto
        supp_htg_coil.setNominalCapacity(UnitConversions.convert(supplemental_capacity, "Btu/hr", "W")) # Used by HVACSizing measure
      end

      # _processSystemFan

      fan = OpenStudio::Model::FanOnOff.new(model, model.alwaysOnDiscreteSchedule)
      fan_eff = 0.75 # Overall Efficiency of the Fan, Motor and Drive
      fan.setName(obj_name + " htg supply fan")
      fan.setEndUseSubcategory(obj_name + " htg supply fan")
      fan.setFanEfficiency(fan_eff)
      fan.setPressureRise(calculate_fan_pressure_rise(fan_eff, fan_power_installed / dse))
      fan.setMotorEfficiency(1.0)
      fan.setMotorInAirstreamFraction(1.0)

      # _processSystemAir

      htg_air_loop_unitary = OpenStudio::Model::AirLoopHVACUnitarySystem.new(model)
      htg_air_loop_unitary.setName(obj_name + " htg unitary system")
      htg_air_loop_unitary.setAvailabilitySchedule(model.alwaysOnDiscreteSchedule)
      htg_air_loop_unitary.setSupplyFan(fan)
      htg_air_loop_unitary.setHeatingCoil(htg_coil)
      htg_air_loop_unitary.setSupplementalHeatingCoil(supp_htg_coil)
      htg_air_loop_unitary.setFanPlacement("BlowThrough")
      htg_air_loop_unitary.setSupplyAirFanOperatingModeSchedule(model.alwaysOffDiscreteSchedule)
      htg_air_loop_unitary.setMaximumSupplyAirTemperature(UnitConversions.convert(170.0, "F", "C")) # higher temp for supplemental heat as to not severely limit its use, resulting in unmet hours.
      htg_air_loop_unitary.setMaximumOutdoorDryBulbTemperatureforSupplementalHeaterOperation(UnitConversions.convert(40.0, "F", "C"))
      htg_air_loop_unitary.setSupplyAirFlowRateWhenNoCoolingorHeatingisRequired(0)

      air_loop = OpenStudio::Model::AirLoopHVAC.new(model)
      air_loop.setName(obj_name + " htg asys")
      air_supply_inlet_node = air_loop.supplyInletNode
      air_supply_outlet_node = air_loop.supplyOutletNode
      air_demand_inlet_node = air_loop.demandInletNode
      air_demand_outlet_node = air_loop.demandOutletNode

      htg_air_loop_unitary.addToNode(air_supply_inlet_node)

      runner.registerInfo("Added '#{fan.name}' to '#{htg_air_loop_unitary.name}' of '#{air_loop.name}'")
      runner.registerInfo("Added '#{htg_coil.name}' to '#{htg_air_loop_unitary.name}' of '#{air_loop.name}'")
      runner.registerInfo("Added '#{supp_htg_coil.name}' to '#{htg_air_loop_unitary.name}' of '#{air_loop.name}'")

      htg_air_loop_unitary.setControllingZoneorThermostatLocation(control_zone)

      # _processSystemDemandSideAir
      # Demand Side

      # Supply Air
      zone_splitter = air_loop.zoneSplitter
      zone_splitter.setName(obj_name + " htg zone splitter")

      zone_mixer = air_loop.zoneMixer
      zone_mixer.setName(obj_name + " htg zone mixer")

      diffuser_living = OpenStudio::Model::AirTerminalSingleDuctUncontrolled.new(model, model.alwaysOnDiscreteSchedule)
      diffuser_living.setName(obj_name + " #{control_zone.name} htg direct air")
      air_loop.multiAddBranchForZone(control_zone, diffuser_living)

      air_loop.multiAddBranchForZone(control_zone)
      runner.registerInfo("Added '#{air_loop.name}' to '#{control_zone.name}' of #{unit.name}")

      prioritize_zone_hvac(model, runner, control_zone)

      slave_zones.each do |slave_zone|
        diffuser_fbsmt = OpenStudio::Model::AirTerminalSingleDuctUncontrolled.new(model, model.alwaysOnDiscreteSchedule)
        diffuser_fbsmt.setName(obj_name + " #{slave_zone.name} htg direct air")
        air_loop.multiAddBranchForZone(slave_zone, diffuser_fbsmt)

        air_loop.multiAddBranchForZone(slave_zone)
        runner.registerInfo("Added '#{air_loop.name}' to '#{slave_zone.name}' of #{unit.name}")

        prioritize_zone_hvac(model, runner, slave_zone)
      end # slave_zone

      # _processCurvesDXCooling

      clg_coil_stage_data = calc_coil_stage_data_cooling(model, heat_pump_capacity, (0...num_speeds).to_a, cooling_eirs, shrs_rated_gross, cOOL_CAP_FT_SPEC, cOOL_EIR_FT_SPEC, cOOL_CLOSS_FPLR_SPEC, cOOL_CAP_FFLOW_SPEC, cOOL_EIR_FFLOW_SPEC, curves_in_ip, dse)

      # _processSystemCoolingCoil

      clg_coil = OpenStudio::Model::CoilCoolingDXSingleSpeed.new(model, model.alwaysOnDiscreteSchedule, clg_coil_stage_data[0].totalCoolingCapacityFunctionofTemperatureCurve, clg_coil_stage_data[0].totalCoolingCapacityFunctionofFlowFractionCurve, clg_coil_stage_data[0].energyInputRatioFunctionofTemperatureCurve, clg_coil_stage_data[0].energyInputRatioFunctionofFlowFractionCurve, clg_coil_stage_data[0].partLoadFractionCorrelationCurve)
      clg_coil_stage_data[0].remove
      clg_coil.setName(obj_name + " clg coil")
      if heat_pump_capacity != Constants.SizingAuto and heat_pump_capacity != Constants.SizingAutoMaxLoad
        clg_coil.setRatedTotalCoolingCapacity(UnitConversions.convert(heat_pump_capacity, "Btu/hr", "W")) # Used by HVACSizing measure
      end
      clg_coil.setRatedSensibleHeatRatio(shrs_rated_gross[0])
      clg_coil.setRatedCOP(OpenStudio::OptionalDouble.new(dse / cooling_eirs[0]))
      clg_coil.setRatedEvaporatorFanPowerPerVolumeFlowRate(OpenStudio::OptionalDouble.new(fan_power_rated / UnitConversions.convert(1.0, "cfm", "m^3/s")))
      clg_coil.setNominalTimeForCondensateRemovalToBegin(OpenStudio::OptionalDouble.new(1000.0))
      clg_coil.setRatioOfInitialMoistureEvaporationRateAndSteadyStateLatentCapacity(OpenStudio::OptionalDouble.new(1.5))
      clg_coil.setMaximumCyclingRate(OpenStudio::OptionalDouble.new(3.0))
      clg_coil.setLatentCapacityTimeConstant(OpenStudio::OptionalDouble.new(45.0))
      clg_coil.setCondenserType("AirCooled")

      # _processSystemFan

      fan = OpenStudio::Model::FanOnOff.new(model, model.alwaysOnDiscreteSchedule)
      fan_eff = 0.75 # Overall Efficiency of the Fan, Motor and Drive
      fan.setName(obj_name + " clg supply fan")
      fan.setEndUseSubcategory(obj_name + " clg supply fan")
      fan.setFanEfficiency(fan_eff)
      fan.setPressureRise(calculate_fan_pressure_rise(fan_eff, fan_power_installed / dse))
      fan.setMotorEfficiency(1.0)
      fan.setMotorInAirstreamFraction(1.0)

      # _processSystemAir

      clg_air_loop_unitary = OpenStudio::Model::AirLoopHVACUnitarySystem.new(model)
      clg_air_loop_unitary.setName(obj_name + " clg unitary system")
      clg_air_loop_unitary.setAvailabilitySchedule(model.alwaysOnDiscreteSchedule)
      clg_air_loop_unitary.setSupplyFan(fan)
      clg_air_loop_unitary.setCoolingCoil(clg_coil)
      clg_air_loop_unitary.setFanPlacement("BlowThrough")
      clg_air_loop_unitary.setSupplyAirFanOperatingModeSchedule(model.alwaysOffDiscreteSchedule)
      clg_air_loop_unitary.setMaximumSupplyAirTemperature(UnitConversions.convert(170.0, "F", "C")) # higher temp for supplemental heat as to not severely limit its use, resulting in unmet hours.
      clg_air_loop_unitary.setMaximumOutdoorDryBulbTemperatureforSupplementalHeaterOperation(UnitConversions.convert(40.0, "F", "C"))
      clg_air_loop_unitary.setSupplyAirFlowRateWhenNoCoolingorHeatingisRequired(0)

      air_loop = OpenStudio::Model::AirLoopHVAC.new(model)
      air_loop.setName(obj_name + " clg asys")
      air_supply_inlet_node = air_loop.supplyInletNode
      air_supply_outlet_node = air_loop.supplyOutletNode
      air_demand_inlet_node = air_loop.demandInletNode
      air_demand_outlet_node = air_loop.demandOutletNode

      clg_air_loop_unitary.addToNode(air_supply_inlet_node)

      runner.registerInfo("Added '#{fan.name}' to '#{clg_air_loop_unitary.name}' of '#{air_loop.name}'")
      runner.registerInfo("Added '#{clg_coil.name}' to '#{clg_air_loop_unitary.name}' of '#{air_loop.name}'")

      clg_air_loop_unitary.setControllingZoneorThermostatLocation(control_zone)

      # _processSystemDemandSideAir
      # Demand Side

      # Supply Air
      zone_splitter = air_loop.zoneSplitter
      zone_splitter.setName(obj_name + " clg zone splitter")

      zone_mixer = air_loop.zoneMixer
      zone_mixer.setName(obj_name + " clg zone mixer")

      diffuser_living = OpenStudio::Model::AirTerminalSingleDuctUncontrolled.new(model, model.alwaysOnDiscreteSchedule)
      diffuser_living.setName(obj_name + " #{control_zone.name} clg direct air")
      air_loop.multiAddBranchForZone(control_zone, diffuser_living)

      air_loop.multiAddBranchForZone(control_zone)
      runner.registerInfo("Added '#{air_loop.name}' to '#{control_zone.name}' of #{unit.name}")

      prioritize_zone_hvac(model, runner, control_zone)

      slave_zones.each do |slave_zone|
        diffuser_fbsmt = OpenStudio::Model::AirTerminalSingleDuctUncontrolled.new(model, model.alwaysOnDiscreteSchedule)
        diffuser_fbsmt.setName(obj_name + " #{slave_zone.name} clg direct air")
        air_loop.multiAddBranchForZone(slave_zone, diffuser_fbsmt)

        air_loop.multiAddBranchForZone(slave_zone)
        runner.registerInfo("Added '#{air_loop.name}' to '#{slave_zone.name}' of #{unit.name}")

        prioritize_zone_hvac(model, runner, slave_zone)
      end # slave_zone

      # Store info for HVAC Sizing measure
      clg_air_loop_unitary.additionalProperties.setFeature(Constants.SizingInfoHVACCapacityDerateFactorEER, eer_capacity_derates.join(","))
      htg_air_loop_unitary.additionalProperties.setFeature(Constants.SizingInfoHVACCapacityDerateFactorCOP, cop_capacity_derates.join(","))
      htg_air_loop_unitary.additionalProperties.setFeature(Constants.SizingInfoHPSizedForMaxLoad, (heat_pump_capacity == Constants.SizingAutoMaxLoad))
      htg_air_loop_unitary.additionalProperties.setFeature(Constants.SizingInfoHVACRatedCFMperTonHeating, cfms_ton_rated_heating.join(","))
      clg_air_loop_unitary.additionalProperties.setFeature(Constants.SizingInfoHVACRatedCFMperTonCooling, cfms_ton_rated_cooling.join(","))
      htg_air_loop_unitary.additionalProperties.setFeature(Constants.SizingInfoHVACFracHeatLoadServed, frac_heat_load_served)
      clg_air_loop_unitary.additionalProperties.setFeature(Constants.SizingInfoHVACFracCoolLoadServed, frac_cool_load_served)
    end # control_zone

    return true
  end

  def self.apply_central_ashp_2speed(model, unit, runner, seer, hspf, eers, cops, shrs,
                                     capacity_ratios, fan_speed_ratios_cooling,
                                     fan_speed_ratios_heating,
                                     fan_power_rated, fan_power_installed, min_temp,
                                     crankcase_capacity, crankcase_temp,
                                     eer_capacity_derates, cop_capacity_derates,
                                     heat_pump_capacity, supplemental_efficiency,
                                     supplemental_capacity, dse,
                                     frac_heat_load_served, frac_cool_load_served)

    num_speeds = 2

    # Performance curves
    # NOTE: These coefficients are in IP UNITS
    curves_in_ip = true
    cOOL_CAP_FT_SPEC = [[3.998418659, -0.108728222, 0.001056818, 0.007512314, -0.0000139, -0.000164716],
                        [3.466810106, -0.091476056, 0.000901205, 0.004163355, -0.00000919, -0.000110829]]
    cOOL_EIR_FT_SPEC = [[-4.282911381, 0.181023691, -0.001357391, -0.026310378, 0.000333282, -0.000197405],
                        [-3.557757517, 0.112737397, -0.000731381, 0.013184877, 0.000132645, -0.000338716]]
    cOOL_CAP_FFLOW_SPEC = [[0.655239515, 0.511655216, -0.166894731],
                           [0.618281092, 0.569060264, -0.187341356]]
    cOOL_EIR_FFLOW_SPEC = [[1.639108268, -0.998953996, 0.359845728],
                           [1.570774717, -0.914152018, 0.343377302]]
    hEAT_CAP_FT_SPEC = [[0.335690634, 0.002405123, -0.0000464, 0.013498735, 0.0000499, -0.00000725],
                        [0.306358843, 0.005376987, -0.0000579, 0.011645092, 0.0000591, -0.0000203]]
    hEAT_EIR_FT_SPEC = [[0.36338171, 0.013523725, 0.000258872, -0.009450269, 0.000439519, -0.000653723],
                        [0.981100941, -0.005158493, 0.000243416, -0.005274352, 0.000230742, -0.000336954]]
    hEAT_CAP_FFLOW_SPEC = [[0.741466907, 0.378645444, -0.119754733],
                           [0.76634609, 0.32840943, -0.094701495]]
    hEAT_EIR_FFLOW_SPEC = [[2.153618211, -1.737190609, 0.584269478],
                           [2.001041353, -1.58869128, 0.587593517]]

    # Cooling Coil
    rated_airflow_rate_cooling = 344.1 # cfm
    cfms_ton_rated_cooling = calc_cfms_ton_rated(rated_airflow_rate_cooling, fan_speed_ratios_cooling, capacity_ratios)
    cooling_eirs = calc_cooling_eirs(num_speeds, eers, fan_power_rated)
    shrs_rated_gross = calc_shrs_rated_gross(num_speeds, shrs, fan_power_rated, cfms_ton_rated_cooling)
    cOOL_CLOSS_FPLR_SPEC = [calc_plr_coefficients_cooling(num_speeds, seer)] * num_speeds

    # Heating Coil
    rated_airflow_rate_heating = 352.2 # cfm
    cfms_ton_rated_heating = calc_cfms_ton_rated(rated_airflow_rate_heating, fan_speed_ratios_heating, capacity_ratios)
    heating_eirs = calc_heating_eirs(num_speeds, cops, fan_power_rated)
    hEAT_CLOSS_FPLR_SPEC = [calc_plr_coefficients_heating(num_speeds, hspf)] * num_speeds

    # Heating defrost curve for reverse cycle
    defrost_eir_curve = create_curve_biquadratic(model, [0.1528, 0, 0, 0, 0, 0], "DefrostEIR", -100, 100, -100, 100)

    obj_name = Constants.ObjectNameAirSourceHeatPump(unit.name.to_s)

    thermal_zones = Geometry.get_thermal_zones_from_spaces(unit.spaces)

    control_slave_zones_hash = get_control_and_slave_zones(thermal_zones)
    control_slave_zones_hash.each do |control_zone, slave_zones|
      # _processCurvesDXHeating
      htg_coil_stage_data = calc_coil_stage_data_heating(model, heat_pump_capacity, (0...num_speeds).to_a, heating_eirs, hEAT_CAP_FT_SPEC, hEAT_EIR_FT_SPEC, hEAT_CLOSS_FPLR_SPEC, hEAT_CAP_FFLOW_SPEC, hEAT_EIR_FFLOW_SPEC, curves_in_ip, dse)

      # _processSystemHeatingCoil

      htg_coil = OpenStudio::Model::CoilHeatingDXMultiSpeed.new(model)
      htg_coil.setName(obj_name + " htg coil")
      htg_coil.setMinimumOutdoorDryBulbTemperatureforCompressorOperation(UnitConversions.convert(min_temp, "F", "C"))
      htg_coil.setCrankcaseHeaterCapacity(UnitConversions.convert(crankcase_capacity, "kW", "W"))
      htg_coil.setMaximumOutdoorDryBulbTemperatureforCrankcaseHeaterOperation(UnitConversions.convert(crankcase_temp, "F", "C"))
      htg_coil.setDefrostEnergyInputRatioFunctionofTemperatureCurve(defrost_eir_curve)
      htg_coil.setMaximumOutdoorDryBulbTemperatureforDefrostOperation(UnitConversions.convert(40.0, "F", "C"))
      htg_coil.setDefrostStrategy("ReverseCryle")
      htg_coil.setDefrostControl("OnDemand")
      htg_coil.setApplyPartLoadFractiontoSpeedsGreaterthan1(false)
      htg_coil.setFuelType("Electricity")

      htg_coil_stage_data.each do |stage|
        htg_coil.addStage(stage)
      end

      supp_htg_coil = OpenStudio::Model::CoilHeatingElectric.new(model, model.alwaysOnDiscreteSchedule)
      supp_htg_coil.setName(obj_name + " supp heater")
      supp_htg_coil.setEfficiency(dse * supplemental_efficiency)
      if supplemental_capacity != Constants.SizingAuto
        supp_htg_coil.setNominalCapacity(UnitConversions.convert(supplemental_capacity, "Btu/hr", "W")) # Used by HVACSizing measure
      end

      # _processSystemFan

      fan_power_curve = create_curve_exponent(model, [0, 1, 3], obj_name + " fan power curve", -100, 100)
      fan_eff_curve = create_curve_cubic(model, [0, 1, 0, 0], obj_name + " fan eff curve", 0, 1, 0.01, 1)

      fan = OpenStudio::Model::FanOnOff.new(model, model.alwaysOnDiscreteSchedule, fan_power_curve, fan_eff_curve)
      fan_eff = 0.75 # Overall Efficiency of the Fan, Motor and Drive
      fan.setName(obj_name + " htg supply fan")
      fan.setEndUseSubcategory(obj_name + " htg supply fan")
      fan.setFanEfficiency(fan_eff)
      fan.setPressureRise(calculate_fan_pressure_rise(fan_eff, fan_power_installed / dse))
      fan.setMotorEfficiency(1.0)
      fan.setMotorInAirstreamFraction(1.0)

      perf = OpenStudio::Model::UnitarySystemPerformanceMultispeed.new(model)
      perf.setSingleModeOperation(false)
      for speed in 1..num_speeds
        f = OpenStudio::Model::SupplyAirflowRatioField.new(fan_speed_ratios_heating[speed - 1], Constants.small)
        perf.addSupplyAirflowRatioField(f)
      end

      # _processSystemAir

      htg_air_loop_unitary = OpenStudio::Model::AirLoopHVACUnitarySystem.new(model)
      htg_air_loop_unitary.setName(obj_name + " htg unitary system")
      htg_air_loop_unitary.setAvailabilitySchedule(model.alwaysOnDiscreteSchedule)
      htg_air_loop_unitary.setSupplyFan(fan)
      htg_air_loop_unitary.setHeatingCoil(htg_coil)
      htg_air_loop_unitary.setSupplementalHeatingCoil(supp_htg_coil)
      htg_air_loop_unitary.setFanPlacement("BlowThrough")
      htg_air_loop_unitary.setSupplyAirFanOperatingModeSchedule(model.alwaysOffDiscreteSchedule)
      htg_air_loop_unitary.setMaximumSupplyAirTemperature(UnitConversions.convert(170.0, "F", "C")) # higher temp for supplemental heat as to not severely limit its use, resulting in unmet hours.
      htg_air_loop_unitary.setMaximumOutdoorDryBulbTemperatureforSupplementalHeaterOperation(UnitConversions.convert(40.0, "F", "C"))
      htg_air_loop_unitary.setSupplyAirFlowRateWhenNoCoolingorHeatingisRequired(0)
      htg_air_loop_unitary.setDesignSpecificationMultispeedObject(perf)

      air_loop = OpenStudio::Model::AirLoopHVAC.new(model)
      air_loop.setName(obj_name + " htg asys")
      air_supply_inlet_node = air_loop.supplyInletNode
      air_supply_outlet_node = air_loop.supplyOutletNode
      air_demand_inlet_node = air_loop.demandInletNode
      air_demand_outlet_node = air_loop.demandOutletNode

      htg_air_loop_unitary.addToNode(air_supply_inlet_node)

      runner.registerInfo("Added '#{fan.name}' to '#{htg_air_loop_unitary.name}' of '#{air_loop.name}'")
      runner.registerInfo("Added '#{htg_coil.name}' to '#{htg_air_loop_unitary.name}' of '#{air_loop.name}'")
      runner.registerInfo("Added '#{supp_htg_coil.name}' to '#{htg_air_loop_unitary.name}' of '#{air_loop.name}'")

      htg_air_loop_unitary.setControllingZoneorThermostatLocation(control_zone)

      # _processSystemDemandSideAir
      # Demand Side

      # Supply Air
      zone_splitter = air_loop.zoneSplitter
      zone_splitter.setName(obj_name + " htg zone splitter")

      zone_mixer = air_loop.zoneMixer
      zone_mixer.setName(obj_name + " htg zone mixer")

      diffuser_living = OpenStudio::Model::AirTerminalSingleDuctUncontrolled.new(model, model.alwaysOnDiscreteSchedule)
      diffuser_living.setName(obj_name + " #{control_zone.name} htg direct air")
      air_loop.multiAddBranchForZone(control_zone, diffuser_living)

      air_loop.multiAddBranchForZone(control_zone)
      runner.registerInfo("Added '#{air_loop.name}' to '#{control_zone.name}' of #{unit.name}")

      prioritize_zone_hvac(model, runner, control_zone)

      slave_zones.each do |slave_zone|
        diffuser_fbsmt = OpenStudio::Model::AirTerminalSingleDuctUncontrolled.new(model, model.alwaysOnDiscreteSchedule)
        diffuser_fbsmt.setName(obj_name + " #{slave_zone.name} htg direct air")
        air_loop.multiAddBranchForZone(slave_zone, diffuser_fbsmt)

        air_loop.multiAddBranchForZone(slave_zone)
        runner.registerInfo("Added '#{air_loop.name}' to '#{slave_zone.name}' of #{unit.name}")

        prioritize_zone_hvac(model, runner, slave_zone)
      end # slave_zone

      # _processCurvesDXCooling

      clg_coil_stage_data = calc_coil_stage_data_cooling(model, heat_pump_capacity, (0...num_speeds).to_a, cooling_eirs, shrs_rated_gross, cOOL_CAP_FT_SPEC, cOOL_EIR_FT_SPEC, cOOL_CLOSS_FPLR_SPEC, cOOL_CAP_FFLOW_SPEC, cOOL_EIR_FFLOW_SPEC, curves_in_ip, dse)

      # _processSystemCoolingCoil

      clg_coil = OpenStudio::Model::CoilCoolingDXMultiSpeed.new(model)
      clg_coil.setName(obj_name + " clg coil")
      clg_coil.setCondenserType("AirCooled")
      clg_coil.setApplyPartLoadFractiontoSpeedsGreaterthan1(false)
      clg_coil.setApplyLatentDegradationtoSpeedsGreaterthan1(false)
      clg_coil.setFuelType("Electricity")

      clg_coil_stage_data.each do |stage|
        clg_coil.addStage(stage)
      end

      # _processSystemFan

      fan_power_curve = create_curve_exponent(model, [0, 1, 3], obj_name + " fan power curve", -100, 100)
      fan_eff_curve = create_curve_cubic(model, [0, 1, 0, 0], obj_name + " fan eff curve", 0, 1, 0.01, 1)

      fan = OpenStudio::Model::FanOnOff.new(model, model.alwaysOnDiscreteSchedule, fan_power_curve, fan_eff_curve)
      fan_eff = 0.75 # Overall Efficiency of the Fan, Motor and Drive
      fan.setName(obj_name + " clg supply fan")
      fan.setEndUseSubcategory(obj_name + " clg supply fan")
      fan.setFanEfficiency(fan_eff)
      fan.setPressureRise(calculate_fan_pressure_rise(fan_eff, fan_power_installed / dse))
      fan.setMotorEfficiency(1.0)
      fan.setMotorInAirstreamFraction(1.0)

      perf = OpenStudio::Model::UnitarySystemPerformanceMultispeed.new(model)
      perf.setSingleModeOperation(false)
      for speed in 1..num_speeds
        f = OpenStudio::Model::SupplyAirflowRatioField.new(Constants.small, fan_speed_ratios_cooling[speed - 1])
        perf.addSupplyAirflowRatioField(f)
      end

      # _processSystemAir

      clg_air_loop_unitary = OpenStudio::Model::AirLoopHVACUnitarySystem.new(model)
      clg_air_loop_unitary.setName(obj_name + " clg unitary system")
      clg_air_loop_unitary.setAvailabilitySchedule(model.alwaysOnDiscreteSchedule)
      clg_air_loop_unitary.setSupplyFan(fan)
      clg_air_loop_unitary.setCoolingCoil(clg_coil)
      clg_air_loop_unitary.setFanPlacement("BlowThrough")
      clg_air_loop_unitary.setSupplyAirFanOperatingModeSchedule(model.alwaysOffDiscreteSchedule)
      clg_air_loop_unitary.setMaximumSupplyAirTemperature(UnitConversions.convert(170.0, "F", "C")) # higher temp for supplemental heat as to not severely limit its use, resulting in unmet hours.
      clg_air_loop_unitary.setMaximumOutdoorDryBulbTemperatureforSupplementalHeaterOperation(UnitConversions.convert(40.0, "F", "C"))
      clg_air_loop_unitary.setSupplyAirFlowRateWhenNoCoolingorHeatingisRequired(0)
      clg_air_loop_unitary.setDesignSpecificationMultispeedObject(perf)

      air_loop = OpenStudio::Model::AirLoopHVAC.new(model)
      air_loop.setName(obj_name + " clg asys")
      air_supply_inlet_node = air_loop.supplyInletNode
      air_supply_outlet_node = air_loop.supplyOutletNode
      air_demand_inlet_node = air_loop.demandInletNode
      air_demand_outlet_node = air_loop.demandOutletNode

      clg_air_loop_unitary.addToNode(air_supply_inlet_node)

      runner.registerInfo("Added '#{fan.name}' to '#{clg_air_loop_unitary.name}' of '#{air_loop.name}'")
      runner.registerInfo("Added '#{clg_coil.name}' to '#{clg_air_loop_unitary.name}' of '#{air_loop.name}'")

      clg_air_loop_unitary.setControllingZoneorThermostatLocation(control_zone)

      # _processSystemDemandSideAir
      # Demand Side

      # Supply Air
      zone_splitter = air_loop.zoneSplitter
      zone_splitter.setName(obj_name + " clg zone splitter")

      zone_mixer = air_loop.zoneMixer
      zone_mixer.setName(obj_name + " clg zone mixer")

      diffuser_living = OpenStudio::Model::AirTerminalSingleDuctUncontrolled.new(model, model.alwaysOnDiscreteSchedule)
      diffuser_living.setName(obj_name + " #{control_zone.name} clg direct air")
      air_loop.multiAddBranchForZone(control_zone, diffuser_living)

      air_loop.multiAddBranchForZone(control_zone)
      runner.registerInfo("Added '#{air_loop.name}' to '#{control_zone.name}' of #{unit.name}")

      prioritize_zone_hvac(model, runner, control_zone)

      slave_zones.each do |slave_zone|
        diffuser_fbsmt = OpenStudio::Model::AirTerminalSingleDuctUncontrolled.new(model, model.alwaysOnDiscreteSchedule)
        diffuser_fbsmt.setName(obj_name + " #{slave_zone.name} clg direct air")
        air_loop.multiAddBranchForZone(slave_zone, diffuser_fbsmt)

        air_loop.multiAddBranchForZone(slave_zone)
        runner.registerInfo("Added '#{air_loop.name}' to '#{slave_zone.name}' of #{unit.name}")

        prioritize_zone_hvac(model, runner, slave_zone)
      end # slave_zone

      # Store info for HVAC Sizing measure
      clg_air_loop_unitary.additionalProperties.setFeature(Constants.SizingInfoHVACCapacityRatioCooling, capacity_ratios.join(","))
      htg_air_loop_unitary.additionalProperties.setFeature(Constants.SizingInfoHVACCapacityRatioHeating, capacity_ratios.join(","))
      clg_air_loop_unitary.additionalProperties.setFeature(Constants.SizingInfoHVACCapacityDerateFactorEER, eer_capacity_derates.join(","))
      htg_air_loop_unitary.additionalProperties.setFeature(Constants.SizingInfoHVACCapacityDerateFactorCOP, cop_capacity_derates.join(","))
      htg_air_loop_unitary.additionalProperties.setFeature(Constants.SizingInfoHPSizedForMaxLoad, (heat_pump_capacity == Constants.SizingAutoMaxLoad))
      htg_air_loop_unitary.additionalProperties.setFeature(Constants.SizingInfoHVACRatedCFMperTonHeating, cfms_ton_rated_heating.join(","))
      clg_air_loop_unitary.additionalProperties.setFeature(Constants.SizingInfoHVACRatedCFMperTonCooling, cfms_ton_rated_cooling.join(","))
      htg_air_loop_unitary.additionalProperties.setFeature(Constants.SizingInfoHVACFracHeatLoadServed, frac_heat_load_served)
      clg_air_loop_unitary.additionalProperties.setFeature(Constants.SizingInfoHVACFracCoolLoadServed, frac_cool_load_served)
    end # control_zone

    return true
  end

  def self.apply_central_ashp_4speed(model, unit, runner, seer, hspf, eers, cops, shrs,
                                     capacity_ratios, fan_speed_ratios_cooling,
                                     fan_speed_ratios_heating,
                                     fan_power_rated, fan_power_installed, min_temp,
                                     crankcase_capacity, crankcase_temp,
                                     eer_capacity_derates, cop_capacity_derates,
                                     heat_pump_capacity, supplemental_efficiency,
                                     supplemental_capacity, dse,
                                     frac_heat_load_served, frac_cool_load_served)

    num_speeds = 4

    # Performance curves
    # NOTE: These coefficients are in IP UNITS
    curves_in_ip = true
    cOOL_CAP_FT_SPEC = [[3.63396857, -0.093606786, 0.000918114, 0.011852512, -0.0000318307, -0.000206446],
                        [1.808745668, -0.041963484, 0.000545263, 0.011346539, -0.000023838, -0.000205162],
                        [0.112814745, 0.005638646, 0.000203427, 0.011981545, -0.0000207957, -0.000212379],
                        [1.141506147, -0.023973142, 0.000420763, 0.01038334, -0.0000174633, -0.000197092]]
    cOOL_EIR_FT_SPEC = [[-1.380674217, 0.083176919, -0.000676029, -0.028120348, 0.000320593, -0.0000616147],
                        [4.817787321, -0.100122768, 0.000673499, -0.026889359, 0.00029445, -0.0000390331],
                        [-1.502227232, 0.05896401, -0.000439349, 0.002198465, 0.000148486, -0.000159553],
                        [-3.443078025, 0.115186164, -0.000852001, 0.004678056, 0.000134319, -0.000171976]]
    cOOL_CAP_FFLOW_SPEC = [[1, 0, 0]] * num_speeds
    cOOL_EIR_FFLOW_SPEC = [[1, 0, 0]] * num_speeds
    hEAT_CAP_FT_SPEC = [[0.304192655, -0.003972566, 0.0000196432, 0.024471251, -0.000000774126, -0.0000841323],
                        [0.496381324, -0.00144792, 0.0, 0.016020855, 0.0000203447, -0.0000584118],
                        [0.697171186, -0.006189599, 0.0000337077, 0.014291981, 0.0000105633, -0.0000387956],
                        [0.555513805, -0.001337363, -0.00000265117, 0.014328826, 0.0000163849, -0.0000480711]]
    hEAT_EIR_FT_SPEC = [[0.708311527, 0.020732093, 0.000391479, -0.037640031, 0.000979937, -0.001079042],
                        [0.025480155, 0.020169585, 0.000121341, -0.004429789, 0.000166472, -0.00036447],
                        [0.379003189, 0.014195012, 0.0000821046, -0.008894061, 0.000151519, -0.000210299],
                        [0.690404655, 0.00616619, 0.000137643, -0.009350199, 0.000153427, -0.000213258]]
    hEAT_CAP_FFLOW_SPEC = [[1, 0, 0]] * num_speeds
    hEAT_EIR_FFLOW_SPEC = [[1, 0, 0]] * num_speeds

    # Cooling Coil
    rated_airflow_rate_cooling = 315.8 # cfm
    cfms_ton_rated_cooling = calc_cfms_ton_rated(rated_airflow_rate_cooling, fan_speed_ratios_cooling, capacity_ratios)
    cooling_eirs = calc_cooling_eirs(num_speeds, eers, fan_power_rated)
    shrs_rated_gross = calc_shrs_rated_gross(num_speeds, shrs, fan_power_rated, cfms_ton_rated_cooling)
    cOOL_CLOSS_FPLR_SPEC = [calc_plr_coefficients_cooling(num_speeds, seer)] * num_speeds

    # Heating Coil
    rated_airflow_rate_heating = 296.9 # cfm
    cfms_ton_rated_heating = calc_cfms_ton_rated(rated_airflow_rate_heating, fan_speed_ratios_heating, capacity_ratios)
    heating_eirs = calc_heating_eirs(num_speeds, cops, fan_power_rated)
    hEAT_CLOSS_FPLR_SPEC = [calc_plr_coefficients_heating(num_speeds, hspf)] * num_speeds

    # Heating defrost curve for reverse cycle
    defrost_eir_curve = create_curve_biquadratic(model, [0.1528, 0, 0, 0, 0, 0], "DefrostEIR", -100, 100, -100, 100)

    obj_name = Constants.ObjectNameAirSourceHeatPump(unit.name.to_s)

    thermal_zones = Geometry.get_thermal_zones_from_spaces(unit.spaces)

    control_slave_zones_hash = get_control_and_slave_zones(thermal_zones)
    control_slave_zones_hash.each do |control_zone, slave_zones|
      # _processCurvesDXHeating

      htg_coil_stage_data = calc_coil_stage_data_heating(model, heat_pump_capacity, (0...num_speeds).to_a, heating_eirs, hEAT_CAP_FT_SPEC, hEAT_EIR_FT_SPEC, hEAT_CLOSS_FPLR_SPEC, hEAT_CAP_FFLOW_SPEC, hEAT_EIR_FFLOW_SPEC, curves_in_ip, dse)

      # _processSystemHeatingCoil

      htg_coil = OpenStudio::Model::CoilHeatingDXMultiSpeed.new(model)
      htg_coil.setName(obj_name + " htg coil")
      htg_coil.setMinimumOutdoorDryBulbTemperatureforCompressorOperation(UnitConversions.convert(min_temp, "F", "C"))
      htg_coil.setCrankcaseHeaterCapacity(UnitConversions.convert(crankcase_capacity, "kW", "W"))
      htg_coil.setMaximumOutdoorDryBulbTemperatureforCrankcaseHeaterOperation(UnitConversions.convert(crankcase_temp, "F", "C"))
      htg_coil.setDefrostEnergyInputRatioFunctionofTemperatureCurve(defrost_eir_curve)
      htg_coil.setMaximumOutdoorDryBulbTemperatureforDefrostOperation(UnitConversions.convert(40.0, "F", "C"))
      htg_coil.setDefrostStrategy("ReverseCryle")
      htg_coil.setDefrostControl("OnDemand")
      htg_coil.setApplyPartLoadFractiontoSpeedsGreaterthan1(false)
      htg_coil.setFuelType("Electricity")

      htg_coil_stage_data.each do |stage|
        htg_coil.addStage(stage)
      end

      supp_htg_coil = OpenStudio::Model::CoilHeatingElectric.new(model, model.alwaysOnDiscreteSchedule)
      supp_htg_coil.setName(obj_name + " supp heater")
      supp_htg_coil.setEfficiency(dse * supplemental_efficiency)
      if supplemental_capacity != Constants.SizingAuto
        supp_htg_coil.setNominalCapacity(UnitConversions.convert(supplemental_capacity, "Btu/hr", "W")) # Used by HVACSizing measure
      end

      # _processSystemFan

      fan_power_curve = create_curve_exponent(model, [0, 1, 3], obj_name + " fan power curve", -100, 100)
      fan_eff_curve = create_curve_cubic(model, [0, 1, 0, 0], obj_name + " fan eff curve", 0, 1, 0.01, 1)

      fan = OpenStudio::Model::FanOnOff.new(model, model.alwaysOnDiscreteSchedule, fan_power_curve, fan_eff_curve)
      fan_eff = 0.75 # Overall Efficiency of the Fan, Motor and Drive
      fan.setName(obj_name + " htg supply fan")
      fan.setEndUseSubcategory(obj_name + " htg supply fan")
      fan.setFanEfficiency(fan_eff)
      fan.setPressureRise(calculate_fan_pressure_rise(fan_eff, fan_power_installed / dse))
      fan.setMotorEfficiency(1.0)
      fan.setMotorInAirstreamFraction(1.0)

      perf = OpenStudio::Model::UnitarySystemPerformanceMultispeed.new(model)
      perf.setSingleModeOperation(false)
      for speed in 1..num_speeds
        f = OpenStudio::Model::SupplyAirflowRatioField.new(fan_speed_ratios_heating[speed - 1], Constants.small)
        perf.addSupplyAirflowRatioField(f)
      end

      # _processSystemAir

      htg_air_loop_unitary = OpenStudio::Model::AirLoopHVACUnitarySystem.new(model)
      htg_air_loop_unitary.setName(obj_name + " htg asys")
      htg_air_loop_unitary.setAvailabilitySchedule(model.alwaysOnDiscreteSchedule)
      htg_air_loop_unitary.setSupplyFan(fan)
      htg_air_loop_unitary.setHeatingCoil(htg_coil)
      htg_air_loop_unitary.setSupplementalHeatingCoil(supp_htg_coil)
      htg_air_loop_unitary.setFanPlacement("BlowThrough")
      htg_air_loop_unitary.setSupplyAirFanOperatingModeSchedule(model.alwaysOffDiscreteSchedule)
      htg_air_loop_unitary.setMaximumSupplyAirTemperature(UnitConversions.convert(170.0, "F", "C")) # higher temp for supplemental heat as to not severely limit its use, resulting in unmet hours.
      htg_air_loop_unitary.setMaximumOutdoorDryBulbTemperatureforSupplementalHeaterOperation(UnitConversions.convert(40.0, "F", "C"))
      htg_air_loop_unitary.setSupplyAirFlowRateWhenNoCoolingorHeatingisRequired(0)
      htg_air_loop_unitary.setDesignSpecificationMultispeedObject(perf)

      air_loop = OpenStudio::Model::AirLoopHVAC.new(model)
      air_loop.setName(obj_name + " central htg air system")
      air_supply_inlet_node = air_loop.supplyInletNode
      air_supply_outlet_node = air_loop.supplyOutletNode
      air_demand_inlet_node = air_loop.demandInletNode
      air_demand_outlet_node = air_loop.demandOutletNode

      htg_air_loop_unitary.addToNode(air_supply_inlet_node)

      runner.registerInfo("Added '#{fan.name}' to '#{htg_air_loop_unitary.name}' of '#{air_loop.name}'")
      runner.registerInfo("Added '#{htg_coil.name}' to '#{htg_air_loop_unitary.name}' of '#{air_loop.name}'")
      runner.registerInfo("Added '#{supp_htg_coil.name}' to '#{htg_air_loop_unitary.name}' of '#{air_loop.name}'")

      htg_air_loop_unitary.setControllingZoneorThermostatLocation(control_zone)

      # _processSystemDemandSideAir
      # Demand Side

      # Supply Air
      zone_splitter = air_loop.zoneSplitter
      zone_splitter.setName(obj_name + " htg zone splitter")

      zone_mixer = air_loop.zoneMixer
      zone_mixer.setName(obj_name + " htg zone mixer")

      diffuser_living = OpenStudio::Model::AirTerminalSingleDuctUncontrolled.new(model, model.alwaysOnDiscreteSchedule)
      diffuser_living.setName(obj_name + " #{control_zone.name} htg direct air")
      air_loop.multiAddBranchForZone(control_zone, diffuser_living)

      air_loop.multiAddBranchForZone(control_zone)
      runner.registerInfo("Added '#{air_loop.name}' to '#{control_zone.name}' of #{unit.name}")

      prioritize_zone_hvac(model, runner, control_zone)

      slave_zones.each do |slave_zone|
        diffuser_fbsmt = OpenStudio::Model::AirTerminalSingleDuctUncontrolled.new(model, model.alwaysOnDiscreteSchedule)
        diffuser_fbsmt.setName(obj_name + " #{slave_zone.name} htg direct air")
        air_loop.multiAddBranchForZone(slave_zone, diffuser_fbsmt)

        air_loop.multiAddBranchForZone(slave_zone)
        runner.registerInfo("Added '#{air_loop.name}' to '#{slave_zone.name}' of #{unit.name}")

        prioritize_zone_hvac(model, runner, slave_zone)
      end # slave_zone

      # _processCurvesDXCooling

      clg_coil_stage_data = calc_coil_stage_data_cooling(model, heat_pump_capacity, (0...num_speeds).to_a, cooling_eirs, shrs_rated_gross, cOOL_CAP_FT_SPEC, cOOL_EIR_FT_SPEC, cOOL_CLOSS_FPLR_SPEC, cOOL_CAP_FFLOW_SPEC, cOOL_EIR_FFLOW_SPEC, curves_in_ip, dse)

      # _processSystemCoolingCoil

      clg_coil = OpenStudio::Model::CoilCoolingDXMultiSpeed.new(model)
      clg_coil.setName(obj_name + " clg coil")
      clg_coil.setCondenserType("AirCooled")
      clg_coil.setApplyPartLoadFractiontoSpeedsGreaterthan1(false)
      clg_coil.setApplyLatentDegradationtoSpeedsGreaterthan1(false)
      clg_coil.setFuelType("Electricity")

      clg_coil_stage_data.each do |stage|
        clg_coil.addStage(stage)
      end

      # _processSystemFan

      fan_power_curve = create_curve_exponent(model, [0, 1, 3], obj_name + " fan power curve", -100, 100)
      fan_eff_curve = create_curve_cubic(model, [0, 1, 0, 0], obj_name + " fan eff curve", 0, 1, 0.01, 1)

      fan = OpenStudio::Model::FanOnOff.new(model, model.alwaysOnDiscreteSchedule, fan_power_curve, fan_eff_curve)
      fan_eff = 0.75 # Overall Efficiency of the Fan, Motor and Drive
      fan.setName(obj_name + " clg supply fan")
      fan.setEndUseSubcategory(obj_name + " clg supply fan")
      fan.setFanEfficiency(fan_eff)
      fan.setPressureRise(calculate_fan_pressure_rise(fan_eff, fan_power_installed / dse))
      fan.setMotorEfficiency(1.0)
      fan.setMotorInAirstreamFraction(1.0)

      perf = OpenStudio::Model::UnitarySystemPerformanceMultispeed.new(model)
      perf.setSingleModeOperation(false)
      for speed in 1..num_speeds
        f = OpenStudio::Model::SupplyAirflowRatioField.new(Constants.small, fan_speed_ratios_cooling[speed - 1])
        perf.addSupplyAirflowRatioField(f)
      end

      # _processSystemAir

      clg_air_loop_unitary = OpenStudio::Model::AirLoopHVACUnitarySystem.new(model)
      clg_air_loop_unitary.setName(obj_name + " clg unitary system")
      clg_air_loop_unitary.setAvailabilitySchedule(model.alwaysOnDiscreteSchedule)
      clg_air_loop_unitary.setSupplyFan(fan)
      clg_air_loop_unitary.setCoolingCoil(clg_coil)
      clg_air_loop_unitary.setFanPlacement("BlowThrough")
      clg_air_loop_unitary.setSupplyAirFanOperatingModeSchedule(model.alwaysOffDiscreteSchedule)
      clg_air_loop_unitary.setMaximumSupplyAirTemperature(UnitConversions.convert(170.0, "F", "C")) # higher temp for supplemental heat as to not severely limit its use, resulting in unmet hours.
      clg_air_loop_unitary.setMaximumOutdoorDryBulbTemperatureforSupplementalHeaterOperation(UnitConversions.convert(40.0, "F", "C"))
      clg_air_loop_unitary.setSupplyAirFlowRateWhenNoCoolingorHeatingisRequired(0)
      clg_air_loop_unitary.setDesignSpecificationMultispeedObject(perf)

      air_loop = OpenStudio::Model::AirLoopHVAC.new(model)
      air_loop.setName(obj_name + " central clg air system")
      air_supply_inlet_node = air_loop.supplyInletNode
      air_supply_outlet_node = air_loop.supplyOutletNode
      air_demand_inlet_node = air_loop.demandInletNode
      air_demand_outlet_node = air_loop.demandOutletNode

      clg_air_loop_unitary.addToNode(air_supply_inlet_node)

      runner.registerInfo("Added '#{fan.name}' to '#{clg_air_loop_unitary.name}' of '#{air_loop.name}'")
      runner.registerInfo("Added '#{clg_coil.name}' to '#{clg_air_loop_unitary.name}' of '#{air_loop.name}'")

      clg_air_loop_unitary.setControllingZoneorThermostatLocation(control_zone)

      # _processSystemDemandSideAir
      # Demand Side

      # Supply Air
      zone_splitter = air_loop.zoneSplitter
      zone_splitter.setName(obj_name + " clg zone splitter")

      zone_mixer = air_loop.zoneMixer
      zone_mixer.setName(obj_name + " clg zone mixer")

      diffuser_living = OpenStudio::Model::AirTerminalSingleDuctUncontrolled.new(model, model.alwaysOnDiscreteSchedule)
      diffuser_living.setName(obj_name + " #{control_zone.name} clg direct air")
      air_loop.multiAddBranchForZone(control_zone, diffuser_living)

      air_loop.multiAddBranchForZone(control_zone)
      runner.registerInfo("Added '#{air_loop.name}' to '#{control_zone.name}' of #{unit.name}")

      prioritize_zone_hvac(model, runner, control_zone)

      slave_zones.each do |slave_zone|
        diffuser_fbsmt = OpenStudio::Model::AirTerminalSingleDuctUncontrolled.new(model, model.alwaysOnDiscreteSchedule)
        diffuser_fbsmt.setName(obj_name + " #{slave_zone.name} clg direct air")
        air_loop.multiAddBranchForZone(slave_zone, diffuser_fbsmt)

        air_loop.multiAddBranchForZone(slave_zone)
        runner.registerInfo("Added '#{air_loop.name}' to '#{slave_zone.name}' of #{unit.name}")

        prioritize_zone_hvac(model, runner, slave_zone)
      end # slave_zone

      # Store info for HVAC Sizing measure
      clg_air_loop_unitary.additionalProperties.setFeature(Constants.SizingInfoHVACCapacityRatioCooling, capacity_ratios.join(","))
      htg_air_loop_unitary.additionalProperties.setFeature(Constants.SizingInfoHVACCapacityRatioHeating, capacity_ratios.join(","))
      clg_air_loop_unitary.additionalProperties.setFeature(Constants.SizingInfoHVACCapacityDerateFactorEER, eer_capacity_derates.join(","))
      htg_air_loop_unitary.additionalProperties.setFeature(Constants.SizingInfoHVACCapacityDerateFactorCOP, cop_capacity_derates.join(","))
      htg_air_loop_unitary.additionalProperties.setFeature(Constants.SizingInfoHPSizedForMaxLoad, (heat_pump_capacity == Constants.SizingAutoMaxLoad))
      htg_air_loop_unitary.additionalProperties.setFeature(Constants.SizingInfoHVACRatedCFMperTonHeating, cfms_ton_rated_heating.join(","))
      clg_air_loop_unitary.additionalProperties.setFeature(Constants.SizingInfoHVACRatedCFMperTonCooling, cfms_ton_rated_cooling.join(","))
      htg_air_loop_unitary.additionalProperties.setFeature(Constants.SizingInfoHVACFracHeatLoadServed, frac_heat_load_served)
      clg_air_loop_unitary.additionalProperties.setFeature(Constants.SizingInfoHVACFracCoolLoadServed, frac_cool_load_served)
    end # control_zone

    return true
  end

  def self.apply_mshp(model, unit, runner, seer, hspf, shr,
                      min_cooling_capacity, max_cooling_capacity,
                      min_cooling_airflow_rate, max_cooling_airflow_rate,
                      min_heating_capacity, max_heating_capacity,
                      min_heating_airflow_rate, max_heating_airflow_rate,
                      heating_capacity_offset, cap_retention_frac, cap_retention_temp,
                      pan_heater_power, fan_power, is_ducted,
                      heat_pump_capacity, supplemental_efficiency, supplemental_capacity,
                      dse, frac_heat_load_served, frac_cool_load_served)

    num_speeds = 10

    # htg_supply_air_temp = 105
    supp_htg_max_supply_temp = 200.0
    min_hp_temp = -30.0 # F; Minimum temperature for Heat Pump operation
    supp_htg_max_outdoor_temp = 40.0
    max_defrost_temp = 40.0 # F

    # Performance curves
    # NOTE: These coefficients are in SI UNITS
    curves_in_ip = false
    cOOL_CAP_FT_SPEC = [[1.008993521905866, 0.006512749025457, 0.0, 0.003917565735935, -0.000222646705889, 0.0]] * num_speeds
    cOOL_EIR_FT_SPEC = [[0.429214441601141, -0.003604841598515, 0.000045783162727, 0.026490875804937, -0.000159212286878, -0.000159062656483]] * num_speeds
    cOOL_CAP_FFLOW_SPEC = [[1, 0, 0]] * num_speeds
    cOOL_EIR_FFLOW_SPEC = [[1, 0, 0]] * num_speeds

    # Mini-Split Heat Pump Heating Curve Coefficients
    # Derive coefficients from user input for capacity retention at outdoor drybulb temperature X [C].
    # Biquadratic: capacity multiplier = a + b*IAT + c*IAT^2 + d*OAT + e*OAT^2 + f*IAT*OAT
    x_A = UnitConversions.convert(cap_retention_temp, "F", "C")
    y_A = cap_retention_frac
    x_B = UnitConversions.convert(47.0, "F", "C") # 47F is the rating point
    y_B = 1.0 # Maximum capacity factor is 1 at the rating point, by definition (this is maximum capacity, not nominal capacity)
    oat_slope = (y_B - y_A) / (x_B - x_A)
    oat_intercept = y_A - (x_A * oat_slope)

    # Coefficients for the indoor temperature relationship are retained from the BEoptDefault curve (Daikin lab data).
    iat_slope = -0.010386676170938
    iat_intercept = 0.219274275

    a = oat_intercept + iat_intercept
    b = iat_slope
    c = 0
    d = oat_slope
    e = 0
    f = 0
    hEAT_CAP_FT_SPEC = [[a, b, c, d, e, f]] * num_speeds

    # COP/EIR as a function of temperature
    # Generic "BEoptDefault" curves (=Daikin from lab data)
    hEAT_EIR_FT_SPEC = [[0.966475472847719, 0.005914950101249, 0.000191201688297, -0.012965668198361, 0.000042253229429, -0.000524002558712]] * num_speeds
    hEAT_CAP_FFLOW_SPEC = [[1, 0, 0]] * num_speeds
    hEAT_EIR_FFLOW_SPEC = [[1, 0, 0]] * num_speeds

    # Cooling Coil
    c_d_cooling = 0.25
    cOOL_CLOSS_FPLR_SPEC = [calc_plr_coefficients_cooling(num_speeds, seer, c_d_cooling)] * num_speeds
    dB_rated = 80.0
    wB_rated = 67.0
    cfms_cooling, capacity_ratios_cooling, shrs_rated = calc_mshp_cfms_ton_cooling(min_cooling_capacity, max_cooling_capacity, min_cooling_airflow_rate, max_cooling_airflow_rate, num_speeds, dB_rated, wB_rated, shr)
    cooling_eirs = calc_mshp_cooling_eirs(runner, seer, fan_power, c_d_cooling, num_speeds, capacity_ratios_cooling, cfms_cooling, cOOL_EIR_FT_SPEC, cOOL_CAP_FT_SPEC)

    # Heating Coil
    c_d_heating = 0.40
    hEAT_CLOSS_FPLR_SPEC = [calc_plr_coefficients_heating(num_speeds, hspf, c_d_heating)] * num_speeds
    cfms_heating, capacity_ratios_heating = calc_mshp_cfms_ton_heating(min_heating_capacity, max_heating_capacity, min_heating_airflow_rate, max_heating_airflow_rate, num_speeds)
    heating_eirs = calc_mshp_heating_eirs(runner, hspf, fan_power, min_hp_temp, c_d_heating, cfms_cooling, num_speeds, capacity_ratios_heating, cfms_heating, hEAT_EIR_FT_SPEC, hEAT_CAP_FT_SPEC)

    defrost_eir_curve = create_curve_biquadratic(model, [0.1528, 0, 0, 0, 0, 0], "DefrostEIR", -100, 100, -100, 100)

    mshp_indices = [1, 3, 5, 9]

    obj_name = Constants.ObjectNameMiniSplitHeatPump(unit.name.to_s)

    thermal_zones = Geometry.get_thermal_zones_from_spaces(unit.spaces)

    control_slave_zones_hash = get_control_and_slave_zones(thermal_zones)
    control_slave_zones_hash.each do |control_zone, slave_zones|
      # _processCurvesDXHeating

      htg_coil_stage_data = calc_coil_stage_data_heating(model, heat_pump_capacity, mshp_indices, heating_eirs, hEAT_CAP_FT_SPEC, hEAT_EIR_FT_SPEC, hEAT_CLOSS_FPLR_SPEC, hEAT_CAP_FFLOW_SPEC, hEAT_EIR_FFLOW_SPEC, curves_in_ip, dse)

      # _processSystemHeatingCoil

      htg_coil = OpenStudio::Model::CoilHeatingDXMultiSpeed.new(model)
      htg_coil.setName(obj_name + " htg coil")
      htg_coil.setMinimumOutdoorDryBulbTemperatureforCompressorOperation(UnitConversions.convert(min_hp_temp, "F", "C"))
      htg_coil.setCrankcaseHeaterCapacity(0)
      htg_coil.setDefrostEnergyInputRatioFunctionofTemperatureCurve(defrost_eir_curve)
      htg_coil.setMaximumOutdoorDryBulbTemperatureforDefrostOperation(UnitConversions.convert(max_defrost_temp, "F", "C"))
      htg_coil.setDefrostStrategy("ReverseCycle")
      htg_coil.setDefrostControl("OnDemand")
      htg_coil.setApplyPartLoadFractiontoSpeedsGreaterthan1(false)
      htg_coil.setFuelType("Electricity")

      htg_coil_stage_data.each do |stage|
        htg_coil.addStage(stage)
      end

      supp_htg_coil = OpenStudio::Model::CoilHeatingElectric.new(model, model.alwaysOnDiscreteSchedule)
      supp_htg_coil.setName(obj_name + " supp heater")
      supp_htg_coil.setEfficiency(dse * supplemental_efficiency)
      if supplemental_capacity != Constants.SizingAuto
        supp_htg_coil.setNominalCapacity(UnitConversions.convert(supplemental_capacity, "Btu/hr", "W")) # Used by HVACSizing measure
      end

      # _processSystemFan

      fan_power_curve = create_curve_exponent(model, [0, 1, 3], obj_name + " fan power curve", -100, 100)
      fan_eff_curve = create_curve_cubic(model, [0, 1, 0, 0], obj_name + " fan eff curve", 0, 1, 0.01, 1)

      fan = OpenStudio::Model::FanOnOff.new(model, model.alwaysOnDiscreteSchedule, fan_power_curve, fan_eff_curve)
      fan_eff = UnitConversions.convert(UnitConversions.convert(0.1, "inH2O", "Pa") / fan_power, "cfm", "m^3/s") # Overall Efficiency of the Fan, Motor and Drive
      fan.setName(obj_name + " htg supply fan")
      fan.setEndUseSubcategory(obj_name + " htg supply fan")
      fan.setFanEfficiency(fan_eff)
      fan.setPressureRise(calculate_fan_pressure_rise(fan_eff, fan_power / dse))
      fan.setMotorEfficiency(1.0)
      fan.setMotorInAirstreamFraction(1.0)

      perf = OpenStudio::Model::UnitarySystemPerformanceMultispeed.new(model)
      perf.setSingleModeOperation(false)
      mshp_indices.each do |mshp_index|
        ratio = cfms_heating[mshp_index] / cfms_heating[mshp_indices[-1]]
        f = OpenStudio::Model::SupplyAirflowRatioField.new(ratio, Constants.small)
        perf.addSupplyAirflowRatioField(f)
      end

      # _processSystemAir

      htg_air_loop_unitary = OpenStudio::Model::AirLoopHVACUnitarySystem.new(model)
      htg_air_loop_unitary.setName(obj_name + " htg unitary system")
      htg_air_loop_unitary.setAvailabilitySchedule(model.alwaysOnDiscreteSchedule)
      htg_air_loop_unitary.setSupplyFan(fan)
      htg_air_loop_unitary.setHeatingCoil(htg_coil)
      htg_air_loop_unitary.setSupplementalHeatingCoil(supp_htg_coil)
      htg_air_loop_unitary.setFanPlacement("BlowThrough")
      htg_air_loop_unitary.setSupplyAirFanOperatingModeSchedule(model.alwaysOffDiscreteSchedule)
      htg_air_loop_unitary.setMaximumSupplyAirTemperature(UnitConversions.convert(supp_htg_max_supply_temp, "F", "C")) # higher temp for supplemental heat as to not severely limit its use, resulting in unmet hours.
      htg_air_loop_unitary.setMaximumOutdoorDryBulbTemperatureforSupplementalHeaterOperation(UnitConversions.convert(supp_htg_max_outdoor_temp, "F", "C"))
      htg_air_loop_unitary.setSupplyAirFlowRateWhenNoCoolingorHeatingisRequired(0)
      htg_air_loop_unitary.setDesignSpecificationMultispeedObject(perf)

      air_loop = OpenStudio::Model::AirLoopHVAC.new(model)
      air_loop.setName(obj_name + " htg asys")
      air_supply_inlet_node = air_loop.supplyInletNode
      air_supply_outlet_node = air_loop.supplyOutletNode
      air_demand_inlet_node = air_loop.demandInletNode
      air_demand_outlet_node = air_loop.demandOutletNode

      htg_air_loop_unitary.addToNode(air_supply_inlet_node)

      runner.registerInfo("Added '#{fan.name}' to '#{htg_air_loop_unitary.name}' of '#{air_loop.name}'")
      runner.registerInfo("Added '#{htg_coil.name}' to '#{htg_air_loop_unitary.name}' of '#{air_loop.name}'")
      runner.registerInfo("Added '#{supp_htg_coil.name}' to '#{htg_air_loop_unitary.name}' of '#{air_loop.name}'")

      htg_air_loop_unitary.setControllingZoneorThermostatLocation(control_zone)

      # _processSystemDemandSideAir
      # Demand Side

      # Supply Air
      zone_splitter = air_loop.zoneSplitter
      zone_splitter.setName(obj_name + " htg zone splitter")

      zone_mixer = air_loop.zoneMixer
      zone_mixer.setName(obj_name + " htg zone mixer")

      diffuser_living = OpenStudio::Model::AirTerminalSingleDuctUncontrolled.new(model, model.alwaysOnDiscreteSchedule)
      diffuser_living.setName(obj_name + " #{control_zone.name} htg direct air")
      air_loop.multiAddBranchForZone(control_zone, diffuser_living)

      air_loop.multiAddBranchForZone(control_zone)
      runner.registerInfo("Added '#{air_loop.name}' to '#{control_zone.name}' of #{unit.name}")

      prioritize_zone_hvac(model, runner, control_zone)

      slave_zones.each do |slave_zone|
        diffuser_fbsmt = OpenStudio::Model::AirTerminalSingleDuctUncontrolled.new(model, model.alwaysOnDiscreteSchedule)
        diffuser_fbsmt.setName(obj_name + " #{slave_zone.name} htg direct air")
        air_loop.multiAddBranchForZone(slave_zone, diffuser_fbsmt)

        air_loop.multiAddBranchForZone(slave_zone)
        runner.registerInfo("Added '#{air_loop.name}' to '#{slave_zone.name}' of #{unit.name}")

        prioritize_zone_hvac(model, runner, slave_zone)
      end # slave_zone

      if pan_heater_power > 0

        mshp_sensor = OpenStudio::Model::EnergyManagementSystemSensor.new(model, "Heating Coil Electric Energy")
        mshp_sensor.setName("#{obj_name} vrf energy sensor".gsub("|", "_"))
        mshp_sensor.setKeyName(obj_name + " htg coil")

        equip_def = OpenStudio::Model::ElectricEquipmentDefinition.new(model)
        equip_def.setName(obj_name + " pan heater equip")
        equip = OpenStudio::Model::ElectricEquipment.new(equip_def)
        equip.setName(equip_def.name.to_s)
        equip.setSpace(control_zone.spaces[0])
        equip_def.setFractionRadiant(0)
        equip_def.setFractionLatent(0)
        equip_def.setFractionLost(1)
        equip.setSchedule(model.alwaysOnDiscreteSchedule)
        equip.setEndUseSubcategory(obj_name + " pan heater")

        pan_heater_actuator = OpenStudio::Model::EnergyManagementSystemActuator.new(equip, "ElectricEquipment", "Electric Power Level")
        pan_heater_actuator.setName("#{obj_name} pan heater actuator".gsub("|", "_"))

        tout_sensor = OpenStudio::Model::EnergyManagementSystemSensor.new(model, "Zone Outdoor Air Drybulb Temperature")
        tout_sensor.setName("#{obj_name} tout sensor".gsub("|", "_"))
        thermal_zones.each do |thermal_zone|
          if Geometry.is_living(thermal_zone)
            tout_sensor.setKeyName(thermal_zone.name.to_s)
            break
          end
        end

        program = OpenStudio::Model::EnergyManagementSystemProgram.new(model)
        program.setName(obj_name + " pan heater program")
        if heat_pump_capacity != Constants.SizingAuto and heat_pump_capacity != Constants.SizingAutoMaxLoad
          num_outdoor_units = (UnitConversions.convert(heat_pump_capacity, "Btu/hr", "ton") / 1.5).ceil # Assume 1.5 tons max per outdoor unit
        else
          num_outdoor_units = 2
        end
        unless slave_zones.empty?
          num_outdoor_units = [num_outdoor_units, 2].max
        end
        pan_heater_power = pan_heater_power * num_outdoor_units # W
        program.addLine("Set #{pan_heater_actuator.name} = 0")
        program.addLine("If #{mshp_sensor.name} > 0")
        program.addLine("  If #{tout_sensor.name} <= #{UnitConversions.convert(32.0, "F", "C").round(3)}")
        program.addLine("    Set #{pan_heater_actuator.name} = #{pan_heater_power}")
        program.addLine("  EndIf")
        program.addLine("EndIf")

        program_calling_manager = OpenStudio::Model::EnergyManagementSystemProgramCallingManager.new(model)
        program_calling_manager.setName(obj_name + " pan heater program calling manager")
        program_calling_manager.setCallingPoint("BeginTimestepBeforePredictor")
        program_calling_manager.addProgram(program)

      end

      # _processCurvesDXCooling

      clg_coil_stage_data = calc_coil_stage_data_cooling(model, heat_pump_capacity, mshp_indices, cooling_eirs, shrs_rated, cOOL_CAP_FT_SPEC, cOOL_EIR_FT_SPEC, cOOL_CLOSS_FPLR_SPEC, cOOL_CAP_FFLOW_SPEC, cOOL_EIR_FFLOW_SPEC, curves_in_ip, dse)

      # _processSystemCoolingCoil

      clg_coil = OpenStudio::Model::CoilCoolingDXMultiSpeed.new(model)
      clg_coil.setName(obj_name + " clg coil")
      clg_coil.setCondenserType("AirCooled")
      clg_coil.setApplyPartLoadFractiontoSpeedsGreaterthan1(false)
      clg_coil.setApplyLatentDegradationtoSpeedsGreaterthan1(false)
      clg_coil.setCrankcaseHeaterCapacity(0)
      clg_coil.setFuelType("Electricity")

      clg_coil_stage_data.each do |stage|
        clg_coil.addStage(stage)
      end

      # _processSystemFan

      fan_power_curve = create_curve_exponent(model, [0, 1, 3], obj_name + " fan power curve", -100, 100)
      fan_eff_curve = create_curve_cubic(model, [0, 1, 0, 0], obj_name + " fan eff curve", 0, 1, 0.01, 1)

      fan = OpenStudio::Model::FanOnOff.new(model, model.alwaysOnDiscreteSchedule, fan_power_curve, fan_eff_curve)
      fan_eff = UnitConversions.convert(UnitConversions.convert(0.1, "inH2O", "Pa") / fan_power, "cfm", "m^3/s") # Overall Efficiency of the Fan, Motor and Drive
      fan.setName(obj_name + " clg supply fan")
      fan.setEndUseSubcategory(obj_name + " clg supply fan")
      fan.setFanEfficiency(fan_eff)
      fan.setPressureRise(calculate_fan_pressure_rise(fan_eff, fan_power / dse))
      fan.setMotorEfficiency(1.0)
      fan.setMotorInAirstreamFraction(1.0)

      perf = OpenStudio::Model::UnitarySystemPerformanceMultispeed.new(model)
      perf.setSingleModeOperation(false)
      mshp_indices.each do |mshp_index|
        ratio = cfms_cooling[mshp_index] / cfms_cooling[mshp_indices[-1]]
        f = OpenStudio::Model::SupplyAirflowRatioField.new(Constants.small, ratio)
        perf.addSupplyAirflowRatioField(f)
      end

      # _processSystemAir

      clg_air_loop_unitary = OpenStudio::Model::AirLoopHVACUnitarySystem.new(model)
      clg_air_loop_unitary.setName(obj_name + " clg unitary system")
      clg_air_loop_unitary.setAvailabilitySchedule(model.alwaysOnDiscreteSchedule)
      clg_air_loop_unitary.setSupplyFan(fan)
      clg_air_loop_unitary.setCoolingCoil(clg_coil)
      clg_air_loop_unitary.setFanPlacement("BlowThrough")
      clg_air_loop_unitary.setSupplyAirFanOperatingModeSchedule(model.alwaysOffDiscreteSchedule)
      clg_air_loop_unitary.setMaximumSupplyAirTemperature(UnitConversions.convert(supp_htg_max_supply_temp, "F", "C")) # higher temp for supplemental heat as to not severely limit its use, resulting in unmet hours.
      clg_air_loop_unitary.setMaximumOutdoorDryBulbTemperatureforSupplementalHeaterOperation(UnitConversions.convert(40.0, "F", "C"))
      clg_air_loop_unitary.setSupplyAirFlowRateWhenNoCoolingorHeatingisRequired(0)
      clg_air_loop_unitary.setDesignSpecificationMultispeedObject(perf)

      air_loop = OpenStudio::Model::AirLoopHVAC.new(model)
      air_loop.setName(obj_name + " clg asys")
      air_supply_inlet_node = air_loop.supplyInletNode
      air_supply_outlet_node = air_loop.supplyOutletNode
      air_demand_inlet_node = air_loop.demandInletNode
      air_demand_outlet_node = air_loop.demandOutletNode

      clg_air_loop_unitary.addToNode(air_supply_inlet_node)

      runner.registerInfo("Added '#{fan.name}' to '#{clg_air_loop_unitary.name}' of '#{air_loop.name}'")
      runner.registerInfo("Added '#{clg_coil.name}' to '#{clg_air_loop_unitary.name}' of '#{air_loop.name}'")

      clg_air_loop_unitary.setControllingZoneorThermostatLocation(control_zone)

      # _processSystemDemandSideAir
      # Demand Side

      # Supply Air
      zone_splitter = air_loop.zoneSplitter
      zone_splitter.setName(obj_name + " clg zone splitter")

      zone_mixer = air_loop.zoneMixer
      zone_mixer.setName(obj_name + " clg zone mixer")

      diffuser_living = OpenStudio::Model::AirTerminalSingleDuctUncontrolled.new(model, model.alwaysOnDiscreteSchedule)
      diffuser_living.setName(obj_name + " #{control_zone.name} clg direct air")
      air_loop.multiAddBranchForZone(control_zone, diffuser_living)

      air_loop.multiAddBranchForZone(control_zone)
      runner.registerInfo("Added '#{air_loop.name}' to '#{control_zone.name}' of #{unit.name}")

      prioritize_zone_hvac(model, runner, control_zone)

      slave_zones.each do |slave_zone|
        diffuser_fbsmt = OpenStudio::Model::AirTerminalSingleDuctUncontrolled.new(model, model.alwaysOnDiscreteSchedule)
        diffuser_fbsmt.setName(obj_name + " #{slave_zone.name} clg direct air")
        air_loop.multiAddBranchForZone(slave_zone, diffuser_fbsmt)

        air_loop.multiAddBranchForZone(slave_zone)
        runner.registerInfo("Added '#{air_loop.name}' to '#{slave_zone.name}' of #{unit.name}")

        prioritize_zone_hvac(model, runner, slave_zone)
      end # slave_zone

      # Store info for HVAC Sizing measure
      capacity_ratios_heating_4 = []
      capacity_ratios_cooling_4 = []
      cfms_heating_4 = []
      cfms_cooling_4 = []
      shrs_rated_4 = []
      mshp_indices.each do |mshp_index|
        capacity_ratios_heating_4 << capacity_ratios_heating[mshp_index]
        capacity_ratios_cooling_4 << capacity_ratios_cooling[mshp_index]
        cfms_heating_4 << cfms_heating[mshp_index]
        cfms_cooling_4 << cfms_cooling[mshp_index]
        shrs_rated_4 << shrs_rated[mshp_index]
      end
      htg_air_loop_unitary.additionalProperties.setFeature(Constants.DuctedInfoMiniSplitHeatPump, is_ducted)
      clg_air_loop_unitary.additionalProperties.setFeature(Constants.DuctedInfoMiniSplitHeatPump, is_ducted)
      htg_air_loop_unitary.additionalProperties.setFeature(Constants.SizingInfoHVACCapacityRatioHeating, capacity_ratios_heating_4.join(","))
      clg_air_loop_unitary.additionalProperties.setFeature(Constants.SizingInfoHVACCapacityRatioCooling, capacity_ratios_cooling_4.join(","))
      htg_air_loop_unitary.additionalProperties.setFeature(Constants.SizingInfoHVACHeatingCFMs, cfms_heating_4.join(","))
      clg_air_loop_unitary.additionalProperties.setFeature(Constants.SizingInfoHVACCoolingCFMs, cfms_cooling_4.join(","))
      htg_air_loop_unitary.additionalProperties.setFeature(Constants.SizingInfoHVACHeatingCapacityOffset, heating_capacity_offset)
      htg_air_loop_unitary.additionalProperties.setFeature(Constants.SizingInfoHPSizedForMaxLoad, (heat_pump_capacity == Constants.SizingAutoMaxLoad))
      clg_air_loop_unitary.additionalProperties.setFeature(Constants.SizingInfoHVACSHR, shrs_rated_4.join(","))
      htg_air_loop_unitary.additionalProperties.setFeature(Constants.SizingInfoHVACFracHeatLoadServed, frac_heat_load_served)
      clg_air_loop_unitary.additionalProperties.setFeature(Constants.SizingInfoHVACFracCoolLoadServed, frac_cool_load_served)
    end # control_zone

    return true
  end

  def self.apply_gshp(model, unit, runner, weather, cop, eer, shr,
                      ground_conductivity, grout_conductivity,
                      bore_config, bore_holes, bore_depth,
                      bore_spacing, bore_diameter, pipe_size,
                      ground_diffusivity, fluid_type, frac_glycol,
                      design_delta_t, pump_head,
                      u_tube_leg_spacing, u_tube_spacing_type,
                      fan_power, heat_pump_capacity, supplemental_efficiency,
                      supplemental_capacity, dse,
                      frac_heat_load_served, frac_cool_load_served)

    if frac_glycol == 0
      fluid_type = Constants.FluidWater
      runner.registerWarning("Specified #{fluid_type} fluid type and 0 fraction of glycol, so assuming #{Constants.FluidWater} fluid type.")
    end

    # Ground Loop Heat Exchanger
    pipe_od, pipe_id = get_gshp_hx_pipe_diameters(pipe_size)

    # Thermal Resistance of Pipe
    pipe_cond = 0.23 # Pipe thermal conductivity, default to high density polyethylene

    chw_design = get_gshp_HXCHWDesign(weather)
    hw_design = get_gshp_HXHWDesign(weather, fluid_type)

    # Cooling Coil
    cOOL_CAP_FT_SPEC = [0.39039063, 0.01382596, 0.00000000, -0.00445738, 0.00000000, 0.00000000]
    cOOL_SH_FT_SPEC = [4.27136253, -0.04678521, 0.00000000, -0.00219031, 0.00000000, 0.00000000]
    cOOL_POWER_FT_SPEC = [0.01717338, 0.00316077, 0.00000000, 0.01043792, 0.00000000, 0.00000000]
    cOIL_BF_FT_SPEC = [1.21005458, -0.00664200, 0.00000000, 0.00348246, 0.00000000, 0.00000000]
    coilBF = 0.08060000

    # Heating Coil
    hEAT_CAP_FT_SEC = [0.67104926, -0.00210834, 0.00000000, 0.01491424, 0.00000000, 0.00000000]
    hEAT_POWER_FT_SPEC = [-0.46308105, 0.02008988, 0.00000000, 0.00300222, 0.00000000, 0.00000000]

    fanKW_Adjust = get_gshp_FanKW_Adjust(UnitConversions.convert(400.0, "Btu/hr", "ton"))
    pumpKW_Adjust = get_gshp_PumpKW_Adjust(UnitConversions.convert(3.0, "Btu/hr", "ton"))
    coolingEIR = get_gshp_cooling_eir(eer, fanKW_Adjust, pumpKW_Adjust)

    # Heating Coil
    heatingEIR = get_gshp_heating_eir(cop, fanKW_Adjust, pumpKW_Adjust)
    min_hp_temp = -30.0

    obj_name = Constants.ObjectNameGroundSourceHeatPumpVerticalBore(unit.name.to_s)

    ground_heat_exch_vert = OpenStudio::Model::GroundHeatExchangerVertical.new(model)
    ground_heat_exch_vert.setName(obj_name + " exchanger")
    ground_heat_exch_vert.setBoreHoleRadius(UnitConversions.convert(bore_diameter / 2.0, "in", "m"))
    ground_heat_exch_vert.setGroundThermalConductivity(UnitConversions.convert(ground_conductivity, "Btu/(hr*ft*R)", "W/(m*K)"))
    ground_heat_exch_vert.setGroundThermalHeatCapacity(UnitConversions.convert(ground_conductivity / ground_diffusivity, "Btu/(ft^3*F)", "J/(m^3*K)"))
    ground_heat_exch_vert.setGroundTemperature(UnitConversions.convert(weather.data.AnnualAvgDrybulb, "F", "C"))
    ground_heat_exch_vert.setGroutThermalConductivity(UnitConversions.convert(grout_conductivity, "Btu/(hr*ft*R)", "W/(m*K)"))
    ground_heat_exch_vert.setPipeThermalConductivity(UnitConversions.convert(pipe_cond, "Btu/(hr*ft*R)", "W/(m*K)"))
    ground_heat_exch_vert.setPipeOutDiameter(UnitConversions.convert(pipe_od, "in", "m"))
    ground_heat_exch_vert.setUTubeDistance(UnitConversions.convert(u_tube_leg_spacing, "in", "m"))
    ground_heat_exch_vert.setPipeThickness(UnitConversions.convert((pipe_od - pipe_id) / 2.0, "in", "m"))
    ground_heat_exch_vert.setMaximumLengthofSimulation(1)
    ground_heat_exch_vert.setGFunctionReferenceRatio(0.0005)

    plant_loop = OpenStudio::Model::PlantLoop.new(model)
    plant_loop.setName(obj_name + " condenser loop")
    if fluid_type == Constants.FluidWater
      plant_loop.setFluidType('Water')
    else
      plant_loop.setFluidType({ Constants.FluidPropyleneGlycol => 'PropyleneGlycol', Constants.FluidEthyleneGlycol => 'EthyleneGlycol' }[fluid_type])
      plant_loop.setGlycolConcentration((frac_glycol * 100).to_i)
    end
    plant_loop.setMaximumLoopTemperature(48.88889)
    plant_loop.setMinimumLoopTemperature(UnitConversions.convert(hw_design, "F", "C"))
    plant_loop.setMinimumLoopFlowRate(0)
    plant_loop.setLoadDistributionScheme('SequentialLoad')
    runner.registerInfo("Added '#{plant_loop.name}' to model.")

    sizing_plant = plant_loop.sizingPlant
    sizing_plant.setLoopType('Condenser')
    sizing_plant.setDesignLoopExitTemperature(UnitConversions.convert(chw_design, "F", "C"))
    sizing_plant.setLoopDesignTemperatureDifference(UnitConversions.convert(design_delta_t, "R", "K"))

    setpoint_mgr_follow_ground_temp = OpenStudio::Model::SetpointManagerFollowGroundTemperature.new(model)
    setpoint_mgr_follow_ground_temp.setName(obj_name + " condenser loop temp")
    setpoint_mgr_follow_ground_temp.setControlVariable('Temperature')
    setpoint_mgr_follow_ground_temp.setMaximumSetpointTemperature(48.88889)
    setpoint_mgr_follow_ground_temp.setMinimumSetpointTemperature(UnitConversions.convert(hw_design, "F", "C"))
    setpoint_mgr_follow_ground_temp.setReferenceGroundTemperatureObjectType('Site:GroundTemperature:Deep')
    setpoint_mgr_follow_ground_temp.addToNode(plant_loop.supplyOutletNode)

    pump = OpenStudio::Model::PumpVariableSpeed.new(model)
    pump.setName(obj_name + " pump")
    pump.setRatedPumpHead(pump_head)
    pump.setMotorEfficiency(dse * 0.77 * 0.6)
    pump.setFractionofMotorInefficienciestoFluidStream(0)
    pump.setCoefficient1ofthePartLoadPerformanceCurve(0)
    pump.setCoefficient2ofthePartLoadPerformanceCurve(1)
    pump.setCoefficient3ofthePartLoadPerformanceCurve(0)
    pump.setCoefficient4ofthePartLoadPerformanceCurve(0)
    pump.setMinimumFlowRate(0)
    pump.setPumpControlType('Intermittent')
    pump.addToNode(plant_loop.supplyInletNode)

    plant_loop.addSupplyBranchForComponent(ground_heat_exch_vert)

    chiller_bypass_pipe = OpenStudio::Model::PipeAdiabatic.new(model)
    plant_loop.addSupplyBranchForComponent(chiller_bypass_pipe)
    coil_bypass_pipe = OpenStudio::Model::PipeAdiabatic.new(model)
    plant_loop.addDemandBranchForComponent(coil_bypass_pipe)
    supply_outlet_pipe = OpenStudio::Model::PipeAdiabatic.new(model)
    supply_outlet_pipe.addToNode(plant_loop.supplyOutletNode)
    demand_inlet_pipe = OpenStudio::Model::PipeAdiabatic.new(model)
    demand_inlet_pipe.addToNode(plant_loop.demandInletNode)
    demand_outlet_pipe = OpenStudio::Model::PipeAdiabatic.new(model)
    demand_outlet_pipe.addToNode(plant_loop.demandOutletNode)

    thermal_zones = Geometry.get_thermal_zones_from_spaces(unit.spaces)

    control_slave_zones_hash = get_control_and_slave_zones(thermal_zones)
    control_slave_zones_hash.each do |control_zone, slave_zones|
      gshp_HEAT_CAP_fT_coeff = convert_curve_gshp(hEAT_CAP_FT_SEC, false)
      gshp_HEAT_POWER_fT_coeff = convert_curve_gshp(hEAT_POWER_FT_SPEC, false)

      htg_coil = OpenStudio::Model::CoilHeatingWaterToAirHeatPumpEquationFit.new(model)
      htg_coil.setName(obj_name + " heating coil")
      if heat_pump_capacity != Constants.SizingAuto
        htg_coil.setRatedHeatingCapacity(OpenStudio::OptionalDouble.new(UnitConversions.convert(heat_pump_capacity, "Btu/hr", "W"))) # Used by HVACSizing measure
      end
      htg_coil.setRatedHeatingCoefficientofPerformance(dse / heatingEIR)
      htg_coil.setHeatingCapacityCoefficient1(gshp_HEAT_CAP_fT_coeff[0])
      htg_coil.setHeatingCapacityCoefficient2(gshp_HEAT_CAP_fT_coeff[1])
      htg_coil.setHeatingCapacityCoefficient3(gshp_HEAT_CAP_fT_coeff[2])
      htg_coil.setHeatingCapacityCoefficient4(gshp_HEAT_CAP_fT_coeff[3])
      htg_coil.setHeatingCapacityCoefficient5(gshp_HEAT_CAP_fT_coeff[4])
      htg_coil.setHeatingPowerConsumptionCoefficient1(gshp_HEAT_POWER_fT_coeff[0])
      htg_coil.setHeatingPowerConsumptionCoefficient2(gshp_HEAT_POWER_fT_coeff[1])
      htg_coil.setHeatingPowerConsumptionCoefficient3(gshp_HEAT_POWER_fT_coeff[2])
      htg_coil.setHeatingPowerConsumptionCoefficient4(gshp_HEAT_POWER_fT_coeff[3])
      htg_coil.setHeatingPowerConsumptionCoefficient5(gshp_HEAT_POWER_fT_coeff[4])

      plant_loop.addDemandBranchForComponent(htg_coil)

      supp_htg_coil = OpenStudio::Model::CoilHeatingElectric.new(model, model.alwaysOnDiscreteSchedule)
      supp_htg_coil.setName(obj_name + " supp heater")
      supp_htg_coil.setEfficiency(dse * supplemental_efficiency)
      if supplemental_capacity != Constants.SizingAuto
        supp_htg_coil.setNominalCapacity(UnitConversions.convert(supplemental_capacity, "Btu/hr", "W")) # Used by HVACSizing measure
      end

      fan = OpenStudio::Model::FanOnOff.new(model, model.alwaysOnDiscreteSchedule)
      fan_eff = 0.75 # Overall Efficiency of the Fan, Motor and Drive
      fan.setName(obj_name + " #{control_zone.name} htg supply fan")
      fan.setEndUseSubcategory(obj_name + " htg supply fan")
      fan.setFanEfficiency(fan_eff)
      fan.setPressureRise(calculate_fan_pressure_rise(fan_eff, fan_power / dse))
      fan.setMotorEfficiency(1.0)
      fan.setMotorInAirstreamFraction(1.0)

      htg_air_loop_unitary = OpenStudio::Model::AirLoopHVACUnitarySystem.new(model)
      htg_air_loop_unitary.setName(obj_name + " htg unitary system")
      htg_air_loop_unitary.setAvailabilitySchedule(model.alwaysOnDiscreteSchedule)
      htg_air_loop_unitary.setSupplyFan(fan)
      htg_air_loop_unitary.setHeatingCoil(htg_coil)
      htg_air_loop_unitary.setSupplementalHeatingCoil(supp_htg_coil)
      htg_air_loop_unitary.setFanPlacement("BlowThrough")
      htg_air_loop_unitary.setSupplyAirFanOperatingModeSchedule(model.alwaysOffDiscreteSchedule)
      htg_air_loop_unitary.setMaximumSupplyAirTemperature(UnitConversions.convert(170.0, "F", "C")) # higher temp for supplemental heat as to not severely limit its use, resulting in unmet hours.
      htg_air_loop_unitary.setMaximumOutdoorDryBulbTemperatureforSupplementalHeaterOperation(UnitConversions.convert(40.0, "F", "C"))
      htg_air_loop_unitary.setSupplyAirFlowRateWhenNoCoolingorHeatingisRequired(0)

      air_loop = OpenStudio::Model::AirLoopHVAC.new(model)
      air_loop.setName(obj_name + " central htg air system")
      air_supply_inlet_node = air_loop.supplyInletNode
      air_supply_outlet_node = air_loop.supplyOutletNode
      air_demand_inlet_node = air_loop.demandInletNode
      air_demand_outlet_node = air_loop.demandOutletNode

      htg_air_loop_unitary.addToNode(air_supply_inlet_node)

      runner.registerInfo("Added '#{htg_coil.name}' to '#{htg_air_loop_unitary.name}' of '#{air_loop.name}'")

      htg_air_loop_unitary.setControllingZoneorThermostatLocation(control_zone)

      zone_splitter = air_loop.zoneSplitter
      zone_splitter.setName(obj_name + " htg zone splitter")

      zone_mixer = air_loop.zoneMixer
      zone_mixer.setName(obj_name + " htg zone mixer")

      diffuser_living = OpenStudio::Model::AirTerminalSingleDuctUncontrolled.new(model, model.alwaysOnDiscreteSchedule)
      diffuser_living.setName(obj_name + " #{control_zone.name} htg direct air")
      air_loop.multiAddBranchForZone(control_zone, diffuser_living)

      air_loop.multiAddBranchForZone(control_zone)
      runner.registerInfo("Added '#{air_loop.name}' to '#{control_zone.name}' of #{unit.name}")

      prioritize_zone_hvac(model, runner, control_zone)

      slave_zones.each do |slave_zone|
        diffuser_fbsmt = OpenStudio::Model::AirTerminalSingleDuctUncontrolled.new(model, model.alwaysOnDiscreteSchedule)
        diffuser_fbsmt.setName(obj_name + " #{slave_zone.name} htg direct air")
        air_loop.multiAddBranchForZone(slave_zone, diffuser_fbsmt)

        air_loop.multiAddBranchForZone(slave_zone)
        runner.registerInfo("Added '#{air_loop.name}' to '#{slave_zone.name}' of #{unit.name}")

        prioritize_zone_hvac(model, runner, slave_zone)
      end

      gshp_COOL_CAP_fT_coeff = convert_curve_gshp(cOOL_CAP_FT_SPEC, false)
      gshp_COOL_POWER_fT_coeff = convert_curve_gshp(cOOL_POWER_FT_SPEC, false)
      gshp_COOL_SH_fT_coeff = convert_curve_gshp(cOOL_SH_FT_SPEC, false)

      clg_coil = OpenStudio::Model::CoilCoolingWaterToAirHeatPumpEquationFit.new(model)
      clg_coil.setName(obj_name + " cooling coil")
      if heat_pump_capacity != Constants.SizingAuto
        clg_coil.setRatedTotalCoolingCapacity(UnitConversions.convert(heat_pump_capacity, "Btu/hr", "W")) # Used by HVACSizing measure
      end
      clg_coil.setRatedCoolingCoefficientofPerformance(dse / coolingEIR)
      clg_coil.setTotalCoolingCapacityCoefficient1(gshp_COOL_CAP_fT_coeff[0])
      clg_coil.setTotalCoolingCapacityCoefficient2(gshp_COOL_CAP_fT_coeff[1])
      clg_coil.setTotalCoolingCapacityCoefficient3(gshp_COOL_CAP_fT_coeff[2])
      clg_coil.setTotalCoolingCapacityCoefficient4(gshp_COOL_CAP_fT_coeff[3])
      clg_coil.setTotalCoolingCapacityCoefficient5(gshp_COOL_CAP_fT_coeff[4])
      clg_coil.setSensibleCoolingCapacityCoefficient1(gshp_COOL_SH_fT_coeff[0])
      clg_coil.setSensibleCoolingCapacityCoefficient2(0)
      clg_coil.setSensibleCoolingCapacityCoefficient3(gshp_COOL_SH_fT_coeff[1])
      clg_coil.setSensibleCoolingCapacityCoefficient4(gshp_COOL_SH_fT_coeff[2])
      clg_coil.setSensibleCoolingCapacityCoefficient5(gshp_COOL_SH_fT_coeff[3])
      clg_coil.setSensibleCoolingCapacityCoefficient6(gshp_COOL_SH_fT_coeff[4])
      clg_coil.setCoolingPowerConsumptionCoefficient1(gshp_COOL_POWER_fT_coeff[0])
      clg_coil.setCoolingPowerConsumptionCoefficient2(gshp_COOL_POWER_fT_coeff[1])
      clg_coil.setCoolingPowerConsumptionCoefficient3(gshp_COOL_POWER_fT_coeff[2])
      clg_coil.setCoolingPowerConsumptionCoefficient4(gshp_COOL_POWER_fT_coeff[3])
      clg_coil.setCoolingPowerConsumptionCoefficient5(gshp_COOL_POWER_fT_coeff[4])
      clg_coil.setNominalTimeforCondensateRemovaltoBegin(1000)
      clg_coil.setRatioofInitialMoistureEvaporationRateandSteadyStateLatentCapacity(1.5)

      plant_loop.addDemandBranchForComponent(clg_coil)

      fan = OpenStudio::Model::FanOnOff.new(model, model.alwaysOnDiscreteSchedule)
      fan_eff = 0.75 # Overall Efficiency of the Fan, Motor and Drive
      fan.setName(obj_name + " #{control_zone.name} clg supply fan")
      fan.setEndUseSubcategory(obj_name + " clg supply fan")
      fan.setFanEfficiency(fan_eff)
      fan.setPressureRise(calculate_fan_pressure_rise(fan_eff, fan_power / dse))
      fan.setMotorEfficiency(1.0)
      fan.setMotorInAirstreamFraction(1.0)

      clg_air_loop_unitary = OpenStudio::Model::AirLoopHVACUnitarySystem.new(model)
      clg_air_loop_unitary.setName(obj_name + " clg unitary system")
      clg_air_loop_unitary.setAvailabilitySchedule(model.alwaysOnDiscreteSchedule)
      clg_air_loop_unitary.setSupplyFan(fan)
      clg_air_loop_unitary.setCoolingCoil(clg_coil)
      clg_air_loop_unitary.setFanPlacement("BlowThrough")
      clg_air_loop_unitary.setSupplyAirFanOperatingModeSchedule(model.alwaysOffDiscreteSchedule)
      clg_air_loop_unitary.setMaximumSupplyAirTemperature(UnitConversions.convert(170.0, "F", "C")) # higher temp for supplemental heat as to not severely limit its use, resulting in unmet hours.
      clg_air_loop_unitary.setMaximumOutdoorDryBulbTemperatureforSupplementalHeaterOperation(UnitConversions.convert(40.0, "F", "C"))
      clg_air_loop_unitary.setSupplyAirFlowRateWhenNoCoolingorHeatingisRequired(0)

      air_loop = OpenStudio::Model::AirLoopHVAC.new(model)
      air_loop.setName(obj_name + " central clg air system")
      air_supply_inlet_node = air_loop.supplyInletNode
      air_supply_outlet_node = air_loop.supplyOutletNode
      air_demand_inlet_node = air_loop.demandInletNode
      air_demand_outlet_node = air_loop.demandOutletNode

      clg_air_loop_unitary.addToNode(air_supply_inlet_node)

      runner.registerInfo("Added '#{clg_coil.name}' to '#{clg_air_loop_unitary.name}' of '#{air_loop.name}'")

      clg_air_loop_unitary.setControllingZoneorThermostatLocation(control_zone)

      zone_splitter = air_loop.zoneSplitter
      zone_splitter.setName(obj_name + " clg zone splitter")

      zone_mixer = air_loop.zoneMixer
      zone_mixer.setName(obj_name + " clg zone mixer")

      diffuser_living = OpenStudio::Model::AirTerminalSingleDuctUncontrolled.new(model, model.alwaysOnDiscreteSchedule)
      diffuser_living.setName(obj_name + " #{control_zone.name} clg direct air")
      air_loop.multiAddBranchForZone(control_zone, diffuser_living)

      air_loop.multiAddBranchForZone(control_zone)
      runner.registerInfo("Added '#{air_loop.name}' to '#{control_zone.name}' of #{unit.name}")

      prioritize_zone_hvac(model, runner, control_zone)

      slave_zones.each do |slave_zone|
        diffuser_fbsmt = OpenStudio::Model::AirTerminalSingleDuctUncontrolled.new(model, model.alwaysOnDiscreteSchedule)
        diffuser_fbsmt.setName(obj_name + " #{slave_zone.name} clg direct air")
        air_loop.multiAddBranchForZone(slave_zone, diffuser_fbsmt)

        air_loop.multiAddBranchForZone(slave_zone)
        runner.registerInfo("Added '#{air_loop.name}' to '#{slave_zone.name}' of #{unit.name}")

        prioritize_zone_hvac(model, runner, slave_zone)
      end

      # Store info for HVAC Sizing measure
      clg_air_loop_unitary.additionalProperties.setFeature(Constants.SizingInfoHVACSHR, shr.to_s)
      clg_air_loop_unitary.additionalProperties.setFeature(Constants.SizingInfoGSHPCoil_BF_FT_SPEC, cOIL_BF_FT_SPEC.join(","))
      clg_air_loop_unitary.additionalProperties.setFeature(Constants.SizingInfoGSHPCoilBF, coilBF)
      htg_air_loop_unitary.additionalProperties.setFeature(Constants.SizingInfoHVACFracHeatLoadServed, frac_heat_load_served)
      clg_air_loop_unitary.additionalProperties.setFeature(Constants.SizingInfoHVACFracCoolLoadServed, frac_cool_load_served)
      clg_air_loop_unitary.additionalProperties.setFeature(Constants.SizingInfoGSHPBoreSpacing, bore_spacing)
      clg_air_loop_unitary.additionalProperties.setFeature(Constants.SizingInfoGSHPBoreHoles, bore_holes)
      clg_air_loop_unitary.additionalProperties.setFeature(Constants.SizingInfoGSHPBoreDepth, bore_depth)
      clg_air_loop_unitary.additionalProperties.setFeature(Constants.SizingInfoGSHPBoreConfig, bore_config)
      clg_air_loop_unitary.additionalProperties.setFeature(Constants.SizingInfoGSHPUTubeSpacingType, u_tube_spacing_type)
    end

    return true
  end

  def self.apply_room_ac(model, unit, runner, eer, shr,
                         airflow_rate, capacity, frac_cool_load_served)

    # Performance curves
    # From Frigidaire 10.7 EER unit in Winkler et. al. Lab Testing of Window ACs (2013)
    # NOTE: These coefficients are in SI UNITS
    cOOL_CAP_FT_SPEC = [0.6405, 0.01568, 0.0004531, 0.001615, -0.0001825, 0.00006614]
    cOOL_EIR_FT_SPEC = [2.287, -0.1732, 0.004745, 0.01662, 0.000484, -0.001306]
    cOOL_CAP_FFLOW_SPEC = [0.887, 0.1128, 0]
    cOOL_EIR_FFLOW_SPEC = [1.763, -0.6081, 0]
    cOOL_PLF_FPLR = [0.78, 0.22, 0]
    cfms_ton_rated = [312] # medium speed

    roomac_cap_ft_curve = create_curve_biquadratic(model, cOOL_CAP_FT_SPEC, "RoomAC-Cap-fT", 0, 100, 0, 100)
    roomac_cap_fff_curve = create_curve_quadratic(model, cOOL_CAP_FFLOW_SPEC, "RoomAC-Cap-fFF", 0, 2, 0, 2)
    roomac_eir_ft_curve = create_curve_biquadratic(model, cOOL_EIR_FT_SPEC, "RoomAC-EIR-fT", 0, 100, 0, 100)
    roomcac_eir_fff_curve = create_curve_quadratic(model, cOOL_EIR_FFLOW_SPEC, "RoomAC-EIR-fFF", 0, 2, 0, 2)
    roomac_plf_fplr_curve = create_curve_quadratic(model, cOOL_PLF_FPLR, "RoomAC-PLF-fPLR", 0, 1, 0, 1)

    obj_name = Constants.ObjectNameRoomAirConditioner(unit.name.to_s)

    thermal_zones = Geometry.get_thermal_zones_from_spaces(unit.spaces)

    control_slave_zones_hash = get_control_and_slave_zones(thermal_zones)
    control_slave_zones_hash.each do |control_zone, slave_zones|
      ([control_zone] + slave_zones).each do |zone|
        # _processSystemRoomAC

        clg_coil = OpenStudio::Model::CoilCoolingDXSingleSpeed.new(model, model.alwaysOnDiscreteSchedule, roomac_cap_ft_curve, roomac_cap_fff_curve, roomac_eir_ft_curve, roomcac_eir_fff_curve, roomac_plf_fplr_curve)
        clg_coil.setName(obj_name + " cooling coil")
        if capacity != Constants.SizingAuto
          clg_coil.setRatedTotalCoolingCapacity(UnitConversions.convert(capacity, "Btu/hr", "W")) # Used by HVACSizing measure
        end
        clg_coil.setRatedSensibleHeatRatio(shr)
        clg_coil.setRatedCOP(OpenStudio::OptionalDouble.new(UnitConversions.convert(eer, "Btu/hr", "W")))
        clg_coil.setRatedEvaporatorFanPowerPerVolumeFlowRate(OpenStudio::OptionalDouble.new(773.3))
        clg_coil.setEvaporativeCondenserEffectiveness(OpenStudio::OptionalDouble.new(0.9))
        clg_coil.setMaximumOutdoorDryBulbTemperatureForCrankcaseHeaterOperation(OpenStudio::OptionalDouble.new(10))
        clg_coil.setBasinHeaterSetpointTemperature(OpenStudio::OptionalDouble.new(2))

        fan = OpenStudio::Model::FanOnOff.new(model, model.alwaysOnDiscreteSchedule)
        fan.setName(obj_name + " #{zone.name} clg supply fan")
        fan.setEndUseSubcategory(obj_name + " clg supply fan")
        fan.setFanEfficiency(1)
        fan.setPressureRise(0)
        fan.setMotorEfficiency(1)
        fan.setMotorInAirstreamFraction(0)

        htg_coil = OpenStudio::Model::CoilHeatingElectric.new(model, model.alwaysOffDiscreteSchedule())
        htg_coil.setName(obj_name + " always off heating coil")

        ptac = OpenStudio::Model::ZoneHVACPackagedTerminalAirConditioner.new(model, model.alwaysOnDiscreteSchedule, fan, htg_coil, clg_coil)
        ptac.setName(obj_name + " zone ptac")
        ptac.setSupplyAirFanOperatingModeSchedule(model.alwaysOffDiscreteSchedule)
        ptac.addToThermalZone(zone)
        runner.registerInfo("Added '#{ptac.name}' to '#{zone.name}' of #{unit.name}")

        prioritize_zone_hvac(model, runner, zone)
<<<<<<< HEAD
      end

      # Store info for HVAC Sizing measure
      ptac.additionalProperties.setFeature(Constants.SizingInfoHVACCoolingCFMs, airflow_rate.to_s)
      ptac.additionalProperties.setFeature(Constants.SizingInfoHVACRatedCFMperTonCooling, cfms_ton_rated.join(","))
      ptac.additionalProperties.setFeature(Constants.SizingInfoHVACFracCoolLoadServed, frac_cool_load_served)
=======

        # Store info for HVAC Sizing measure
        ptac.additionalProperties.setFeature(Constants.SizingInfoHVACCoolingCFMs, airflow_rate.to_s)
        ptac.additionalProperties.setFeature(Constants.SizingInfoHVACRatedCFMperTonCooling, cfms_ton_rated.join(","))
        ptac.additionalProperties.setFeature(Constants.SizingInfoHVACFracCoolLoadServed, frac_cool_load_served)
      end # zone
>>>>>>> ab11cba6
    end # control_zone

    return true
  end

  def self.apply_furnace(model, unit, runner, fuel_type, afue,
                         capacity, fan_power_installed, dse,
                         frac_heat_load_served, attached_to_multispeed_ac)

    # Parasitic Electricity (Source: DOE. (2007). Technical Support Document: Energy Efficiency Program for Consumer Products: "Energy Conservation Standards for Residential Furnaces and Boilers". www.eere.energy.gov/buildings/appliance_standards/residential/furnaces_boilers.html)
    furnaceParasiticElecDict = { Constants.FuelTypeGas => 76.0, # W during operation
                                 Constants.FuelTypePropane => 76.0,
                                 Constants.FuelTypeOil => 220.0,
                                 Constants.FuelTypeElectric => 0.0 }
    aux_elec = furnaceParasiticElecDict[fuel_type]

    # _processAirSystem

    obj_name = Constants.ObjectNameFurnace(fuel_type, unit.name.to_s)

    thermal_zones = Geometry.get_thermal_zones_from_spaces(unit.spaces)

    control_slave_zones_hash = get_control_and_slave_zones(thermal_zones)
    control_slave_zones_hash.each do |control_zone, slave_zones|
      # _processSystemHeatingCoil

      if fuel_type == Constants.FuelTypeElectric
        htg_coil = OpenStudio::Model::CoilHeatingElectric.new(model)
        htg_coil.setEfficiency(dse * afue)
      else
        htg_coil = OpenStudio::Model::CoilHeatingGas.new(model)
        htg_coil.setGasBurnerEfficiency(dse * afue)
        htg_coil.setParasiticElectricLoad(aux_elec)
        htg_coil.setParasiticGasLoad(0)
        htg_coil.setFuelType(HelperMethods.eplus_fuel_map(fuel_type))
      end
      htg_coil.setName(obj_name + " heating coil")
      if capacity != Constants.SizingAuto
        htg_coil.setNominalCapacity(UnitConversions.convert(capacity, "Btu/hr", "W")) # Used by HVACSizing measure
      end

      # _processSystemFan

      if attached_to_multispeed_ac
        fan_power_curve = create_curve_exponent(model, [0, 1, 3], obj_name + " fan power curve", -100, 100)
        fan_eff_curve = create_curve_cubic(model, [0, 1, 0, 0], obj_name + " fan eff curve", 0, 1, 0.01, 1)

        fan = OpenStudio::Model::FanOnOff.new(model, model.alwaysOnDiscreteSchedule, fan_power_curve, fan_eff_curve)
      else
        fan = OpenStudio::Model::FanOnOff.new(model, model.alwaysOnDiscreteSchedule)
      end
      fan_eff = 0.75 # Overall Efficiency of the Fan, Motor and Drive
      fan.setName(obj_name + " htg supply fan")
      fan.setEndUseSubcategory(obj_name + " htg supply fan")
      fan.setFanEfficiency(fan_eff)
      fan.setPressureRise(calculate_fan_pressure_rise(fan_eff, fan_power_installed / dse))
      fan.setMotorEfficiency(1.0)
      fan.setMotorInAirstreamFraction(1.0)

      # _processSystemAir

      air_loop_unitary = OpenStudio::Model::AirLoopHVACUnitarySystem.new(model)
      air_loop_unitary.setName(obj_name + " unitary system")
      air_loop_unitary.setAvailabilitySchedule(model.alwaysOnDiscreteSchedule)
      air_loop_unitary.setHeatingCoil(htg_coil)
      air_loop_unitary.setSupplyAirFlowRateDuringCoolingOperation(0.0)
      air_loop_unitary.setSupplyFan(fan)
      air_loop_unitary.setFanPlacement("BlowThrough")
      air_loop_unitary.setSupplyAirFanOperatingModeSchedule(model.alwaysOffDiscreteSchedule)
      air_loop_unitary.setMaximumSupplyAirTemperature(UnitConversions.convert(120.0, "F", "C"))
      air_loop_unitary.setSupplyAirFlowRateWhenNoCoolingorHeatingisRequired(0)

      air_loop = OpenStudio::Model::AirLoopHVAC.new(model)
      air_loop.setName(obj_name + " asys")
      air_supply_inlet_node = air_loop.supplyInletNode
      air_supply_outlet_node = air_loop.supplyOutletNode
      air_demand_inlet_node = air_loop.demandInletNode
      air_demand_outlet_node = air_loop.demandOutletNode

      air_loop_unitary.addToNode(air_supply_inlet_node)

      runner.registerInfo("Added '#{fan.name}' to '#{air_loop_unitary.name}' of '#{air_loop.name}'")
      runner.registerInfo("Added '#{htg_coil.name}' to '#{air_loop_unitary.name}' of '#{air_loop.name}'")

      air_loop_unitary.setControllingZoneorThermostatLocation(control_zone)

      # _processSystemDemandSideAir
      # Demand Side

      # Supply Air
      zone_splitter = air_loop.zoneSplitter
      zone_splitter.setName(obj_name + " zone splitter")

      zone_mixer = air_loop.zoneMixer
      zone_mixer.setName(obj_name + " zone mixer")

      diffuser_living = OpenStudio::Model::AirTerminalSingleDuctUncontrolled.new(model, model.alwaysOnDiscreteSchedule)
      diffuser_living.setName(obj_name + " #{control_zone.name} direct air")
      air_loop.multiAddBranchForZone(control_zone, diffuser_living)

      air_loop.multiAddBranchForZone(control_zone)
      runner.registerInfo("Added '#{air_loop.name}' to '#{control_zone.name}' of #{unit.name}")

      prioritize_zone_hvac(model, runner, control_zone)

      slave_zones.each do |slave_zone|
        diffuser_fbsmt = OpenStudio::Model::AirTerminalSingleDuctUncontrolled.new(model, model.alwaysOnDiscreteSchedule)
        diffuser_fbsmt.setName(obj_name + " #{slave_zone.name} direct air")
        air_loop.multiAddBranchForZone(slave_zone, diffuser_fbsmt)

        air_loop.multiAddBranchForZone(slave_zone)
        runner.registerInfo("Added '#{air_loop.name}' to '#{slave_zone.name}' of #{unit.name}")

        prioritize_zone_hvac(model, runner, slave_zone)
      end

      air_loop_unitary.additionalProperties.setFeature(Constants.SizingInfoHVACFracHeatLoadServed, frac_heat_load_served)
    end

    return true
  end

  def self.apply_boiler(model, unit, runner, fuel_type, system_type, afue,
                        oat_reset_enabled, oat_high, oat_low, oat_hwst_high, oat_hwst_low,
                        capacity, design_temp, dse, frac_heat_load_served)

    # _processHydronicSystem

    if system_type == Constants.BoilerTypeSteam
      runner.registerError("Cannot currently model steam boilers.")
      return false
    end

    if oat_reset_enabled
      if oat_high.nil? or oat_low.nil? or oat_hwst_low.nil? or oat_hwst_high.nil?
        runner.registerWarning("Boiler outdoor air temperature (OAT) reset is enabled but no setpoints were specified so OAT reset is being disabled.")
        oat_reset_enabled = false
      end
    end

    # Parasitic Electricity (Source: DOE. (2007). Technical Support Document: Energy Efficiency Program for Consumer Products: "Energy Conservation Standards for Residential Furnaces and Boilers". www.eere.energy.gov/buildings/appliance_standards/residential/furnaces_boilers.html)
    boilerParasiticElecDict = { Constants.FuelTypeGas => 76.0, # W during operation
                                Constants.FuelTypePropane => 76.0,
                                Constants.FuelTypeOil => 220.0,
                                Constants.FuelTypeElectric => 0.0 }
    boiler_aux = boilerParasiticElecDict[fuel_type]

    # _processCurvesBoiler

    boiler_eff_curve = get_boiler_curve(model, system_type == Constants.BoilerTypeCondensing)

    obj_name = Constants.ObjectNameBoiler(fuel_type, unit.name.to_s)

    # _processSystemHydronic

    plant_loop = OpenStudio::Model::PlantLoop.new(model)
    plant_loop.setName(obj_name + " hydronic heat loop")
    plant_loop.setFluidType("Water")
    plant_loop.setMaximumLoopTemperature(100)
    plant_loop.setMinimumLoopTemperature(0)
    plant_loop.setMinimumLoopFlowRate(0)
    plant_loop.autocalculatePlantLoopVolume()
    runner.registerInfo("Added '#{plant_loop.name}' to model.")

    loop_sizing = plant_loop.sizingPlant
    loop_sizing.setLoopType("Heating")
    loop_sizing.setDesignLoopExitTemperature(UnitConversions.convert(design_temp - 32.0, "R", "K"))
    loop_sizing.setLoopDesignTemperatureDifference(UnitConversions.convert(20.0, "R", "K"))

    pump = OpenStudio::Model::PumpVariableSpeed.new(model)
    pump.setName(obj_name + " hydronic pump")
    pump.setRatedPumpHead(20000)
    pump.setMotorEfficiency(dse * 0.9)
    pump.setFractionofMotorInefficienciestoFluidStream(0)
    pump.setCoefficient1ofthePartLoadPerformanceCurve(0)
    pump.setCoefficient2ofthePartLoadPerformanceCurve(1)
    pump.setCoefficient3ofthePartLoadPerformanceCurve(0)
    pump.setCoefficient4ofthePartLoadPerformanceCurve(0)
    pump.setPumpControlType("Intermittent")

    boiler = OpenStudio::Model::BoilerHotWater.new(model)
    boiler.setName(obj_name)
    boiler.setFuelType(HelperMethods.eplus_fuel_map(fuel_type))
    if capacity != Constants.SizingAuto
      boiler.setNominalCapacity(UnitConversions.convert(capacity, "Btu/hr", "W")) # Used by HVACSizing measure
    end
    if system_type == Constants.BoilerTypeCondensing
      # Convert Rated Efficiency at 80F and 1.0PLR where the performance curves are derived from to Design condition as input
      boiler_RatedHWRT = UnitConversions.convert(80.0 - 32.0, "R", "K")
      plr_Rated = 1.0
      plr_Design = 1.0
      boiler_DesignHWRT = UnitConversions.convert(design_temp - 20.0 - 32.0, "R", "K")
      # Efficiency curves are normalized using 80F return water temperature, at 0.254PLR
      condBlr_TE_Coeff = [1.058343061, 0.052650153, 0.0087272, 0.001742217, 0.00000333715, 0.000513723]
      boilerEff_Norm = afue / (condBlr_TE_Coeff[0] - condBlr_TE_Coeff[1] * plr_Rated - condBlr_TE_Coeff[2] * plr_Rated**2 - condBlr_TE_Coeff[3] * boiler_RatedHWRT + condBlr_TE_Coeff[4] * boiler_RatedHWRT**2 + condBlr_TE_Coeff[5] * boiler_RatedHWRT * plr_Rated)
      boilerEff_Design = boilerEff_Norm * (condBlr_TE_Coeff[0] - condBlr_TE_Coeff[1] * plr_Design - condBlr_TE_Coeff[2] * plr_Design**2 - condBlr_TE_Coeff[3] * boiler_DesignHWRT + condBlr_TE_Coeff[4] * boiler_DesignHWRT**2 + condBlr_TE_Coeff[5] * boiler_DesignHWRT * plr_Design)
      boiler.setNominalThermalEfficiency(dse * boilerEff_Design)
      boiler.setEfficiencyCurveTemperatureEvaluationVariable("EnteringBoiler")
    else
      boiler.setNominalThermalEfficiency(dse * afue)
      boiler.setEfficiencyCurveTemperatureEvaluationVariable("LeavingBoiler")
    end
    boiler.setNormalizedBoilerEfficiencyCurve(boiler_eff_curve)
    boiler.setDesignWaterOutletTemperature(UnitConversions.convert(design_temp - 32.0, "R", "K"))
    boiler.setMinimumPartLoadRatio(0.0)
    boiler.setMaximumPartLoadRatio(1.0)
    boiler.setBoilerFlowMode("LeavingSetpointModulated")
    boiler.setOptimumPartLoadRatio(1.0)
    boiler.setWaterOutletUpperTemperatureLimit(99.9)
    boiler.setParasiticElectricLoad(boiler_aux)

    if system_type == Constants.BoilerTypeCondensing and oat_reset_enabled
      setpoint_manager_oar = OpenStudio::Model::SetpointManagerOutdoorAirReset.new(model)
      setpoint_manager_oar.setName(obj_name + " outdoor reset")
      setpoint_manager_oar.setControlVariable("Temperature")
      setpoint_manager_oar.setSetpointatOutdoorLowTemperature(UnitConversions.convert(oat_hwst_low, "F", "C"))
      setpoint_manager_oar.setOutdoorLowTemperature(UnitConversions.convert(oat_low, "F", "C"))
      setpoint_manager_oar.setSetpointatOutdoorHighTemperature(UnitConversions.convert(oat_hwst_high, "F", "C"))
      setpoint_manager_oar.setOutdoorHighTemperature(UnitConversions.convert(oat_high, "F", "C"))
      setpoint_manager_oar.addToNode(plant_loop.supplyOutletNode)
    end

    hydronic_heat_supply_setpoint = OpenStudio::Model::ScheduleConstant.new(model)
    hydronic_heat_supply_setpoint.setName(obj_name + " hydronic heat supply setpoint")
    hydronic_heat_supply_setpoint.setValue(UnitConversions.convert(design_temp, "F", "C"))

    setpoint_manager_scheduled = OpenStudio::Model::SetpointManagerScheduled.new(model, hydronic_heat_supply_setpoint)
    setpoint_manager_scheduled.setName(obj_name + " hydronic heat loop setpoint manager")
    setpoint_manager_scheduled.setControlVariable("Temperature")

    pipe_supply_bypass = OpenStudio::Model::PipeAdiabatic.new(model)
    pipe_supply_outlet = OpenStudio::Model::PipeAdiabatic.new(model)
    pipe_demand_bypass = OpenStudio::Model::PipeAdiabatic.new(model)
    pipe_demand_inlet = OpenStudio::Model::PipeAdiabatic.new(model)
    pipe_demand_outlet = OpenStudio::Model::PipeAdiabatic.new(model)

    plant_loop.addSupplyBranchForComponent(boiler)
    plant_loop.addSupplyBranchForComponent(pipe_supply_bypass)
    pump.addToNode(plant_loop.supplyInletNode)
    pipe_supply_outlet.addToNode(plant_loop.supplyOutletNode)
    setpoint_manager_scheduled.addToNode(plant_loop.supplyOutletNode)
    plant_loop.addDemandBranchForComponent(pipe_demand_bypass)
    pipe_demand_inlet.addToNode(plant_loop.demandInletNode)
    pipe_demand_outlet.addToNode(plant_loop.demandOutletNode)

    thermal_zones = Geometry.get_thermal_zones_from_spaces(unit.spaces)

    control_slave_zones_hash = get_control_and_slave_zones(thermal_zones)
    control_slave_zones_hash.each do |control_zone, slave_zones|
      ([control_zone] + slave_zones).each do |zone|
        baseboard_coil = OpenStudio::Model::CoilHeatingWaterBaseboard.new(model)
        baseboard_coil.setName(obj_name + " #{zone.name} heating coil")
        if capacity != Constants.SizingAuto
          baseboard_coil.setHeatingDesignCapacity(UnitConversions.convert(capacity, "Btu/hr", "W")) # Used by HVACSizing measure
        end
        baseboard_coil.setConvergenceTolerance(0.001)

        baseboard_heater = OpenStudio::Model::ZoneHVACBaseboardConvectiveWater.new(model, model.alwaysOnDiscreteSchedule, baseboard_coil)
        baseboard_heater.setName(obj_name + " #{zone.name} convective water")
        baseboard_heater.addToThermalZone(zone)
        runner.registerInfo("Added '#{baseboard_heater.name}' to '#{zone.name}' of #{unit.name}")

        prioritize_zone_hvac(model, runner, zone)

        plant_loop.addDemandBranchForComponent(baseboard_coil)
      end
    end

    # Store info for HVAC Sizing measure
    boiler.additionalProperties.setFeature(Constants.SizingInfoHVACFracHeatLoadServed, frac_heat_load_served)

    return true
  end

  def self.apply_electric_baseboard(model, unit, runner, efficiency, capacity, frac_heat_load_served)
    obj_name = Constants.ObjectNameElectricBaseboard(unit.name.to_s)

    thermal_zones = Geometry.get_thermal_zones_from_spaces(unit.spaces)

    control_slave_zones_hash = get_control_and_slave_zones(thermal_zones)
    control_slave_zones_hash.each do |control_zone, slave_zones|
      ([control_zone] + slave_zones).each do |zone|
        htg_coil = OpenStudio::Model::ZoneHVACBaseboardConvectiveElectric.new(model)
        htg_coil.setName(obj_name + " #{zone.name} convective electric")
        if capacity != Constants.SizingAuto
          htg_coil.setNominalCapacity(UnitConversions.convert(capacity, "Btu/hr", "W")) # Used by HVACSizing measure
        end
        htg_coil.setEfficiency(efficiency)

        htg_coil.addToThermalZone(zone)
        runner.registerInfo("Added '#{htg_coil.name}' to '#{zone.name}' of #{unit.name}")

        prioritize_zone_hvac(model, runner, zone)

        # Store info for HVAC Sizing measure
        htg_coil.additionalProperties.setFeature(Constants.SizingInfoHVACFracHeatLoadServed, frac_heat_load_served)
      end
    end

    return true
  end

  def self.apply_unit_heater(model, unit, runner, fuel_type,
                             efficiency, capacity, fan_power,
                             airflow_rate, frac_heat_load_served)

    if fan_power > 0 and airflow_rate == 0
      runner.registerError("If Fan Power > 0, then Airflow Rate cannot be zero.")
      return false
    end

    obj_name = Constants.ObjectNameUnitHeater(fuel_type, unit.name.to_s)

    thermal_zones = Geometry.get_thermal_zones_from_spaces(unit.spaces)

    control_slave_zones_hash = get_control_and_slave_zones(thermal_zones)
    control_slave_zones_hash.each do |control_zone, slave_zones|
      ([control_zone] + slave_zones).each do |zone|
        # _processSystemHeatingCoil

        htg_coil = OpenStudio::Model::CoilHeatingGas.new(model)
        htg_coil.setName(obj_name + " heating coil")
        htg_coil.setGasBurnerEfficiency(efficiency)
        if capacity != Constants.SizingAuto
          htg_coil.setNominalCapacity(UnitConversions.convert(capacity, "Btu/hr", "W")) # Used by HVACSizing measure
        end
        htg_coil.setParasiticElectricLoad(0.0)
        htg_coil.setParasiticGasLoad(0)
        htg_coil.setFuelType(HelperMethods.eplus_fuel_map(fuel_type))

        fan = OpenStudio::Model::FanOnOff.new(model, model.alwaysOnDiscreteSchedule)
        fan.setName(obj_name + " htg supply fan")
        fan.setEndUseSubcategory(obj_name + " htg supply fan")
        if fan_power > 0
          fan_eff = 0.75 # Overall Efficiency of the Fan, Motor and Drive
          fan.setFanEfficiency(fan_eff)
          fan.setPressureRise(calculate_fan_pressure_rise(fan_eff, fan_power))
        else
          fan.setFanEfficiency(1)
          fan.setPressureRise(0)
        end
        fan.setMotorEfficiency(1.0)
        fan.setMotorInAirstreamFraction(1.0)

        # _processSystemAir

        unitary_system = OpenStudio::Model::AirLoopHVACUnitarySystem.new(model)
        unitary_system.setName(obj_name + " unitary system")
        unitary_system.setAvailabilitySchedule(model.alwaysOnDiscreteSchedule)
        unitary_system.setHeatingCoil(htg_coil)
        unitary_system.setSupplyAirFlowRateMethodDuringCoolingOperation("SupplyAirFlowRate")
        unitary_system.setSupplyAirFlowRateDuringCoolingOperation(0.0)
        unitary_system.setSupplyFan(fan)
        unitary_system.setFanPlacement("BlowThrough")
        unitary_system.setSupplyAirFanOperatingModeSchedule(model.alwaysOffDiscreteSchedule)
        unitary_system.setMaximumSupplyAirTemperature(UnitConversions.convert(120.0, "F", "C"))
        unitary_system.setSupplyAirFlowRateWhenNoCoolingorHeatingisRequired(0)

        runner.registerInfo("Added '#{fan.name}' to '#{unitary_system.name}''")
        runner.registerInfo("Added '#{htg_coil.name}' to '#{unitary_system.name}'")

        unitary_system.setControllingZoneorThermostatLocation(zone)
        unitary_system.addToThermalZone(zone)

        prioritize_zone_hvac(model, runner, zone)

        # Store info for HVAC Sizing measure
        unitary_system.additionalProperties.setFeature(Constants.SizingInfoHVACRatedCFMperTonHeating, airflow_rate.to_s)
        unitary_system.additionalProperties.setFeature(Constants.SizingInfoHVACFracHeatLoadServed, frac_heat_load_served)
      end
    end

    return true
  end

  def self.apply_ideal_air_loads(model, unit, runner)
    thermal_zones = Geometry.get_thermal_zones_from_spaces(unit.spaces)

    control_slave_zones_hash = get_control_and_slave_zones(thermal_zones)
    control_slave_zones_hash.each do |control_zone, slave_zones|
      ideal_air = OpenStudio::Model::ZoneHVACIdealLoadsAirSystem.new(model)
      ideal_air.setMaximumHeatingSupplyAirTemperature(50)
      ideal_air.setMinimumCoolingSupplyAirTemperature(10)
      ideal_air.setMaximumHeatingSupplyAirHumidityRatio(0.015)
      ideal_air.setMinimumCoolingSupplyAirHumidityRatio(0.01)
      ideal_air.setHeatingLimit('NoLimit')
      ideal_air.setCoolingLimit('NoLimit')
      ideal_air.setDehumidificationControlType('None')
      ideal_air.setHumidificationControlType('None')
      ideal_air.addToThermalZone(control_zone)

      slave_zones.each do |slave_zone|
        ideal_air = OpenStudio::Model::ZoneHVACIdealLoadsAirSystem.new(model)
        ideal_air.setMaximumHeatingSupplyAirTemperature(50)
        ideal_air.setMinimumCoolingSupplyAirTemperature(10)
        ideal_air.setMaximumHeatingSupplyAirHumidityRatio(0.015)
        ideal_air.setMinimumCoolingSupplyAirHumidityRatio(0.01)
        ideal_air.setHeatingLimit('NoLimit')
        ideal_air.setCoolingLimit('NoLimit')
        ideal_air.setDehumidificationControlType('None')
        ideal_air.setHumidificationControlType('None')
        ideal_air.addToThermalZone(slave_zone)
      end
    end

    return true
  end

  def self.remove_heating(model, runner, thermal_zone, unit)
    removed_furnace = remove_furnace(model, runner, thermal_zone)
    removed_boiler = remove_boiler(model, runner, thermal_zone)
    removed_heater = remove_unit_heater(model, runner, thermal_zone)
    removed_elec_baseboard = remove_electric_baseboard(model, runner, thermal_zone)
    removed_ashp = remove_ashp(model, runner, thermal_zone)
    removed_mshp = remove_mshp(model, runner, thermal_zone, unit)
    removed_gshp = remove_gshp(model, runner, thermal_zone)
  end

  def self.remove_cooling(model, runner, thermal_zone, unit)
    removed_ac = remove_central_ac(model, runner, thermal_zone)
    removed_room_ac = remove_room_ac(model, runner, thermal_zone)
    removed_ashp = remove_ashp(model, runner, thermal_zone)
    removed_mshp = remove_mshp(model, runner, thermal_zone, unit)
    if removed_mshp
      removed_elec_baseboard = remove_electric_baseboard(model, runner, thermal_zone)
    end
    removed_gshp = remove_gshp(model, runner, thermal_zone)
  end

  def self.apply_heating_setpoints(model, runner, weather, weekday_setpoints, weekend_setpoints,
                                   use_auto_season, season_start_month, season_end_month)

    # Get heating season
    if use_auto_season
      heating_season, cooling_season = calc_heating_and_cooling_seasons(model, weather, runner)
    else
      if season_start_month <= season_end_month
        heating_season = Array.new(season_start_month - 1, 0) + Array.new(season_end_month - season_start_month + 1, 1) + Array.new(12 - season_end_month, 0)
      elsif season_start_month > season_end_month
        heating_season = Array.new(season_end_month, 1) + Array.new(season_start_month - season_end_month - 1, 0) + Array.new(12 - season_start_month + 1, 1)
      end
    end
    if heating_season.nil?
      return false
    end

    # Remove existing heating season schedule
    model.getScheduleRulesets.each do |sch|
      next unless sch.name.to_s == Constants.ObjectNameHeatingSeason

      sch.remove
    end

    heating_season_schedule = MonthWeekdayWeekendSchedule.new(model, runner, Constants.ObjectNameHeatingSeason, Array.new(24, 1), Array.new(24, 1), heating_season, mult_weekday = 1.0, mult_weekend = 1.0, normalize_values = false)
    unless heating_season_schedule.validated?
      return false
    end

    # assign the availability schedules to the equipment objects
    model.getThermalZones.each do |thermal_zone|
      heating_equipment = existing_heating_equipment(model, runner, thermal_zone)
      heating_equipment.each do |htg_equip|
        htg_obj = nil
        supp_htg_obj = nil
        if htg_equip.is_a? OpenStudio::Model::AirLoopHVACUnitarySystem
          clg_obj, htg_obj, supp_htg_obj = get_coils_from_hvac_equip(htg_equip)
        elsif htg_equip.to_ZoneHVACComponent.is_initialized
          htg_obj = htg_equip
        end
        unless htg_obj.nil? or htg_obj.to_CoilHeatingWaterToAirHeatPumpEquationFit.is_initialized
          htg_obj.setAvailabilitySchedule(heating_season_schedule.schedule)
          runner.registerInfo("Added availability schedule to #{htg_obj.name}.")
        end
        unless supp_htg_obj.nil?
          supp_htg_obj.setAvailabilitySchedule(heating_season_schedule.schedule)
          runner.registerInfo("Added availability schedule to #{supp_htg_obj.name}.")
        end
      end
    end

    weekday_setpoints = weekday_setpoints.map { |i| i.map { |j| UnitConversions.convert(j, "F", "C") } }
    weekend_setpoints = weekend_setpoints.map { |i| i.map { |j| UnitConversions.convert(j, "F", "C") } }

    finished_zones = []
    model.getThermalZones.each do |thermal_zone|
      if Geometry.zone_is_finished(thermal_zone)
        finished_zones << thermal_zone
      end
    end

    # Remove existing heating setpoint schedule
    model.getScheduleRulesets.each do |sch|
      next unless sch.name.to_s == Constants.ObjectNameHeatingSetpoint

      sch.remove
    end

    # Make the setpoint schedules
    heating_setpoint = nil
    cooling_setpoint = nil
    finished_zones.each do |finished_zone|
      thermostat_setpoint = finished_zone.thermostatSetpointDualSetpoint
      if thermostat_setpoint.is_initialized

        thermostat_setpoint = thermostat_setpoint.get
        runner.registerInfo("Found existing thermostat #{thermostat_setpoint.name} for #{finished_zone.name}.")

        clg_wkdy = Array.new(24, Constants.NoCoolingSetpoint)
        clg_wked = Array.new(24, Constants.NoCoolingSetpoint)
        cooling_season = Array.new(12, 0.0)
        thermostat_setpoint.coolingSetpointTemperatureSchedule.get.to_Schedule.get.to_ScheduleRuleset.get.scheduleRules.each do |rule|
          if rule.applyMonday and rule.applyTuesday and rule.applyWednesday and rule.applyThursday and rule.applyFriday
            rule.daySchedule.values.each_with_index do |value, i|
              hour = rule.daySchedule.times[i].hours - 1
              if value < clg_wkdy[hour]
                clg_wkdy[hour] = value
              end
            end
          end
          clg_wkdy = backfill_schedule_values(clg_wkdy, Constants.NoCoolingSetpoint)
          if rule.applySaturday and rule.applySunday
            rule.daySchedule.values.each_with_index do |value, i|
              hour = rule.daySchedule.times[i].hours - 1
              if value < clg_wked[hour]
                clg_wked[hour] = value
              end
              if value < 50
                cooling_season[rule.startDate.get.monthOfYear.value - 1] = 1.0
              end
            end
          end
          clg_wked = backfill_schedule_values(clg_wked, Constants.NoCoolingSetpoint)
        end

        htg_wkdy_monthly = []
        htg_wked_monthly = []
        clg_wkdy_monthly = []
        clg_wked_monthly = []
        (0..11).to_a.each do |i|
          if cooling_season[i] == 1 and heating_season[i] == 1
            htg_wkdy_monthly << weekday_setpoints[i].zip(clg_wkdy).map { |h, c| c < h ? (h + c) / 2.0 : h }
            htg_wked_monthly << weekend_setpoints[i].zip(clg_wked).map { |h, c| c < h ? (h + c) / 2.0 : h }
            clg_wkdy_monthly << weekday_setpoints[i].zip(clg_wkdy).map { |h, c| c < h ? (h + c) / 2.0 : c }
            clg_wked_monthly << weekend_setpoints[i].zip(clg_wked).map { |h, c| c < h ? (h + c) / 2.0 : c }
          elsif heating_season[i] == 1
            htg_wkdy_monthly << weekday_setpoints[i]
            htg_wked_monthly << weekend_setpoints[i]
            clg_wkdy_monthly << Array.new(24, Constants.NoCoolingSetpoint)
            clg_wked_monthly << Array.new(24, Constants.NoCoolingSetpoint)
          else
            htg_wkdy_monthly << Array.new(24, Constants.NoHeatingSetpoint)
            htg_wked_monthly << Array.new(24, Constants.NoHeatingSetpoint)
            clg_wkdy_monthly << clg_wkdy
            clg_wked_monthly << clg_wked
          end
        end

        model.getScheduleRulesets.each do |sch|
          next unless sch.name.to_s == Constants.ObjectNameCoolingSetpoint

          sch.remove
        end

        heating_setpoint = HourlyByMonthSchedule.new(model, runner, Constants.ObjectNameHeatingSetpoint, htg_wkdy_monthly, htg_wked_monthly, normalize_values = false)
        cooling_setpoint = HourlyByMonthSchedule.new(model, runner, Constants.ObjectNameCoolingSetpoint, clg_wkdy_monthly, clg_wked_monthly, normalize_values = false)

        unless heating_setpoint.validated? and cooling_setpoint.validated?
          return false
        end

      else

        htg_wkdy_monthly = []
        htg_wked_monthly = []
        clg_wkdy_monthly = []
        clg_wked_monthly = []
        (0..11).to_a.each do |i|
          if heating_season[i] == 1
            htg_wkdy_monthly << weekday_setpoints[i]
            htg_wked_monthly << weekend_setpoints[i]
          else
            htg_wkdy_monthly << Array.new(24, Constants.NoHeatingSetpoint)
            htg_wked_monthly << Array.new(24, Constants.NoHeatingSetpoint)
          end
          clg_wkdy_monthly << Array.new(24, Constants.NoCoolingSetpoint)
          clg_wked_monthly << Array.new(24, Constants.NoCoolingSetpoint)
        end

        heating_setpoint = HourlyByMonthSchedule.new(model, runner, Constants.ObjectNameHeatingSetpoint, htg_wkdy_monthly, htg_wked_monthly, normalize_values = false)
        cooling_setpoint = HourlyByMonthSchedule.new(model, runner, Constants.ObjectNameCoolingSetpoint, clg_wkdy_monthly, clg_wked_monthly, normalize_values = false)

        unless heating_setpoint.validated? and cooling_setpoint.validated?
          return false
        end

      end
      break # assume all finished zones have the same schedules
    end

    # Set the setpoint schedules
    finished_zones.each do |finished_zone|
      thermostat_setpoint = finished_zone.thermostatSetpointDualSetpoint
      if thermostat_setpoint.is_initialized

        thermostat_setpoint = thermostat_setpoint.get
        thermostat_setpoint.setHeatingSetpointTemperatureSchedule(heating_setpoint.schedule)
        thermostat_setpoint.setCoolingSetpointTemperatureSchedule(cooling_setpoint.schedule)

      else

        thermostat_setpoint = OpenStudio::Model::ThermostatSetpointDualSetpoint.new(model)
        thermostat_setpoint.setName("#{finished_zone.name} temperature setpoint")
        runner.registerInfo("Created new thermostat #{thermostat_setpoint.name} for #{finished_zone.name}.")
        thermostat_setpoint.setHeatingSetpointTemperatureSchedule(heating_setpoint.schedule)
        thermostat_setpoint.setCoolingSetpointTemperatureSchedule(cooling_setpoint.schedule)
        finished_zone.setThermostatSetpointDualSetpoint(thermostat_setpoint)
        runner.registerInfo("Set a dummy cooling setpoint schedule for #{thermostat_setpoint.name}.")

      end

      runner.registerInfo("Set the heating setpoint schedule for #{thermostat_setpoint.name}.")
    end

    model.getScheduleDays.each do |obj| # remove orphaned summer and winter design day schedules
      next if obj.directUseCount > 0

      obj.remove
    end

    return true
  end

  def self.apply_cooling_setpoints(model, runner, weather, weekday_setpoints, weekend_setpoints,
                                   use_auto_season, season_start_month, season_end_month)

    # Get cooling season
    if use_auto_season
      heating_season, cooling_season = calc_heating_and_cooling_seasons(model, weather, runner)
    else
      if season_start_month <= season_end_month
        cooling_season = Array.new(season_start_month - 1, 0) + Array.new(season_end_month - season_start_month + 1, 1) + Array.new(12 - season_end_month, 0)
      elsif season_start_month > season_end_month
        cooling_season = Array.new(season_end_month, 1) + Array.new(season_start_month - season_end_month - 1, 0) + Array.new(12 - season_start_month + 1, 1)
      end
    end
    if cooling_season.nil?
      return false
    end

    # Remove existing cooling season schedule
    model.getScheduleRulesets.each do |sch|
      next unless sch.name.to_s == Constants.ObjectNameCoolingSeason

      sch.remove
    end

    cooling_season_sch = MonthWeekdayWeekendSchedule.new(model, runner, Constants.ObjectNameCoolingSeason, Array.new(24, 1), Array.new(24, 1), cooling_season, mult_weekday = 1.0, mult_weekend = 1.0, normalize_values = false)
    unless cooling_season_sch.validated?
      return false
    end

    # assign the availability schedules to the equipment objects
    model.getThermalZones.each do |thermal_zone|
      cooling_equipment = existing_cooling_equipment(model, runner, thermal_zone)
      cooling_equipment.each do |clg_equip|
        clg_coil, htg_coil, supp_htg_coil = get_coils_from_hvac_equip(clg_equip)
        unless clg_coil.nil? or clg_coil.to_CoilCoolingWaterToAirHeatPumpEquationFit.is_initialized
          clg_coil.setAvailabilitySchedule(cooling_season_sch.schedule)
          runner.registerInfo("Added availability schedule to #{clg_coil.name}.")
        end
      end
    end

    weekday_setpoints = weekday_setpoints.map { |i| i.map { |j| UnitConversions.convert(j, "F", "C") } }
    weekend_setpoints = weekend_setpoints.map { |i| i.map { |j| UnitConversions.convert(j, "F", "C") } }

    finished_zones = []
    model.getThermalZones.each do |thermal_zone|
      if Geometry.zone_is_finished(thermal_zone)
        finished_zones << thermal_zone
      end
    end

    # Remove existing cooling setpoint schedule
    model.getScheduleRulesets.each do |sch|
      next unless sch.name.to_s == Constants.ObjectNameCoolingSetpoint

      sch.remove
    end

    # Make the setpoint schedules
    heating_setpoint = nil
    cooling_setpoint = nil
    finished_zones.each do |finished_zone|
      thermostat_setpoint = finished_zone.thermostatSetpointDualSetpoint
      if thermostat_setpoint.is_initialized

        thermostat_setpoint = thermostat_setpoint.get
        runner.registerInfo("Found existing thermostat #{thermostat_setpoint.name} for #{finished_zone.name}.")

        htg_wkdy = Array.new(24, Constants.NoHeatingSetpoint)
        htg_wked = Array.new(24, Constants.NoHeatingSetpoint)
        heating_season = Array.new(12, 0.0)
        thermostat_setpoint.heatingSetpointTemperatureSchedule.get.to_Schedule.get.to_ScheduleRuleset.get.scheduleRules.each do |rule|
          if rule.applyMonday and rule.applyTuesday and rule.applyWednesday and rule.applyThursday and rule.applyFriday
            rule.daySchedule.values.each_with_index do |value, i|
              hour = rule.daySchedule.times[i].hours - 1
              if value > htg_wkdy[hour]
                htg_wkdy[hour] = value
              end
            end
          end
          htg_wkdy = backfill_schedule_values(htg_wkdy, Constants.NoHeatingSetpoint)
          if rule.applySaturday and rule.applySunday
            rule.daySchedule.values.each_with_index do |value, i|
              hour = rule.daySchedule.times[i].hours - 1
              if value > htg_wked[hour]
                htg_wked[hour] = value
              end
              if value > -50
                heating_season[rule.startDate.get.monthOfYear.value - 1] = 1.0
              end
            end
          end
          htg_wked = backfill_schedule_values(htg_wked, Constants.NoHeatingSetpoint)
        end

        htg_wkdy_monthly = []
        htg_wked_monthly = []
        clg_wkdy_monthly = []
        clg_wked_monthly = []
        (0..11).to_a.each do |i|
          if cooling_season[i] == 1 and heating_season[i] == 1
            htg_wkdy_monthly << htg_wkdy.zip(weekday_setpoints[i]).map { |h, c| c < h ? (h + c) / 2.0 : h }
            htg_wked_monthly << htg_wked.zip(weekend_setpoints[i]).map { |h, c| c < h ? (h + c) / 2.0 : h }
            clg_wkdy_monthly << htg_wkdy.zip(weekday_setpoints[i]).map { |h, c| c < h ? (h + c) / 2.0 : c }
            clg_wked_monthly << htg_wked.zip(weekend_setpoints[i]).map { |h, c| c < h ? (h + c) / 2.0 : c }
          elsif cooling_season[i] == 1
            htg_wkdy_monthly << Array.new(24, Constants.NoHeatingSetpoint)
            htg_wked_monthly << Array.new(24, Constants.NoHeatingSetpoint)
            clg_wkdy_monthly << weekday_setpoints[i]
            clg_wked_monthly << weekend_setpoints[i]
          else
            htg_wkdy_monthly << htg_wkdy
            htg_wked_monthly << htg_wked
            clg_wkdy_monthly << Array.new(24, Constants.NoCoolingSetpoint)
            clg_wked_monthly << Array.new(24, Constants.NoCoolingSetpoint)
          end
        end

        model.getScheduleRulesets.each do |sch|
          next unless sch.name.to_s == Constants.ObjectNameHeatingSetpoint

          sch.remove
        end

        heating_setpoint = HourlyByMonthSchedule.new(model, runner, Constants.ObjectNameHeatingSetpoint, htg_wkdy_monthly, htg_wked_monthly, normalize_values = false)
        cooling_setpoint = HourlyByMonthSchedule.new(model, runner, Constants.ObjectNameCoolingSetpoint, clg_wkdy_monthly, clg_wked_monthly, normalize_values = false)

        unless heating_setpoint.validated? and cooling_setpoint.validated?
          return false
        end

      else

        htg_wkdy_monthly = []
        htg_wked_monthly = []
        clg_wkdy_monthly = []
        clg_wked_monthly = []
        (0..11).to_a.each do |i|
          if cooling_season[i] == 1
            clg_wkdy_monthly << weekday_setpoints[i]
            clg_wked_monthly << weekend_setpoints[i]
          else
            clg_wkdy_monthly << Array.new(24, Constants.NoCoolingSetpoint)
            clg_wked_monthly << Array.new(24, Constants.NoCoolingSetpoint)
          end
          htg_wkdy_monthly << Array.new(24, Constants.NoHeatingSetpoint)
          htg_wked_monthly << Array.new(24, Constants.NoHeatingSetpoint)
        end

        heating_setpoint = HourlyByMonthSchedule.new(model, runner, Constants.ObjectNameHeatingSetpoint, htg_wkdy_monthly, htg_wked_monthly, normalize_values = false)
        cooling_setpoint = HourlyByMonthSchedule.new(model, runner, Constants.ObjectNameCoolingSetpoint, clg_wkdy_monthly, clg_wked_monthly, normalize_values = false)

        unless heating_setpoint.validated? and cooling_setpoint.validated?
          return false
        end

      end
      break # assume all finished zones have the same schedules
    end

    # Set the setpoint schedules
    finished_zones.each do |finished_zone|
      thermostat_setpoint = finished_zone.thermostatSetpointDualSetpoint
      if thermostat_setpoint.is_initialized

        thermostat_setpoint = thermostat_setpoint.get
        thermostat_setpoint.setHeatingSetpointTemperatureSchedule(heating_setpoint.schedule)
        thermostat_setpoint.setCoolingSetpointTemperatureSchedule(cooling_setpoint.schedule)

      else

        thermostat_setpoint = OpenStudio::Model::ThermostatSetpointDualSetpoint.new(model)
        thermostat_setpoint.setName("#{finished_zone.name} temperature setpoint")
        runner.registerInfo("Created new thermostat #{thermostat_setpoint.name} for #{finished_zone.name}.")
        thermostat_setpoint.setHeatingSetpointTemperatureSchedule(heating_setpoint.schedule)
        thermostat_setpoint.setCoolingSetpointTemperatureSchedule(cooling_setpoint.schedule)
        finished_zone.setThermostatSetpointDualSetpoint(thermostat_setpoint)
        runner.registerInfo("Set a dummy heating setpoint schedule for #{thermostat_setpoint.name}.")

      end

      runner.registerInfo("Set the cooling setpoint schedule for #{thermostat_setpoint.name}.")
    end

    model.getScheduleDays.each do |obj| # remove orphaned summer and winter design day schedules
      next if obj.directUseCount > 0

      obj.remove
    end

    return true
  end

  def self.get_default_heating_setpoint(control_type)
    htg_sp = 68 # F
    htg_setback_sp = nil
    htg_setback_hrs_per_week = nil
    htg_setback_start_hr = nil
    if control_type == "programmable thermostat"
      htg_setback_sp = 66 # F
      htg_setback_hrs_per_week = 7 * 7 # 11 p.m. to 5:59 a.m., 7 days a week
      htg_setback_start_hr = 23 # 11 p.m.
    elsif control_type != "manual thermostat"
      fail "Unexpected control type #{control_type}."
    end
    return htg_sp, htg_setback_sp, htg_setback_hrs_per_week, htg_setback_start_hr
  end

  def self.get_default_cooling_setpoint(control_type)
    clg_sp = 78 # F
    clg_setup_sp = nil
    clg_setup_hrs_per_week = nil
    clg_setup_start_hr = nil
    if control_type == "programmable thermostat"
      clg_setup_sp = 80 # F
      clg_setup_hrs_per_week = 6 * 7 # 9 a.m. to 2:59 p.m., 7 days a week
      clg_setup_start_hr = 9 # 9 a.m.
    elsif control_type != "manual thermostat"
      fail "Unexpected control type #{control_type}."
    end
    return clg_sp, clg_setup_sp, clg_setup_hrs_per_week, clg_setup_start_hr
  end

  def self.apply_dehumidifier(model, unit, runner, energy_factor,
                              water_removal_rate, air_flow_rate, humidity_setpoint)

    # error checking
    if humidity_setpoint < 0 or humidity_setpoint > 1
      runner.registerError("Invalid humidity setpoint value entered.")
      return false
    end
    if water_removal_rate != Constants.Auto and water_removal_rate.to_f <= 0
      runner.registerError("Invalid water removal rate value entered.")
      return false
    end
    if energy_factor != Constants.Auto and energy_factor.to_f < 0
      runner.registerError("Invalid energy factor value entered.")
      return false
    end
    if air_flow_rate != Constants.Auto and air_flow_rate.to_f < 0
      runner.registerError("Invalid air flow rate value entered.")
      return false
    end

    obj_name = Constants.ObjectNameDehumidifier(unit.name.to_s)

    avg_rh_setpoint = humidity_setpoint * 100.0 # (EnergyPlus uses 60 for 60% RH)
    relative_humidity_setpoint_sch = OpenStudio::Model::ScheduleConstant.new(model)
    relative_humidity_setpoint_sch.setName(Constants.ObjectNameRelativeHumiditySetpoint(unit.name.to_s))
    relative_humidity_setpoint_sch.setValue(avg_rh_setpoint)

    # Dehumidifier coefficients
    # Generic model coefficients from Winkler, Christensen, and Tomerlin (2011)
    water_removal_curve = create_curve_biquadratic(model, [-1.162525707, 0.02271469, -0.000113208, 0.021110538, -0.0000693034, 0.000378843], "DXDH-WaterRemove-Cap-fT", -100, 100, -100, 100)
    energy_factor_curve = create_curve_biquadratic(model, [-1.902154518, 0.063466565, -0.000622839, 0.039540407, -0.000125637, -0.000176722], "DXDH-EnergyFactor-fT", -100, 100, -100, 100)
    part_load_frac_curve = create_curve_quadratic(model, [0.90, 0.10, 0.0], "DXDH-PLF-fPLR", 0, 1, 0.7, 1)

    thermal_zones = Geometry.get_thermal_zones_from_spaces(unit.spaces)

    control_slave_zones_hash = get_control_and_slave_zones(thermal_zones)
    control_slave_zones_hash.each do |control_zone, slave_zones|
      humidistat = OpenStudio::Model::ZoneControlHumidistat.new(model)
      humidistat.setName(obj_name + " #{control_zone.name} humidistat")
      humidistat.setHumidifyingRelativeHumiditySetpointSchedule(relative_humidity_setpoint_sch)
      humidistat.setDehumidifyingRelativeHumiditySetpointSchedule(relative_humidity_setpoint_sch)
      control_zone.setZoneControlHumidistat(humidistat)

      zone_hvac = OpenStudio::Model::ZoneHVACDehumidifierDX.new(model, water_removal_curve, energy_factor_curve, part_load_frac_curve)
      zone_hvac.setName(obj_name + " #{control_zone.name} dx")
      zone_hvac.setAvailabilitySchedule(model.alwaysOnDiscreteSchedule)
      if water_removal_rate != Constants.Auto
        zone_hvac.setRatedWaterRemoval(UnitConversions.convert(water_removal_rate.to_f, "pint", "L"))
      else
        zone_hvac.setRatedWaterRemoval(Constants.small) # Autosize flag for HVACSizing measure
      end
      if energy_factor != Constants.Auto
        zone_hvac.setRatedEnergyFactor(energy_factor.to_f)
      else
        zone_hvac.setRatedEnergyFactor(Constants.small) # Autosize flag for HVACSizing measure
      end
      if air_flow_rate != Constants.Auto
        zone_hvac.setRatedAirFlowRate(UnitConversions.convert(air_flow_rate.to_f, "cfm", "m^3/s"))
      else
        zone_hvac.setRatedAirFlowRate(Constants.small) # Autosize flag for HVACSizing measure
      end
      zone_hvac.setMinimumDryBulbTemperatureforDehumidifierOperation(10)
      zone_hvac.setMaximumDryBulbTemperatureforDehumidifierOperation(40)

      zone_hvac.addToThermalZone(control_zone)
      runner.registerInfo("Added '#{zone_hvac.name}' to '#{control_zone.name}' of #{unit.name}")

      prioritize_zone_hvac(model, runner, control_zone)
    end

    return true
  end

  def self.remove_dehumidifier(runner, model, zone, unit)
    # FIXME: Needs to be zone specific...
    model.getScheduleConstants.each do |sch|
      next unless sch.name.to_s == Constants.ObjectNameRelativeHumiditySetpoint(unit.name.to_s)

      sch.remove
    end

    model.getZoneHVACDehumidifierDXs.each do |dehumidifier|
      next unless zone.handle.to_s == dehumidifier.thermalZone.get.handle.to_s

      runner.registerInfo("Removed '#{dehumidifier.name}' from #{zone.name}.")
      dehumidifier.remove

      humidistat = zone.zoneControlHumidistat
      if humidistat.is_initialized
        humidistat.get.remove
      end
    end
  end

  def self.apply_ceiling_fans(model, unit, runner, coverage, specified_num, power,
                              control, use_benchmark_energy, cooling_setpoint_offset,
                              mult, weekday_sch, weekend_sch, monthly_sch, sch = nil)

    # check for valid inputs
    if mult < 0
      runner.registerError("Multiplier must be greater than or equal to 0.")
      return false
    end

    obj_name = Constants.ObjectNameCeilingFan(unit.name.to_s)

    num_bedrooms, num_bathrooms = Geometry.get_unit_beds_baths(model, unit, runner)
    if num_bedrooms.nil? or num_bathrooms.nil?
      return false
    end

    above_grade_finished_floor_area = Geometry.get_above_grade_finished_floor_area_from_spaces(unit.spaces, false, runner)
    finished_floor_area = Geometry.get_finished_floor_area_from_spaces(unit.spaces, false, runner)

    # Determine geometry for spaces and zones that are unit specific
    living_zone = nil
    finished_basement_zone = nil
    Geometry.get_thermal_zones_from_spaces(unit.spaces).each do |thermal_zone|
      if Geometry.is_living(thermal_zone)
        living_zone = thermal_zone
      elsif Geometry.is_finished_basement(thermal_zone)
        finished_basement_zone = thermal_zone
      end
    end

    # Determine the number of ceiling fans
    ceiling_fan_num = 0
    if not coverage.nil?
      # User has chosen to specify the number of fans by indicating
      # % coverage, where it is assumed that 100% coverage requires 1 fan
      # per 300 square feet.
      ceiling_fan_num = (above_grade_finished_floor_area * coverage / 300.0).round(1)
    elsif not specified_num.nil?
      ceiling_fan_num = specified_num
    else
      ceiling_fan_num = 0
    end

    # Adjust the power consumption based on the occupancy control.
    # The default assumption is that when the fans are "on" half of the
    # fans will be used. This is consistent with the results from an FSEC
    # survey (described in FSEC-PF-306-96) and approximates the reasonable
    # assumption that during the night the bedroom fans will be on and all
    # of the other fans will be off while during the day the reverse will
    # be true. "Smart" occupancy control indicates that fans are used more
    # sparingly; in other words, fans are frequently turned off when rooms
    # are vacant. To approximate this kind of control, the overall fan
    # power consumption is reduced by 50%.Note that although the idea here
    # is that in reality "smart" control means that fans will be run for
    # fewer hours, it is modeled as a reduction in power consumption.

    if control == Constants.CeilingFanControlSmart
      ceiling_fan_control_factor = 0.25
    else
      ceiling_fan_control_factor = 0.5
    end

    # Determine the power draw for the ceiling fans.
    # The power consumption depends on the number of fans, the "standard"
    # power consumption per fan, the fan efficiency, and the fan occupancy
    # control. Rather than specifying usage via a schedule, as for most
    # other electrical uses, the fans will be modeled as "on" with a
    # constant power consumption whenever the interior space temperature
    # exceeds the cooling setpoint and "off" at all other times (this
    # on/off behavior is accomplished in DOE2.bmi using EQUIP-PWR-FT - see
    # comments there). Note that there is also a fan schedule that accounts
    # for cooling setpoint setups (it is assumed that fans will always be
    # off during the setup period).

    if ceiling_fan_num > 0
      ceiling_fans_max_power = ceiling_fan_num * power * ceiling_fan_control_factor / UnitConversions.convert(1.0, "kW", "W") # kW
    else
      ceiling_fans_max_power = 0
    end

    # Determine ceiling fan schedule.
    # In addition to turning the fans off when the interior space
    # temperature falls below the cooling setpoint (handled in DOE2.bmi by
    # EQUIP-PWR-FT), the fans should be turned off during any setup of the
    # cooling setpoint (based on the assumption that the occupants leave
    # the house at those times). Therefore the fan schedule specifies zero
    # power during the setup period and full power outside of the setup
    # period. Determine the lowest value of all of the hourly cooling setpoints.

    # Get cooling setpoints
    clg_wkdy = nil
    clg_wked = nil
    thermostatsetpointdualsetpoint = living_zone.thermostatSetpointDualSetpoint
    if thermostatsetpointdualsetpoint.is_initialized
      thermostatsetpointdualsetpoint.get.coolingSetpointTemperatureSchedule.get.to_Schedule.get.to_ScheduleRuleset.get.scheduleRules.each do |rule|
        coolingSetpoint = Array.new(24, Constants.NoCoolingSetpoint)
        rule.daySchedule.values.each_with_index do |value, i|
          hour = rule.daySchedule.times[i].hours - 1
          if value < coolingSetpoint[hour]
            coolingSetpoint[hour] = UnitConversions.convert(value, "C", "F") + cooling_setpoint_offset
          end
        end
        coolingSetpoint = backfill_schedule_values(coolingSetpoint, Constants.NoCoolingSetpoint)
        # weekday
        if rule.applyMonday and rule.applyTuesday and rule.applyWednesday and rule.applyThursday and rule.applyFriday
          unless rule.daySchedule.values.all? { |x| x == Constants.NoCoolingSetpoint }
            rule.daySchedule.clearValues
            coolingSetpoint.each_with_index do |value, hour|
              rule.daySchedule.addValue(OpenStudio::Time.new(0, hour + 1, 0, 0), UnitConversions.convert(value, "F", "C"))
            end
            clg_wkdy = coolingSetpoint
          end
        end
        # weekend
        if rule.applySaturday and rule.applySunday
          unless rule.daySchedule.values.all? { |x| x == Constants.NoCoolingSetpoint }
            rule.daySchedule.clearValues
            coolingSetpoint.each_with_index do |value, hour|
              rule.daySchedule.addValue(OpenStudio::Time.new(0, hour + 1, 0, 0), UnitConversions.convert(value, "F", "C"))
            end
            clg_wked = coolingSetpoint
          end
        end
      end
    end

    if clg_wkdy.nil? and clg_wked.nil?
      runner.registerWarning("No cooling setpoint schedule found. Assuming #{Constants.DefaultCoolingSetpoint} F for ceiling fan operation.")
      clg_wkdy = Array.new(24, Constants.DefaultCoolingSetpoint)
      clg_wked = Array.new(24, Constants.DefaultCoolingSetpoint)
    end

    cooling_setpoint_min = (clg_wkdy + clg_wked).min

    ceiling_fans_hourly_weekday = []
    ceiling_fans_hourly_weekend = []

    (0..23).to_a.each do |hour|
      if clg_wkdy[hour] > cooling_setpoint_min
        ceiling_fans_hourly_weekday << 0
      else
        ceiling_fans_hourly_weekday << 1
      end
      if clg_wked[hour] > cooling_setpoint_min
        ceiling_fans_hourly_weekend << 0
      else
        ceiling_fans_hourly_weekend << 1
      end
    end

    ceiling_fan_sch = MonthWeekdayWeekendSchedule.new(model, runner, obj_name + " schedule", ceiling_fans_hourly_weekday, ceiling_fans_hourly_weekend, Array.new(12, 1), mult_weekday = 1.0, mult_weekend = 1.0, normalize_values = false)

    unless ceiling_fan_sch.validated?
      return false
    end

    schedule_type_limits = OpenStudio::Model::ScheduleTypeLimits.new(model)
    schedule_type_limits.setName("OnOff")
    schedule_type_limits.setLowerLimitValue(0)
    schedule_type_limits.setUpperLimitValue(1)
    schedule_type_limits.setNumericType("Discrete")

    ceiling_fan_master_sch = OpenStudio::Model::ScheduleConstant.new(model)
    ceiling_fan_master_sch.setName(obj_name + " master")
    ceiling_fan_master_sch.setScheduleTypeLimits(schedule_type_limits)
    ceiling_fan_master_sch.setValue(1)

    # Ceiling Fans
    # As described in more detail in the schedules section, ceiling fans are controlled by two schedules, CeilingFan and CeilingFansMaster.
    # The program CeilingFanScheduleProgram checks to see if a cooling setpoint setup is in effect (by checking the sensor CeilingFan_sch) and
    # it checks the indoor temperature to see if it is less than the normal cooling setpoint. In either case, it turns the fans off.
    # Otherwise it turns the fans on.

    equip_def = OpenStudio::Model::ElectricEquipmentDefinition.new(model)
    equip_def.setName(obj_name + " non benchmark equip")
    equip = OpenStudio::Model::ElectricEquipment.new(equip_def)
    equip.setName(equip_def.name.to_s)
    equip.setSpace(living_zone.spaces[0])
    equip_def.setDesignLevel(UnitConversions.convert(ceiling_fans_max_power, "kW", "W"))
    equip_def.setFractionRadiant(0.558)
    equip_def.setFractionLatent(0)
    equip_def.setFractionLost(0.07)
    equip.setSchedule(ceiling_fan_master_sch)

    # Sensor that reports the value of the schedule CeilingFan (0 if cooling setpoint setup is in effect, 1 otherwise).
    sched_val_sensor = OpenStudio::Model::EnergyManagementSystemSensor.new(model, "Schedule Value")
    sched_val_sensor.setName("#{obj_name} sched val sensor".gsub("|", "_"))
    sched_val_sensor.setKeyName(obj_name + " schedule")

    tin_sensor = OpenStudio::Model::EnergyManagementSystemSensor.new(model, "Zone Mean Air Temperature")
    tin_sensor.setName("#{obj_name} tin sensor".gsub("|", "_"))
    tin_sensor.setKeyName(living_zone.name.to_s)

    # Actuator that overrides the master ceiling fan schedule.
    sched_override_actuator = OpenStudio::Model::EnergyManagementSystemActuator.new(ceiling_fan_master_sch, "Schedule:Constant", "Schedule Value")
    sched_override_actuator.setName("#{obj_name} sched override".gsub("|", "_"))

    # Program that turns the ceiling fans off in the situations described above.
    program = OpenStudio::Model::EnergyManagementSystemProgram.new(model)
    program.setName(obj_name + " schedule program")
    program.addLine("If #{sched_val_sensor.name} == 0")
    program.addLine("Set #{sched_override_actuator.name} = 0")
    # Subtract 0.1 from cooling setpoint to avoid fans cycling on and off with minor temperature variations.
    program.addLine("ElseIf #{tin_sensor.name} < #{UnitConversions.convert(cooling_setpoint_min - 0.1 - 32.0, "R", "K").round(3)}")
    program.addLine("Set #{sched_override_actuator.name} = 0")
    program.addLine("Else")
    program.addLine("Set #{sched_override_actuator.name} = 1")
    program.addLine("EndIf")

    program_calling_manager = OpenStudio::Model::EnergyManagementSystemProgramCallingManager.new(model)
    program_calling_manager.setName(obj_name + " program calling manager")
    program_calling_manager.setCallingPoint("BeginTimestepBeforePredictor")
    program_calling_manager.addProgram(program)

    mel_ann_no_ceiling_fan = (1108.1 + 180.2 * num_bedrooms + 0.2785 * finished_floor_area) * mult
    mel_ann_with_ceiling_fan = (1185.4 + 180.2 * num_bedrooms + 0.3188 * finished_floor_area) * mult
    mel_ann = mel_ann_with_ceiling_fan - mel_ann_no_ceiling_fan

    unit.spaces.each do |space|
      next if Geometry.space_is_unfinished(space)

      space_obj_name = "#{obj_name} benchmark|#{space.name.to_s}"

      if mel_ann > 0 and use_benchmark_energy

        if sch.nil?
          sch = MonthWeekdayWeekendSchedule.new(model, runner, space_obj_name + " schedule", weekday_sch, weekend_sch, monthly_sch)
          if not sch.validated?
            return false
          end
        end

        space_mel_ann = mel_ann * UnitConversions.convert(space.floorArea, "m^2", "ft^2") / finished_floor_area
        space_design_level = sch.calcDesignLevelFromDailykWh(space_mel_ann / 365.0)

        mel_def = OpenStudio::Model::ElectricEquipmentDefinition.new(model)
        mel = OpenStudio::Model::ElectricEquipment.new(mel_def)
        mel.setName(space_obj_name)
        mel.setEndUseSubcategory(obj_name)
        mel.setSpace(space)
        mel_def.setName(space_obj_name)
        mel_def.setDesignLevel(space_design_level)
        mel_def.setFractionRadiant(0.558)
        mel_def.setFractionLatent(0.0)
        mel_def.setFractionLost(0.07)
        mel.setSchedule(sch.schedule)

      end # benchmark
    end # unit spaces

    return true, sch
  end

  def self.apply_eri_ceiling_fans(model, unit, runner, annual_kWh, weekday_sch, weekend_sch)
    obj_name = Constants.ObjectNameCeilingFan(unit.name.to_s)

    ceiling_fan_sch = MonthWeekdayWeekendSchedule.new(model, runner, obj_name + " schedule", weekday_sch, weekend_sch, [1] * 12)
    if not ceiling_fan_sch.validated?
      return false
    end

    finished_floor_area = Geometry.get_finished_floor_area_from_spaces(unit.spaces, false, runner)

    unit.spaces.each do |space|
      next if Geometry.space_is_unfinished(space)

      space_obj_name = "#{obj_name}|#{space.name.to_s}"

      space_mel_ann = annual_kWh * UnitConversions.convert(space.floorArea, "m^2", "ft^2") / finished_floor_area
      space_design_level = ceiling_fan_sch.calcDesignLevelFromDailykWh(space_mel_ann / 365.0)

      equip_def = OpenStudio::Model::ElectricEquipmentDefinition.new(model)
      equip_def.setName(space_obj_name)
      equip = OpenStudio::Model::ElectricEquipment.new(equip_def)
      equip.setName(equip_def.name.to_s)
      equip.setSpace(space)
      equip_def.setDesignLevel(space_design_level)
      equip_def.setFractionRadiant(0.558)
      equip_def.setFractionLatent(0)
      equip_def.setFractionLost(0)
      equip.setEndUseSubcategory(Constants.EndUseCeilingFan)
      equip.setSchedule(ceiling_fan_sch.schedule)
    end

    return true
  end

  def self.get_default_ceiling_fan_power()
    return 42.6 # W
  end

  def self.get_default_ceiling_fan_quantity(nbeds)
    return nbeds + 1
  end

  def self.remove_ceiling_fans(runner, model, unit)
    obj_name = Constants.ObjectNameCeilingFan(unit.name.to_s)

    # Remove existing ceiling fan
    model.getScheduleRulesets.each do |schedule|
      next unless schedule.name.to_s == obj_name + " schedule"

      schedule.remove
    end
    model.getEnergyManagementSystemSensors.each do |sensor|
      next unless sensor.name.to_s == "#{obj_name} sched val sensor".gsub(" ", "_").gsub("|", "_") or sensor.name.to_s == "#{obj_name} tin sensor".gsub(" ", "_").gsub("|", "_")

      sensor.remove
    end
    model.getEnergyManagementSystemActuators.each do |actuator|
      next unless actuator.name.to_s == "#{obj_name} sched override".gsub(" ", "_").gsub("|", "_")

      actuator.remove
    end
    model.getEnergyManagementSystemPrograms.each do |program|
      next unless program.name.to_s == "#{obj_name} schedule program".gsub(" ", "_")

      program.remove
    end
    model.getEnergyManagementSystemProgramCallingManagers.each do |program_calling_manager|
      next unless program_calling_manager.name.to_s == obj_name + " program calling manager"

      program_calling_manager.remove
    end

    unit.spaces.each do |space|
      space.electricEquipment.each do |equip|
        next unless equip.name.to_s == obj_name + " non benchmark equip"

        equip.electricEquipmentDefinition.remove
      end

      space_obj_name = "#{obj_name} benchmark|#{space.name.to_s}"

      space.electricEquipment.each do |equip|
        next unless equip.name.to_s == space_obj_name

        equip.electricEquipmentDefinition.remove
      end
      model.getScheduleRulesets.each do |schedule|
        next unless schedule.name.to_s == space_obj_name + " schedule"

        schedule.remove
      end
    end
  end

  def self.apply_eae_to_heating_fan(runner, loop_hvac, zone_hvac, eae, fuel, dse, has_furnace, has_boiler, load_frac, loop_hvac_cool)
    # Applies Electric Auxiliary Energy (EAE) for fuel heating equipment to fan power.

    if has_boiler

      if eae.nil?
        eae = get_default_eae(has_boiler, has_furnace, fuel, load_frac, nil)
      end

      # TODO: We shouldn't have to apply load_frac here, but it gives better results
      elec_power = (eae / 2.08) * load_frac # W

      loop_hvac.components.each do |plc|
        if plc.to_BoilerHotWater.is_initialized
          boiler = plc.to_BoilerHotWater.get
          boiler.setParasiticElectricLoad(0.0)
        elsif plc.to_PumpVariableSpeed.is_initialized
          pump = plc.to_PumpVariableSpeed.get
          pump_eff = 0.9
          pump_gpm = UnitConversions.convert(pump.ratedFlowRate.get, "m^3/s", "gal/min")
          pump_w_gpm = elec_power / pump_gpm # W/gpm
          pump.setRatedPowerConsumption(elec_power / dse)
          pump.setRatedPumpHead(calculate_pump_head(pump_eff, pump_w_gpm / dse))
          pump.setMotorEfficiency(1.0)
        end
      end

    else # Furnace/WallFurnace/Stove

      htg_unitary_system = nil
      clg_unitary_system = nil
      if has_furnace
        loop_hvac.supplyComponents.each do |supply_component|
          next unless supply_component.to_AirLoopHVACUnitarySystem.is_initialized

          htg_unitary_system = supply_component.to_AirLoopHVACUnitarySystem.get
        end

        # Cooling system with the same supply fan
        if not loop_hvac_cool.nil?
          loop_hvac_cool.supplyComponents.each do |supply_component|
            next unless supply_component.to_AirLoopHVACUnitarySystem.is_initialized

            clg_unitary_system = supply_component.to_AirLoopHVACUnitarySystem.get
          end
        end
      else
        htg_unitary_system = zone_hvac.to_AirLoopHVACUnitarySystem.get
      end

      if eae.nil?
        htg_coil = htg_unitary_system.heatingCoil.get.to_CoilHeatingGas.get
        htg_capacity = UnitConversions.convert(htg_coil.nominalCapacity.get, "W", "kBtu/hr")
        eae = get_default_eae(has_boiler, has_furnace, fuel, load_frac, htg_capacity)
      end
      elec_power = eae / 2.08 # W

      htg_coil = htg_unitary_system.heatingCoil.get.to_CoilHeatingGas.get
      htg_coil.setParasiticElectricLoad(0.0)

      htg_cfm = UnitConversions.convert(htg_unitary_system.supplyAirFlowRateDuringHeatingOperation.get, "m^3/s", "cfm")

      [htg_unitary_system, clg_unitary_system].each do |unitary_system|
        next if unitary_system.nil?

        fan = unitary_system.supplyFan.get.to_FanOnOff.get
        if elec_power > 0
          fan_eff = 0.75 # Overall Efficiency of the Fan, Motor and Drive
          fan_w_cfm = elec_power / htg_cfm # W/cfm
          fan.setFanEfficiency(fan_eff)
          fan.setPressureRise(calculate_fan_pressure_rise(fan_eff, fan_w_cfm / dse))
        else
          fan.setFanEfficiency(1)
          fan.setPressureRise(0)
        end
        fan.setMotorEfficiency(1.0)
        fan.setMotorInAirstreamFraction(1.0)
      end

    end

    return true
  end

  def self.get_default_eae(has_boiler, has_furnace, fuel, load_frac, furnace_capacity_kbtuh)
    # From ANSI/RESNET/ICC 301 Standard
    eae = nil
    if has_boiler
      if fuel == Constants.FuelTypeGas or fuel == Constants.FuelTypePropane
        eae = 170.0 * load_frac # kWh/yr
      elsif fuel == Constants.FuelTypeOil
        eae = 330.0 * load_frac # kWh/yr
      end
    elsif has_furnace
      if fuel == Constants.FuelTypeGas or fuel == Constants.FuelTypePropane
        eae = (149.0 + 10.3 * furnace_capacity_kbtuh) * load_frac # kWh/yr
      elsif fuel == Constants.FuelTypeOil
        eae = (439.0 + 5.5 * furnace_capacity_kbtuh) * load_frac # kWh/yr
      end
    else
      eae = 0.0 # FIXME: Is this right?
    end
    return eae
  end

  private

  def self.backfill_schedule_values(values, no_setpoint)
    # backfill the array values
    values = values.reverse
    previous_value = values[0]
    values.each_with_index do |c, i|
      if values[i + 1] == no_setpoint
        values[i + 1] = previous_value
      end
      previous_value = values[i + 1]
    end
    values = values.reverse
    return values
  end

  def self.get_gshp_hx_pipe_diameters(pipe_size)
    # Pipe norminal size convertion to pipe outside diameter and inside diameter,
    # only pipe sizes <= 2" are used here with DR11 (dimension ratio),
    if pipe_size == 0.75 # 3/4" pipe
      pipe_od = 1.050
      pipe_id = 0.859
    elsif pipe_size == 1.0 # 1" pipe
      pipe_od = 1.315
      pipe_id = 1.076
    elsif pipe_size == 1.25 # 1-1/4" pipe
      pipe_od = 1.660
      pipe_id = 1.358
    end
    return pipe_od, pipe_id
  end

  def self.get_gshp_HXCHWDesign(weather)
    return [85.0, weather.design.CoolingDrybulb - 15.0, weather.data.AnnualAvgDrybulb + 10.0].max # Temperature of water entering indoor coil,use 85F as lower bound
  end

  def self.get_gshp_HXHWDesign(weather, fluid_type)
    if fluid_type == Constants.FluidWater
      return [45.0, weather.design.HeatingDrybulb + 35.0, weather.data.AnnualAvgDrybulb - 10.0].max # Temperature of fluid entering indoor coil, use 45F as lower bound for water
    else
      return [35.0, weather.design.HeatingDrybulb + 35.0, weather.data.AnnualAvgDrybulb - 10.0].min # Temperature of fluid entering indoor coil, use 35F as upper bound
    end
  end

  def self.get_gshp_cooling_eir(eer, fanKW_Adjust, pumpKW_Adjust)
    return UnitConversions.convert((1.0 - eer * (fanKW_Adjust + pumpKW_Adjust)) / (eer * (1 + UnitConversions.convert(fanKW_Adjust, "Wh", "Btu"))), "Wh", "Btu")
  end

  def self.get_gshp_heating_eir(cop, fanKW_Adjust, pumpKW_Adjust)
    return (1.0 - cop * (fanKW_Adjust + pumpKW_Adjust)) / (cop * (1 - fanKW_Adjust))
  end

  def self.get_gshp_FanKW_Adjust(cfm_btuh)
    return cfm_btuh * UnitConversions.convert(1.0, "cfm", "m^3/s") * 1000.0 * 0.35 * 249.0 / 300.0 # Adjustment per ISO 13256-1 Internal pressure drop across heat pump assumed to be 0.5 in. w.g.
  end

  def self.get_gshp_PumpKW_Adjust(gpm_btuh)
    return gpm_btuh * UnitConversions.convert(1.0, "gal/min", "m^3/s") * 1000.0 * 6.0 * 2990.0 / 3000.0 # Adjustment per ISO 13256-1 Internal Pressure drop across heat pump coil assumed to be 11ft w.g.
  end

  def self.calc_EIR_from_COP(cop, supplyFanPower_Rated)
    return UnitConversions.convert((UnitConversions.convert(1, "Btu", "Wh") + supplyFanPower_Rated * 0.03333) / cop - supplyFanPower_Rated * 0.03333, "Wh", "Btu")
  end

  def self.calc_EIR_from_EER(eer, supplyFanPower_Rated)
    return UnitConversions.convert((1 - UnitConversions.convert(supplyFanPower_Rated * 0.03333, "Wh", "Btu")) / eer - supplyFanPower_Rated * 0.03333, "Wh", "Btu")
  end

  def self.calc_cfms_ton_rated(rated_airflow_rate, fan_speed_ratios, capacity_ratios)
    array = []
    fan_speed_ratios.each_with_index do |fanspeed_ratio, i|
      capacity_ratio = capacity_ratios[i]
      array << fanspeed_ratio * rated_airflow_rate / capacity_ratio
    end
    return array
  end

  def self.create_curve_biquadratic_constant(model)
    const_biquadratic = OpenStudio::Model::CurveBiquadratic.new(model)
    const_biquadratic.setName("ConstantBiquadratic")
    const_biquadratic.setCoefficient1Constant(1)
    const_biquadratic.setCoefficient2x(0)
    const_biquadratic.setCoefficient3xPOW2(0)
    const_biquadratic.setCoefficient4y(0)
    const_biquadratic.setCoefficient5yPOW2(0)
    const_biquadratic.setCoefficient6xTIMESY(0)
    const_biquadratic.setMinimumValueofx(-100)
    const_biquadratic.setMaximumValueofx(100)
    const_biquadratic.setMinimumValueofy(-100)
    const_biquadratic.setMaximumValueofy(100)
    return const_biquadratic
  end

  def self.create_curve_cubic_constant(model)
    constant_cubic = OpenStudio::Model::CurveCubic.new(model)
    constant_cubic.setName("ConstantCubic")
    constant_cubic.setCoefficient1Constant(1)
    constant_cubic.setCoefficient2x(0)
    constant_cubic.setCoefficient3xPOW2(0)
    constant_cubic.setCoefficient4xPOW3(0)
    constant_cubic.setMinimumValueofx(-100)
    constant_cubic.setMaximumValueofx(100)
    return constant_cubic
  end

  def self.convert_curve_biquadratic(coeff, ip_to_si)
    if ip_to_si
      # Convert IP curves to SI curves
      si_coeff = []
      si_coeff << coeff[0] + 32.0 * (coeff[1] + coeff[3]) + 1024.0 * (coeff[2] + coeff[4] + coeff[5])
      si_coeff << 9.0 / 5.0 * coeff[1] + 576.0 / 5.0 * coeff[2] + 288.0 / 5.0 * coeff[5]
      si_coeff << 81.0 / 25.0 * coeff[2]
      si_coeff << 9.0 / 5.0 * coeff[3] + 576.0 / 5.0 * coeff[4] + 288.0 / 5.0 * coeff[5]
      si_coeff << 81.0 / 25.0 * coeff[4]
      si_coeff << 81.0 / 25.0 * coeff[5]
      return si_coeff
    else
      # Convert SI curves to IP curves
      ip_coeff = []
      ip_coeff << coeff[0] - 160.0 / 9.0 * (coeff[1] + coeff[3]) + 25600.0 / 81.0 * (coeff[2] + coeff[4] + coeff[5])
      ip_coeff << 5.0 / 9.0 * (coeff[1] - 320.0 / 9.0 * coeff[2] - 160.0 / 9.0 * coeff[5])
      ip_coeff << 25.0 / 81.0 * coeff[2]
      ip_coeff << 5.0 / 9.0 * (coeff[3] - 320.0 / 9.0 * coeff[4] - 160.0 / 9.0 * coeff[5])
      ip_coeff << 25.0 / 81.0 * coeff[4]
      ip_coeff << 25.0 / 81.0 * coeff[5]
      return ip_coeff
    end
  end

  def self.convert_curve_gshp(coeff, gshp_to_biquadratic)
    m1 = 32 - 273.15 * 1.8
    m2 = 283 * 1.8
    if gshp_to_biquadratic
      biq_coeff = []
      biq_coeff << coeff[0] - m1 * ((coeff[1] + coeff[2]) / m2)
      biq_coeff << coeff[1] / m2
      biq_coeff << 0
      biq_coeff << coeff[2] / m2
      biq_coeff << 0
      biq_coeff << 0
      return biq_coeff
    else
      gsph_coeff = []
      gsph_coeff << coeff[0] + m1 * (coeff[1] + coeff[3])
      gsph_coeff << m2 * coeff[1]
      gsph_coeff << m2 * coeff[3]
      gsph_coeff << 0
      gsph_coeff << 0
      return gsph_coeff
    end
  end

  def self.create_curve_biquadratic(model, coeff, name, minX, maxX, minY, maxY)
    curve = OpenStudio::Model::CurveBiquadratic.new(model)
    curve.setName(name)
    curve.setCoefficient1Constant(coeff[0])
    curve.setCoefficient2x(coeff[1])
    curve.setCoefficient3xPOW2(coeff[2])
    curve.setCoefficient4y(coeff[3])
    curve.setCoefficient5yPOW2(coeff[4])
    curve.setCoefficient6xTIMESY(coeff[5])
    curve.setMinimumValueofx(minX)
    curve.setMaximumValueofx(maxX)
    curve.setMinimumValueofy(minY)
    curve.setMaximumValueofy(maxY)
    return curve
  end

  def self.create_curve_bicubic(model, coeff, name, minX, maxX, minY, maxY)
    curve = OpenStudio::Model::CurveBicubic.new(model)
    curve.setName(name)
    curve.setCoefficient1Constant(coeff[0])
    curve.setCoefficient2x(coeff[1])
    curve.setCoefficient3xPOW2(coeff[2])
    curve.setCoefficient4y(coeff[3])
    curve.setCoefficient5yPOW2(coeff[4])
    curve.setCoefficient6xTIMESY(coeff[5])
    curve.setCoefficient7xPOW3(coeff[6])
    curve.setCoefficient8yPOW3(coeff[7])
    curve.setCoefficient9xPOW2TIMESY(coeff[8])
    curve.setCoefficient10xTIMESYPOW2(coeff[9])
    curve.setMinimumValueofx(minX)
    curve.setMaximumValueofx(maxX)
    curve.setMinimumValueofy(minY)
    curve.setMaximumValueofy(maxY)
    return curve
  end

  def self.create_curve_quadratic(model, coeff, name, minX, maxX, minY, maxY, is_dimensionless = false)
    curve = OpenStudio::Model::CurveQuadratic.new(model)
    curve.setName(name)
    curve.setCoefficient1Constant(coeff[0])
    curve.setCoefficient2x(coeff[1])
    curve.setCoefficient3xPOW2(coeff[2])
    curve.setMinimumValueofx(minX)
    curve.setMaximumValueofx(maxX)
    if not minY.nil?
      curve.setMinimumCurveOutput(minY)
    end
    if not maxY.nil?
      curve.setMaximumCurveOutput(maxY)
    end
    if is_dimensionless
      curve.setInputUnitTypeforX("Dimensionless")
      curve.setOutputUnitType("Dimensionless")
    end
    return curve
  end

  def self.create_curve_cubic(model, coeff, name, minX, maxX, minY, maxY)
    curve = OpenStudio::Model::CurveCubic.new(model)
    curve.setName(name)
    curve.setCoefficient1Constant(coeff[0])
    curve.setCoefficient2x(coeff[1])
    curve.setCoefficient3xPOW2(coeff[2])
    curve.setCoefficient4xPOW3(coeff[3])
    curve.setMinimumValueofx(minX)
    curve.setMaximumValueofx(maxX)
    curve.setMinimumCurveOutput(minY)
    curve.setMaximumCurveOutput(maxY)
    return curve
  end

  def self.create_curve_exponent(model, coeff, name, minX, maxX)
    curve = OpenStudio::Model::CurveExponent.new(model)
    curve.setName(name)
    curve.setCoefficient1Constant(coeff[0])
    curve.setCoefficient2Constant(coeff[1])
    curve.setCoefficient3Constant(coeff[2])
    curve.setMinimumValueofx(minX)
    curve.setMaximumValueofx(maxX)
    return curve
  end

  def self.calc_coil_stage_data_cooling(model, outputCapacity, speeds, cooling_eirs, shrs_rated_gross, cOOL_CAP_FT_SPEC, cOOL_EIR_FT_SPEC, cOOL_CLOSS_FPLR_SPEC, cOOL_CAP_FFLOW_SPEC, cOOL_EIR_FFLOW_SPEC, curves_in_ip, distributionSystemEfficiency)
    const_biquadratic = self.create_curve_biquadratic_constant(model)

    clg_coil_stage_data = []
    speeds.each_with_index do |speed, i|
      if curves_in_ip
        cOOL_CAP_FT_SPEC_ip = self.convert_curve_biquadratic(cOOL_CAP_FT_SPEC[speed], true)
        cOOL_EIR_FT_SPEC_ip = self.convert_curve_biquadratic(cOOL_EIR_FT_SPEC[speed], true)
      else
        cOOL_CAP_FT_SPEC_ip = cOOL_CAP_FT_SPEC[speed]
        cOOL_EIR_FT_SPEC_ip = cOOL_EIR_FT_SPEC[speed]
      end
      cool_cap_ft_curve = self.create_curve_biquadratic(model, cOOL_CAP_FT_SPEC_ip, "Cool-Cap-fT#{speed + 1}", 13.88, 23.88, 18.33, 51.66)
      cool_eir_ft_curve = self.create_curve_biquadratic(model, cOOL_EIR_FT_SPEC_ip, "Cool-EIR-fT#{speed + 1}", 13.88, 23.88, 18.33, 51.66)
      cool_plf_fplr_curve = self.create_curve_quadratic(model, cOOL_CLOSS_FPLR_SPEC[speed], "Cool-PLF-fPLR#{speed + 1}", 0, 1, 0.7, 1)
      cool_cap_fff_curve = self.create_curve_quadratic(model, cOOL_CAP_FFLOW_SPEC[speed], "Cool-Cap-fFF#{speed + 1}", 0, 2, 0, 2)
      cool_eir_fff_curve = self.create_curve_quadratic(model, cOOL_EIR_FFLOW_SPEC[speed], "Cool-EIR-fFF#{speed + 1}", 0, 2, 0, 2)

      stage_data = OpenStudio::Model::CoilCoolingDXMultiSpeedStageData.new(model,
                                                                           cool_cap_ft_curve,
                                                                           cool_cap_fff_curve,
                                                                           cool_eir_ft_curve,
                                                                           cool_eir_fff_curve,
                                                                           cool_plf_fplr_curve,
                                                                           const_biquadratic)
      if outputCapacity != Constants.SizingAuto and outputCapacity != Constants.SizingAutoMaxLoad
        stage_data.setGrossRatedTotalCoolingCapacity(UnitConversions.convert(outputCapacity, "Btu/hr", "W")) # Used by HVACSizing measure
      end
      stage_data.setGrossRatedSensibleHeatRatio(shrs_rated_gross[speed])
      stage_data.setGrossRatedCoolingCOP(distributionSystemEfficiency / cooling_eirs[speed])
      stage_data.setNominalTimeforCondensateRemovaltoBegin(1000)
      stage_data.setRatioofInitialMoistureEvaporationRateandSteadyStateLatentCapacity(1.5)
      stage_data.setMaximumCyclingRate(3)
      stage_data.setLatentCapacityTimeConstant(45)
      stage_data.setRatedWasteHeatFractionofPowerInput(0.2)
      clg_coil_stage_data[i] = stage_data
    end
    return clg_coil_stage_data
  end

  def self.calc_coil_stage_data_heating(model, outputCapacity, speeds, heating_eirs, hEAT_CAP_FT_SPEC, hEAT_EIR_FT_SPEC, hEAT_CLOSS_FPLR_SPEC, hEAT_CAP_FFLOW_SPEC, hEAT_EIR_FFLOW_SPEC, curves_in_ip, distributionSystemEfficiency)
    const_biquadratic = self.create_curve_biquadratic_constant(model)

    htg_coil_stage_data = []
    # Loop through speeds to create curves for each speed
    speeds.each_with_index do |speed, i|
      if curves_in_ip
        hEAT_CAP_FT_SPEC_ip = self.convert_curve_biquadratic(hEAT_CAP_FT_SPEC[speed], true)
        hEAT_EIR_FT_SPEC_ip = self.convert_curve_biquadratic(hEAT_EIR_FT_SPEC[speed], true)
      else
        hEAT_CAP_FT_SPEC_ip = hEAT_CAP_FT_SPEC[speed]
        hEAT_EIR_FT_SPEC_ip = hEAT_EIR_FT_SPEC[speed]
      end
      hp_heat_cap_ft_curve = self.create_curve_biquadratic(model, hEAT_CAP_FT_SPEC_ip, "HP_Heat-Cap-fT#{speed + 1}", -100, 100, -100, 100)
      hp_heat_eir_ft_curve = self.create_curve_biquadratic(model, hEAT_EIR_FT_SPEC_ip, "HP_Heat-EIR-fT#{speed + 1}", -100, 100, -100, 100)
      hp_heat_plf_fplr_curve = self.create_curve_quadratic(model, hEAT_CLOSS_FPLR_SPEC[speed], "HP_Heat-PLF-fPLR#{speed + 1}", 0, 1, 0.7, 1)
      hp_heat_cap_fff_curve = self.create_curve_quadratic(model, hEAT_CAP_FFLOW_SPEC[speed], "HP_Heat-CAP-fFF#{speed + 1}", 0, 2, 0, 2)
      hp_heat_eir_fff_curve = self.create_curve_quadratic(model, hEAT_EIR_FFLOW_SPEC[speed], "HP_Heat-EIR-fFF#{speed + 1}", 0, 2, 0, 2)

      stage_data = OpenStudio::Model::CoilHeatingDXMultiSpeedStageData.new(model,
                                                                           hp_heat_cap_ft_curve,
                                                                           hp_heat_cap_fff_curve,
                                                                           hp_heat_eir_ft_curve,
                                                                           hp_heat_eir_fff_curve,
                                                                           hp_heat_plf_fplr_curve,
                                                                           const_biquadratic)
      if outputCapacity != Constants.SizingAuto and outputCapacity != Constants.SizingAutoMaxLoad
        stage_data.setGrossRatedHeatingCapacity(UnitConversions.convert(outputCapacity, "Btu/hr", "W")) # Used by HVACSizing measure
      end
      stage_data.setGrossRatedHeatingCOP(distributionSystemEfficiency / heating_eirs[speed])
      stage_data.setRatedWasteHeatFractionofPowerInput(0.2)
      htg_coil_stage_data[i] = stage_data
    end
    return htg_coil_stage_data
  end

  def self.calc_cooling_eirs(num_speeds, coolingEER, supplyFanPower_Rated)
    cooling_eirs = []
    (0...num_speeds).to_a.each do |speed|
      eir = calc_EIR_from_EER(coolingEER[speed], supplyFanPower_Rated)
      cooling_eirs << eir
    end
    return cooling_eirs
  end

  def self.calc_heating_eirs(num_speeds, heatingCOP, supplyFanPower_Rated)
    heating_eirs = []
    (0...num_speeds).to_a.each do |speed|
      eir = calc_EIR_from_COP(heatingCOP[speed], supplyFanPower_Rated)
      heating_eirs << eir
    end
    return heating_eirs
  end

  def self.calc_shrs_rated_gross(num_speeds, shr_Rated_Net, supplyFanPower_Rated, cfms_ton_rated)
    # Convert SHRs from net to gross
    shrs_rated_gross = []
    (0...num_speeds).to_a.each do |speed|
      qtot_net_nominal = 12000.0
      qsens_net_nominal = qtot_net_nominal * shr_Rated_Net[speed]
      qtot_gross_nominal = qtot_net_nominal + UnitConversions.convert(cfms_ton_rated[speed] * supplyFanPower_Rated, "Wh", "Btu")
      qsens_gross_nominal = qsens_net_nominal + UnitConversions.convert(cfms_ton_rated[speed] * supplyFanPower_Rated, "Wh", "Btu")
      shrs_rated_gross << (qsens_gross_nominal / qtot_gross_nominal)

      # Make sure SHR's are in valid range based on E+ model limits.
      # The following correlation was developed by Jon Winkler to test for maximum allowed SHR based on the 300 - 450 cfm/ton limits in E+
      maxSHR = 0.3821066 + 0.001050652 * cfms_ton_rated[speed] - 0.01
      shrs_rated_gross[speed] = [shrs_rated_gross[speed], maxSHR].min
      minSHR = 0.60 # Approximate minimum SHR such that an ADP exists
      shrs_rated_gross[speed] = [shrs_rated_gross[speed], minSHR].max
    end

    return shrs_rated_gross
  end

  def self.calc_plr_coefficients_cooling(num_speeds, coolingSEER, c_d = nil)
    if c_d.nil?
      c_d = self.get_c_d_cooling(num_speeds, coolingSEER)
    end
    return [(1.0 - c_d), c_d, 0.0] # Linear part load model
  end

  def self.calc_plr_coefficients_heating(num_speeds, heatingHSPF, c_d = nil)
    if c_d.nil?
      c_d = self.get_c_d_heating(num_speeds, heatingHSPF)
    end
    return [(1 - c_d), c_d, 0] # Linear part load model
  end

  def self.get_c_d_cooling(num_speeds, coolingSEER)
    # Degradation coefficient for cooling
    if num_speeds == 1
      if coolingSEER < 13.0
        return 0.20
      else
        return 0.07
      end
    elsif num_speeds == 2
      return 0.11
    elsif num_speeds == 4
      return 0.25
    end
  end

  def self.get_c_d_heating(num_speeds, heatingHSPF)
    # Degradation coefficient for heating
    if num_speeds == 1
      if heatingHSPF < 7.0
        return 0.20
      else
        return 0.11
      end
    elsif num_speeds == 2
      return 0.11
    elsif num_speeds == 4
      return 0.24
    end
  end

  def self.get_boiler_curve(model, isCondensing)
    if isCondensing
      return create_curve_biquadratic(model, [1.058343061, -0.052650153, -0.0087272, -0.001742217, 0.00000333715, 0.000513723], "CondensingBoilerEff", 0.2, 1.0, 30.0, 85.0)
    else
      return create_curve_bicubic(model, [1.111720116, 0.078614078, -0.400425756, 0.0, -0.000156783, 0.009384599, 0.234257955, 1.32927e-06, -0.004446701, -1.22498e-05], "NonCondensingBoilerEff", 0.1, 1.0, 20.0, 80.0)
    end
  end

  def self.calculate_fan_pressure_rise(fan_eff, fan_power)
    # Calculates needed fan pressure rise to achieve a given fan power with an assumed efficiency.
    # Previously we calculated the fan efficiency from an assumed pressure rise, which could lead to
    # errors (fan efficiencies > 1).
    return fan_eff * fan_power / UnitConversions.convert(1.0, "cfm", "m^3/s") # Pa
  end

  def self.calculate_pump_head(pump_eff, pump_power)
    # Calculate needed pump head to achieve a given pump power with an assumed efficiency.
    # Previously we calculated the pump efficiency from an assumed pump head, which could lead to
    # errors (pump efficiencies > 1).
    return pump_eff * pump_power / UnitConversions.convert(1.0, "gal/min", "m^3/s") # Pa
  end

  def self.get_control_and_slave_zones(thermal_zones)
    control_slave_zones_hash = {}
    finished_above_grade_zones, finished_below_grade_zones = Geometry.get_finished_above_and_below_grade_zones(thermal_zones)
    control_zone = nil
    slave_zones = []
    [finished_above_grade_zones, finished_below_grade_zones].each do |finished_zones| # Preference to above-grade zone as control zone
      finished_zones.each do |finished_zone|
        if control_zone.nil?
          control_zone = finished_zone
        else
          slave_zones << finished_zone
        end
      end
    end
    unless control_zone.nil?
      control_slave_zones_hash[control_zone] = slave_zones
    end
    return control_slave_zones_hash
  end

  def self.existing_cooling_equipment(model, runner, thermal_zone)
    # Returns a list of cooling equipment objects

    cooling_equipment = []
    if self.has_ashp(model, runner, thermal_zone)
      runner.registerInfo("Found air source heat pump providing cooling in #{thermal_zone.name}.")
    end
    if self.has_central_ac(model, runner, thermal_zone)
      runner.registerInfo("Found central air conditioner in #{thermal_zone.name}.")
    end
    if self.has_gshp(model, runner, thermal_zone)
      runner.registerInfo("Found ground source heat pump providing cooling in #{thermal_zone.name}.")
    end
    if self.has_room_ac(model, runner, thermal_zone)
      runner.registerInfo("Found room air conditioner in #{thermal_zone.name}.")
    end
    if self.has_mshp(model, runner, thermal_zone)
      runner.registerInfo("Found mini split heat pump providing cooling in #{thermal_zone.name}.")
    end

    unitary_system_air_loops = self.get_unitary_system_air_loops(model, runner, thermal_zone)
    unitary_system_air_loops.each do |unitary_system_air_loop|
      system, clg_coil, htg_coil, air_loop = unitary_system_air_loop
      next if clg_coil.nil?

      cooling_equipment << system
    end

    ptacs = self.get_ptacs(model, runner, thermal_zone)
    ptacs.each do |ptac|
      cooling_equipment << ptac
    end

    if self.has_ideal_air(model, runner, thermal_zone)
      runner.registerInfo("Found ideal air system in #{thermal_zone.name}.")
      ideal_air = self.get_ideal_air(model, runner, thermal_zone)
      cooling_equipment << ideal_air
    end

    return cooling_equipment
  end

  def self.existing_heating_equipment(model, runner, thermal_zone)
    # Returns a list of heating equipment objects

    heating_equipment = []
    if self.has_ashp(model, runner, thermal_zone)
      runner.registerInfo("Found air source heat pump providing heating in #{thermal_zone.name}.")
    end
    if self.has_furnace(model, runner, thermal_zone)
      runner.registerInfo("Found furnace in #{thermal_zone.name}.")
    end
    if self.has_gshp(model, runner, thermal_zone)
      runner.registerInfo("Found ground source heat pump providing heating in #{thermal_zone.name}.")
    end
    if self.has_boiler(model, runner, thermal_zone)
      runner.registerInfo("Found boiler serving #{thermal_zone.name}.")
    end
    if self.has_electric_baseboard(model, runner, thermal_zone)
      runner.registerInfo("Found electric baseboard in #{thermal_zone.name}.")
    end
    if self.has_mshp(model, runner, thermal_zone)
      runner.registerInfo("Found mini split heat pump providing heating in #{thermal_zone.name}.")
    end
    if self.has_unit_heater(model, runner, thermal_zone)
      runner.registerInfo("Found unit heater in #{thermal_zone.name}.")
    end

    unitary_system_air_loops = self.get_unitary_system_air_loops(model, runner, thermal_zone)
    unitary_system_air_loops.each do |unitary_system_air_loop|
      system, clg_coil, htg_coil, air_loop = unitary_system_air_loop
      next if htg_coil.nil?

      heating_equipment << system
    end

    baseboards = self.get_baseboard_waters(model, runner, thermal_zone)
    baseboards.each do |baseboard|
      heating_equipment << baseboard
    end

    baseboards = self.get_baseboard_electrics(model, runner, thermal_zone)
    baseboards.each do |baseboard|
      heating_equipment << baseboard
    end

    unitary_system_zone_hvacs = self.get_unitary_system_zone_hvacs(model, runner, thermal_zone)
    unitary_system_zone_hvacs.each do |unitary_system_zone_hvac|
      system, clg_coil, htg_coil = unitary_system_zone_hvac
      next if htg_coil.nil?

      heating_equipment << system
    end

    if self.has_ideal_air(model, runner, thermal_zone)
      runner.registerInfo("Found ideal air system in #{thermal_zone.name}.")
      ideal_air = self.get_ideal_air(model, runner, thermal_zone)
      heating_equipment << ideal_air
    end

    return heating_equipment
  end

  def self.get_coils_from_hvac_equip(hvac_equip)
    # Returns the clg coil, htg coil, and supp htg coil as applicable
    clg_coil = nil
    htg_coil = nil
    supp_htg_coil = nil
    if hvac_equip.is_a? OpenStudio::Model::AirLoopHVACUnitarySystem
      htg_coil = get_coil_from_hvac_component(hvac_equip.heatingCoil)
      clg_coil = get_coil_from_hvac_component(hvac_equip.coolingCoil)
      supp_htg_coil = get_coil_from_hvac_component(hvac_equip.supplementalHeatingCoil)
    elsif hvac_equip.is_a? OpenStudio::Model::ZoneHVACBaseboardConvectiveWater
      htg_coil = get_coil_from_hvac_component(hvac_equip.heatingCoil)
    elsif hvac_equip.is_a? OpenStudio::Model::ZoneHVACPackagedTerminalAirConditioner
      htg_coil = get_coil_from_hvac_component(hvac_equip.heatingCoil)
      clg_coil = get_coil_from_hvac_component(hvac_equip.coolingCoil)
    end
    return clg_coil, htg_coil, supp_htg_coil
  end

  def self.get_coil_from_hvac_component(hvac_component)
    # Check for optional objects
    if hvac_component.is_a? OpenStudio::Model::OptionalHVACComponent
      return nil if not hvac_component.is_initialized

      hvac_component = hvac_component.get
    end

    # Cooling coils
    if hvac_component.to_CoilCoolingDXSingleSpeed.is_initialized
      return hvac_component.to_CoilCoolingDXSingleSpeed.get
    elsif hvac_component.to_CoilCoolingDXMultiSpeed.is_initialized
      return hvac_component.to_CoilCoolingDXMultiSpeed.get
    elsif hvac_component.to_CoilCoolingWaterToAirHeatPumpEquationFit.is_initialized
      return hvac_component.to_CoilCoolingWaterToAirHeatPumpEquationFit.get
    end

    # Heating coils
    if hvac_component.to_CoilHeatingDXSingleSpeed.is_initialized
      return hvac_component.to_CoilHeatingDXSingleSpeed.get
    elsif hvac_component.to_CoilHeatingDXMultiSpeed.is_initialized
      return hvac_component.to_CoilHeatingDXMultiSpeed.get
    elsif hvac_component.to_CoilHeatingGas.is_initialized
      return hvac_component.to_CoilHeatingGas.get
    elsif hvac_component.to_CoilHeatingElectric.is_initialized
      return hvac_component.to_CoilHeatingElectric.get
    elsif hvac_component.to_CoilHeatingWaterBaseboard.is_initialized
      return hvac_component.to_CoilHeatingWaterBaseboard.get
    elsif hvac_component.to_CoilHeatingWaterToAirHeatPumpEquationFit.is_initialized
      return hvac_component.to_CoilHeatingWaterToAirHeatPumpEquationFit.get
    end

    return hvac_component
  end

  def self.get_unitary_system_air_loops(model, runner, thermal_zone)
    # Returns the unitary system(s), cooling coil(s), heating coil(s), and air loops(s) if available
    unitary_system_air_loops = []
    thermal_zone.airLoopHVACs.each do |air_loop|
      air_loop.supplyComponents.each do |supply_component|
        next unless supply_component.to_AirLoopHVACUnitarySystem.is_initialized

        system = supply_component.to_AirLoopHVACUnitarySystem.get
        clg_coil = nil
        htg_coil = nil
        if system.coolingCoil.is_initialized
          clg_coil = system.coolingCoil.get
        end
        if system.heatingCoil.is_initialized
          htg_coil = system.heatingCoil.get
        end
        unitary_system_air_loops << [system, clg_coil, htg_coil, air_loop]
      end
    end
    return unitary_system_air_loops
  end

  def self.get_unitary_system_zone_hvacs(model, runner, thermal_zone)
    # Returns the unitary system, cooling coil, and heating coil if available
    unitary_system_zone_hvacs = []
    thermal_zone.equipment.each do |equipment|
      next unless equipment.to_AirLoopHVACUnitarySystem.is_initialized

      system = equipment.to_AirLoopHVACUnitarySystem.get
      clg_coil = nil
      htg_coil = nil
      if system.coolingCoil.is_initialized
        clg_coil = system.coolingCoil.get
      end
      if system.heatingCoil.is_initialized
        htg_coil = system.heatingCoil.get
      end
      unitary_system_zone_hvacs << [system, clg_coil, htg_coil]
    end
    return unitary_system_zone_hvacs
  end

  def self.get_ptacs(model, runner, thermal_zone)
    # Returns the PTAC(s) if available
    ptacs = []
    model.getZoneHVACPackagedTerminalAirConditioners.each do |ptac|
      next unless thermal_zone.handle.to_s == ptac.thermalZone.get.handle.to_s

      ptacs << ptac
    end
    return ptacs
  end

  def self.get_baseboard_waters(model, runner, thermal_zone)
    # Returns the water baseboard if available
    baseboards = []
    model.getZoneHVACBaseboardConvectiveWaters.each do |baseboard|
      next unless thermal_zone.handle.to_s == baseboard.thermalZone.get.handle.to_s

      baseboards << baseboard
    end
    return baseboards
  end

  def self.get_baseboard_electrics(model, runner, thermal_zone)
    # Returns the electric baseboard if available
    baseboards = []
    model.getZoneHVACBaseboardConvectiveElectrics.each do |baseboard|
      next unless thermal_zone.handle.to_s == baseboard.thermalZone.get.handle.to_s

      baseboards << baseboard
    end
    return baseboards
  end

  def self.get_dehumidifiers(model, runner, thermal_zone)
    # Returns the dehumidifier if available
    dehums = []
    model.getZoneHVACDehumidifierDXs.each do |dehum|
      next unless thermal_zone.handle.to_s == dehum.thermalZone.get.handle.to_s

      dehums << dehum
    end
    return dehums
  end

  def self.get_ideal_air(model, runner, thermal_zone)
    # Returns the ideal air loads system if available
    model.getZoneHVACIdealLoadsAirSystems.each do |ideal_air|
      next unless thermal_zone.handle.to_s == ideal_air.thermalZone.get.handle.to_s

      return ideal_air
    end
    return nil
  end

  # Num Equipment methods

  def self.num_central_ac(model, runner, thermal_zone)
    num = 0
    unitary_system_air_loops = self.get_unitary_system_air_loops(model, runner, thermal_zone)
    unitary_system_air_loops.each do |unitary_system_air_loop|
      system, clg_coil, htg_coil, air_loop = unitary_system_air_loop
      next unless system.name.to_s.start_with? Constants.ObjectNameCentralAirConditioner

      num += 1
    end
    return num
  end

  def self.num_ashp(model, runner, thermal_zone)
    num = 0
    unitary_system_air_loops = self.get_unitary_system_air_loops(model, runner, thermal_zone)
    unitary_system_air_loops.each do |unitary_system_air_loop|
      system, clg_coil, htg_coil, air_loop = unitary_system_air_loop
      next unless system.name.to_s.start_with? Constants.ObjectNameAirSourceHeatPump

      num += 1
    end
    return num
  end

  def self.num_gshp(model, runner, thermal_zone)
    num = 0
    unitary_system_air_loops = self.get_unitary_system_air_loops(model, runner, thermal_zone)
    unitary_system_air_loops.each do |unitary_system_air_loop|
      system, clg_coil, htg_coil, air_loop = unitary_system_air_loop
      next unless system.name.to_s.start_with? Constants.ObjectNameGroundSourceHeatPumpVerticalBore

      num += 1
    end
    return num
  end

  def self.num_furnace(model, runner, thermal_zone)
    num = 0
    unitary_system_air_loops = self.get_unitary_system_air_loops(model, runner, thermal_zone)
    unitary_system_air_loops.each do |unitary_system_air_loop|
      system, clg_coil, htg_coil, air_loop = unitary_system_air_loop
      next unless system.name.to_s.start_with? Constants.ObjectNameFurnace

      num += 1
    end
    return num
  end

  def self.num_mshp(model, runner, thermal_zone)
    num = 0
    unitary_system_air_loops = self.get_unitary_system_air_loops(model, runner, thermal_zone)
    unitary_system_air_loops.each do |unitary_system_air_loop|
      system, clg_coil, htg_coil, air_loop = unitary_system_air_loop
      next unless system.name.to_s.start_with? Constants.ObjectNameMiniSplitHeatPump

      num += 1
    end
    return num
  end

  def self.num_room_ac(model, runner, thermal_zone)
    return self.get_ptacs(model, runner, thermal_zone).length
  end

  def self.num_boiler(model, runner, thermal_zone)
    return self.get_baseboard_waters(model, runner, thermal_zone).length
  end

  def self.num_electric_baseboard(model, runner, thermal_zone)
    return self.get_baseboard_electrics(model, runner, thermal_zone).length
  end

  def self.num_unit_heater(model, runner, thermal_zone)
    return self.get_unitary_system_zone_hvacs(model, runner, thermal_zone).length
  end

  def self.num_air_loop_hvac_unitary_system_clg_coils(model, runner, thermal_zone)
    clg_coils = []
    unitary_system_air_loops = self.get_unitary_system_air_loops(model, runner, thermal_zone)
    unitary_system_air_loops.each do |unitary_system_air_loop|
      system, clg_coil, htg_coil, air_loop = unitary_system_air_loop
      next if clg_coil.nil?

      clg_coils << clg_coil
    end
    return clg_coils.length
  end

  def self.num_air_loop_hvac_unitary_system_htg_coils(model, runner, thermal_zone)
    htg_coils = []
    unitary_system_air_loops = self.get_unitary_system_air_loops(model, runner, thermal_zone)
    unitary_system_air_loops.each do |unitary_system_air_loop|
      system, clg_coil, htg_coil, air_loop = unitary_system_air_loop
      next if htg_coil.nil?

      htg_coils << htg_coil
    end
    return htg_coils.length
  end

  def self.num_zone_hvac_unitary_system_clg_coils(model, runner, thermal_zone)
    clg_coils = []
    unitary_system_zone_hvacs = self.get_unitary_system_zone_hvacs(model, runner, thermal_zone)
    unitary_system_zone_hvacs.each do |unitary_system_zone_hvac|
      system, clg_coil, htg_coil = unitary_system_zone_hvac
      next if clg_coil.nil?

      clg_coils << clg_coil
    end
    return clg_coils.length
  end

  def self.num_zone_hvac_unitary_system_htg_coils(model, runner, thermal_zone)
    htg_coils = []
    unitary_system_zone_hvacs = self.get_unitary_system_zone_hvacs(model, runner, thermal_zone)
    unitary_system_zone_hvacs.each do |unitary_system_zone_hvac|
      system, clg_coil, htg_coil = unitary_system_zone_hvac
      next if htg_coil.nil?

      htg_coils << htg_coil
    end
    return htg_coils.length
  end

  # Has Equipment methods

  def self.has_central_ac(model, runner, thermal_zone)
    return self.num_central_ac(model, runner, thermal_zone) > 0
  end

  def self.has_ashp(model, runner, thermal_zone)
    return self.num_ashp(model, runner, thermal_zone) > 0
  end

  def self.has_gshp(model, runner, thermal_zone)
    return self.num_gshp(model, runner, thermal_zone) > 0
  end

  def self.has_furnace(model, runner, thermal_zone)
    return self.num_furnace(model, runner, thermal_zone) > 0
  end

  def self.has_mshp(model, runner, thermal_zone)
    return self.num_mshp(model, runner, thermal_zone) > 0
  end

  def self.has_ducted_mshp(model, runner, thermal_zone)
    if not self.has_mshp(model, runner, thermal_zone)
      return false
    end

    unitary_system_air_loops = self.get_unitary_system_air_loops(model, runner, thermal_zone)
    unitary_system_air_loops.each do |unitary_system_air_loop|
      system, clg_coil, htg_coil, air_loop = unitary_system_air_loop
      next unless system.name.to_s.start_with? Constants.ObjectNameMiniSplitHeatPump

      is_ducted = system.additionalProperties.getFeatureAsBoolean(Constants.DuctedInfoMiniSplitHeatPump).get
      return is_ducted
    end
    return false
  end

  def self.has_room_ac(model, runner, thermal_zone)
    return self.num_room_ac(model, runner, thermal_zone) > 0
  end

  def self.has_boiler(model, runner, thermal_zone)
    return self.num_boiler(model, runner, thermal_zone) > 0
  end

  def self.has_electric_baseboard(model, runner, thermal_zone)
    return self.num_electric_baseboard(model, runner, thermal_zone) > 0
  end

  def self.has_unit_heater(model, runner, thermal_zone)
    return self.num_unit_heater(model, runner, thermal_zone) > 0
  end

  def self.has_dehumidifier(model, runner, thermal_zone)
    dehums = self.get_dehumidifiers(model, runner, thermal_zone)
    unless dehums.empty?
      return false
    end

    return true
  end

  def self.has_ideal_air(model, runner, thermal_zone)
    ideal_air = self.get_ideal_air(model, runner, thermal_zone)
    if not ideal_air.nil?
      return true
    end

    return false
  end

  def self.has_ducted_equipment(model, runner, thermal_zone)
    if has_central_ac(model, runner, thermal_zone)
      return true
    elsif has_furnace(model, runner, thermal_zone)
      return true
    elsif has_ashp(model, runner, thermal_zone)
      return true
    elsif has_gshp(model, runner, thermal_zone)
      return true
    elsif has_ducted_mshp(model, runner, thermal_zone)
      return true
    end

    return false
  end

  # Remove Equipment methods

  def self.remove_central_ac(model, runner, thermal_zone)
    # Returns true if the object was removed
    return false if not self.has_central_ac(model, runner, thermal_zone)

    unitary_system_air_loops = self.get_unitary_system_air_loops(model, runner, thermal_zone)
    unitary_system_air_loops.each do |unitary_system_air_loop|
      system, clg_coil, htg_coil, air_loop = unitary_system_air_loop
      next unless system.name.to_s.start_with? Constants.ObjectNameCentralAirConditioner

      runner.registerInfo("Removed '#{clg_coil.name}' from '#{air_loop.name}'.")
      system.resetCoolingCoil
      clg_coil.remove
      system.supplyFan.get.remove
      runner.registerInfo("Removed '#{air_loop.name}' from #{thermal_zone.name}.")
      air_loop.remove
    end
    return true
  end

  def self.remove_ashp(model, runner, thermal_zone)
    # Returns true if the object was removed
    return false if not self.has_ashp(model, runner, thermal_zone)

    unitary_system_air_loops = self.get_unitary_system_air_loops(model, runner, thermal_zone)
    unitary_system_air_loops.each do |unitary_system_air_loop|
      system, clg_coil, htg_coil, air_loop = unitary_system_air_loop
      next unless system.name.to_s.start_with? Constants.ObjectNameAirSourceHeatPump

      unless htg_coil.nil?
        runner.registerInfo("Removed '#{htg_coil.name}' from '#{air_loop.name}'.")
        system.resetHeatingCoil
        htg_coil.remove
      end
      unless clg_coil.nil?
        runner.registerInfo("Removed '#{clg_coil.name}' from '#{air_loop.name}'.")
        system.resetCoolingCoil
        clg_coil.remove
      end
      system.supplyFan.get.remove
      runner.registerInfo("Removed '#{air_loop.name}' from #{thermal_zone.name}.")
      air_loop.remove
    end
    return true
  end

  def self.remove_gshp(model, runner, thermal_zone)
    # Returns true if the object was removed
    return false if not self.has_gshp(model, runner, thermal_zone)

    self.remove_boiler_and_gshp_loops(model, runner, thermal_zone)
    unitary_system_air_loops = self.get_unitary_system_air_loops(model, runner, thermal_zone)
    unitary_system_air_loops.each do |unitary_system_air_loop|
      system, clg_coil, htg_coil, air_loop = unitary_system_air_loop
      next unless system.name.to_s.start_with? Constants.ObjectNameGroundSourceHeatPumpVerticalBore

      unless htg_coil.nil?
        runner.registerInfo("Removed '#{htg_coil.name}' from '#{air_loop.name}'.")
        system.resetHeatingCoil
        htg_coil.remove
      end
      unless clg_coil.nil?
        runner.registerInfo("Removed '#{clg_coil.name}' from '#{air_loop.name}'.")
        system.resetCoolingCoil
        clg_coil.remove
      end
      system.supplyFan.get.remove
      air_loop.remove
      runner.registerInfo("Removed '#{air_loop.name}' from #{thermal_zone.name}.")
    end
    return true
  end

  def self.remove_furnace(model, runner, thermal_zone)
    # Returns true if the object was removed
    return false if not self.has_furnace(model, runner, thermal_zone)

    unitary_system_air_loops = self.get_unitary_system_air_loops(model, runner, thermal_zone)
    unitary_system_air_loops.each do |unitary_system_air_loop|
      system, clg_coil, htg_coil, air_loop = unitary_system_air_loop
      next unless system.name.to_s.start_with? Constants.ObjectNameFurnace

      runner.registerInfo("Removed '#{htg_coil.name}' from '#{air_loop.name}'.")
      system.resetHeatingCoil
      htg_coil.remove
      system.supplyFan.get.remove
      runner.registerInfo("Removed '#{air_loop.name}' from #{thermal_zone.name}.")
      air_loop.remove
    end
    return true
  end

  def self.remove_mshp(model, runner, thermal_zone, unit)
    # Returns true if the object was removed
    return false if not self.has_mshp(model, runner, thermal_zone)

    unitary_system_air_loops = self.get_unitary_system_air_loops(model, runner, thermal_zone)
    unitary_system_air_loops.each do |unitary_system_air_loop|
      system, clg_coil, htg_coil, air_loop = unitary_system_air_loop
      next unless system.name.to_s.start_with? Constants.ObjectNameMiniSplitHeatPump

      unless htg_coil.nil?
        runner.registerInfo("Removed '#{htg_coil.name}' from '#{air_loop.name}'.")
        system.resetHeatingCoil
        htg_coil.remove
      end
      unless clg_coil.nil?
        runner.registerInfo("Removed '#{clg_coil.name}' from '#{air_loop.name}'.")
        system.resetCoolingCoil
        clg_coil.remove
      end
      system.supplyFan.get.remove
      runner.registerInfo("Removed '#{air_loop.name}' from #{thermal_zone.name}.")
      air_loop.remove
    end
    obj_name = Constants.ObjectNameMiniSplitHeatPump(unit.name.to_s)
    model.getEnergyManagementSystemSensors.each do |sensor|
      next unless sensor.name.to_s == "#{obj_name} vrf energy sensor".gsub(" ", "_").gsub("|", "_")

      sensor.remove
    end
    model.getEnergyManagementSystemSensors.each do |sensor|
      next unless sensor.name.to_s == "#{obj_name} tout sensor".gsub(" ", "_").gsub("|", "_")

      sensor.remove
    end
    model.getEnergyManagementSystemActuators.each do |actuator|
      next unless actuator.name.to_s == "#{obj_name} pan heater actuator".gsub(" ", "_").gsub("|", "_")

      actuator.remove
    end
    model.getEnergyManagementSystemPrograms.each do |program|
      next unless program.name.to_s == "#{obj_name} pan heater program".gsub(" ", "_")

      program.remove
    end
    model.getEnergyManagementSystemProgramCallingManagers.each do |program_calling_manager|
      next unless program_calling_manager.name.to_s == obj_name + " pan heater program calling manager"

      program_calling_manager.remove
    end
    thermal_zone.spaces.each do |space|
      space.electricEquipment.each do |equip|
        next unless equip.name.to_s == obj_name + " pan heater equip"

        equip.electricEquipmentDefinition.remove
      end
    end
    return true
  end

  def self.remove_room_ac(model, runner, thermal_zone)
    # Returns true if the object was removed
    return false if not self.has_room_ac(model, runner, thermal_zone)

    ptacs = self.get_ptacs(model, runner, thermal_zone)
    ptacs.each do |ptac|
      runner.registerInfo("Removed '#{ptac.name}' from #{thermal_zone.name}.")
      ptac.remove
    end
    return true
  end

  def self.remove_boiler(model, runner, thermal_zone)
    # Returns true if the object was removed
    return false if not self.has_boiler(model, runner, thermal_zone)

    self.remove_boiler_and_gshp_loops(model, runner, thermal_zone)
    baseboards = self.get_baseboard_waters(model, runner, thermal_zone)
    baseboards.each do |baseboard|
      runner.registerInfo("Removed '#{baseboard.name}' from #{thermal_zone.name}.")
      baseboard.remove
    end
    return true
  end

  def self.remove_electric_baseboard(model, runner, thermal_zone)
    # Returns true if the object was removed
    return false if not self.has_electric_baseboard(model, runner, thermal_zone)

    baseboards = self.get_baseboard_electrics(model, runner, thermal_zone)
    baseboards.each do |baseboard|
      runner.registerInfo("Removed '#{baseboard.name}' from #{thermal_zone.name}.")
      baseboard.remove
    end
    return true
  end

  def self.remove_unit_heater(model, runner, thermal_zone)
    # Returns true if the object was removed
    return false if not self.has_unit_heater(model, runner, thermal_zone)

    unitary_system_zone_hvacs = self.get_unitary_system_zone_hvacs(model, runner, thermal_zone)
    unitary_system_zone_hvacs.each do |unitary_system_zone_hvac|
      system, clg_coil, htg_coil = unitary_system_zone_hvac
      runner.registerInfo("Removed '#{system.name}' from '#{thermal_zone.name}'.")
      system.resetHeatingCoil
      htg_coil.remove
      if system.supplyFan.is_initialized
        system.supplyFan.get.remove
      end
      system.remove
    end
    return true
  end

  def self.remove_boiler_and_gshp_loops(model, runner, thermal_zone)
    model.getPlantLoops.each do |plant_loop|
      remove = false

      # Ensure we're operating on the right plant loop
      is_specified_zone = false
      plant_loop.demandComponents.each do |demand_component|
        demand_coil = nil
        if demand_component.to_CoilHeatingWaterBaseboard.is_initialized
          demand_coil = demand_component.to_CoilHeatingWaterBaseboard.get
        elsif demand_component.to_CoilHeatingWaterToAirHeatPumpEquationFit.is_initialized
          demand_coil = demand_component.to_CoilHeatingWaterToAirHeatPumpEquationFit.get
        elsif demand_component.to_CoilCoolingWaterToAirHeatPumpEquationFit.is_initialized
          demand_coil = demand_component.to_CoilCoolingWaterToAirHeatPumpEquationFit.get
        end
        next if demand_coil.nil?

        if demand_coil.containingZoneHVACComponent.is_initialized
          demand_hvac = demand_coil.containingZoneHVACComponent.get
          next if not demand_hvac.thermalZone.is_initialized or demand_hvac.thermalZone.get != thermal_zone

          is_specified_zone = true
        elsif demand_coil.containingHVACComponent.is_initialized
          demand_hvac = demand_coil.containingHVACComponent.get
          next if not demand_hvac.airLoopHVAC.is_initialized

          demand_air_loop = demand_hvac.airLoopHVAC.get
          demand_air_loop.thermalZones.each do |thermalZone|
            next if thermal_zone.handle.to_s != thermalZone.handle.to_s

            is_specified_zone = true
          end
        end
      end
      next if not is_specified_zone

      plant_loop.supplyComponents.each do |supply_component|
        if supply_component.to_BoilerHotWater.is_initialized or supply_component.to_GroundHeatExchangerVertical.is_initialized or supply_component.to_GroundHeatExchangerHorizontalTrench.is_initialized
          remove = true
        end
      end
      if remove
        runner.registerInfo("Removed '#{plant_loop.name}' from model.")
        plant_loop.remove
      end
    end
  end

  def self.prioritize_zone_hvac(model, runner, zone, load_distribution_scheme = "SequentialLoad")
    zone_hvac_list = []
    Constants.ZoneHVACPriorityList.each do |zone_hvac_type|
      zone.equipment.each do |object|
        next if not object.respond_to?("to_#{zone_hvac_type}")
        next if not object.public_send("to_#{zone_hvac_type}").is_initialized

        new_object = object.public_send("to_#{zone_hvac_type}").get
        zone_hvac_list << new_object
      end
    end
    zone_hvac_list.reverse.each do |object|
      zone.setCoolingPriority(object, 1)
      zone.setHeatingPriority(object, 1)
    end
    zone.setLoadDistributionScheme(load_distribution_scheme)
  end

  def self.calc_heating_and_cooling_seasons(model, weather, runner = nil)
    # Calculates heating/cooling seasons from BAHSP definition

    monthly_temps = weather.data.MonthlyAvgDrybulbs
    heat_design_db = weather.design.HeatingDrybulb

    # create basis lists with zero for every month
    cooling_season_temp_basis = Array.new(monthly_temps.length, 0.0)
    heating_season_temp_basis = Array.new(monthly_temps.length, 0.0)

    monthly_temps.each_with_index do |temp, i|
      if temp < 66.0
        heating_season_temp_basis[i] = 1.0
      elsif temp >= 66.0
        cooling_season_temp_basis[i] = 1.0
      end

      if (i == 0 or i == 11) and heat_design_db < 59.0
        heating_season_temp_basis[i] = 1.0
      elsif i == 6 or i == 7
        cooling_season_temp_basis[i] = 1.0
      end
    end

    cooling_season = Array.new(monthly_temps.length, 0.0)
    heating_season = Array.new(monthly_temps.length, 0.0)

    monthly_temps.each_with_index do |temp, i|
      # Heating overlaps with cooling at beginning of summer
      if i == 0 # January
        prevmonth = 11 # December
      else
        prevmonth = i - 1
      end

      if (heating_season_temp_basis[i] == 1.0 or (cooling_season_temp_basis[prevmonth] == 0.0 and cooling_season_temp_basis[i] == 1.0))
        heating_season[i] = 1.0
      else
        heating_season[i] = 0.0
      end

      if (cooling_season_temp_basis[i] == 1.0 or (heating_season_temp_basis[prevmonth] == 0.0 and heating_season_temp_basis[i] == 1.0))
        cooling_season[i] = 1.0
      else
        cooling_season[i] = 0.0
      end
    end

    # Find the first month of cooling and add one month
    (1...12).to_a.each do |i|
      if cooling_season[i] == 1.0
        cooling_season[i - 1] = 1.0
        break
      end
    end

    return heating_season, cooling_season
  end

  def self.calc_mshp_cfms_ton_cooling(cap_min_per, cap_max_per, cfm_ton_min, cfm_ton_max, num_speeds, dB_rated, wB_rated, shr)
    capacity_ratios_cooling = [0.0] * num_speeds
    cfms_cooling = [0.0] * num_speeds
    shrs_rated = [0.0] * num_speeds

    cap_nom_per = 1.0
    cfm_ton_nom = ((cfm_ton_max - cfm_ton_min) / (cap_max_per - cap_min_per)) * (cap_nom_per - cap_min_per) + cfm_ton_min

    ao = Psychrometrics.CoilAoFactor(dB_rated, wB_rated, Constants.Patm, UnitConversions.convert(1, "ton", "kBtu/hr"), cfm_ton_nom, shr)

    (0...num_speeds).each do |i|
      capacity_ratios_cooling[i] = cap_min_per + i * (cap_max_per - cap_min_per) / (num_speeds - 1)
      cfms_cooling[i] = cfm_ton_min + i * (cfm_ton_max - cfm_ton_min) / (num_speeds - 1)
      # Calculate the SHR for each speed. Use minimum value of 0.98 to prevent E+ bypass factor calculation errors
      shrs_rated[i] = [Psychrometrics.CalculateSHR(dB_rated, wB_rated, Constants.Patm, UnitConversions.convert(capacity_ratios_cooling[i], "ton", "kBtu/hr"), cfms_cooling[i], ao), 0.98].min
    end

    return cfms_cooling, capacity_ratios_cooling, shrs_rated
  end

  def self.calc_mshp_cooling_eirs(runner, coolingSEER, supplyFanPower, c_d, num_speeds, capacity_ratios_cooling, cfms_cooling, cOOL_EIR_FT_SPEC, cOOL_CAP_FT_SPEC)
    cops_Norm = [1.901, 1.859, 1.746, 1.609, 1.474, 1.353, 1.247, 1.156, 1.079, 1.0]
    fanPows_Norm = [0.604, 0.634, 0.670, 0.711, 0.754, 0.800, 0.848, 0.898, 0.948, 1.0]

    cooling_eirs = [0.0] * num_speeds
    fanPowsRated = [0.0] * num_speeds
    eers_Rated = [0.0] * num_speeds

    cop_maxSpeed = 3.5 # 3.5 is an initial guess, final value solved for below

    (0...num_speeds).each do |i|
      fanPowsRated[i] = supplyFanPower * fanPows_Norm[i]
      eers_Rated[i] = UnitConversions.convert(cop_maxSpeed, "W", "Btu/hr") * cops_Norm[i]
    end

    cop_maxSpeed_1 = cop_maxSpeed
    cop_maxSpeed_2 = cop_maxSpeed
    error = coolingSEER - calc_mshp_SEER_VariableSpeed(eers_Rated, c_d, capacity_ratios_cooling, cfms_cooling, fanPowsRated, true, cOOL_EIR_FT_SPEC, cOOL_CAP_FT_SPEC)
    error1 = error
    error2 = error

    itmax = 50 # maximum iterations
    cvg = false
    final_n = nil

    (1...itmax + 1).each do |n|
      final_n = n
      (0...num_speeds).each do |i|
        eers_Rated[i] = UnitConversions.convert(cop_maxSpeed, "W", "Btu/hr") * cops_Norm[i]
      end

      error = coolingSEER - calc_mshp_SEER_VariableSpeed(eers_Rated, c_d, capacity_ratios_cooling, cfms_cooling, fanPowsRated, true, cOOL_EIR_FT_SPEC, cOOL_CAP_FT_SPEC)

      cop_maxSpeed, cvg, cop_maxSpeed_1, error1, cop_maxSpeed_2, error2 = MathTools.Iterate(cop_maxSpeed, error, cop_maxSpeed_1, error1, cop_maxSpeed_2, error2, n, cvg)

      if cvg
        break
      end
    end

    if not cvg or final_n > itmax
      cop_maxSpeed = UnitConversions.convert(0.547 * coolingSEER - 0.104, "Btu/hr", "W") # Correlation developed from JonW's MatLab scripts. Only used is an EER cannot be found.
      runner.registerWarning('Mini-split heat pump COP iteration failed to converge. Setting to default value.')
    end

    (0...num_speeds).each do |i|
      cooling_eirs[i] = calc_EIR_from_EER(UnitConversions.convert(cop_maxSpeed, "W", "Btu/hr") * cops_Norm[i], fanPowsRated[i])
    end

    return cooling_eirs
  end

  def self.calc_mshp_SEER_VariableSpeed(eer_A, c_d, capacityRatio, cfm_Tons, supplyFanPower_Rated, isHeatPump, cOOL_EIR_FT_SPEC, cOOL_CAP_FT_SPEC)
    n_max = (eer_A.length - 1.0) - 3.0 # Don't use max speed
    n_min = 0.0
    n_int = (n_min + (n_max - n_min) / 3.0).ceil.to_i

    wBin = UnitConversions.convert(67.0, "F", "C")
    tout_B = UnitConversions.convert(82.0, "F", "C")
    tout_E = UnitConversions.convert(87.0, "F", "C")
    tout_F = UnitConversions.convert(67.0, "F", "C")

    eir_A2 = calc_EIR_from_EER(eer_A[n_max], supplyFanPower_Rated[n_max])
    eir_B2 = eir_A2 * MathTools.biquadratic(wBin, tout_B, cOOL_EIR_FT_SPEC[n_max])

    eir_Av = calc_EIR_from_EER(eer_A[n_int], supplyFanPower_Rated[n_int])
    eir_Ev = eir_Av * MathTools.biquadratic(wBin, tout_E, cOOL_EIR_FT_SPEC[n_int])

    eir_A1 = calc_EIR_from_EER(eer_A[n_min], supplyFanPower_Rated[n_min])
    eir_B1 = eir_A1 * MathTools.biquadratic(wBin, tout_B, cOOL_EIR_FT_SPEC[n_min])
    eir_F1 = eir_A1 * MathTools.biquadratic(wBin, tout_F, cOOL_EIR_FT_SPEC[n_min])

    q_A2 = capacityRatio[n_max]
    q_B2 = q_A2 * MathTools.biquadratic(wBin, tout_B, cOOL_CAP_FT_SPEC[n_max])
    q_Ev = capacityRatio[n_int] * MathTools.biquadratic(wBin, tout_E, cOOL_CAP_FT_SPEC[n_int])
    q_B1 = capacityRatio[n_min] * MathTools.biquadratic(wBin, tout_B, cOOL_CAP_FT_SPEC[n_min])
    q_F1 = capacityRatio[n_min] * MathTools.biquadratic(wBin, tout_F, cOOL_CAP_FT_SPEC[n_min])

    q_A2_net = q_A2 - supplyFanPower_Rated[n_max] * UnitConversions.convert(1, "W", "Btu/hr") * cfm_Tons[n_max] / UnitConversions.convert(1, "ton", "Btu/hr")
    q_B2_net = q_B2 - supplyFanPower_Rated[n_max] * UnitConversions.convert(1, "W", "Btu/hr") * cfm_Tons[n_max] / UnitConversions.convert(1, "ton", "Btu/hr")
    q_Ev_net = q_Ev - supplyFanPower_Rated[n_int] * UnitConversions.convert(1, "W", "Btu/hr") * cfm_Tons[n_int] / UnitConversions.convert(1, "ton", "Btu/hr")
    q_B1_net = q_B1 - supplyFanPower_Rated[n_min] * UnitConversions.convert(1, "W", "Btu/hr") * cfm_Tons[n_min] / UnitConversions.convert(1, "ton", "Btu/hr")
    q_F1_net = q_F1 - supplyFanPower_Rated[n_min] * UnitConversions.convert(1, "W", "Btu/hr") * cfm_Tons[n_min] / UnitConversions.convert(1, "ton", "Btu/hr")

    p_A2 = UnitConversions.convert(q_A2 * eir_A2, "Btu", "Wh") + supplyFanPower_Rated[n_max] * cfm_Tons[n_max] / UnitConversions.convert(1, "ton", "Btu/hr")
    p_B2 = UnitConversions.convert(q_B2 * eir_B2, "Btu", "Wh") + supplyFanPower_Rated[n_max] * cfm_Tons[n_max] / UnitConversions.convert(1, "ton", "Btu/hr")
    p_Ev = UnitConversions.convert(q_Ev * eir_Ev, "Btu", "Wh") + supplyFanPower_Rated[n_int] * cfm_Tons[n_int] / UnitConversions.convert(1, "ton", "Btu/hr")
    p_B1 = UnitConversions.convert(q_B1 * eir_B1, "Btu", "Wh") + supplyFanPower_Rated[n_min] * cfm_Tons[n_min] / UnitConversions.convert(1, "ton", "Btu/hr")
    p_F1 = UnitConversions.convert(q_F1 * eir_F1, "Btu", "Wh") + supplyFanPower_Rated[n_min] * cfm_Tons[n_min] / UnitConversions.convert(1, "ton", "Btu/hr")

    q_k1_87 = q_F1_net + (q_B1_net - q_F1_net) / (82.0 - 67.0) * (87 - 67.0)
    q_k2_87 = q_B2_net + (q_A2_net - q_B2_net) / (95.0 - 82.0) * (87.0 - 82.0)
    n_Q = (q_Ev_net - q_k1_87) / (q_k2_87 - q_k1_87)
    m_Q = (q_B1_net - q_F1_net) / (82.0 - 67.0) * (1.0 - n_Q) + (q_A2_net - q_B2_net) / (95.0 - 82.0) * n_Q
    p_k1_87 = p_F1 + (p_B1 - p_F1) / (82.0 - 67.0) * (87.0 - 67.0)
    p_k2_87 = p_B2 + (p_A2 - p_B2) / (95.0 - 82.0) * (87.0 - 82.0)
    n_E = (p_Ev - p_k1_87) / (p_k2_87 - p_k1_87)
    m_E = (p_B1 - p_F1) / (82.0 - 67.0) * (1.0 - n_E) + (p_A2 - p_B2) / (95.0 - 82.0) * n_E

    c_T_1_1 = q_A2_net / (1.1 * (95.0 - 65.0))
    c_T_1_2 = q_F1_net
    c_T_1_3 = (q_B1_net - q_F1_net) / (82.0 - 67.0)
    t_1 = (c_T_1_2 - 67.0 * c_T_1_3 + 65.0 * c_T_1_1) / (c_T_1_1 - c_T_1_3)
    q_T_1 = q_F1_net + (q_B1_net - q_F1_net) / (82.0 - 67.0) * (t_1 - 67.0)
    p_T_1 = p_F1 + (p_B1 - p_F1) / (82.0 - 67.0) * (t_1 - 67.0)
    eer_T_1 = q_T_1 / p_T_1

    t_v = (q_Ev_net - 87.0 * m_Q + 65.0 * c_T_1_1) / (c_T_1_1 - m_Q)
    q_T_v = q_Ev_net + m_Q * (t_v - 87.0)
    p_T_v = p_Ev + m_E * (t_v - 87.0)
    eer_T_v = q_T_v / p_T_v

    c_T_2_1 = c_T_1_1
    c_T_2_2 = q_B2_net
    c_T_2_3 = (q_A2_net - q_B2_net) / (95.0 - 82.0)
    t_2 = (c_T_2_2 - 82.0 * c_T_2_3 + 65.0 * c_T_2_1) / (c_T_2_1 - c_T_2_3)
    q_T_2 = q_B2_net + (q_A2_net - q_B2_net) / (95.0 - 82.0) * (t_2 - 82.0)
    p_T_2 = p_B2 + (p_A2 - p_B2) / (95.0 - 82.0) * (t_2 - 82.0)
    eer_T_2 = q_T_2 / p_T_2

    d = (t_2**2 - t_1**2) / (t_v**2 - t_1**2)
    b = (eer_T_1 - eer_T_2 - d * (eer_T_1 - eer_T_v)) / (t_1 - t_2 - d * (t_1 - t_v))
    c = (eer_T_1 - eer_T_2 - b * (t_1 - t_2)) / (t_1**2 - t_2**2)
    a = eer_T_2 - b * t_2 - c * t_2**2

    e_tot = 0
    q_tot = 0
    t_bins = [67.0, 72.0, 77.0, 82.0, 87.0, 92.0, 97.0, 102.0]
    frac_hours = [0.214, 0.231, 0.216, 0.161, 0.104, 0.052, 0.018, 0.004]

    (0...8).each do |_i|
      bL = ((t_bins[_i] - 65.0) / (95.0 - 65.0)) * (q_A2_net / 1.1)
      q_k1 = q_F1_net + (q_B1_net - q_F1_net) / (82.0 - 67.0) * (t_bins[_i] - 67.0)
      p_k1 = p_F1 + (p_B1 - p_F1) / (82.0 - 67.0) * (t_bins[_i] - 67)
      q_k2 = q_B2_net + (q_A2_net - q_B2_net) / (95.0 - 82.0) * (t_bins[_i] - 82.0)
      p_k2 = p_B2 + (p_A2 - p_B2) / (95.0 - 82.0) * (t_bins[_i] - 82.0)

      if bL <= q_k1
        x_k1 = bL / q_k1
        q_Tj_N = x_k1 * q_k1 * frac_hours[_i]
        e_Tj_N = x_k1 * p_k1 * frac_hours[_i] / (1 - c_d * (1 - x_k1))
      elsif q_k1 < bL and bL <= q_k2
        q_Tj_N = bL * frac_hours[_i]
        eer_T_j = a + b * t_bins[_i] + c * t_bins[_i]**2
        e_Tj_N = q_Tj_N / eer_T_j
      else
        q_Tj_N = frac_hours[_i] * q_k2
        e_Tj_N = frac_hours[_i] * p_k2
      end

      q_tot = q_tot + q_Tj_N
      e_tot = e_tot + e_Tj_N
    end

    seer = q_tot / e_tot
    return seer
  end

  def self.calc_mshp_cfms_ton_heating(cap_min_per, cap_max_per, cfm_ton_min, cfm_ton_max, num_speeds)
    capacity_ratios_heating = [0.0] * num_speeds
    cfms_heating = [0.0] * num_speeds

    (0...num_speeds).each do |i|
      capacity_ratios_heating[i] = cap_min_per + i * (cap_max_per - cap_min_per) / (num_speeds - 1)
      cfms_heating[i] = cfm_ton_min + i * (cfm_ton_max - cfm_ton_min) / (num_speeds - 1)
    end

    return cfms_heating, capacity_ratios_heating
  end

  def self.calc_mshp_heating_eirs(runner, heatingHSPF, supplyFanPower, min_hp_temp, c_d, cfms_cooling, num_speeds, capacity_ratios_heating, cfms_heating, hEAT_EIR_FT_SPEC, hEAT_CAP_FT_SPEC)
    # COPs_Norm = [1.636, 1.757, 1.388, 1.240, 1.162, 1.119, 1.084, 1.062, 1.044, 1] #Report Avg
    # COPs_Norm = [1.792, 1.502, 1.308, 1.207, 1.145, 1.105, 1.077, 1.056, 1.041, 1] #BEopt Default

    cops_Norm = [1.792, 1.502, 1.308, 1.207, 1.145, 1.105, 1.077, 1.056, 1.041, 1] # BEopt Default
    fanPows_Norm = [0.577, 0.625, 0.673, 0.720, 0.768, 0.814, 0.861, 0.907, 0.954, 1]

    heating_eirs = [0.0] * num_speeds
    fanPowsRated = [0.0] * num_speeds
    cops_Rated = [0.0] * num_speeds

    cop_maxSpeed = 3.25 # 3.35 is an initial guess, final value solved for below

    (0...num_speeds).each do |i|
      fanPowsRated[i] = supplyFanPower * fanPows_Norm[i]
      cops_Rated[i] = cop_maxSpeed * cops_Norm[i]
    end

    cop_maxSpeed_1 = cop_maxSpeed
    cop_maxSpeed_2 = cop_maxSpeed
    error = heatingHSPF - calc_mshp_HSPF_VariableSpeed(cops_Rated, c_d, capacity_ratios_heating, cfms_heating, fanPowsRated, min_hp_temp, hEAT_EIR_FT_SPEC, hEAT_CAP_FT_SPEC)

    error1 = error
    error2 = error

    itmax = 50 # maximum iterations
    cvg = false
    final_n = nil

    (1...itmax + 1).each do |n|
      final_n = n
      (0...num_speeds).each do |i|
        cops_Rated[i] = cop_maxSpeed * cops_Norm[i]
      end

      error = heatingHSPF - calc_mshp_HSPF_VariableSpeed(cops_Rated, c_d, capacity_ratios_heating, cfms_cooling, fanPowsRated, min_hp_temp, hEAT_EIR_FT_SPEC, hEAT_CAP_FT_SPEC)

      cop_maxSpeed, cvg, cop_maxSpeed_1, error1, cop_maxSpeed_2, error2 = MathTools.Iterate(cop_maxSpeed, error, cop_maxSpeed_1, error1, cop_maxSpeed_2, error2, n, cvg)

      if cvg
        break
      end
    end

    if not cvg or final_n > itmax
      cop_maxSpeed = UnitConversions.convert(0.4174 * heatingHSPF - 1.1134, "Btu/hr", "W") # Correlation developed from JonW's MatLab scripts. Only used if a COP cannot be found.
      runner.registerWarning('Mini-split heat pump COP iteration failed to converge. Setting to default value.')
    end

    (0...num_speeds).each do |i|
      heating_eirs[i] = calc_EIR_from_COP(cop_maxSpeed * cops_Norm[i], fanPowsRated[i])
    end

    return heating_eirs
  end

  def self.calc_mshp_HSPF_VariableSpeed(cop_47, c_d, capacityRatio, cfm_Tons, supplyFanPower_Rated, min_temp, hEAT_EIR_FT_SPEC, hEAT_CAP_FT_SPEC)
    n_max = (cop_47.length - 1.0) #-3 # Don't use max speed
    n_min = 0
    n_int = (n_min + (n_max - n_min) / 3.0).ceil.to_i

    tin = UnitConversions.convert(70.0, "F", "C")
    tout_3 = UnitConversions.convert(17.0, "F", "C")
    tout_2 = UnitConversions.convert(35.0, "F", "C")
    tout_0 = UnitConversions.convert(62.0, "F", "C")

    eir_H1_2 = calc_EIR_from_COP(cop_47[n_max], supplyFanPower_Rated[n_max])
    eir_H3_2 = eir_H1_2 * MathTools.biquadratic(tin, tout_3, hEAT_EIR_FT_SPEC[n_max])

    eir_adjv = calc_EIR_from_COP(cop_47[n_int], supplyFanPower_Rated[n_int])
    eir_H2_v = eir_adjv * MathTools.biquadratic(tin, tout_2, hEAT_EIR_FT_SPEC[n_int])

    eir_H1_1 = calc_EIR_from_COP(cop_47[n_min], supplyFanPower_Rated[n_min])
    eir_H0_1 = eir_H1_1 * MathTools.biquadratic(tin, tout_0, hEAT_EIR_FT_SPEC[n_min])

    q_H1_2 = capacityRatio[n_max]
    q_H3_2 = q_H1_2 * MathTools.biquadratic(tin, tout_3, hEAT_CAP_FT_SPEC[n_max])

    q_H2_v = capacityRatio[n_int] * MathTools.biquadratic(tin, tout_2, hEAT_CAP_FT_SPEC[n_int])

    q_H1_1 = capacityRatio[n_min]
    q_H0_1 = q_H1_1 * MathTools.biquadratic(tin, tout_0, hEAT_CAP_FT_SPEC[n_min])

    q_H1_2_net = q_H1_2 + supplyFanPower_Rated[n_max] * UnitConversions.convert(1, "W", "Btu/hr") * cfm_Tons[n_max] / UnitConversions.convert(1, "ton", "Btu/hr")
    q_H3_2_net = q_H3_2 + supplyFanPower_Rated[n_max] * UnitConversions.convert(1, "W", "Btu/hr") * cfm_Tons[n_max] / UnitConversions.convert(1, "ton", "Btu/hr")
    q_H2_v_net = q_H2_v + supplyFanPower_Rated[n_int] * UnitConversions.convert(1, "W", "Btu/hr") * cfm_Tons[n_int] / UnitConversions.convert(1, "ton", "Btu/hr")
    q_H1_1_net = q_H1_1 + supplyFanPower_Rated[n_min] * UnitConversions.convert(1, "W", "Btu/hr") * cfm_Tons[n_min] / UnitConversions.convert(1, "ton", "Btu/hr")
    q_H0_1_net = q_H0_1 + supplyFanPower_Rated[n_min] * UnitConversions.convert(1, "W", "Btu/hr") * cfm_Tons[n_min] / UnitConversions.convert(1, "ton", "Btu/hr")

    p_H1_2 = q_H1_2 * eir_H1_2 + supplyFanPower_Rated[n_max] * UnitConversions.convert(1, "W", "Btu/hr") * cfm_Tons[n_max] / UnitConversions.convert(1, "ton", "Btu/hr")
    p_H3_2 = q_H3_2 * eir_H3_2 + supplyFanPower_Rated[n_max] * UnitConversions.convert(1, "W", "Btu/hr") * cfm_Tons[n_max] / UnitConversions.convert(1, "ton", "Btu/hr")
    p_H2_v = q_H2_v * eir_H2_v + supplyFanPower_Rated[n_int] * UnitConversions.convert(1, "W", "Btu/hr") * cfm_Tons[n_int] / UnitConversions.convert(1, "ton", "Btu/hr")
    p_H1_1 = q_H1_1 * eir_H1_1 + supplyFanPower_Rated[n_min] * UnitConversions.convert(1, "W", "Btu/hr") * cfm_Tons[n_min] / UnitConversions.convert(1, "ton", "Btu/hr")
    p_H0_1 = q_H0_1 * eir_H0_1 + supplyFanPower_Rated[n_min] * UnitConversions.convert(1, "W", "Btu/hr") * cfm_Tons[n_min] / UnitConversions.convert(1, "ton", "Btu/hr")

    q_H35_2 = 0.9 * (q_H3_2_net + 0.6 * (q_H1_2_net - q_H3_2_net))
    p_H35_2 = 0.985 * (p_H3_2 + 0.6 * (p_H1_2 - p_H3_2))
    q_H35_1 = q_H1_1_net + (q_H0_1_net - q_H1_1_net) / (62.0 - 47.0) * (35.0 - 47.0)
    p_H35_1 = p_H1_1 + (p_H0_1 - p_H1_1) / (62.0 - 47.0) * (35.0 - 47.0)
    n_Q = (q_H2_v_net - q_H35_1) / (q_H35_2 - q_H35_1)
    m_Q = (q_H0_1_net - q_H1_1_net) / (62.0 - 47.0) * (1 - n_Q) + n_Q * (q_H35_2 - q_H3_2_net) / (35.0 - 17.0)
    n_E = (p_H2_v - p_H35_1) / (p_H35_2 - p_H35_1)
    m_E = (p_H0_1 - p_H1_1) / (62.0 - 47.0) * (1.0 - n_E) + n_E * (p_H35_2 - p_H3_2) / (35.0 - 17.0)

    t_OD = 5.0
    dHR = q_H1_2_net * (65.0 - t_OD) / 60.0

    c_T_3_1 = q_H1_1_net
    c_T_3_2 = (q_H0_1_net - q_H1_1_net) / (62.0 - 47.0)
    c_T_3_3 = 0.77 * dHR / (65.0 - t_OD)
    t_3 = (47.0 * c_T_3_2 + 65.0 * c_T_3_3 - c_T_3_1) / (c_T_3_2 + c_T_3_3)
    q_HT3_1 = q_H1_1_net + (q_H0_1_net - q_H1_1_net) / (62.0 - 47.0) * (t_3 - 47.0)
    p_HT3_1 = p_H1_1 + (p_H0_1 - p_H1_1) / (62.0 - 47.0) * (t_3 - 47.0)
    cop_T3_1 = q_HT3_1 / p_HT3_1

    c_T_v_1 = q_H2_v_net
    c_T_v_3 = c_T_3_3
    t_v = (35.0 * m_Q + 65.0 * c_T_v_3 - c_T_v_1) / (m_Q + c_T_v_3)
    q_HTv_v = q_H2_v_net + m_Q * (t_v - 35.0)
    p_HTv_v = p_H2_v + m_E * (t_v - 35.0)
    cop_Tv_v = q_HTv_v / p_HTv_v

    c_T_4_1 = q_H3_2_net
    c_T_4_2 = (q_H35_2 - q_H3_2_net) / (35.0 - 17.0)
    c_T_4_3 = c_T_v_3
    t_4 = (17.0 * c_T_4_2 + 65.0 * c_T_4_3 - c_T_4_1) / (c_T_4_2 + c_T_4_3)
    q_HT4_2 = q_H3_2_net + (q_H35_2 - q_H3_2_net) / (35.0 - 17.0) * (t_4 - 17.0)
    p_HT4_2 = p_H3_2 + (p_H35_2 - p_H3_2) / (35.0 - 17.0) * (t_4 - 17.0)
    cop_T4_2 = q_HT4_2 / p_HT4_2

    d = (t_3**2 - t_4**2) / (t_v**2 - t_4**2)
    b = (cop_T4_2 - cop_T3_1 - d * (cop_T4_2 - cop_Tv_v)) / (t_4 - t_3 - d * (t_4 - t_v))
    c = (cop_T4_2 - cop_T3_1 - b * (t_4 - t_3)) / (t_4**2 - t_3**2)
    a = cop_T4_2 - b * t_4 - c * t_4**2

    t_bins = [62.0, 57.0, 52.0, 47.0, 42.0, 37.0, 32.0, 27.0, 22.0, 17.0, 12.0, 7.0, 2.0, -3.0, -8.0]
    frac_hours = [0.132, 0.111, 0.103, 0.093, 0.100, 0.109, 0.126, 0.087, 0.055, 0.036, 0.026, 0.013, 0.006, 0.002, 0.001]

    # T_off = min_temp
    t_off = 10.0
    t_on = t_off + 4.0
    etot = 0
    bLtot = 0

    (0...15).each do |_i|
      bL = ((65.0 - t_bins[_i]) / (65.0 - t_OD)) * 0.77 * dHR

      q_1 = q_H1_1_net + (q_H0_1_net - q_H1_1_net) / (62.0 - 47.0) * (t_bins[_i] - 47.0)
      p_1 = p_H1_1 + (p_H0_1 - p_H1_1) / (62.0 - 47.0) * (t_bins[_i] - 47.0)

      if t_bins[_i] <= 17.0 or t_bins[_i] >= 45.0
        q_2 = q_H3_2_net + (q_H1_2_net - q_H3_2_net) * (t_bins[_i] - 17.0) / (47.0 - 17.0)
        p_2 = p_H3_2 + (p_H1_2 - p_H3_2) * (t_bins[_i] - 17.0) / (47.0 - 17.0)
      else
        q_2 = q_H3_2_net + (q_H35_2 - q_H3_2_net) * (t_bins[_i] - 17) / (35.0 - 17.0)
        p_2 = p_H3_2 + (p_H35_2 - p_H3_2) * (t_bins[_i] - 17.0) / (35.0 - 17.0)
      end

      if t_bins[_i] <= t_off
        delta = 0
      elsif t_bins[_i] >= t_on
        delta = 1.0
      else
        delta = 0.5
      end

      if bL <= q_1
        x_1 = bL / q_1
        e_Tj_n = delta * x_1 * p_1 * frac_hours[_i] / (1.0 - c_d * (1.0 - x_1))
      elsif q_1 < bL and bL <= q_2
        cop_T_j = a + b * t_bins[_i] + c * t_bins[_i]**2
        e_Tj_n = delta * frac_hours[_i] * bL / cop_T_j + (1.0 - delta) * bL * (frac_hours[_i])
      else
        e_Tj_n = delta * frac_hours[_i] * p_2 + frac_hours[_i] * (bL - delta * q_2)
      end

      bLtot = bLtot + frac_hours[_i] * bL
      etot = etot + e_Tj_n
    end

    hspf = bLtot / UnitConversions.convert(etot, "Btu/hr", "W")
    return hspf
  end
end<|MERGE_RESOLUTION|>--- conflicted
+++ resolved
@@ -1973,21 +1973,12 @@
         runner.registerInfo("Added '#{ptac.name}' to '#{zone.name}' of #{unit.name}")
 
         prioritize_zone_hvac(model, runner, zone)
-<<<<<<< HEAD
-      end
-
-      # Store info for HVAC Sizing measure
-      ptac.additionalProperties.setFeature(Constants.SizingInfoHVACCoolingCFMs, airflow_rate.to_s)
-      ptac.additionalProperties.setFeature(Constants.SizingInfoHVACRatedCFMperTonCooling, cfms_ton_rated.join(","))
-      ptac.additionalProperties.setFeature(Constants.SizingInfoHVACFracCoolLoadServed, frac_cool_load_served)
-=======
 
         # Store info for HVAC Sizing measure
         ptac.additionalProperties.setFeature(Constants.SizingInfoHVACCoolingCFMs, airflow_rate.to_s)
         ptac.additionalProperties.setFeature(Constants.SizingInfoHVACRatedCFMperTonCooling, cfms_ton_rated.join(","))
         ptac.additionalProperties.setFeature(Constants.SizingInfoHVACFracCoolLoadServed, frac_cool_load_served)
       end # zone
->>>>>>> ab11cba6
     end # control_zone
 
     return true
