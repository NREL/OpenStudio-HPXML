--- conflicted
+++ resolved
@@ -43,19 +43,6 @@
     end
   end
 
-<<<<<<< HEAD
-        model.getMaterials.sort.each do |resource|
-            if resource.directUseCount == 0
-                runner.registerInfo("Removed material '#{resource.name}' because it was orphaned.")
-                resource.remove
-            elsif resource.directUseCount == 1 and resource.materialPropertyMoisturePenetrationDepthSettings.is_initialized
-                runner.registerInfo("Removed moisture penetration depth settings from '#{resource.name}'.")
-                resource.materialPropertyMoisturePenetrationDepthSettings.get.remove
-                runner.registerInfo("Removed material '#{resource.name}' because it was orphaned.")
-                resource.remove
-            end
-        end
-=======
   def self.remove_unused_constructions_and_materials(model, runner)
     # Code from https://bcl.nrel.gov/node/82267 (remove_orphan_objects_and_unused_resources measure)
     model.getConstructions.sort.each do |resource|
@@ -63,11 +50,15 @@
         runner.registerInfo("Removed construction '#{resource.name}' because it was orphaned.")
         resource.remove
       end
->>>>>>> 61820dce
     end
 
     model.getMaterials.sort.each do |resource|
       if resource.directUseCount == 0
+        runner.registerInfo("Removed material '#{resource.name}' because it was orphaned.")
+        resource.remove
+      elsif resource.directUseCount == 1 and resource.materialPropertyMoisturePenetrationDepthSettings.is_initialized
+        runner.registerInfo("Removed moisture penetration depth settings from '#{resource.name}'.")
+        resource.materialPropertyMoisturePenetrationDepthSettings.get.remove
         runner.registerInfo("Removed material '#{resource.name}' because it was orphaned.")
         resource.remove
       end
@@ -353,7 +344,7 @@
     return timeseries
   end
 
-  def self.calculate_simple_electric(load, gen, ur_monthly_fixed_charge, ur_flat_buy_rate, pv_compensation_type, pv_annual_excess_sellback_rate_type, pv_sellback_rate, pv_tariff_rate, test_name)
+  def self.calculate_simple_electric(load, gen, ur_monthly_fixed_charge, ur_flat_buy_rate, pv_compensation_type, pv_sellback_rate, pv_tariff_rate)
     analysis_period = 1
     degradation = [0]
     system_use_lifetime_output = 0
@@ -361,13 +352,9 @@
     ur_flat_sell_rate = 0
     ur_nm_yearend_sell_rate = 0
     ur_enable_net_metering = 1
-    ur_excess_monthly_energy_or_dollars = 0
-    if pv_annual_excess_sellback_rate_type == Constants.PVNetMeteringExcessRetailElectricityCost
-      pv_sellback_rate = ur_flat_buy_rate
-    end
-    if pv_compensation_type == Constants.PVTypeNetMetering
+    if pv_compensation_type == Constants.PVNetMetering
       ur_nm_yearend_sell_rate = pv_sellback_rate.to_f
-    elsif pv_compensation_type == Constants.PVTypeFeedInTariff
+    elsif pv_compensation_type == Constants.PVFeedInTariff
       ur_enable_net_metering = 0
       ur_flat_sell_rate = pv_tariff_rate.to_f
     end
@@ -384,7 +371,6 @@
     SscApi.set_number(p_data, "ur_enable_net_metering", ur_enable_net_metering)
     SscApi.set_number(p_data, "ur_nm_yearend_sell_rate", ur_nm_yearend_sell_rate)
     SscApi.set_number(p_data, "ur_monthly_fixed_charge", ur_monthly_fixed_charge)
-    SscApi.set_number(p_data, "ur_excess_monthly_energy_or_dollars", ur_excess_monthly_energy_or_dollars)
 
     p_mod = SscApi.create_module("utilityrate3")
     SscApi.execute_module(p_mod, p_data)
@@ -392,20 +378,10 @@
     utility_bills = SscApi.get_array(p_data, "utility_bill_w_sys")
     total_bill = utility_bills[1]
 
-    unless test_name.nil?
-      hourly = SscApi.get_array(p_data, "year1_hourly_ec_with_system")
-      CSV.open("./measures/UtilityBillCalculations/tests/#{test_name}.csv", "w") do |csv|
-        csv << ["year1_hourly_ec_with_system"]
-        hourly.each do |val|
-          csv << [val]
-        end
-      end
-    end
-
     return total_bill
   end
 
-  def self.calculate_detailed_electric(load, gen, pv_compensation_type, pv_annual_excess_sellback_rate_type, pv_sellback_rate, pv_tariff_rate, tariff, test_name)
+  def self.calculate_detailed_electric(load, gen, pv_compensation_type, pv_sellback_rate, pv_tariff_rate, tariff)
     analysis_period = 1
     degradation = [0]
     system_use_lifetime_output = 0
@@ -414,11 +390,9 @@
     ur_flat_sell_rate = 0
     ur_nm_yearend_sell_rate = 0
     ur_enable_net_metering = 1
-    ur_excess_monthly_energy_or_dollars = 1
-    if pv_annual_excess_sellback_rate_type == Constants.PVNetMeteringExcessUserSpecified
-      pv_sellback_rate = pv_sellback_rate.to_f
-    end
-    if pv_compensation_type == Constants.PVTypeFeedInTariff
+    if pv_compensation_type == Constants.PVNetMetering
+      ur_nm_yearend_sell_rate = pv_sellback_rate.to_f
+    elsif pv_compensation_type == Constants.PVFeedInTariff
       ur_enable_net_metering = 0
       ur_flat_sell_rate = pv_tariff_rate.to_f
     end
@@ -434,27 +408,14 @@
     SscApi.set_number(p_data, "ur_flat_sell_rate", ur_flat_sell_rate)
     SscApi.set_number(p_data, "ur_enable_net_metering", ur_enable_net_metering)
     SscApi.set_number(p_data, "ur_nm_yearend_sell_rate", ur_nm_yearend_sell_rate)
-    SscApi.set_number(p_data, "ur_excess_monthly_energy_or_dollars", ur_excess_monthly_energy_or_dollars)
 
     unless tariff[:fixedmonthlycharge].nil?
       SscApi.set_number(p_data, "ur_monthly_fixed_charge", tariff[:fixedmonthlycharge])
     end
 
-    energyweekdayschedule = tariff[:energyweekdayschedule]
-    energyweekdayschedule.each_with_index do |day_sch, i|
-      shifted_day_sch = day_sch[1..-1] + [day_sch[0]]
-      energyweekdayschedule[i] = shifted_day_sch
-    end
-
-    energyweekendschedule = tariff[:energyweekendschedule]
-    energyweekendschedule.each_with_index do |day_sch, i|
-      shifted_day_sch = day_sch[1..-1] + [day_sch[0]]
-      energyweekendschedule[i] = shifted_day_sch
-    end
-
     SscApi.set_number(p_data, "ur_ec_enable", 1)
-    SscApi.set_matrix(p_data, "ur_ec_sched_weekday", Matrix.rows(energyweekdayschedule) + Matrix.rows(Array.new(12, Array.new(24, 1))))
-    SscApi.set_matrix(p_data, "ur_ec_sched_weekend", Matrix.rows(energyweekendschedule) + Matrix.rows(Array.new(12, Array.new(24, 1))))
+    SscApi.set_matrix(p_data, "ur_ec_sched_weekday", Matrix.rows(tariff[:energyweekdayschedule]) + Matrix.rows(Array.new(12, Array.new(24, 1))))
+    SscApi.set_matrix(p_data, "ur_ec_sched_weekend", Matrix.rows(tariff[:energyweekendschedule]) + Matrix.rows(Array.new(12, Array.new(24, 1))))
     tariff[:energyratestructure].each_with_index do |period, i|
       period_num = i + 1
       period.each_with_index do |tier, j|
@@ -467,8 +428,8 @@
           rate += tier[:adj]
         end
         SscApi.set_number(p_data, "ur_ec_p#{period_num}_t#{tier_num}_br", rate)
-        if pv_annual_excess_sellback_rate_type == Constants.PVNetMeteringExcessRetailElectricityCost
-          SscApi.set_number(p_data, "ur_ec_p#{period_num}_t#{tier_num}_sr", rate)
+        unless tier[:sell].nil?
+          SscApi.set_number(p_data, "ur_ec_p#{period_num}_t#{tier_num}_sr", tier[:sell])
         end
         max = 1000000000.0
         unless tier[:max].nil?
@@ -506,36 +467,6 @@
     utility_bills = SscApi.get_array(p_data, "utility_bill_w_sys")
     total_bill = utility_bills[1]
 
-    unless test_name.nil?
-      hourly = SscApi.get_array(p_data, "year1_hourly_ec_with_system")
-      CSV.open("./measures/UtilityBillCalculations/tests/#{test_name}.csv", "w") do |csv|
-        csv << ["year1_hourly_ec_with_system"]
-        hourly.each do |val|
-          csv << [val]
-        end
-      end
-    end
-
-    return total_bill
-  end
-
-  def self.calculate_realtime_electric(load, gen, tariffs, test_name)
-    rates = tariffs[:realtimepricing].split(",").collect { |i| i.to_f }
-    net_facility = load.zip(gen).map { |x, y| x - y }
-    hourly = net_facility.zip(rates).map { |x, y| x * y }
-    marginal = hourly.inject(0) { |sum, x| sum + x }
-    fixed = tariffs[:fixedmonthlycharge].to_f * 12.0
-    total_bill = marginal + fixed
-
-    unless test_name.nil?
-      CSV.open("./measures/UtilityBillCalculations/tests/#{test_name}.csv", "w") do |csv|
-        csv << ["year1_hourly_ec_with_system"]
-        hourly.each do |val|
-          csv << [val]
-        end
-      end
-    end
-
     return total_bill
   end
 
