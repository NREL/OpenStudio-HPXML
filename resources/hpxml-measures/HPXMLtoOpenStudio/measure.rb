# frozen_string_literal: true

# Require all gems up front; this is much faster than multiple resource
# files lazy loading as needed, as it prevents multiple lookups for the
# same gem.
require 'pathname'
require 'csv'
require 'oga'
require_relative 'resources/airflow'
require_relative 'resources/constants'
require_relative 'resources/constructions'
require_relative 'resources/energyplus'
require_relative 'resources/generator'
require_relative 'resources/geometry'
require_relative 'resources/hotwater_appliances'
require_relative 'resources/hpxml'
require_relative 'resources/hpxml_defaults'
require_relative 'resources/hvac'
require_relative 'resources/hvac_sizing'
require_relative 'resources/lighting'
require_relative 'resources/location'
require_relative 'resources/materials'
require_relative 'resources/misc_loads'
require_relative 'resources/psychrometrics'
require_relative 'resources/pv'
require_relative 'resources/schedules'
require_relative 'resources/simcontrols'
require_relative 'resources/unit_conversions'
require_relative 'resources/util'
require_relative 'resources/validator'
require_relative 'resources/version'
require_relative 'resources/waterheater'
require_relative 'resources/weather'
require_relative 'resources/xmlhelper'
require_relative '../BuildResidentialHPXML/resources/constants'
require_relative '../BuildResidentialHPXML/resources/schedules'

# start the measure
class HPXMLtoOpenStudio < OpenStudio::Measure::ModelMeasure
  # human readable name
  def name
    return 'HPXML to OpenStudio Translator'
  end

  # human readable description
  def description
    return 'Translates HPXML file to OpenStudio Model'
  end

  # human readable description of modeling approach
  def modeler_description
    return ''
  end

  # define the arguments that the user will input
  def arguments(model)
    args = OpenStudio::Measure::OSArgumentVector.new

    arg = OpenStudio::Measure::OSArgument.makeStringArgument('hpxml_path', true)
    arg.setDisplayName('HPXML File Path')
    arg.setDescription('Absolute/relative path of the HPXML file.')
    args << arg

    arg = OpenStudio::Measure::OSArgument.makeStringArgument('output_dir', true)
    arg.setDisplayName('Directory for Output Files')
    arg.setDescription('Absolute/relative path for the output files directory.')
    args << arg

    arg = OpenStudio::Measure::OSArgument.makeBoolArgument('debug', false)
    arg.setDisplayName('Debug Mode?')
    arg.setDescription('If true: 1) Writes in.osm file, 2) Generates additional log output, and 3) Creates all EnergyPlus output files.')
    arg.setDefaultValue(false)
    args << arg

    arg = OpenStudio::Measure::OSArgument.makeBoolArgument('skip_validation', false)
    arg.setDisplayName('Skip Validation?')
    arg.setDescription('If true, bypasses HPXML input validation for faster performance. WARNING: This should only be used if the supplied HPXML file has already been validated against the Schema & Schematron documents.')
    arg.setDefaultValue(false)
    args << arg

    return args
  end

  # define what happens when the measure is run
  def run(model, runner, user_arguments)
    super(model, runner, user_arguments)

    # use the built-in error checking
    if !runner.validateUserArguments(arguments(model), user_arguments)
      return false
    end

    Geometry.tear_down_model(model, runner)

    Version.check_openstudio_version()

    # assign the user inputs to variables
    hpxml_path = runner.getStringArgumentValue('hpxml_path', user_arguments)
    output_dir = runner.getStringArgumentValue('output_dir', user_arguments)
    debug = runner.getBoolArgumentValue('debug', user_arguments)
    skip_validation = runner.getBoolArgumentValue('skip_validation', user_arguments)

    unless (Pathname.new hpxml_path).absolute?
      hpxml_path = File.expand_path(File.join(File.dirname(__FILE__), hpxml_path))
    end
    unless File.exist?(hpxml_path) && hpxml_path.downcase.end_with?('.xml')
      fail "'#{hpxml_path}' does not exist or is not an .xml file."
    end

    unless (Pathname.new output_dir).absolute?
      output_dir = File.expand_path(File.join(File.dirname(__FILE__), output_dir))
    end

    begin
      if skip_validation
        stron_paths = []
        runner.registerWarning('Skipping HPXML input validation. This should only be used if the HPXML file has already been validated.')
      else
        stron_paths = [File.join(File.dirname(__FILE__), 'resources', 'HPXMLvalidator.xml'),
                       File.join(File.dirname(__FILE__), 'resources', 'EPvalidator.xml')]
      end
      hpxml = HPXML.new(hpxml_path: hpxml_path, schematron_validators: stron_paths)
      hpxml.errors.each do |error|
        runner.registerError(error)
      end
      hpxml.warnings.each do |warning|
        runner.registerWarning(warning)
      end
      return false unless hpxml.errors.empty?

      epw_path, cache_path = process_weather(hpxml, runner, model, hpxml_path)

      if debug
        epw_output_path = File.join(output_dir, 'in.epw')
        FileUtils.cp(epw_path, epw_output_path)
      end

      OSModel.create(hpxml, runner, model, hpxml_path, epw_path, cache_path, output_dir, debug)
    rescue Exception => e
      runner.registerError("#{e.message}\n#{e.backtrace.join("\n")}")
      return false
    end

    return true
  end

  def process_weather(hpxml, runner, model, hpxml_path)
    epw_path = hpxml.climate_and_risk_zones.weather_station_epw_filepath

    if not File.exist? epw_path
      test_epw_path = File.join(File.dirname(hpxml_path), epw_path)
      epw_path = test_epw_path if File.exist? test_epw_path
    end
    if not File.exist? epw_path
      test_epw_path = File.join(File.dirname(__FILE__), '..', 'weather', epw_path)
      epw_path = test_epw_path if File.exist? test_epw_path
    end
    if not File.exist? epw_path
      test_epw_path = File.join(File.dirname(__FILE__), '..', '..', 'weather', epw_path)
      epw_path = test_epw_path if File.exist? test_epw_path
    end
    if not File.exist?(epw_path)
      fail "'#{epw_path}' could not be found."
    end

    cache_path = epw_path.gsub('.epw', '-cache.csv')
    if not File.exist?(cache_path)
      # Process weather file to create cache .csv
      runner.registerWarning("'#{cache_path}' could not be found; regenerating it.")
      epw_file = OpenStudio::EpwFile.new(epw_path)
      OpenStudio::Model::WeatherFile.setWeatherFile(model, epw_file)
      weather = WeatherProcess.new(model, runner)
      begin
        File.open(cache_path, 'wb') do |file|
          weather.dump_to_csv(file)
        end
      rescue SystemCallError
        runner.registerWarning("#{cache_path} could not be written, skipping.")
      end
    end

    return epw_path, cache_path
  end
end

class OSModel
  def self.create(hpxml, runner, model, hpxml_path, epw_path, cache_path, output_dir, debug)
    @hpxml = hpxml
    @debug = debug

    @eri_version = @hpxml.header.eri_calculation_version # Hidden feature
    @eri_version = 'latest' if @eri_version.nil?
    @eri_version = Constants.ERIVersions[-1] if @eri_version == 'latest'

    @apply_ashrae140_assumptions = @hpxml.header.apply_ashrae140_assumptions # Hidden feature
    @apply_ashrae140_assumptions = false if @apply_ashrae140_assumptions.nil?

    # Init

    weather, epw_file = Location.apply_weather_file(model, runner, epw_path, cache_path)
    check_for_errors()
    update_shared_hvac_systems()
    set_defaults_and_globals(runner, output_dir, epw_file, weather)
    Location.apply(model, runner, weather, epw_file, @hpxml)
    add_simulation_params(model)

    @schedules_file = nil
    if not @hpxml.header.schedules_path.nil?
      @schedules_file = SchedulesFile.new(runner: runner, model: model, schedules_path: @hpxml.header.schedules_path, col_names: ScheduleGenerator.col_names)
    end

    # Conditioned space/zone

    spaces = {}
    create_or_get_space(model, spaces, HPXML::LocationLivingSpace)
    set_foundation_and_walls_top()
    add_setpoints(runner, model, weather, spaces)

    # Geometry/Envelope
    add_roofs(runner, model, spaces)
    add_walls(runner, model, spaces)
    add_rim_joists(runner, model, spaces)
    add_frame_floors(runner, model, spaces)
    add_foundation_walls_slabs(runner, model, spaces)
    add_shading_schedule(runner, model, weather)
    add_windows(runner, model, spaces, weather)
    add_doors(runner, model, spaces)
    add_skylights(runner, model, spaces, weather)
    add_conditioned_floor_area(runner, model, spaces)
    add_thermal_mass(runner, model, spaces)
    update_conditioned_basement(runner, model, spaces)
    set_zone_volumes(runner, model, spaces)
    explode_surfaces(runner, model)
    add_num_occupants(model, runner, spaces)

    # HVAC

    add_ideal_system(runner, model, spaces, epw_path)
    add_cooling_system(runner, model, spaces)
    add_heating_system(runner, model, spaces)
    add_heat_pump(runner, model, weather, spaces)
    add_dehumidifiers(runner, model, spaces)
    add_residual_ideal_system(runner, model, spaces)
    add_ceiling_fans(runner, model, weather, spaces)

    # Hot Water

    add_hot_water_and_appliances(runner, model, weather, spaces)

    # Plug Loads & Fuel Loads & Lighting

    add_mels(runner, model, spaces)
    add_mfls(runner, model, spaces)
    add_lighting(runner, model, epw_file, spaces)

    # Pools & Hot Tubs
    add_pools_and_hot_tubs(runner, model, spaces)

    # Other

    add_airflow(runner, model, weather, spaces)
    add_photovoltaics(runner, model)
    add_generators(runner, model)
    add_additional_properties(runner, model, hpxml_path)

    # Output

    add_component_loads_output(runner, model, spaces)
    add_output_control_files(runner, model)
    # Uncomment to debug EMS
    # add_ems_debug_output(runner, model)

    # Vacancy
    set_vacancy(runner, model)

    if debug
      osm_output_path = File.join(output_dir, 'in.osm')
      File.write(osm_output_path, model.to_s)
      runner.registerInfo("Wrote file: #{osm_output_path}")
    end
  end

  private

  def self.check_for_errors()
    # Error-checking from RESNET Pub 002: Number of bedrooms
    nbeds = @hpxml.building_construction.number_of_bedrooms
    nbeds_limit = (@hpxml.building_construction.conditioned_floor_area - 120.0) / 70.0
    if nbeds > nbeds_limit
      fail "Number of bedrooms (#{nbeds}) exceeds limit of (CFA-120)/70=#{nbeds_limit.round(1)}."
    end
  end

  def self.set_defaults_and_globals(runner, output_dir, epw_file, weather)
    # Initialize
    @remaining_heat_load_frac = 1.0
    @remaining_cool_load_frac = 1.0
    @hvac_map = {} # mapping between HPXML HVAC systems and model objects
    @dhw_map = {}  # mapping between HPXML Water Heating systems and model objects
    @cond_bsmnt_surfaces = [] # list of surfaces in conditioned basement, used for modification of some surface properties, eg. solar absorptance, view factor, etc.

    # Set globals
    @cfa = @hpxml.building_construction.conditioned_floor_area
    @ncfl = @hpxml.building_construction.number_of_conditioned_floors
    @ncfl_ag = @hpxml.building_construction.number_of_conditioned_floors_above_grade
    @nbeds = @hpxml.building_construction.number_of_bedrooms
    @default_azimuths = get_default_azimuths()

    # Apply defaults to HPXML object
<<<<<<< HEAD
    HPXMLDefaults.apply(@hpxml, runner, epw_file, weather, @cfa, @nbeds, @ncfl, @ncfl_ag, @has_uncond_bsmnt, @eri_version)
=======
    HPXMLDefaults.apply(@hpxml, @eri_version, weather, epw_file)
>>>>>>> eaa90085

    @frac_windows_operable = @hpxml.fraction_of_windows_operable()

    # Write updated HPXML object (w/ defaults) to file for inspection
    hpxml_defaults_path = File.join(output_dir, 'in.xml')
    XMLHelper.write_file(@hpxml.to_oga, hpxml_defaults_path)

    # Now that we've written in.xml, ensure that no capacities/airflows
    # are zero in order to prevent potential E+ errors.
    HVAC.ensure_nonzero_sizing_values(@hpxml)
  end

  def self.add_simulation_params(model)
    SimControls.apply(model, @hpxml.header)
  end

  def self.set_zone_volumes(runner, model, spaces)
    # Living space
    spaces[HPXML::LocationLivingSpace].thermalZone.get.setVolume(UnitConversions.convert(@hpxml.building_construction.conditioned_building_volume, 'ft^3', 'm^3'))

    # Basement, crawlspace, garage
    spaces.keys.each do |space_type|
      next unless [HPXML::LocationBasementUnconditioned, HPXML::LocationCrawlspaceUnvented, HPXML::LocationCrawlspaceVented, HPXML::LocationGarage].include? space_type

      floor_area = @hpxml.slabs.select { |s| s.interior_adjacent_to == space_type }.map { |s| s.area }.sum(0.0)
      if space_type == HPXML::LocationGarage
        height = 8.0
      else
        height = @hpxml.foundation_walls.select { |w| w.interior_adjacent_to == space_type }.map { |w| w.height }.max
      end

      spaces[space_type].thermalZone.get.setVolume(UnitConversions.convert(floor_area * height, 'ft^3', 'm^3'))
    end

    # Attic
    spaces.keys.each do |space_type|
      next unless [HPXML::LocationAtticUnvented, HPXML::LocationAtticVented].include? space_type

      floor_area = @hpxml.frame_floors.select { |f| [f.interior_adjacent_to, f.exterior_adjacent_to].include? space_type }.map { |s| s.area }.sum(0.0)
      roofs = @hpxml.roofs.select { |r| r.interior_adjacent_to == space_type }
      avg_pitch = roofs.map { |r| r.pitch }.sum(0.0) / roofs.size

      if @apply_ashrae140_assumptions
        # Hardcode the attic volume to match ASHRAE 140 Table 7-2 specification
        volume = 3463
      else
        # Assume square hip roof for volume calculations; energy results are very insensitive to actual volume
        length = floor_area**0.5
        height = 0.5 * Math.sin(Math.atan(avg_pitch / 12.0)) * length
        volume = [floor_area * height / 3.0, 0.01].max
      end

      spaces[space_type].thermalZone.get.setVolume(UnitConversions.convert(volume, 'ft^3', 'm^3'))
    end
  end

  def self.explode_surfaces(runner, model)
    # Re-position surfaces so as to not shade each other and to make it easier to visualize the building.

    gap_distance = UnitConversions.convert(10.0, 'ft', 'm') # distance between surfaces of the same azimuth
    rad90 = UnitConversions.convert(90, 'deg', 'rad')

    # Determine surfaces to shift and distance with which to explode surfaces horizontally outward
    surfaces = []
    azimuth_lengths = {}
    model.getSurfaces.sort.each do |surface|
      next unless ['wall', 'roofceiling'].include? surface.surfaceType.downcase
      next unless ['outdoors', 'foundation', 'adiabatic'].include? surface.outsideBoundaryCondition.downcase
      next if surface.additionalProperties.getFeatureAsDouble('Tilt').get <= 0 # skip flat roofs

      surfaces << surface
      azimuth = surface.additionalProperties.getFeatureAsInteger('Azimuth').get
      if azimuth_lengths[azimuth].nil?
        azimuth_lengths[azimuth] = 0.0
      end
      azimuth_lengths[azimuth] += surface.additionalProperties.getFeatureAsDouble('Length').get + gap_distance
    end
    max_azimuth_length = azimuth_lengths.values.max

    # Using the max length for a given azimuth, calculate the apothem (radius of the incircle) of a regular
    # n-sided polygon to create the smallest polygon possible without self-shading. The number of polygon
    # sides is defined by the minimum difference between two azimuths.
    min_azimuth_diff = 360
    azimuths_sorted = azimuth_lengths.keys.sort
    azimuths_sorted.each_with_index do |az, idx|
      diff1 = (az - azimuths_sorted[(idx + 1) % azimuths_sorted.size]).abs
      diff2 = 360.0 - diff1 # opposite direction
      if diff1 < min_azimuth_diff
        min_azimuth_diff = diff1
      end
      if diff2 < min_azimuth_diff
        min_azimuth_diff = diff2
      end
    end
    if min_azimuth_diff > 0
      nsides = [(360.0 / min_azimuth_diff).ceil, 4].max # assume rectangle at the minimum
    else
      nsides = 4
    end
    explode_distance = max_azimuth_length / (2.0 * Math.tan(UnitConversions.convert(180.0 / nsides, 'deg', 'rad')))

    add_neighbors(runner, model, max_azimuth_length)

    # Initial distance of shifts at 90-degrees to horizontal outward
    azimuth_side_shifts = {}
    azimuth_lengths.keys.each do |azimuth|
      azimuth_side_shifts[azimuth] = max_azimuth_length / 2.0
    end

    # Explode neighbors
    model.getShadingSurfaceGroups.each do |shading_group|
      next unless shading_group.name.to_s == Constants.ObjectNameNeighbors

      shading_group.shadingSurfaces.each do |shading_surface|
        azimuth = shading_surface.additionalProperties.getFeatureAsInteger('Azimuth').get
        azimuth_rad = UnitConversions.convert(azimuth, 'deg', 'rad')
        distance = shading_surface.additionalProperties.getFeatureAsDouble('Distance').get

        unless azimuth_lengths.keys.include? azimuth
          fail "A neighbor building has an azimuth (#{azimuth}) not equal to the azimuth of any wall."
        end

        # Push out horizontally
        distance += explode_distance
        transformation = get_surface_transformation(distance, Math::sin(azimuth_rad), Math::cos(azimuth_rad), 0)

        shading_surface.setVertices(transformation * shading_surface.vertices)
      end
    end

    # Explode walls, windows, doors, roofs, and skylights
    surfaces_moved = []

    surfaces.sort.each do |surface|
      next if surface.additionalProperties.getFeatureAsDouble('Tilt').get <= 0 # skip flat roofs

      if surface.adjacentSurface.is_initialized
        next if surfaces_moved.include? surface.adjacentSurface.get
      end

      azimuth = surface.additionalProperties.getFeatureAsInteger('Azimuth').get
      azimuth_rad = UnitConversions.convert(azimuth, 'deg', 'rad')

      # Get associated shading surfaces (e.g., overhangs, interior shading surfaces)
      overhang_surfaces = []
      shading_surfaces = []
      surface.subSurfaces.each do |subsurface|
        next unless subsurface.subSurfaceType.downcase == 'fixedwindow'

        subsurface.shadingSurfaceGroups.each do |overhang_group|
          overhang_group.shadingSurfaces.each do |overhang|
            overhang_surfaces << overhang
          end
        end
      end
      model.getShadingSurfaceGroups.each do |shading_group|
        next unless [Constants.ObjectNameSkylightShade, Constants.ObjectNameWindowShade].include? shading_group.name.to_s

        shading_group.shadingSurfaces.each do |window_shade|
          next unless window_shade.additionalProperties.getFeatureAsString('ParentSurface').get == surface.name.to_s

          shading_surfaces << window_shade
        end
      end

      # Push out horizontally
      distance = explode_distance

      if surface.surfaceType.downcase == 'roofceiling'
        # Ensure pitched surfaces are positioned outward justified with walls, etc.
        tilt = surface.additionalProperties.getFeatureAsDouble('Tilt').get
        width = surface.additionalProperties.getFeatureAsDouble('Width').get
        distance -= 0.5 * Math.cos(Math.atan(tilt)) * width
      end
      transformation = get_surface_transformation(distance, Math::sin(azimuth_rad), Math::cos(azimuth_rad), 0)
      transformation_shade = get_surface_transformation(distance + 0.001, Math::sin(azimuth_rad), Math::cos(azimuth_rad), 0) # Offset slightly from window

      ([surface] + surface.subSurfaces + overhang_surfaces).each do |s|
        s.setVertices(transformation * s.vertices)
      end
      shading_surfaces.each do |s|
        s.setVertices(transformation_shade * s.vertices)
      end
      if surface.adjacentSurface.is_initialized
        surface.adjacentSurface.get.setVertices(transformation * surface.adjacentSurface.get.vertices)
      end

      # Shift at 90-degrees to previous transformation, so surfaces don't overlap and shade each other
      azimuth_side_shifts[azimuth] -= surface.additionalProperties.getFeatureAsDouble('Length').get / 2.0
      transformation_shift = get_surface_transformation(azimuth_side_shifts[azimuth], Math::sin(azimuth_rad + rad90), Math::cos(azimuth_rad + rad90), 0)

      ([surface] + surface.subSurfaces + overhang_surfaces + shading_surfaces).each do |s|
        s.setVertices(transformation_shift * s.vertices)
      end
      if surface.adjacentSurface.is_initialized
        surface.adjacentSurface.get.setVertices(transformation_shift * surface.adjacentSurface.get.vertices)
      end

      azimuth_side_shifts[azimuth] -= (surface.additionalProperties.getFeatureAsDouble('Length').get / 2.0 + gap_distance)

      surfaces_moved << surface
    end
  end

  def self.update_conditioned_basement(runner, model, spaces)
    return if @cond_bsmnt_surfaces.empty?
    # Update @cond_bsmnt_surfaces to include subsurfaces
    new_cond_bsmnt_surfaces = @cond_bsmnt_surfaces.dup
    @cond_bsmnt_surfaces.each do |cond_bsmnt_surface|
      next if cond_bsmnt_surface.is_a? OpenStudio::Model::InternalMassDefinition
      next if cond_bsmnt_surface.subSurfaces.empty?
      cond_bsmnt_surface.subSurfaces.each do |ss|
        new_cond_bsmnt_surfaces << ss
      end
    end
    @cond_bsmnt_surfaces = new_cond_bsmnt_surfaces.dup

    update_solar_absorptances(runner, model)
    assign_view_factors(runner, model, spaces)
  end

  def self.update_solar_absorptances(runner, model)
    # modify conditioned basement surface properties
    # zero out interior solar absorptance in conditioned basement

    @cond_bsmnt_surfaces.each do |cond_bsmnt_surface|
      # skip windows because windows don't have such property to change.
      next if cond_bsmnt_surface.is_a?(OpenStudio::Model::SubSurface) && (cond_bsmnt_surface.subSurfaceType.downcase == 'fixedwindow')
      adj_surface = nil
      if not cond_bsmnt_surface.is_a? OpenStudio::Model::InternalMassDefinition
        if not cond_bsmnt_surface.is_a? OpenStudio::Model::SubSurface
          adj_surface = cond_bsmnt_surface.adjacentSurface.get if cond_bsmnt_surface.adjacentSurface.is_initialized
        else
          adj_surface = cond_bsmnt_surface.adjacentSubSurface.get if cond_bsmnt_surface.adjacentSubSurface.is_initialized
        end
      end
      const = cond_bsmnt_surface.construction.get
      layered_const = const.to_LayeredConstruction.get
      innermost_material = layered_const.layers[layered_const.numLayers() - 1].to_StandardOpaqueMaterial.get
      # check if target surface is sharing its interior material/construction object with other surfaces
      # if so, need to clone the material/construction and make changes there, then reassign it to target surface
      mat_share = (innermost_material.directUseCount != 1)
      const_share = (const.directUseCount != 1)
      if const_share
        # create new construction + new material for these surfaces
        new_const = const.clone.to_Construction.get
        cond_bsmnt_surface.setConstruction(new_const)
        new_material = innermost_material.clone.to_StandardOpaqueMaterial.get
        layered_const = new_const.to_LayeredConstruction.get
        layered_const.setLayer(layered_const.numLayers() - 1, new_material)
      elsif mat_share
        # create new material for existing unique construction
        new_material = innermost_material.clone.to_StandardOpaqueMaterial.get
        layered_const.setLayer(layered_const.numLayers() - 1, new_material)
      end
      if layered_const.numLayers() == 1
        # split single layer into two to only change its inside facing property
        layer_mat = layered_const.layers[0].to_StandardOpaqueMaterial.get
        layer_mat.setThickness(layer_mat.thickness / 2)
        layered_const.insertLayer(1, layer_mat.clone.to_StandardOpaqueMaterial.get)
      end
      # Re-read innermost material and assign properties after adjustment
      innermost_material = layered_const.layers[layered_const.numLayers() - 1].to_StandardOpaqueMaterial.get
      innermost_material.setSolarAbsorptance(0.0)
      innermost_material.setVisibleAbsorptance(0.0)
      next if adj_surface.nil?
      # Create new construction in case of shared construciton.
      layered_const_adj = OpenStudio::Model::Construction.new(model)
      layered_const_adj.setName(cond_bsmnt_surface.construction.get.name.get + ' Reversed Bsmnt')
      adj_surface.setConstruction(layered_const_adj)
      layered_const_adj.setLayers(cond_bsmnt_surface.construction.get.to_LayeredConstruction.get.layers.reverse())
    end
  end

  def self.assign_view_factors(runner, model, spaces)
    # zero out view factors between conditioned basement surfaces and living zone surfaces
    all_surfaces = [] # all surfaces in single conditioned space
    lv_surfaces = []  # surfaces in living
    cond_base_surfaces = [] # surfaces in conditioned basement

    spaces[HPXML::LocationLivingSpace].surfaces.each do |surface|
      surface.subSurfaces.each do |sub_surface|
        all_surfaces << sub_surface
      end
      all_surfaces << surface
    end
    spaces[HPXML::LocationLivingSpace].internalMass.each do |im|
      all_surfaces << im
    end

    all_surfaces.each do |surface|
      if @cond_bsmnt_surfaces.include?(surface) ||
         ((@cond_bsmnt_surfaces.include? surface.internalMassDefinition) if surface.is_a? OpenStudio::Model::InternalMass)
        cond_base_surfaces << surface
      else
        lv_surfaces << surface
      end
    end

    all_surfaces.sort!

    # calculate view factors separately for living and conditioned basement
    vf_map_lv = calc_approximate_view_factor(runner, model, lv_surfaces)
    vf_map_cb = calc_approximate_view_factor(runner, model, cond_base_surfaces)

    zone_prop = spaces[HPXML::LocationLivingSpace].thermalZone.get.getZonePropertyUserViewFactorsBySurfaceName

    all_surfaces.each do |from_surface|
      all_surfaces.each do |to_surface|
        next if (vf_map_lv[from_surface].nil? || vf_map_lv[from_surface][to_surface].nil?) &&
                (vf_map_cb[from_surface].nil? || vf_map_cb[from_surface][to_surface].nil?)

        if lv_surfaces.include? from_surface
          vf = vf_map_lv[from_surface][to_surface]
        else
          vf = vf_map_cb[from_surface][to_surface]
        end
        next if vf < 0.05 # Skip small view factors to reduce runtime

        os_vf = OpenStudio::Model::ViewFactor.new(from_surface, to_surface, vf.round(10))
        zone_prop.addViewFactor(os_vf)
      end
    end
  end

  def self.calc_approximate_view_factor(runner, model, all_surfaces)
    # calculate approximate view factor using E+ approach
    # used for recalculating single thermal zone view factor matrix
    return {} if all_surfaces.size == 0
    if all_surfaces.size <= 3
      fail 'less than three surfaces in conditioned space. Please double check.'
    end

    s_azimuths = {}
    s_tilts = {}
    s_types = {}
    all_surfaces.each do |surface|
      if surface.is_a? OpenStudio::Model::InternalMass
        # Assumed values consistent with EnergyPlus source code
        s_azimuths[surface] = 0.0
        s_tilts[surface] = 90.0
      else
        s_azimuths[surface] = UnitConversions.convert(surface.azimuth, 'rad', 'deg')
        s_tilts[surface] = UnitConversions.convert(surface.tilt, 'rad', 'deg')
        if surface.is_a? OpenStudio::Model::SubSurface
          s_types[surface] = surface.surface.get.surfaceType.downcase
        else
          s_types[surface] = surface.surfaceType.downcase
        end
      end
    end

    same_ang_limit = 10.0
    vf_map = {}
    all_surfaces.each do |surface| # surface, subsurface, and internal mass
      surface_vf_map = {}

      # sum all the surface area that could be seen by surface1 up
      zone_seen_area = 0.0
      seen_surface = {}
      all_surfaces.each do |surface2|
        next if surface2 == surface
        next if surface2.is_a? OpenStudio::Model::SubSurface

        seen_surface[surface2] = false
        if surface2.is_a? OpenStudio::Model::InternalMass
          # all surfaces see internal mass
          zone_seen_area += surface2.surfaceArea.get
          seen_surface[surface2] = true
        else
          if (s_types[surface2] == 'floor') ||
             ((s_types[surface] == 'floor') && (s_types[surface2] == 'roofceiling')) ||
             ((s_azimuths[surface] - s_azimuths[surface2]).abs > same_ang_limit) ||
             ((s_tilts[surface] - s_tilts[surface2]).abs > same_ang_limit)
            zone_seen_area += surface2.grossArea # include subsurface area
            seen_surface[surface2] = true
          end
        end
      end

      all_surfaces.each do |surface2|
        next if surface2 == surface
        next if surface2.is_a? OpenStudio::Model::SubSurface # handled together with its parent surface
        next unless seen_surface[surface2]

        if surface2.is_a? OpenStudio::Model::InternalMass
          surface_vf_map[surface2] = surface2.surfaceArea.get / zone_seen_area
        else # surfaces
          if surface2.subSurfaces.size > 0
            # calculate surface and its sub surfaces view factors
            if surface2.netArea > 0.1 # base surface of a sub surface: window/door etc.
              fail "Unexpected net area for surface '#{surface2.name}'."
            end

            surface2.subSurfaces.each do |sub_surface|
              surface_vf_map[sub_surface] = sub_surface.grossArea / zone_seen_area
            end
          else # no subsurface
            surface_vf_map[surface2] = surface2.grossArea / zone_seen_area
          end
        end
      end
      vf_map[surface] = surface_vf_map
    end
    return vf_map
  end

  # FUTURE: Move this method and many below to geometry.rb
  def self.create_space_and_zone(model, spaces, space_type)
    if not spaces.keys.include? space_type
      thermal_zone = OpenStudio::Model::ThermalZone.new(model)
      thermal_zone.setName(space_type)

      space = OpenStudio::Model::Space.new(model)
      space.setName(space_type)

      st = OpenStudio::Model::SpaceType.new(model)
      st.setStandardsSpaceType(space_type)
      space.setSpaceType(st)

      space.setThermalZone(thermal_zone)
      spaces[space_type] = space
    end
  end

  def self.get_surface_transformation(offset, x, y, z)
    x = UnitConversions.convert(x, 'ft', 'm')
    y = UnitConversions.convert(y, 'ft', 'm')
    z = UnitConversions.convert(z, 'ft', 'm')

    m = OpenStudio::Matrix.new(4, 4, 0)
    m[0, 0] = 1
    m[1, 1] = 1
    m[2, 2] = 1
    m[3, 3] = 1
    m[0, 3] = x * offset
    m[1, 3] = y * offset
    m[2, 3] = z.abs * offset

    return OpenStudio::Transformation.new(m)
  end

  def self.add_floor_polygon(x, y, z)
    x = UnitConversions.convert(x, 'ft', 'm')
    y = UnitConversions.convert(y, 'ft', 'm')
    z = UnitConversions.convert(z, 'ft', 'm')

    vertices = OpenStudio::Point3dVector.new
    vertices << OpenStudio::Point3d.new(0 - x / 2, 0 - y / 2, z)
    vertices << OpenStudio::Point3d.new(0 - x / 2, y / 2, z)
    vertices << OpenStudio::Point3d.new(x / 2, y / 2, z)
    vertices << OpenStudio::Point3d.new(x / 2, 0 - y / 2, z)

    # Rotate about the z axis
    # This is not strictly needed, but will make the floor edges
    # parallel to the walls for a better geometry rendering.
    azimuth_rad = UnitConversions.convert(@default_azimuths[0], 'deg', 'rad')
    m = OpenStudio::Matrix.new(4, 4, 0)
    m[0, 0] = Math::cos(-azimuth_rad)
    m[1, 1] = Math::cos(-azimuth_rad)
    m[0, 1] = -Math::sin(-azimuth_rad)
    m[1, 0] = Math::sin(-azimuth_rad)
    m[2, 2] = 1
    m[3, 3] = 1
    transformation = OpenStudio::Transformation.new(m)

    return transformation * vertices
  end

  def self.add_wall_polygon(x, y, z, azimuth, offsets = [0] * 4, subsurface_area = 0)
    x = UnitConversions.convert(x, 'ft', 'm')
    y = UnitConversions.convert(y, 'ft', 'm')
    z = UnitConversions.convert(z, 'ft', 'm')

    vertices = OpenStudio::Point3dVector.new
    vertices << OpenStudio::Point3d.new(0 - (x / 2) - offsets[1], 0, z - offsets[0])
    vertices << OpenStudio::Point3d.new(0 - (x / 2) - offsets[1], 0, z + y + offsets[2])
    if subsurface_area > 0
      subsurface_area = UnitConversions.convert(subsurface_area, 'ft^2', 'm^2')
      sub_length = x / 10.0
      sub_height = subsurface_area / sub_length
      if sub_height >= y
        sub_height = y - 0.1
        sub_length = subsurface_area / sub_height
      end
      vertices << OpenStudio::Point3d.new(x - (x / 2) + offsets[3] - sub_length, 0, z + y + offsets[2])
      vertices << OpenStudio::Point3d.new(x - (x / 2) + offsets[3] - sub_length, 0, z + y + offsets[2] - sub_height)
      vertices << OpenStudio::Point3d.new(x - (x / 2) + offsets[3], 0, z + y + offsets[2] - sub_height)
    else
      vertices << OpenStudio::Point3d.new(x - (x / 2) + offsets[3], 0, z + y + offsets[2])
    end
    vertices << OpenStudio::Point3d.new(x - (x / 2) + offsets[3], 0, z - offsets[0])

    # Rotate about the z axis
    azimuth_rad = UnitConversions.convert(azimuth, 'deg', 'rad')
    m = OpenStudio::Matrix.new(4, 4, 0)
    m[0, 0] = Math::cos(-azimuth_rad)
    m[1, 1] = Math::cos(-azimuth_rad)
    m[0, 1] = -Math::sin(-azimuth_rad)
    m[1, 0] = Math::sin(-azimuth_rad)
    m[2, 2] = 1
    m[3, 3] = 1
    transformation = OpenStudio::Transformation.new(m)

    return transformation * vertices
  end

  def self.add_roof_polygon(x, y, z, azimuth, tilt)
    x = UnitConversions.convert(x, 'ft', 'm')
    y = UnitConversions.convert(y, 'ft', 'm')
    z = UnitConversions.convert(z, 'ft', 'm')

    vertices = OpenStudio::Point3dVector.new
    vertices << OpenStudio::Point3d.new(x / 2, -y / 2, 0)
    vertices << OpenStudio::Point3d.new(x / 2, y / 2, 0)
    vertices << OpenStudio::Point3d.new(-x / 2, y / 2, 0)
    vertices << OpenStudio::Point3d.new(-x / 2, -y / 2, 0)

    # Rotate about the x axis
    m = OpenStudio::Matrix.new(4, 4, 0)
    m[0, 0] = 1
    m[1, 1] = Math::cos(Math::atan(tilt))
    m[1, 2] = -Math::sin(Math::atan(tilt))
    m[2, 1] = Math::sin(Math::atan(tilt))
    m[2, 2] = Math::cos(Math::atan(tilt))
    m[3, 3] = 1
    transformation = OpenStudio::Transformation.new(m)
    vertices = transformation * vertices

    # Rotate about the z axis
    azimuth_rad = UnitConversions.convert(azimuth, 'deg', 'rad')
    rad180 = UnitConversions.convert(180, 'deg', 'rad')
    m = OpenStudio::Matrix.new(4, 4, 0)
    m[0, 0] = Math::cos(rad180 - azimuth_rad)
    m[1, 1] = Math::cos(rad180 - azimuth_rad)
    m[0, 1] = -Math::sin(rad180 - azimuth_rad)
    m[1, 0] = Math::sin(rad180 - azimuth_rad)
    m[2, 2] = 1
    m[3, 3] = 1
    transformation = OpenStudio::Transformation.new(m)
    vertices = transformation * vertices

    # Shift up by z
    new_vertices = OpenStudio::Point3dVector.new
    vertices.each do |vertex|
      new_vertices << OpenStudio::Point3d.new(vertex.x, vertex.y, vertex.z + z)
    end

    return new_vertices
  end

  def self.add_ceiling_polygon(x, y, z)
    return OpenStudio::reverse(add_floor_polygon(x, y, z))
  end

  def self.add_num_occupants(model, runner, spaces)
    # Occupants
    num_occ = @hpxml.building_occupancy.number_of_residents
    if num_occ > 0
      occ_gain, hrs_per_day, sens_frac, lat_frac = Geometry.get_occupancy_default_values()
      weekday_sch = Schedule.OccupantsWeekdayFractions
      weekday_sch_sum = weekday_sch.split(',').map(&:to_f).sum(0.0)
      if (weekday_sch_sum - hrs_per_day).abs > 0.1
        fail 'Occupancy schedule inconsistent with hrs_per_day.'
      end

      weekend_sch = Schedule.OccupantsWeekendFractions
      monthly_sch = Schedule.OccupantsMonthlyMultipliers

      Geometry.process_occupants(model, num_occ, occ_gain, sens_frac, lat_frac, weekday_sch, weekend_sch, monthly_sch, @cfa, @nbeds, spaces[HPXML::LocationLivingSpace], @schedules_file)
    end
  end

  def self.get_default_azimuths()
    # Returns a list of four azimuths (facing each direction). Determined based
    # on the primary azimuth, as defined by the azimuth with the largest surface
    # area, plus azimuths that are offset by 90/180/270 degrees. Used for
    # surfaces that may not have an azimuth defined (e.g., walls).
    azimuth_areas = {}
    (@hpxml.roofs + @hpxml.rim_joists + @hpxml.walls + @hpxml.foundation_walls +
     @hpxml.windows + @hpxml.skylights + @hpxml.doors).each do |surface|
      az = surface.azimuth
      next if az.nil?

      azimuth_areas[az] = 0 if azimuth_areas[az].nil?
      azimuth_areas[az] += surface.area
    end
    if azimuth_areas.empty?
      primary_azimuth = 0
    else
      primary_azimuth = azimuth_areas.max_by { |k, v| v }[0]
    end
    return [primary_azimuth,
            sanitize_azimuth(primary_azimuth + 90),
            sanitize_azimuth(primary_azimuth + 180),
            sanitize_azimuth(primary_azimuth + 270)].sort
  end

  def self.sanitize_azimuth(azimuth)
    # Ensure 0 <= orientation < 360
    while azimuth < 0
      azimuth += 360
    end
    while azimuth >= 360
      azimuth -= 360
    end
    return azimuth
  end

  def self.create_or_get_space(model, spaces, spacetype)
    if spaces[spacetype].nil?
      create_space_and_zone(model, spaces, spacetype)
    end
    return spaces[spacetype]
  end

  def self.add_roofs(runner, model, spaces)
    @hpxml.roofs.each do |roof|
      next if roof.net_area < 1.0 # skip modeling net surface area for surfaces comprised entirely of subsurface area

      if roof.azimuth.nil?
        if roof.pitch > 0
          azimuths = @default_azimuths # Model as four directions for average exterior incident solar
        else
          azimuths = [@default_azimuths[0]] # Arbitrary azimuth for flat roof
        end
      else
        azimuths = [roof.azimuth]
      end

      surfaces = []

      azimuths.each do |azimuth|
        width = Math::sqrt(roof.net_area)
        length = (roof.net_area / width) / azimuths.size
        tilt = roof.pitch / 12.0
        z_origin = @walls_top + 0.5 * Math.sin(Math.atan(tilt)) * width

        surface = OpenStudio::Model::Surface.new(add_roof_polygon(length, width, z_origin, azimuth, tilt), model)
        surfaces << surface
        surface.additionalProperties.setFeature('Length', length)
        surface.additionalProperties.setFeature('Width', width)
        surface.additionalProperties.setFeature('Azimuth', azimuth)
        surface.additionalProperties.setFeature('Tilt', tilt)
        surface.additionalProperties.setFeature('SurfaceType', 'Roof')
        if azimuths.size > 1
          surface.setName("#{roof.id}:#{azimuth}")
        else
          surface.setName(roof.id)
        end
        surface.setSurfaceType('RoofCeiling')
        surface.setOutsideBoundaryCondition('Outdoors')
        set_surface_interior(model, spaces, surface, roof)
      end

      next if surfaces.empty?

      # Apply construction
      solar_abs = roof.solar_absorptance
      emitt = roof.emittance
      has_radiant_barrier = roof.radiant_barrier
      if has_radiant_barrier
        radiant_barrier_grade = roof.radiant_barrier_grade
      end
      # FUTURE: Create Constructions.get_air_film(surface) method; use in measure.rb and hpxml_translator_test.rb
      inside_film = Material.AirFilmRoof(Geometry.get_roof_pitch([surfaces[0]]))
      outside_film = Material.AirFilmOutside
      mat_roofing = Material.RoofMaterial(roof.roof_type, emitt, solar_abs)
      if @apply_ashrae140_assumptions
        inside_film = Material.AirFilmRoofASHRAE140
        outside_film = Material.AirFilmOutsideASHRAE140
      end

      install_grade = 1
      assembly_r = roof.insulation_assembly_r_value

      if roof.is_thermal_boundary
        constr_sets = [
          WoodStudConstructionSet.new(Material.Stud2x(8.0), 0.07, 10.0, 0.75, 0.5, mat_roofing), # 2x8, 24" o.c. + R10
          WoodStudConstructionSet.new(Material.Stud2x(8.0), 0.07, 5.0, 0.75, 0.5, mat_roofing),  # 2x8, 24" o.c. + R5
          WoodStudConstructionSet.new(Material.Stud2x(8.0), 0.07, 0.0, 0.75, 0.5, mat_roofing),  # 2x8, 24" o.c.
          WoodStudConstructionSet.new(Material.Stud2x6, 0.07, 0.0, 0.75, 0.5, mat_roofing),      # 2x6, 24" o.c.
          WoodStudConstructionSet.new(Material.Stud2x4, 0.07, 0.0, 0.5, 0.5, mat_roofing),       # 2x4, 16" o.c.
          WoodStudConstructionSet.new(Material.Stud2x4, 0.01, 0.0, 0.0, 0.0, mat_roofing),       # Fallback
        ]
        match, constr_set, cavity_r = pick_wood_stud_construction_set(assembly_r, constr_sets, inside_film, outside_film, roof.id)

        Constructions.apply_closed_cavity_roof(runner, model, surfaces, "#{roof.id} construction",
                                               cavity_r, install_grade,
                                               constr_set.stud.thick_in,
                                               true, constr_set.framing_factor,
                                               constr_set.drywall_thick_in,
                                               constr_set.osb_thick_in, constr_set.rigid_r,
                                               constr_set.exterior_material, has_radiant_barrier,
                                               inside_film, outside_film, radiant_barrier_grade)
      else
        constr_sets = [
          GenericConstructionSet.new(10.0, 0.5, 0.0, mat_roofing), # w/R-10 rigid
          GenericConstructionSet.new(0.0, 0.5, 0.0, mat_roofing),  # Standard
          GenericConstructionSet.new(0.0, 0.0, 0.0, mat_roofing),  # Fallback
        ]
        match, constr_set, layer_r = pick_generic_construction_set(assembly_r, constr_sets, inside_film, outside_film, roof.id)

        cavity_r = 0
        cavity_ins_thick_in = 0
        framing_factor = 0
        framing_thick_in = 0

        Constructions.apply_open_cavity_roof(runner, model, surfaces, "#{roof.id} construction",
                                             cavity_r, install_grade, cavity_ins_thick_in,
                                             framing_factor, framing_thick_in,
                                             constr_set.osb_thick_in, layer_r + constr_set.rigid_r,
                                             mat_roofing, has_radiant_barrier,
                                             inside_film, outside_film, radiant_barrier_grade)
      end
      check_surface_assembly_rvalue(runner, surfaces, inside_film, outside_film, assembly_r, match)
    end
  end

  def self.add_walls(runner, model, spaces)
    @hpxml.walls.each do |wall|
      next if wall.net_area < 1.0 # skip modeling net surface area for surfaces comprised entirely of subsurface area

      if wall.azimuth.nil?
        if wall.is_exterior
          azimuths = @default_azimuths # Model as four directions for average exterior incident solar
        else
          azimuths = [@default_azimuths[0]] # Arbitrary direction, doesn't receive exterior incident solar
        end
      else
        azimuths = [wall.azimuth]
      end

      surfaces = []

      azimuths.each do |azimuth|
        height = 8.0 * @ncfl_ag
        length = (wall.net_area / height) / azimuths.size
        z_origin = @foundation_top

        surface = OpenStudio::Model::Surface.new(add_wall_polygon(length, height, z_origin, azimuth), model)
        surfaces << surface
        surface.additionalProperties.setFeature('Length', length)
        surface.additionalProperties.setFeature('Azimuth', azimuth)
        surface.additionalProperties.setFeature('Tilt', 90.0)
        surface.additionalProperties.setFeature('SurfaceType', 'Wall')
        if azimuths.size > 1
          surface.setName("#{wall.id}:#{azimuth}")
        else
          surface.setName(wall.id)
        end
        surface.setSurfaceType('Wall')
        set_surface_interior(model, spaces, surface, wall)
        set_surface_exterior(model, spaces, surface, wall)
        if wall.is_interior
          surface.setSunExposure('NoSun')
          surface.setWindExposure('NoWind')
        end
      end

      next if surfaces.empty?

      # Apply construction
      # The code below constructs a reasonable wall construction based on the
      # wall type while ensuring the correct assembly R-value.

      if wall.is_thermal_boundary
        drywall_thick_in = 0.5
      else
        drywall_thick_in = 0.0
      end
      inside_film = Material.AirFilmVertical
      if wall.is_exterior
        outside_film = Material.AirFilmOutside
        mat_ext_finish = Material.ExteriorFinishMaterial(wall.siding, wall.emittance, wall.solar_absorptance)
      else
        outside_film = Material.AirFilmVertical
        mat_ext_finish = nil
      end
      if @apply_ashrae140_assumptions
        inside_film = Material.AirFilmVerticalASHRAE140
        outside_film = Material.AirFilmOutsideASHRAE140
      end

      apply_wall_construction(runner, model, surfaces, wall, wall.id, wall.wall_type, wall.insulation_assembly_r_value,
                              drywall_thick_in, inside_film, outside_film, mat_ext_finish)
    end
  end

  def self.add_rim_joists(runner, model, spaces)
    @hpxml.rim_joists.each do |rim_joist|
      if rim_joist.azimuth.nil?
        if rim_joist.is_exterior
          azimuths = @default_azimuths # Model as four directions for average exterior incident solar
        else
          azimuths = [@default_azimuths[0]] # Arbitrary direction, doesn't receive exterior incident solar
        end
      else
        azimuths = [rim_joist.azimuth]
      end

      surfaces = []

      azimuths.each do |azimuth|
        height = 1.0
        length = (rim_joist.area / height) / azimuths.size
        z_origin = @foundation_top

        surface = OpenStudio::Model::Surface.new(add_wall_polygon(length, height, z_origin, azimuth), model)
        surfaces << surface
        surface.additionalProperties.setFeature('Length', length)
        surface.additionalProperties.setFeature('Azimuth', azimuth)
        surface.additionalProperties.setFeature('Tilt', 90.0)
        surface.additionalProperties.setFeature('SurfaceType', 'RimJoist')
        if azimuths.size > 1
          surface.setName("#{rim_joist.id}:#{azimuth}")
        else
          surface.setName(rim_joist.id)
        end
        surface.setSurfaceType('Wall')
        set_surface_interior(model, spaces, surface, rim_joist)
        set_surface_exterior(model, spaces, surface, rim_joist)
        if rim_joist.is_interior
          surface.setSunExposure('NoSun')
          surface.setWindExposure('NoWind')
        end
      end

      # Apply construction

      if rim_joist.is_thermal_boundary
        drywall_thick_in = 0.5
      else
        drywall_thick_in = 0.0
      end
      inside_film = Material.AirFilmVertical
      if rim_joist.is_exterior
        outside_film = Material.AirFilmOutside
        mat_ext_finish = Material.ExteriorFinishMaterial(rim_joist.siding, rim_joist.emittance, rim_joist.solar_absorptance)
      else
        outside_film = Material.AirFilmVertical
        mat_ext_finish = nil
      end

      assembly_r = rim_joist.insulation_assembly_r_value

      constr_sets = [
        WoodStudConstructionSet.new(Material.Stud2x(2.0), 0.17, 10.0, 2.0, drywall_thick_in, mat_ext_finish),  # 2x4 + R10
        WoodStudConstructionSet.new(Material.Stud2x(2.0), 0.17, 5.0, 2.0, drywall_thick_in, mat_ext_finish),   # 2x4 + R5
        WoodStudConstructionSet.new(Material.Stud2x(2.0), 0.17, 0.0, 2.0, drywall_thick_in, mat_ext_finish),   # 2x4
        WoodStudConstructionSet.new(Material.Stud2x(2.0), 0.01, 0.0, 0.0, 0.0, mat_ext_finish),                # Fallback
      ]
      match, constr_set, cavity_r = pick_wood_stud_construction_set(assembly_r, constr_sets, inside_film, outside_film, rim_joist.id)
      install_grade = 1

      Constructions.apply_rim_joist(runner, model, surfaces, rim_joist, "#{rim_joist.id} construction",
                                    cavity_r, install_grade, constr_set.framing_factor,
                                    constr_set.drywall_thick_in, constr_set.osb_thick_in,
                                    constr_set.rigid_r, constr_set.exterior_material,
                                    inside_film, outside_film)
      check_surface_assembly_rvalue(runner, surfaces, inside_film, outside_film, assembly_r, match)
    end
  end

  def self.add_frame_floors(runner, model, spaces)
    @hpxml.frame_floors.each do |frame_floor|
      area = frame_floor.area
      width = Math::sqrt(area)
      length = area / width
      if frame_floor.interior_adjacent_to.include?('attic') || frame_floor.exterior_adjacent_to.include?('attic')
        z_origin = @walls_top
      else
        z_origin = @foundation_top
      end

      if frame_floor.is_ceiling
        surface = OpenStudio::Model::Surface.new(add_ceiling_polygon(length, width, z_origin), model)
        surface.additionalProperties.setFeature('SurfaceType', 'Ceiling')
      else
        surface = OpenStudio::Model::Surface.new(add_floor_polygon(length, width, z_origin), model)
        surface.additionalProperties.setFeature('SurfaceType', 'Floor')
      end
      surface.additionalProperties.setFeature('Tilt', 0.0)
      set_surface_interior(model, spaces, surface, frame_floor)
      set_surface_exterior(model, spaces, surface, frame_floor)
      surface.setName(frame_floor.id)
      if frame_floor.is_interior
        surface.setSunExposure('NoSun')
        surface.setWindExposure('NoWind')
      elsif frame_floor.is_floor
        surface.setSunExposure('NoSun')
      end

      # Apply construction

      if frame_floor.is_ceiling
        if @apply_ashrae140_assumptions
          # Attic floor
          inside_film = Material.AirFilmFloorASHRAE140
          outside_film = Material.AirFilmFloorASHRAE140
        else
          inside_film = Material.AirFilmFloorAverage
          outside_film = Material.AirFilmFloorAverage
        end
        constr_sets = [
          WoodStudConstructionSet.new(Material.Stud2x6, 0.10, 0.0, 0.0, 0.5, nil),  # 2x6, 24" o.c.
          WoodStudConstructionSet.new(Material.Stud2x4, 0.13, 0.0, 0.0, 0.5, nil),  # 2x4, 16" o.c.
          WoodStudConstructionSet.new(Material.Stud2x4, 0.01, 0.0, 0.0, 0.0, nil), # Fallback
        ]
      else # Floor
        if @apply_ashrae140_assumptions
          # Raised floor
          inside_film = Material.AirFilmFloorASHRAE140
          outside_film = Material.AirFilmFloorZeroWindASHRAE140
          surface.setWindExposure('NoWind')
          covering = Material.CoveringBare(1.0)
        else
          inside_film = Material.AirFilmFloorReduced
          if frame_floor.is_exterior
            outside_film = Material.AirFilmOutside
          else
            outside_film = Material.AirFilmFloorReduced
          end
          if frame_floor.interior_adjacent_to == HPXML::LocationLivingSpace
            covering = Material.CoveringBare
          end
        end
        constr_sets = [
          WoodStudConstructionSet.new(Material.Stud2x6, 0.10, 10.0, 0.75, 0.0, covering), # 2x6, 24" o.c. + R10
          WoodStudConstructionSet.new(Material.Stud2x6, 0.10, 0.0, 0.75, 0.0, covering),  # 2x6, 24" o.c.
          WoodStudConstructionSet.new(Material.Stud2x4, 0.13, 0.0, 0.5, 0.0, covering),   # 2x4, 16" o.c.
          WoodStudConstructionSet.new(Material.Stud2x4, 0.01, 0.0, 0.0, 0.0, nil), # Fallback
        ]
      end
      assembly_r = frame_floor.insulation_assembly_r_value

      match, constr_set, cavity_r = pick_wood_stud_construction_set(assembly_r, constr_sets, inside_film, outside_film, frame_floor.id)

      install_grade = 1
      if frame_floor.is_ceiling
        Constructions.apply_ceiling(runner, model, [surface], "#{frame_floor.id} construction",
                                    cavity_r, install_grade,
                                    constr_set.stud.thick_in, constr_set.framing_factor,
                                    constr_set.stud.thick_in, constr_set.drywall_thick_in,
                                    inside_film, outside_film)

      else # Floor
        Constructions.apply_floor(runner, model, [surface], "#{frame_floor.id} construction",
                                  cavity_r, install_grade,
                                  constr_set.framing_factor, constr_set.stud.thick_in,
                                  constr_set.osb_thick_in, constr_set.rigid_r,
                                  constr_set.exterior_material, inside_film, outside_film)
      end

      check_surface_assembly_rvalue(runner, [surface], inside_film, outside_film, assembly_r, match)
    end
  end

  def self.add_foundation_walls_slabs(runner, model, spaces)
    foundation_types = @hpxml.slabs.map { |s| s.interior_adjacent_to }.uniq

    foundation_types.each do |foundation_type|
      # Get attached foundation walls/slabs
      fnd_walls = []
      slabs = []
      @hpxml.foundation_walls.each do |foundation_wall|
        next unless foundation_wall.interior_adjacent_to == foundation_type
        next if foundation_wall.net_area < 1.0 # skip modeling net surface area for surfaces comprised entirely of subsurface area

        fnd_walls << foundation_wall
      end
      @hpxml.slabs.each do |slab|
        next unless slab.interior_adjacent_to == foundation_type

        slabs << slab
      end

      # Calculate combinations of slabs/walls for each Kiva instance
      kiva_instances = get_kiva_instances(fnd_walls, slabs)

      # Obtain some wall/slab information
      fnd_wall_lengths = {}
      fnd_walls.each do |foundation_wall|
        next unless foundation_wall.is_exterior

        fnd_wall_lengths[foundation_wall] = foundation_wall.area / foundation_wall.height
      end
      slab_exp_perims = {}
      slab_areas = {}
      slabs.each do |slab|
        slab_exp_perims[slab] = slab.exposed_perimeter
        slab_areas[slab] = slab.area
      end
      total_slab_exp_perim = slab_exp_perims.values.sum(0.0)
      total_slab_area = slab_areas.values.sum(0.0)
      total_fnd_wall_length = fnd_wall_lengths.values.sum(0.0)

      no_wall_slab_exp_perim = {}

      kiva_instances.each do |foundation_wall, slab|
        # Apportion referenced walls/slabs for this Kiva instance
        slab_frac = slab_exp_perims[slab] / total_slab_exp_perim
        if total_fnd_wall_length > 0
          fnd_wall_frac = fnd_wall_lengths[foundation_wall] / total_fnd_wall_length
        else
          fnd_wall_frac = 1.0 # Handle slab foundation type
        end

        kiva_foundation = nil
        if not foundation_wall.nil?
          # Add exterior foundation wall surface
          kiva_foundation = add_foundation_wall(runner, model, spaces, foundation_wall, slab_frac,
                                                total_fnd_wall_length, total_slab_exp_perim)
        end

        # Add single combined foundation slab surface (for similar surfaces)
        slab_exp_perim = slab_exp_perims[slab] * fnd_wall_frac
        slab_area = slab_areas[slab] * fnd_wall_frac
        no_wall_slab_exp_perim[slab] = 0.0 if no_wall_slab_exp_perim[slab].nil?
        if (not foundation_wall.nil?) && (slab_exp_perim > fnd_wall_lengths[foundation_wall] * slab_frac)
          # Keep track of no-wall slab exposed perimeter
          no_wall_slab_exp_perim[slab] += (slab_exp_perim - fnd_wall_lengths[foundation_wall] * slab_frac)

          # Reduce this slab's exposed perimeter so that EnergyPlus does not automatically
          # create a second no-wall Kiva instance for each of our Kiva instances.
          # Instead, we will later create our own Kiva instance to account for it.
          # This reduces the number of Kiva instances we end up with.
          exp_perim_frac = (fnd_wall_lengths[foundation_wall] * slab_frac) / slab_exp_perim
          slab_exp_perim *= exp_perim_frac
          slab_area *= exp_perim_frac
        end
        if not foundation_wall.nil?
          z_origin = -1 * foundation_wall.depth_below_grade # Position based on adjacent foundation walls
        else
          z_origin = -1 * slab.depth_below_grade
        end
        kiva_foundation = add_foundation_slab(runner, model, spaces, slab, slab_exp_perim,
                                              slab_area, z_origin, kiva_foundation)
      end

      # For each slab, create a no-wall Kiva slab instance if needed.
      slabs.each do |slab|
        next unless no_wall_slab_exp_perim[slab] > 1.0

        z_origin = 0
        slab_area = total_slab_area * no_wall_slab_exp_perim[slab] / total_slab_exp_perim
        kiva_foundation = add_foundation_slab(runner, model, spaces, slab, no_wall_slab_exp_perim[slab],
                                              slab_area, z_origin, nil)
      end

      # Interzonal foundation wall surfaces
      # The above-grade portion of these walls are modeled as EnergyPlus surfaces with standard adjacency.
      # The below-grade portion of these walls (in contact with ground) are not modeled, as Kiva does not
      # calculate heat flow between two zones through the ground.
      fnd_walls.each do |foundation_wall|
        next unless foundation_wall.is_interior

        ag_height = foundation_wall.height - foundation_wall.depth_below_grade
        ag_net_area = foundation_wall.net_area * ag_height / foundation_wall.height
        next if ag_net_area < 1.0

        length = ag_net_area / ag_height
        z_origin = -1 * ag_height
        if foundation_wall.azimuth.nil?
          azimuth = @default_azimuths[0] # Arbitrary direction, doesn't receive exterior incident solar
        else
          azimuth = foundation_wall.azimuth
        end

        surface = OpenStudio::Model::Surface.new(add_wall_polygon(length, ag_height, z_origin, azimuth), model)
        surface.additionalProperties.setFeature('Length', length)
        surface.additionalProperties.setFeature('Azimuth', azimuth)
        surface.additionalProperties.setFeature('Tilt', 90.0)
        surface.additionalProperties.setFeature('SurfaceType', 'FoundationWall')
        surface.setName(foundation_wall.id)
        surface.setSurfaceType('Wall')
        set_surface_interior(model, spaces, surface, foundation_wall)
        set_surface_exterior(model, spaces, surface, foundation_wall)
        surface.setSunExposure('NoSun')
        surface.setWindExposure('NoWind')

        # Apply construction

        wall_type = HPXML::WallTypeConcrete
        if foundation_wall.is_thermal_boundary
          drywall_thick_in = 0.5
        else
          drywall_thick_in = 0.0
        end
        inside_film = Material.AirFilmVertical
        outside_film = Material.AirFilmVertical
        assembly_r = foundation_wall.insulation_assembly_r_value
        if assembly_r.nil?
          concrete_thick_in = foundation_wall.thickness
          int_r = foundation_wall.insulation_interior_r_value
          ext_r = foundation_wall.insulation_exterior_r_value
          assembly_r = int_r + ext_r + Material.Concrete(concrete_thick_in).rvalue + Material.GypsumWall(drywall_thick_in).rvalue + inside_film.rvalue + outside_film.rvalue
        end
        mat_ext_finish = nil

        apply_wall_construction(runner, model, [surface], foundation_wall, foundation_wall.id, wall_type, assembly_r,
                                drywall_thick_in, inside_film, outside_film, mat_ext_finish)
      end
    end
  end

  def self.add_foundation_wall(runner, model, spaces, foundation_wall, slab_frac,
                               total_fnd_wall_length, total_slab_exp_perim)

    net_area = foundation_wall.net_area * slab_frac
    gross_area = foundation_wall.area * slab_frac
    height = foundation_wall.height
    height_ag = height - foundation_wall.depth_below_grade
    z_origin = -1 * foundation_wall.depth_below_grade
    length = gross_area / height
    if foundation_wall.azimuth.nil?
      azimuth = @default_azimuths[0] # Arbitrary; solar incidence in Kiva is applied as an orientation average (to the above grade portion of the wall)
    else
      azimuth = foundation_wall.azimuth
    end

    if total_fnd_wall_length > total_slab_exp_perim
      # Calculate exposed section of wall based on slab's total exposed perimeter.
      length *= total_slab_exp_perim / total_fnd_wall_length
    end

    if gross_area > net_area
      # Create a "notch" in the wall to account for the subsurfaces. This ensures that
      # we preserve the appropriate wall height, length, and area for Kiva.
      subsurface_area = gross_area - net_area
    else
      subsurface_area = 0
    end

    surface = OpenStudio::Model::Surface.new(add_wall_polygon(length, height, z_origin, azimuth, [0] * 4, subsurface_area), model)
    surface.additionalProperties.setFeature('Length', length)
    surface.additionalProperties.setFeature('Azimuth', azimuth)
    surface.additionalProperties.setFeature('Tilt', 90.0)
    surface.additionalProperties.setFeature('SurfaceType', 'FoundationWall')
    surface.setName(foundation_wall.id)
    surface.setSurfaceType('Wall')
    set_surface_interior(model, spaces, surface, foundation_wall)
    set_surface_exterior(model, spaces, surface, foundation_wall)

    if foundation_wall.is_thermal_boundary
      drywall_thick_in = 0.5
    else
      drywall_thick_in = 0.0
    end
    concrete_thick_in = foundation_wall.thickness
    assembly_r = foundation_wall.insulation_assembly_r_value
    if not assembly_r.nil?
      ext_rigid_height = height
      ext_rigid_offset = 0.0
      inside_film = Material.AirFilmVertical
      ext_rigid_r = assembly_r - Material.Concrete(concrete_thick_in).rvalue - Material.GypsumWall(drywall_thick_in).rvalue - inside_film.rvalue
      int_rigid_r = 0.0
      if ext_rigid_r < 0 # Try without drywall
        drywall_thick_in = 0.0
        ext_rigid_r = assembly_r - Material.Concrete(concrete_thick_in).rvalue - Material.GypsumWall(drywall_thick_in).rvalue - inside_film.rvalue
      end
      if (ext_rigid_r > 0) && (ext_rigid_r < 0.1)
        ext_rigid_r = 0.0 # Prevent tiny strip of insulation
      end
      if ext_rigid_r < 0
        ext_rigid_r = 0.0
        match = false
      else
        match = true
      end
    else
      ext_rigid_offset = foundation_wall.insulation_exterior_distance_to_top
      ext_rigid_height = foundation_wall.insulation_exterior_distance_to_bottom - ext_rigid_offset
      ext_rigid_r = foundation_wall.insulation_exterior_r_value
      int_rigid_offset = foundation_wall.insulation_interior_distance_to_top
      int_rigid_height = foundation_wall.insulation_interior_distance_to_bottom - int_rigid_offset
      int_rigid_r = foundation_wall.insulation_interior_r_value
    end

    Constructions.apply_foundation_wall(runner, model, [surface], "#{foundation_wall.id} construction",
                                        ext_rigid_offset, int_rigid_offset, ext_rigid_height, int_rigid_height,
                                        ext_rigid_r, int_rigid_r, drywall_thick_in, concrete_thick_in, height_ag)

    if not assembly_r.nil?
      check_surface_assembly_rvalue(runner, [surface], inside_film, nil, assembly_r, match)
    end

    return surface.adjacentFoundation.get
  end

  def self.add_foundation_slab(runner, model, spaces, slab, slab_exp_perim,
                               slab_area, z_origin, kiva_foundation)

    slab_tot_perim = slab_exp_perim
    if slab_tot_perim**2 - 16.0 * slab_area <= 0
      # Cannot construct rectangle with this perimeter/area. Some of the
      # perimeter is presumably not exposed, so bump up perimeter value.
      slab_tot_perim = Math.sqrt(16.0 * slab_area)
    end
    sqrt_term = [slab_tot_perim**2 - 16.0 * slab_area, 0.0].max
    slab_length = slab_tot_perim / 4.0 + Math.sqrt(sqrt_term) / 4.0
    slab_width = slab_tot_perim / 4.0 - Math.sqrt(sqrt_term) / 4.0

    surface = OpenStudio::Model::Surface.new(add_floor_polygon(slab_length, slab_width, z_origin), model)
    surface.setName(slab.id)
    surface.setSurfaceType('Floor')
    surface.setOutsideBoundaryCondition('Foundation')
    surface.additionalProperties.setFeature('SurfaceType', 'Slab')
    set_surface_interior(model, spaces, surface, slab)
    surface.setSunExposure('NoSun')
    surface.setWindExposure('NoWind')

    slab_perim_r = slab.perimeter_insulation_r_value
    slab_perim_depth = slab.perimeter_insulation_depth
    if (slab_perim_r == 0) || (slab_perim_depth == 0)
      slab_perim_r = 0
      slab_perim_depth = 0
    end

    if slab.under_slab_insulation_spans_entire_slab
      slab_whole_r = slab.under_slab_insulation_r_value
      slab_under_r = 0
      slab_under_width = 0
    else
      slab_under_r = slab.under_slab_insulation_r_value
      slab_under_width = slab.under_slab_insulation_width
      if (slab_under_r == 0) || (slab_under_width == 0)
        slab_under_r = 0
        slab_under_width = 0
      end
      slab_whole_r = 0
    end
    slab_gap_r = slab_under_r

    mat_carpet = nil
    if (slab.carpet_fraction > 0) && (slab.carpet_r_value > 0)
      mat_carpet = Material.CoveringBare(slab.carpet_fraction,
                                         slab.carpet_r_value)
    end

    Constructions.apply_foundation_slab(runner, model, surface, "#{slab.id} construction",
                                        slab_under_r, slab_under_width, slab_gap_r, slab_perim_r,
                                        slab_perim_depth, slab_whole_r, slab.thickness,
                                        slab_exp_perim, mat_carpet, kiva_foundation)

    return surface.adjacentFoundation.get
  end

  def self.add_conditioned_floor_area(runner, model, spaces)
    # Check if we need to add floors between conditioned spaces (e.g., between first
    # and second story or conditioned basement ceiling).
    # This ensures that the E+ reported Conditioned Floor Area is correct.

    sum_cfa = 0.0
    @hpxml.frame_floors.each do |frame_floor|
      next unless frame_floor.is_floor
      next unless [HPXML::LocationLivingSpace, HPXML::LocationBasementConditioned].include?(frame_floor.interior_adjacent_to) ||
                  [HPXML::LocationLivingSpace, HPXML::LocationBasementConditioned].include?(frame_floor.exterior_adjacent_to)

      sum_cfa += frame_floor.area
    end
    @hpxml.slabs.each do |slab|
      next unless [HPXML::LocationLivingSpace, HPXML::LocationBasementConditioned].include? slab.interior_adjacent_to

      sum_cfa += slab.area
    end

    addtl_cfa = @cfa - sum_cfa

    if addtl_cfa < -1.0 # Allow some rounding
      fail "Sum of floor/slab area adjacent to conditioned space (#{sum_cfa.round(1)}) is greater than conditioned floor area (#{@cfa.round(1)})."
    end

    return unless addtl_cfa > 1.0 # Allow some rounding

    floor_width = Math::sqrt(addtl_cfa)
    floor_length = addtl_cfa / floor_width
    z_origin = @foundation_top + 8.0 * (@ncfl_ag - 1)

    # Add floor surface
    floor_surface = OpenStudio::Model::Surface.new(add_floor_polygon(-floor_width, -floor_length, z_origin), model)

    floor_surface.setSunExposure('NoSun')
    floor_surface.setWindExposure('NoWind')
    floor_surface.setName('inferred conditioned floor')
    floor_surface.setSurfaceType('Floor')
    floor_surface.setSpace(create_or_get_space(model, spaces, HPXML::LocationLivingSpace))
    floor_surface.setOutsideBoundaryCondition('Adiabatic')
    floor_surface.additionalProperties.setFeature('SurfaceType', 'InferredFloor')
    floor_surface.additionalProperties.setFeature('Tilt', 0.0)

    # Add ceiling surface
    ceiling_surface = OpenStudio::Model::Surface.new(add_ceiling_polygon(-floor_width, -floor_length, z_origin), model)

    ceiling_surface.setSunExposure('NoSun')
    ceiling_surface.setWindExposure('NoWind')
    ceiling_surface.setName('inferred conditioned ceiling')
    ceiling_surface.setSurfaceType('RoofCeiling')
    ceiling_surface.setSpace(create_or_get_space(model, spaces, HPXML::LocationLivingSpace))
    ceiling_surface.setOutsideBoundaryCondition('Adiabatic')
    ceiling_surface.additionalProperties.setFeature('SurfaceType', 'InferredCeiling')
    ceiling_surface.additionalProperties.setFeature('Tilt', 0.0)

    if not @cond_bsmnt_surfaces.empty?
      # assuming added ceiling is in conditioned basement
      @cond_bsmnt_surfaces << ceiling_surface
    end

    # Apply Construction
    apply_adiabatic_construction(runner, model, [floor_surface, ceiling_surface], 'floor')
  end

  def self.add_thermal_mass(runner, model, spaces)
    cfa_basement = @hpxml.slabs.select { |s| s.interior_adjacent_to == HPXML::LocationBasementConditioned }.map { |s| s.area }.sum(0.0)
    if @apply_ashrae140_assumptions
      # 1024 ft2 of interior partition wall mass, no furniture mass
      drywall_thick_in = 0.5
      partition_frac_of_cfa = (1024.0 * 2) / @cfa # Ratio of exposed partition wall area (both sides) to conditioned floor area
      basement_frac_of_cfa = cfa_basement / @cfa
      Constructions.apply_partition_walls(runner, model, 'PartitionWallConstruction', drywall_thick_in, partition_frac_of_cfa,
                                          basement_frac_of_cfa, @cond_bsmnt_surfaces, spaces[HPXML::LocationLivingSpace])
    else
      drywall_thick_in = 0.5
      partition_frac_of_cfa = 1.0 # Ratio of exposed partition wall area (both sides) to conditioned floor area
      basement_frac_of_cfa = cfa_basement / @cfa
      Constructions.apply_partition_walls(runner, model, 'PartitionWallConstruction', drywall_thick_in, partition_frac_of_cfa,
                                          basement_frac_of_cfa, @cond_bsmnt_surfaces, spaces[HPXML::LocationLivingSpace])

      mass_lb_per_sqft = 8.0
      density_lb_per_cuft = 40.0
      mat = BaseMaterial.Wood
      Constructions.apply_furniture(runner, model, mass_lb_per_sqft, density_lb_per_cuft, mat,
                                    basement_frac_of_cfa, @cond_bsmnt_surfaces, spaces[HPXML::LocationLivingSpace])
    end
  end

  def self.add_neighbors(runner, model, length)
    z_origin = 0 # shading surface always starts at grade

    shading_surfaces = []
    @hpxml.neighbor_buildings.each do |neighbor_building|
      height = neighbor_building.height.nil? ? @walls_top : neighbor_building.height

      shading_surface = OpenStudio::Model::ShadingSurface.new(add_wall_polygon(length, height, z_origin, neighbor_building.azimuth), model)
      shading_surface.additionalProperties.setFeature('Azimuth', neighbor_building.azimuth)
      shading_surface.additionalProperties.setFeature('Distance', neighbor_building.distance)
      shading_surface.setName("Neighbor azimuth #{neighbor_building.azimuth} distance #{neighbor_building.distance}")

      shading_surfaces << shading_surface
    end

    unless shading_surfaces.empty?
      shading_surface_group = OpenStudio::Model::ShadingSurfaceGroup.new(model)
      shading_surface_group.setName(Constants.ObjectNameNeighbors)
      shading_surfaces.each do |shading_surface|
        shading_surface.setShadingSurfaceGroup(shading_surface_group)
      end
    end
  end

  def self.add_shading_schedule(runner, model, weather)
    heating_season, @cooling_season = HVAC.get_default_heating_and_cooling_seasons(weather)

    # Create cooling season schedule
    clg_season_sch = MonthWeekdayWeekendSchedule.new(model, 'cooling season schedule', Array.new(24, 1), Array.new(24, 1), @cooling_season, Constants.ScheduleTypeLimitsFraction)
    @clg_ssn_sensor = OpenStudio::Model::EnergyManagementSystemSensor.new(model, 'Schedule Value')
    @clg_ssn_sensor.setName('cool_season')
    @clg_ssn_sensor.setKeyName(clg_season_sch.schedule.name.to_s)
  end

  def self.add_windows(runner, model, spaces, weather)
    # We already stored @fraction_of_windows_operable, so lets remove the
    # fraction_operable properties from windows and re-collapse the enclosure
    # so as to prevent potentially modeling multiple identical windows in E+,
    # which can increase simulation runtime.
    @hpxml.windows.each do |window|
      window.fraction_operable = nil
    end
    @hpxml.collapse_enclosure_surfaces()

    shading_group = nil
    shading_schedules = {}

    surfaces = []
    @hpxml.windows.each do |window|
      window_height = 4.0 # ft, default

      overhang_depth = nil
      if (not window.overhangs_depth.nil?) && (window.overhangs_depth > 0)
        overhang_depth = window.overhangs_depth
        overhang_distance_to_top = window.overhangs_distance_to_top_of_window
        overhang_distance_to_bottom = window.overhangs_distance_to_bottom_of_window
        window_height = overhang_distance_to_bottom - overhang_distance_to_top
      end

      window_width = window.area / window_height
      z_origin = @foundation_top

      if window.is_exterior

        # Create parent surface slightly bigger than window
        surface = OpenStudio::Model::Surface.new(add_wall_polygon(window_width, window_height, z_origin,
                                                                  window.azimuth, [0, 0.001, 0.001, 0.001]), model)

        surface.additionalProperties.setFeature('Length', window_width)
        surface.additionalProperties.setFeature('Azimuth', window.azimuth)
        surface.additionalProperties.setFeature('Tilt', 90.0)
        surface.additionalProperties.setFeature('SurfaceType', 'Window')
        surface.setName("surface #{window.id}")
        surface.setSurfaceType('Wall')
        set_surface_interior(model, spaces, surface, window.wall)

        sub_surface = OpenStudio::Model::SubSurface.new(add_wall_polygon(window_width, window_height, z_origin,
                                                                         window.azimuth, [-0.001, 0, 0.001, 0]), model)
        sub_surface.setName(window.id)
        sub_surface.setSurface(surface)
        sub_surface.setSubSurfaceType('FixedWindow')

        set_subsurface_exterior(surface, spaces, model, window.wall)
        surfaces << surface

        if not overhang_depth.nil?
          overhang = sub_surface.addOverhang(UnitConversions.convert(overhang_depth, 'ft', 'm'), UnitConversions.convert(overhang_distance_to_top, 'ft', 'm'))
          overhang.get.setName("#{sub_surface.name} - #{Constants.ObjectNameOverhangs}")
        end

        # Apply construction
        Constructions.apply_window(runner, model, sub_surface, 'WindowConstruction', window.ufactor, window.shgc)

        # Apply interior/exterior shading (as needed)
        shading_polygon = add_wall_polygon(window_width, window_height, z_origin, window.azimuth, [0, 0, 0, 0])
        shading_group = apply_shading(model, window, shading_polygon, surface, sub_surface, shading_group, shading_schedules, Constants.ObjectNameWindowShade)
      else
        # Window is on an interior surface, which E+ does not allow. Model
        # as a door instead so that we can get the appropriate conduction
        # heat transfer; there is no solar gains anyway.

        # Create parent surface slightly bigger than window
        surface = OpenStudio::Model::Surface.new(add_wall_polygon(window_width, window_height, z_origin,
                                                                  window.azimuth, [0, 0.001, 0.001, 0.001]), model)

        surface.additionalProperties.setFeature('Length', window_width)
        surface.additionalProperties.setFeature('Azimuth', window.azimuth)
        surface.additionalProperties.setFeature('Tilt', 90.0)
        surface.additionalProperties.setFeature('SurfaceType', 'Door')
        surface.setName("surface #{window.id}")
        surface.setSurfaceType('Wall')
        set_surface_interior(model, spaces, surface, window.wall)

        sub_surface = OpenStudio::Model::SubSurface.new(add_wall_polygon(window_width, window_height, z_origin,
                                                                         window.azimuth, [0, 0, 0, 0]), model)
        sub_surface.setName(window.id)
        sub_surface.setSurface(surface)
        sub_surface.setSubSurfaceType('Door')

        set_subsurface_exterior(surface, spaces, model, window.wall)
        surfaces << surface

        # Apply construction
        inside_film = Material.AirFilmVertical
        outside_film = Material.AirFilmVertical
        Constructions.apply_door(runner, model, [sub_surface], 'Window', window.ufactor, inside_film, outside_film)
      end
    end

    apply_adiabatic_construction(runner, model, surfaces, 'wall')
  end

  def self.add_skylights(runner, model, spaces, weather)
    surfaces = []

    shading_group = nil
    shading_schedules = {}

    @hpxml.skylights.each do |skylight|
      tilt = skylight.roof.pitch / 12.0
      width = Math::sqrt(skylight.area)
      length = skylight.area / width
      z_origin = @walls_top + 0.5 * Math.sin(Math.atan(tilt)) * width

      # Create parent surface slightly bigger than skylight
      surface = OpenStudio::Model::Surface.new(add_roof_polygon(length + 0.001, width + 0.001, z_origin,
                                                                skylight.azimuth, tilt), model)

      surface.additionalProperties.setFeature('Length', length)
      surface.additionalProperties.setFeature('Width', width)
      surface.additionalProperties.setFeature('Azimuth', skylight.azimuth)
      surface.additionalProperties.setFeature('Tilt', tilt)
      surface.additionalProperties.setFeature('SurfaceType', 'Skylight')
      surface.setName("surface #{skylight.id}")
      surface.setSurfaceType('RoofCeiling')
      surface.setSpace(create_or_get_space(model, spaces, HPXML::LocationLivingSpace)) # Ensures it is included in Manual J sizing
      surface.setOutsideBoundaryCondition('Outdoors') # cannot be adiabatic because subsurfaces won't be created
      surfaces << surface

      sub_surface = OpenStudio::Model::SubSurface.new(add_roof_polygon(length, width, z_origin,
                                                                       skylight.azimuth, tilt), model)
      sub_surface.setName(skylight.id)
      sub_surface.setSurface(surface)
      sub_surface.setSubSurfaceType('Skylight')

      # Apply construction
      Constructions.apply_skylight(runner, model, sub_surface, 'SkylightConstruction', skylight.ufactor, skylight.shgc)

      # Apply interior/exterior shading (as needed)
      shading_polygon = add_roof_polygon(length, width, z_origin, skylight.azimuth, tilt)
      shading_group = apply_shading(model, skylight, shading_polygon, surface, sub_surface, shading_group, shading_schedules, Constants.ObjectNameSkylightShade)
    end

    apply_adiabatic_construction(runner, model, surfaces, 'roof')
  end

  def self.apply_shading(model, window_or_skylight, shading_polygon, parent_surface, sub_surface, shading_group, shading_schedules, name)
    sf_summer = window_or_skylight.interior_shading_factor_summer * window_or_skylight.exterior_shading_factor_summer
    sf_winter = window_or_skylight.interior_shading_factor_winter * window_or_skylight.exterior_shading_factor_winter
    if (sf_summer < 1.0) || (sf_winter < 1.0)
      # Apply shading
      # We use a ShadingSurface instead of a Shade so that we perfectly get the result we want.
      # The latter object is complex and it is essentially impossible to achieve the target reduction in transmitted
      # solar (due to, e.g., re-reflectance, absorptance, angle modifiers, effects on convection, etc.).

      # Shading surface is used to reduce beam solar and sky diffuse solar
      shading_surface = OpenStudio::Model::ShadingSurface.new(shading_polygon, model)
      shading_surface.setName("#{window_or_skylight.id} shading surface")
      shading_surface.additionalProperties.setFeature('Azimuth', window_or_skylight.azimuth)
      shading_surface.additionalProperties.setFeature('ParentSurface', parent_surface.name.to_s)

      # Create transmittance schedule for heating/cooling seasons
      trans_values = @cooling_season.map { |c| c == 1 ? sf_summer : sf_winter }
      if shading_schedules[trans_values].nil?
        trans_sch = MonthWeekdayWeekendSchedule.new(model, "trans schedule winter=#{sf_winter} summer=#{sf_summer}", Array.new(24, 1), Array.new(24, 1), trans_values, Constants.ScheduleTypeLimitsFraction, false)
        shading_schedules[trans_values] = trans_sch
      end
      shading_surface.setTransmittanceSchedule(shading_schedules[trans_values].schedule)

      # Adjustment to default view factor is used to reduce ground diffuse solar
      avg_trans_value = trans_values.sum(0.0) / 12.0 # FUTURE: Create EnergyPlus actuator to adjust this
      default_vf_to_ground = ((1.0 - Math::cos(parent_surface.tilt)) / 2.0).round(2)
      sub_surface.setViewFactortoGround(default_vf_to_ground * avg_trans_value)

      if shading_group.nil?
        shading_group = OpenStudio::Model::ShadingSurfaceGroup.new(model)
        shading_group.setName(name)
      end
      shading_surface.setShadingSurfaceGroup(shading_group)
    end
    return shading_group
  end

  def self.add_doors(runner, model, spaces)
    surfaces = []
    @hpxml.doors.each do |door|
      door_height = 6.67 # ft
      door_width = door.area / door_height
      z_origin = @foundation_top

      # Create parent surface slightly bigger than door
      surface = OpenStudio::Model::Surface.new(add_wall_polygon(door_width, door_height, z_origin,
                                                                door.azimuth, [0, 0.001, 0.001, 0.001]), model)

      surface.additionalProperties.setFeature('Length', door_width)
      surface.additionalProperties.setFeature('Azimuth', door.azimuth)
      surface.additionalProperties.setFeature('Tilt', 90.0)
      surface.additionalProperties.setFeature('SurfaceType', 'Door')
      surface.setName("surface #{door.id}")
      surface.setSurfaceType('Wall')
      set_surface_interior(model, spaces, surface, door.wall)

      sub_surface = OpenStudio::Model::SubSurface.new(add_wall_polygon(door_width, door_height, z_origin,
                                                                       door.azimuth, [0, 0, 0, 0]), model)
      sub_surface.setName(door.id)
      sub_surface.setSurface(surface)
      sub_surface.setSubSurfaceType('Door')

      set_subsurface_exterior(surface, spaces, model, door.wall)
      surfaces << surface

      # Apply construction
      ufactor = 1.0 / door.r_value
      inside_film = Material.AirFilmVertical
      if door.wall.is_exterior
        outside_film = Material.AirFilmOutside
      else
        outside_film = Material.AirFilmVertical
      end
      Constructions.apply_door(runner, model, [sub_surface], 'Door', ufactor, inside_film, outside_film)
    end

    apply_adiabatic_construction(runner, model, surfaces, 'wall')
  end

  def self.apply_adiabatic_construction(runner, model, surfaces, type)
    # Arbitrary construction for heat capacitance.
    # Only applies to surfaces where outside boundary conditioned is
    # adiabatic or surface net area is near zero.
    return if surfaces.empty?

    if type == 'wall'
      Constructions.apply_wood_stud_wall(runner, model, surfaces, nil, 'AdiabaticWallConstruction',
                                         0, 1, 3.5, true, 0.1, 0.5, 0, 99,
                                         Material.ExteriorFinishMaterial(HPXML::SidingTypeWood, 0.90, 0.75),
                                         0,
                                         Material.AirFilmVertical,
                                         Material.AirFilmVertical)
    elsif type == 'floor'
      Constructions.apply_floor(runner, model, surfaces, 'AdiabaticFloorConstruction',
                                0, 1, 0.07, 5.5, 0.75, 99,
                                Material.CoveringBare,
                                Material.AirFilmFloorReduced,
                                Material.AirFilmFloorReduced)
    elsif type == 'roof'
      Constructions.apply_open_cavity_roof(runner, model, surfaces, 'AdiabaticRoofConstruction',
                                           0, 1, 7.25, 0.07, 7.25, 0.75, 99,
                                           Material.RoofMaterial(HPXML::RoofTypeAsphaltShingles, 0.90, 0.75),
                                           false,
                                           Material.AirFilmOutside,
                                           Material.AirFilmRoof(Geometry.get_roof_pitch(surfaces)), nil)
    end
  end

  def self.add_hot_water_and_appliances(runner, model, weather, spaces)
    # Assign spaces
    @hpxml.clothes_washers.each do |clothes_washer|
      clothes_washer.additional_properties.space = get_space_from_location(clothes_washer.location, 'ClothesWasher', model, spaces)
    end
    @hpxml.clothes_dryers.each do |clothes_dryer|
      clothes_dryer.additional_properties.space = get_space_from_location(clothes_dryer.location, 'ClothesDryer', model, spaces)
    end
    @hpxml.dishwashers.each do |dishwasher|
      dishwasher.additional_properties.space = get_space_from_location(dishwasher.location, 'Dishwasher', model, spaces)
    end
    @hpxml.refrigerators.each do |refrigerator|
      refrigerator.additional_properties.space = get_space_from_location(refrigerator.location, 'Refrigerator', model, spaces)
    end
    @hpxml.freezers.each do |freezer|
      freezer.additional_properties.space = get_space_from_location(freezer.location, 'Freezer', model, spaces)
    end
    @hpxml.cooking_ranges.each do |cooking_range|
      cooking_range.additional_properties.space = get_space_from_location(cooking_range.location, 'CookingRange', model, spaces)
    end

    # Distribution
    if @hpxml.water_heating_systems.size > 0
      hot_water_distribution = @hpxml.hot_water_distributions[0]
    end

    # Solar thermal system
    solar_thermal_system = nil
    if @hpxml.solar_thermal_systems.size > 0
      solar_thermal_system = @hpxml.solar_thermal_systems[0]
    end

    # Water Heater
    has_uncond_bsmnt = @hpxml.has_space_type(HPXML::LocationBasementUnconditioned)
    @hpxml.water_heating_systems.each do |water_heating_system|
      loc_space, loc_schedule = get_space_or_schedule_from_location(water_heating_system.location, 'WaterHeatingSystem', model, spaces)

      ec_adj = HotWaterAndAppliances.get_dist_energy_consumption_adjustment(has_uncond_bsmnt, @cfa, @ncfl, water_heating_system, hot_water_distribution)

      if water_heating_system.water_heater_type == HPXML::WaterHeaterTypeStorage

        Waterheater.apply_tank(model, loc_space, loc_schedule, water_heating_system, ec_adj,
                               @dhw_map, @hvac_map, solar_thermal_system)

      elsif water_heating_system.water_heater_type == HPXML::WaterHeaterTypeTankless

        Waterheater.apply_tankless(model, loc_space, loc_schedule, water_heating_system, ec_adj,
                                   @nbeds, @dhw_map, @hvac_map, solar_thermal_system)

      elsif water_heating_system.water_heater_type == HPXML::WaterHeaterTypeHeatPump

        living_zone = spaces[HPXML::LocationLivingSpace].thermalZone.get

        Waterheater.apply_heatpump(model, runner, loc_space, loc_schedule, weather, water_heating_system, ec_adj,
                                   @dhw_map, @hvac_map, solar_thermal_system, living_zone)

      elsif [HPXML::WaterHeaterTypeCombiStorage, HPXML::WaterHeaterTypeCombiTankless].include? water_heating_system.water_heater_type

        Waterheater.apply_combi(model, runner, loc_space, loc_schedule, water_heating_system, ec_adj,
                                @dhw_map, @hvac_map, solar_thermal_system)

      else

        fail "Unhandled water heater (#{water_heating_system.water_heater_type})."

      end
    end

    # Hot water fixtures and appliances
    HotWaterAndAppliances.apply(model, runner, @hpxml, weather, spaces, hot_water_distribution,
                                solar_thermal_system, @eri_version, @dhw_map, @schedules_file)

    if (not solar_thermal_system.nil?) && (not solar_thermal_system.collector_area.nil?) # Detailed solar water heater
      loc_space, loc_schedule = get_space_or_schedule_from_location(solar_thermal_system.water_heating_system.location, 'WaterHeatingSystem', model, spaces)
      Waterheater.apply_solar_thermal(model, loc_space, loc_schedule, solar_thermal_system, @dhw_map)
    end

    # Add combi-system EMS program with water use equipment information
    Waterheater.apply_combi_system_EMS(model, @dhw_map, @hpxml.water_heating_systems)
  end

  def self.update_shared_hvac_systems()
    HVAC.apply_shared_systems(@hpxml)
  end

  def self.add_cooling_system(runner, model, spaces)
    living_zone = spaces[HPXML::LocationLivingSpace].thermalZone.get

    HVAC.get_hpxml_hvac_systems(@hpxml).each do |hvac_system|
      next if hvac_system[:cooling].nil?
      next unless hvac_system[:cooling].is_a? HPXML::CoolingSystem

      cooling_system = hvac_system[:cooling]
      heating_system = hvac_system[:heating]

      check_distribution_system(cooling_system.distribution_system, cooling_system.cooling_system_type)

      if [HPXML::HVACTypeCentralAirConditioner].include? cooling_system.cooling_system_type

        HVAC.apply_central_air_conditioner_furnace(model, runner, cooling_system, heating_system,
                                                   @remaining_cool_load_frac, @remaining_heat_load_frac,
                                                   living_zone, @hvac_map)

        if not heating_system.nil?
          @remaining_heat_load_frac -= heating_system.fraction_heat_load_served
        end

      elsif [HPXML::HVACTypeRoomAirConditioner].include? cooling_system.cooling_system_type

        HVAC.apply_room_air_conditioner(model, runner, cooling_system,
                                        @remaining_cool_load_frac, living_zone,
                                        @hvac_map)

      elsif [HPXML::HVACTypeEvaporativeCooler].include? cooling_system.cooling_system_type

        HVAC.apply_evaporative_cooler(model, runner, cooling_system,
                                      @remaining_cool_load_frac, living_zone,
                                      @hvac_map)

      elsif [HPXML::HVACTypeMiniSplitAirConditioner].include? cooling_system.cooling_system_type

        HVAC.apply_mini_split_air_conditioner(model, runner, cooling_system,
                                              @remaining_cool_load_frac,
                                              living_zone, @hvac_map)
      end

      @remaining_cool_load_frac -= cooling_system.fraction_cool_load_served
    end
  end

  def self.add_heating_system(runner, model, spaces)
    living_zone = spaces[HPXML::LocationLivingSpace].thermalZone.get

    HVAC.get_hpxml_hvac_systems(@hpxml).each do |hvac_system|
      next if hvac_system[:heating].nil?
      next unless hvac_system[:heating].is_a? HPXML::HeatingSystem

      cooling_system = hvac_system[:cooling]
      heating_system = hvac_system[:heating]

      check_distribution_system(heating_system.distribution_system, heating_system.heating_system_type)

      if [HPXML::HVACTypeFurnace].include? heating_system.heating_system_type

        if not cooling_system.nil?
          next # Already processed combined AC+furnace
        end

        HVAC.apply_central_air_conditioner_furnace(model, runner, nil, heating_system,
                                                   nil, @remaining_heat_load_frac,
                                                   living_zone, @hvac_map)

      elsif [HPXML::HVACTypeBoiler].include? heating_system.heating_system_type

        HVAC.apply_boiler(model, runner, heating_system,
                          @remaining_heat_load_frac, living_zone, @hvac_map)

      elsif [HPXML::HVACTypeElectricResistance].include? heating_system.heating_system_type

        HVAC.apply_electric_baseboard(model, runner, heating_system,
                                      @remaining_heat_load_frac, living_zone, @hvac_map)

      elsif [HPXML::HVACTypeStove,
             HPXML::HVACTypePortableHeater,
             HPXML::HVACTypeFixedHeater,
             HPXML::HVACTypeWallFurnace,
             HPXML::HVACTypeFloorFurnace,
             HPXML::HVACTypeFireplace].include? heating_system.heating_system_type

        HVAC.apply_unit_heater(model, runner, heating_system,
                               @remaining_heat_load_frac, living_zone, @hvac_map)
      end

      @remaining_heat_load_frac -= heating_system.fraction_heat_load_served
    end
  end

  def self.add_heat_pump(runner, model, weather, spaces)
    living_zone = spaces[HPXML::LocationLivingSpace].thermalZone.get

    HVAC.get_hpxml_hvac_systems(@hpxml).each do |hvac_system|
      next if hvac_system[:cooling].nil?
      next unless hvac_system[:cooling].is_a? HPXML::HeatPump

      heat_pump = hvac_system[:cooling]

      check_distribution_system(heat_pump.distribution_system, heat_pump.heat_pump_type)

      if [HPXML::HVACTypeHeatPumpWaterLoopToAir].include? heat_pump.heat_pump_type

        HVAC.apply_water_loop_to_air_heat_pump(model, runner, heat_pump,
                                               @remaining_heat_load_frac,
                                               @remaining_cool_load_frac,
                                               living_zone, @hvac_map)

      elsif [HPXML::HVACTypeHeatPumpAirToAir].include? heat_pump.heat_pump_type

        HVAC.apply_central_air_to_air_heat_pump(model, runner, heat_pump,
                                                @remaining_heat_load_frac,
                                                @remaining_cool_load_frac,
                                                living_zone, @hvac_map)

      elsif [HPXML::HVACTypeHeatPumpMiniSplit].include? heat_pump.heat_pump_type

        HVAC.apply_mini_split_heat_pump(model, runner, heat_pump,
                                        @remaining_heat_load_frac,
                                        @remaining_cool_load_frac,
                                        living_zone, @hvac_map)

      elsif [HPXML::HVACTypeHeatPumpGroundToAir].include? heat_pump.heat_pump_type

        HVAC.apply_ground_to_air_heat_pump(model, runner, weather, heat_pump,
                                           @remaining_heat_load_frac,
                                           @remaining_cool_load_frac,
                                           living_zone, @hvac_map)

      end

      @remaining_heat_load_frac -= heat_pump.fraction_heat_load_served
      @remaining_cool_load_frac -= heat_pump.fraction_cool_load_served
    end
  end

  def self.add_ideal_system(runner, model, spaces, epw_path)
    # Adds an ideal air system as needed to meet the load (i.e., because the sum of fractions load
    # served is less than 1 or because we're using an ideal air system for e.g. ASHRAE 140 loads).
    living_zone = spaces[HPXML::LocationLivingSpace].thermalZone.get
    obj_name = Constants.ObjectNameIdealAirSystem

    if @hpxml.building_construction.use_only_ideal_air_system || (@apply_ashrae140_assumptions && (@hpxml.total_fraction_heat_load_served + @hpxml.total_fraction_heat_load_served == 0.0))
      cooling_load_frac = 1.0
      heating_load_frac = 1.0
      if @apply_ashrae140_assumptions
        if epw_path.end_with? 'USA_CO_Colorado.Springs-Peterson.Field.724660_TMY3.epw'
          cooling_load_frac = 0.0
        elsif epw_path.end_with? 'USA_NV_Las.Vegas-McCarran.Intl.AP.723860_TMY3.epw'
          heating_load_frac = 0.0
        else
          fail 'Unexpected weather file for ASHRAE 140 run.'
        end
      end
      HVAC.apply_ideal_air_loads(model, runner, obj_name, cooling_load_frac, heating_load_frac, living_zone)
      return
    end

    # Only fraction of heating load is met
    if (@hpxml.total_fraction_heat_load_served < 1.0) && (@hpxml.total_fraction_heat_load_served > 0.0)
      sequential_heat_load_frac = @remaining_heat_load_frac - @hpxml.total_fraction_heat_load_served
      @remaining_heat_load_frac -= sequential_heat_load_frac
    else
      sequential_heat_load_frac = 0.0
    end
    # Only fraction of cooling load is met
    if (@hpxml.total_fraction_cool_load_served < 1.0) && (@hpxml.total_fraction_cool_load_served > 0.0)
      sequential_cool_load_frac = @remaining_cool_load_frac - @hpxml.total_fraction_cool_load_served
      @remaining_cool_load_frac -= sequential_cool_load_frac
    else
      sequential_cool_load_frac = 0.0
    end
    if (sequential_heat_load_frac > 0.0) || (sequential_cool_load_frac > 0.0)
      HVAC.apply_ideal_air_loads(model, runner, obj_name, sequential_cool_load_frac, sequential_heat_load_frac,
                                 living_zone)
    end
  end

  def self.add_residual_ideal_system(runner, model, spaces)
    # Adds an ideal air system to meet unexpected load (i.e., because the HVAC systems are undersized to meet the load)
    #
    # Addressing unmet load ensures we can correctly calculate total heating/cooling loads without having
    # to run an additional EnergyPlus simulation solely for that purpose, as well as allows us to report
    # the unmet load (i.e., the energy delivered by the ideal air system).

    living_zone = spaces[HPXML::LocationLivingSpace].thermalZone.get
    obj_name = Constants.ObjectNameIdealAirSystemResidual

    if @remaining_cool_load_frac < 1.0
      sequential_cool_load_frac = 1
    else
      sequential_cool_load_frac = 0 # no cooling system, don't add ideal air for cooling either
      runner.registerWarning('No cooling system specified, the model will not include space cooling energy use.')
    end

    if @remaining_heat_load_frac < 1.0
      sequential_heat_load_frac = 1
    else
      sequential_heat_load_frac = 0 # no heating system, don't add ideal air for heating either
      runner.registerWarning('No heating system specified, the model will not include space heating energy use.')
    end
    if (sequential_heat_load_frac > 0) || (sequential_cool_load_frac > 0)
      HVAC.apply_ideal_air_loads(model, runner, obj_name, sequential_cool_load_frac, sequential_heat_load_frac,
                                 living_zone)
    end
  end

  def self.add_setpoints(runner, model, weather, spaces)
    return if @hpxml.hvac_controls.size == 0

    hvac_control = @hpxml.hvac_controls[0]
    living_zone = spaces[HPXML::LocationLivingSpace].thermalZone.get
    has_ceiling_fan = (@hpxml.ceiling_fans.size > 0)

    HVAC.apply_setpoints(model, runner, weather, hvac_control, living_zone, has_ceiling_fan)
  end

  def self.add_ceiling_fans(runner, model, weather, spaces)
    return if @hpxml.ceiling_fans.size == 0

    ceiling_fan = @hpxml.ceiling_fans[0]
    HVAC.apply_ceiling_fans(model, runner, weather, ceiling_fan, spaces[HPXML::LocationLivingSpace], @schedules_file)
  end

  def self.add_dehumidifiers(runner, model, spaces)
    return if @hpxml.dehumidifiers.size == 0

    HVAC.apply_dehumidifiers(model, runner, @hpxml.dehumidifiers, spaces[HPXML::LocationLivingSpace], @hvac_map)
  end

  def self.check_distribution_system(hvac_distribution, system_type)
    return if hvac_distribution.nil?

    hvac_distribution_type_map = { HPXML::HVACTypeFurnace => [HPXML::HVACDistributionTypeAir, HPXML::HVACDistributionTypeDSE],
                                   HPXML::HVACTypeBoiler => [HPXML::HVACDistributionTypeHydronic, HPXML::HVACDistributionTypeHydronicAndAir, HPXML::HVACDistributionTypeDSE],
                                   HPXML::HVACTypeCentralAirConditioner => [HPXML::HVACDistributionTypeAir, HPXML::HVACDistributionTypeDSE],
                                   HPXML::HVACTypeEvaporativeCooler => [HPXML::HVACDistributionTypeAir, HPXML::HVACDistributionTypeDSE],
                                   HPXML::HVACTypeMiniSplitAirConditioner => [HPXML::HVACDistributionTypeAir, HPXML::HVACDistributionTypeDSE],
                                   HPXML::HVACTypeHeatPumpAirToAir => [HPXML::HVACDistributionTypeAir, HPXML::HVACDistributionTypeDSE],
                                   HPXML::HVACTypeHeatPumpMiniSplit => [HPXML::HVACDistributionTypeAir, HPXML::HVACDistributionTypeDSE],
                                   HPXML::HVACTypeHeatPumpGroundToAir => [HPXML::HVACDistributionTypeAir, HPXML::HVACDistributionTypeDSE],
                                   HPXML::HVACTypeHeatPumpWaterLoopToAir => [HPXML::HVACDistributionTypeAir, HPXML::HVACDistributionTypeHydronicAndAir, HPXML::HVACDistributionTypeDSE] }

    if not hvac_distribution_type_map[system_type].include? hvac_distribution.distribution_system_type
      # validator.rb only checks that a HVAC distribution system of the correct type (for the given HVAC system) exists
      # in the HPXML file, not that it is attached to this HVAC system. So here we perform the more rigorous check.
      fail "Incorrect HVAC distribution system type for HVAC type: '#{system_type}'. Should be one of: #{hvac_distribution_type_map[system_type]}"
    end
  end

  def self.add_mels(runner, model, spaces)
    # Misc
    modeled_mels = []
    @hpxml.plug_loads.each do |plug_load|
      if plug_load.plug_load_type == HPXML::PlugLoadTypeOther
        obj_name = Constants.ObjectNameMiscPlugLoads
      elsif plug_load.plug_load_type == HPXML::PlugLoadTypeTelevision
        obj_name = Constants.ObjectNameMiscTelevision
      elsif plug_load.plug_load_type == HPXML::PlugLoadTypeElectricVehicleCharging
        obj_name = Constants.ObjectNameMiscElectricVehicleCharging
      elsif plug_load.plug_load_type == HPXML::PlugLoadTypeWellPump
        obj_name = Constants.ObjectNameMiscWellPump
      end
      if obj_name.nil?
        runner.registerWarning("Unexpected plug load type '#{plug_load.plug_load_type}'. The plug load will not be modeled.")
        next
      end
      modeled_mels << plug_load.plug_load_type

      MiscLoads.apply_plug(model, plug_load, obj_name, spaces[HPXML::LocationLivingSpace], @apply_ashrae140_assumptions, @schedules_file)
    end
  end

  def self.add_mfls(runner, model, spaces)
    # Misc
    @hpxml.fuel_loads.each do |fuel_load|
      if fuel_load.fuel_load_type == HPXML::FuelLoadTypeGrill
        obj_name = Constants.ObjectNameMiscGrill
      elsif fuel_load.fuel_load_type == HPXML::FuelLoadTypeLighting
        obj_name = Constants.ObjectNameMiscLighting
      elsif fuel_load.fuel_load_type == HPXML::FuelLoadTypeFireplace
        obj_name = Constants.ObjectNameMiscFireplace
      end
      if obj_name.nil?
        runner.registerWarning("Unexpected fuel load type '#{fuel_load.fuel_load_type}'. The fuel load will not be modeled.")
        next
      end

      MiscLoads.apply_fuel(model, fuel_load, obj_name, spaces[HPXML::LocationLivingSpace], @schedules_file)
    end
  end

  def self.add_lighting(runner, model, epw_file, spaces)
    Lighting.apply(runner, model, epw_file, spaces, @hpxml.lighting_groups,
                   @hpxml.lighting, @eri_version, @schedules_file)
  end

  def self.add_pools_and_hot_tubs(runner, model, spaces)
    @hpxml.pools.each do |pool|
      next if pool.type == HPXML::TypeNone

      MiscLoads.apply_pool_or_hot_tub_heater(model, pool, Constants.ObjectNameMiscPoolHeater, spaces[HPXML::LocationLivingSpace], @schedules_file)
      MiscLoads.apply_pool_or_hot_tub_pump(model, pool, Constants.ObjectNameMiscPoolPump, spaces[HPXML::LocationLivingSpace], @schedules_file)
    end

    @hpxml.hot_tubs.each do |hot_tub|
      next if hot_tub.type == HPXML::TypeNone

      MiscLoads.apply_pool_or_hot_tub_heater(model, hot_tub, Constants.ObjectNameMiscHotTubHeater, spaces[HPXML::LocationLivingSpace], @schedules_file)
      MiscLoads.apply_pool_or_hot_tub_pump(model, hot_tub, Constants.ObjectNameMiscHotTubPump, spaces[HPXML::LocationLivingSpace], @schedules_file)
    end
  end

  def self.add_airflow(runner, model, weather, spaces)
    # Ducts
    duct_systems = {}
    @hpxml.hvac_distributions.each do |hvac_distribution|
      next unless [HPXML::HVACDistributionTypeAir, HPXML::HVACDistributionTypeHydronicAndAir].include? hvac_distribution.distribution_system_type

      air_ducts = create_ducts(runner, model, hvac_distribution, spaces)
      next if air_ducts.empty?

      # Connect AirLoopHVACs to ducts
      added_ducts = false
      hvac_distribution.hvac_systems.each do |hvac_system|
        @hvac_map[hvac_system.id].each do |object|
          next unless object.is_a? OpenStudio::Model::AirLoopHVAC

          if duct_systems[air_ducts].nil?
            duct_systems[air_ducts] = object
            added_ducts = true
          elsif duct_systems[air_ducts] != object
            # Multiple air loops associated with this duct system, treat
            # as separate duct systems.
            air_ducts2 = create_ducts(runner, model, hvac_distribution, spaces)
            duct_systems[air_ducts2] = object
            added_ducts = true
          end
        end
      end
      if not added_ducts
        # Check if ducted fan coil, which doesn't have an AirLoopHVAC;
        # assign to FanCoil instead.
        if hvac_distribution.distribution_system_type && hvac_distribution.hydronic_and_air_type == HPXML::HydronicAndAirTypeFanCoil
          hvac_distribution.hvac_systems.each do |hvac_system|
            @hvac_map[hvac_system.id].each do |object|
              next unless object.is_a? OpenStudio::Model::ZoneHVACFourPipeFanCoil

              duct_systems[air_ducts] = object
              added_ducts = true
            end
          end
        end
      end
      if not added_ducts
        fail 'Unexpected error adding ducts to model.'
      end
    end

<<<<<<< HEAD
    window_area = @hpxml.windows.map { |w| w.area }.sum(0.0)
    open_window_area = window_area * @frac_windows_operable * 0.5 * 0.2 # Assume A) 50% of the area of an operable window can be open, and B) 20% of openable window area is actually open
    site_type = @hpxml.site.site_type
    shelter_coef = @hpxml.site.shelter_coefficient
    air_infils = @hpxml.air_infiltration_measurements
    @infil_volume = air_infils.select { |i| !i.infiltration_volume.nil? }[0].infiltration_volume
    infil_height = @hpxml.inferred_infiltration_height(@infil_volume)
    Airflow.apply(model, runner, weather, spaces, air_infils, @hpxml.ventilation_fans, @hpxml.clothes_dryers, @nbeds,
                  @ncfl_ag, duct_systems, @infil_volume, infil_height, open_window_area,
                  @clg_ssn_sensor, @min_neighbor_distance, vented_attic, vented_crawl,
                  site_type, shelter_coef, @hpxml.building_construction.has_flue_or_chimney, @hvac_map, @eri_version,
                  @apply_ashrae140_assumptions, @schedules_file)
=======
    Airflow.apply(model, runner, weather, spaces, @hpxml, @cfa, @nbeds,
                  @ncfl_ag, duct_systems, @clg_ssn_sensor, @hvac_map, @eri_version,
                  @frac_windows_operable, @apply_ashrae140_assumptions, @schedules_file)
>>>>>>> eaa90085
  end

  def self.create_ducts(runner, model, hvac_distribution, spaces)
    air_ducts = []

    # Duct leakage (supply/return => [value, units])
    leakage_to_outside = { HPXML::DuctTypeSupply => [0.0, nil],
                           HPXML::DuctTypeReturn => [0.0, nil] }
    hvac_distribution.duct_leakage_measurements.each do |duct_leakage_measurement|
      next unless [HPXML::UnitsCFM25, HPXML::UnitsPercent].include?(duct_leakage_measurement.duct_leakage_units) && (duct_leakage_measurement.duct_leakage_total_or_to_outside == 'to outside')
      next if duct_leakage_measurement.duct_type.nil?

      leakage_to_outside[duct_leakage_measurement.duct_type] = [duct_leakage_measurement.duct_leakage_value, duct_leakage_measurement.duct_leakage_units]
    end

    # Duct location, R-value, Area
    total_unconditioned_duct_area = { HPXML::DuctTypeSupply => 0.0,
                                      HPXML::DuctTypeReturn => 0.0 }
    hvac_distribution.ducts.each do |ducts|
      next if [HPXML::LocationLivingSpace, HPXML::LocationBasementConditioned].include? ducts.duct_location
      next if ducts.duct_type.nil?

      # Calculate total duct area in unconditioned spaces
      total_unconditioned_duct_area[ducts.duct_type] += ducts.duct_surface_area
    end

    # Create duct objects
    hvac_distribution.ducts.each do |ducts|
      next if [HPXML::LocationLivingSpace, HPXML::LocationBasementConditioned].include? ducts.duct_location
      next if ducts.duct_type.nil?
      next if total_unconditioned_duct_area[ducts.duct_type] <= 0

      duct_loc_space, duct_loc_schedule = get_space_or_schedule_from_location(ducts.duct_location, 'Duct', model, spaces)

      # Apportion leakage to individual ducts by surface area
      duct_leakage_value = leakage_to_outside[ducts.duct_type][0] * ducts.duct_surface_area / total_unconditioned_duct_area[ducts.duct_type]
      duct_leakage_units = leakage_to_outside[ducts.duct_type][1]

      duct_leakage_cfm = nil
      duct_leakage_frac = nil
      if duct_leakage_units == HPXML::UnitsCFM25
        duct_leakage_cfm = duct_leakage_value
      elsif duct_leakage_units == HPXML::UnitsPercent
        duct_leakage_frac = duct_leakage_value
      else
        fail "#{ducts.duct_type.capitalize} ducts exist but leakage was not specified for distribution system '#{hvac_distribution.id}'."
      end

      air_ducts << Duct.new(ducts.duct_type, duct_loc_space, duct_loc_schedule, duct_leakage_frac, duct_leakage_cfm, ducts.duct_surface_area, ducts.duct_insulation_r_value)
    end

    # If all ducts are in conditioned space, model leakage as going to outside
    registered_warning = false
    [HPXML::DuctTypeSupply, HPXML::DuctTypeReturn].each do |duct_side|
      next unless (leakage_to_outside[duct_side][0] > 0) && (total_unconditioned_duct_area[duct_side] == 0)

      if not registered_warning
        runner.registerWarning("HVACDistribution '#{hvac_distribution.id}' has ducts entirely within conditioned space but there is non-zero leakage to the outside. Leakage to the outside is typically zero in these situations; consider revising leakage values. Leakage will be modeled as heat lost to the ambient environment.")
        registered_warning = true
      end
      duct_area = 0.0
      duct_rvalue = 0.0
      duct_loc_space = nil # outside
      duct_loc_schedule = nil # outside
      duct_leakage_value = leakage_to_outside[duct_side][0]
      duct_leakage_units = leakage_to_outside[duct_side][1]

      duct_leakage_cfm = nil
      duct_leakage_frac = nil
      if duct_leakage_units == HPXML::UnitsCFM25
        duct_leakage_cfm = duct_leakage_value
      elsif duct_leakage_units == HPXML::UnitsPercent
        duct_leakage_frac = duct_leakage_value
      else
        fail "#{duct_side.capitalize} ducts exist but leakage was not specified for distribution system '#{hvac_distribution.id}'."
      end

      air_ducts << Duct.new(duct_side, duct_loc_space, duct_loc_schedule, duct_leakage_frac, duct_leakage_cfm, duct_area, duct_rvalue)
    end

    return air_ducts
  end

  def self.add_photovoltaics(runner, model)
    @hpxml.pv_systems.each do |pv_system|
      PV.apply(model, @nbeds, pv_system)
    end
  end

  def self.add_generators(runner, model)
    @hpxml.generators.each do |generator|
      Generator.apply(model, @nbeds, generator)
    end
  end

  def self.add_additional_properties(runner, model, hpxml_path)
    # Store some data for use in reporting measure
    additionalProperties = model.getBuilding.additionalProperties
    additionalProperties.setFeature('hpxml_path', hpxml_path)
    additionalProperties.setFeature('hvac_map', map_to_string(@hvac_map))
    additionalProperties.setFeature('dhw_map', map_to_string(@dhw_map))
  end

  def self.map_to_string(map)
    map_str = {}
    map.each do |sys_id, objects|
      object_name_list = []
      objects.uniq.each do |object|
        object_name_list << object.name.to_s
      end
      map_str[sys_id] = object_name_list if object_name_list.size > 0
    end
    return map_str.to_s
  end

  def self.add_component_loads_output(runner, model, spaces)
    living_zone = spaces[HPXML::LocationLivingSpace].thermalZone.get

    # Prevent certain objects (e.g., OtherEquipment) from being counted towards both, e.g., ducts and internal gains
    objects_already_processed = []

    # EMS Sensors: Global

    liv_load_sensors = {}

    liv_load_sensors[:htg] = OpenStudio::Model::EnergyManagementSystemSensor.new(model, "Heating:EnergyTransfer:Zone:#{living_zone.name.to_s.upcase}")
    liv_load_sensors[:htg].setName('htg_load_liv')

    liv_load_sensors[:clg] = OpenStudio::Model::EnergyManagementSystemSensor.new(model, "Cooling:EnergyTransfer:Zone:#{living_zone.name.to_s.upcase}")
    liv_load_sensors[:clg].setName('clg_load_liv')

    tot_load_sensors = {}

    tot_load_sensors[:htg] = OpenStudio::Model::EnergyManagementSystemSensor.new(model, 'Heating:EnergyTransfer')
    tot_load_sensors[:htg].setName('htg_load_tot')

    tot_load_sensors[:clg] = OpenStudio::Model::EnergyManagementSystemSensor.new(model, 'Cooling:EnergyTransfer')
    tot_load_sensors[:clg].setName('clg_load_tot')

    load_adj_sensors = {} # Sensors used to adjust E+ EnergyTransfer meter, eg. dehumidifier as load in our program, but included in Heating:EnergyTransfer as HVAC equipment

    # EMS Sensors: Surfaces, SubSurfaces, InternalMass

    surfaces_sensors = { walls: [],
                         rim_joists: [],
                         foundation_walls: [],
                         floors: [],
                         slabs: [],
                         ceilings: [],
                         roofs: [],
                         windows: [],
                         doors: [],
                         skylights: [],
                         internal_mass: [] }

    # Output diagnostics needed for some output variables used below
    output_diagnostics = model.getOutputDiagnostics
    output_diagnostics.addKey('DisplayAdvancedReportVariables')

    area_tolerance = UnitConversions.convert(1.0, 'ft^2', 'm^2')

    model.getSurfaces.sort.each_with_index do |s, idx|
      next unless s.space.get.thermalZone.get.name.to_s == living_zone.name.to_s

      surface_type = s.additionalProperties.getFeatureAsString('SurfaceType')
      if not surface_type.is_initialized
        fail "Could not identify surface type for surface: '#{s.name}'."
      end

      surface_type = surface_type.get

      s.subSurfaces.each do |ss|
        key = { 'Window' => :windows,
                'Door' => :doors,
                'Skylight' => :skylights }[surface_type]
        fail "Unexpected subsurface for component loads: '#{ss.name}'." if key.nil?

        if (surface_type == 'Window') || (surface_type == 'Skylight')
          vars = { 'Surface Window Transmitted Solar Radiation Energy' => 'ss_trans_in',
                   'Surface Window Shortwave from Zone Back Out Window Heat Transfer Rate' => 'ss_back_out',
                   'Surface Window Total Glazing Layers Absorbed Shortwave Radiation Rate' => 'ss_sw_abs',
                   'Surface Window Total Glazing Layers Absorbed Solar Radiation Energy' => 'ss_sol_abs',
                   'Surface Inside Face Initial Transmitted Diffuse Transmitted Out Window Solar Radiation Rate' => 'ss_trans_out',
                   'Surface Inside Face Convection Heat Gain Energy' => 'ss_conv',
                   'Surface Inside Face Internal Gains Radiation Heat Gain Energy' => 'ss_ig',
                   'Surface Inside Face Net Surface Thermal Radiation Heat Gain Energy' => 'ss_surf' }
        else
          vars = { 'Surface Inside Face Solar Radiation Heat Gain Energy' => 'ss_sol',
                   'Surface Inside Face Lights Radiation Heat Gain Energy' => 'ss_lgt',
                   'Surface Inside Face Convection Heat Gain Energy' => 'ss_conv',
                   'Surface Inside Face Internal Gains Radiation Heat Gain Energy' => 'ss_ig',
                   'Surface Inside Face Net Surface Thermal Radiation Heat Gain Energy' => 'ss_surf' }
        end

        surfaces_sensors[key] << []
        vars.each do |var, name|
          sensor = OpenStudio::Model::EnergyManagementSystemSensor.new(model, var)
          sensor.setName(name)
          sensor.setKeyName(ss.name.to_s)
          surfaces_sensors[key][-1] << sensor
        end
      end

      next if s.netArea < area_tolerance # Skip parent surfaces (of subsurfaces) that have near zero net area

      key = { 'FoundationWall' => :foundation_walls,
              'RimJoist' => :rim_joists,
              'Wall' => :walls,
              'Slab' => :slabs,
              'Floor' => :floors,
              'Ceiling' => :ceilings,
              'Roof' => :roofs,
              'InferredCeiling' => :internal_mass,
              'InferredFloor' => :internal_mass }[surface_type]
      fail "Unexpected surface for component loads: '#{s.name}'." if key.nil?

      surfaces_sensors[key] << []
      { 'Surface Inside Face Convection Heat Gain Energy' => 's_conv',
        'Surface Inside Face Internal Gains Radiation Heat Gain Energy' => 's_ig',
        'Surface Inside Face Solar Radiation Heat Gain Energy' => 's_sol',
        'Surface Inside Face Lights Radiation Heat Gain Energy' => 's_lgt',
        'Surface Inside Face Net Surface Thermal Radiation Heat Gain Energy' => 's_surf' }.each do |var, name|
        sensor = OpenStudio::Model::EnergyManagementSystemSensor.new(model, var)
        sensor.setName(name)
        sensor.setKeyName(s.name.to_s)
        surfaces_sensors[key][-1] << sensor
      end
    end

    model.getInternalMasss.sort.each do |m|
      next unless m.space.get.thermalZone.get.name.to_s == living_zone.name.to_s

      surfaces_sensors[:internal_mass] << []
      { 'Surface Inside Face Convection Heat Gain Energy' => 'im_conv',
        'Surface Inside Face Internal Gains Radiation Heat Gain Energy' => 'im_ig',
        'Surface Inside Face Solar Radiation Heat Gain Energy' => 'im_sol',
        'Surface Inside Face Lights Radiation Heat Gain Energy' => 'im_lgt',
        'Surface Inside Face Net Surface Thermal Radiation Heat Gain Energy' => 'im_surf' }.each do |var, name|
        sensor = OpenStudio::Model::EnergyManagementSystemSensor.new(model, var)
        sensor.setName(name)
        sensor.setKeyName(m.name.to_s)
        surfaces_sensors[:internal_mass][-1] << sensor
      end
    end

    # EMS Sensors: Infiltration, Mechanical Ventilation, Natural Ventilation, Whole House Fan

    air_gain_sensor = OpenStudio::Model::EnergyManagementSystemSensor.new(model, 'Zone Infiltration Sensible Heat Gain Energy')
    air_gain_sensor.setName('airflow_gain')
    air_gain_sensor.setKeyName(living_zone.name.to_s)

    air_loss_sensor = OpenStudio::Model::EnergyManagementSystemSensor.new(model, 'Zone Infiltration Sensible Heat Loss Energy')
    air_loss_sensor.setName('airflow_loss')
    air_loss_sensor.setKeyName(living_zone.name.to_s)

    mechvent_sensors = []
    model.getElectricEquipments.sort.each do |o|
      next unless o.name.to_s.start_with? Constants.ObjectNameMechanicalVentilation

      { 'Electric Equipment Convective Heating Energy' => 'mv_conv',
        'Electric Equipment Radiant Heating Energy' => 'mv_rad' }.each do |var, name|
        mechvent_sensor = OpenStudio::Model::EnergyManagementSystemSensor.new(model, var)
        mechvent_sensor.setName(name)
        mechvent_sensor.setKeyName(o.name.to_s)
        mechvent_sensors << mechvent_sensor
        objects_already_processed << o
      end
    end
    model.getOtherEquipments.sort.each do |o|
      next unless o.name.to_s.start_with? Constants.ObjectNameMechanicalVentilationHouseFan

      { 'Other Equipment Convective Heating Energy' => 'mv_conv',
        'Other Equipment Radiant Heating Energy' => 'mv_rad' }.each do |var, name|
        mechvent_sensor = OpenStudio::Model::EnergyManagementSystemSensor.new(model, var)
        mechvent_sensor.setName(name)
        mechvent_sensor.setKeyName(o.name.to_s)
        mechvent_sensors << mechvent_sensor
        objects_already_processed << o
      end
    end

    infil_flow_actuators = []
    natvent_flow_actuators = []
    whf_flow_actuators = []

    model.getEnergyManagementSystemActuators.each do |actuator|
      next unless (actuator.actuatedComponentType == 'Zone Infiltration') && (actuator.actuatedComponentControlType == 'Air Exchange Flow Rate')

      if actuator.name.to_s.start_with? Constants.ObjectNameInfiltration.gsub(' ', '_')
        infil_flow_actuators << actuator
      elsif actuator.name.to_s.start_with? Constants.ObjectNameNaturalVentilation.gsub(' ', '_')
        natvent_flow_actuators << actuator
      elsif actuator.name.to_s.start_with? Constants.ObjectNameWholeHouseFan.gsub(' ', '_')
        whf_flow_actuators << actuator
      end
    end
    if (infil_flow_actuators.size != 1) || (natvent_flow_actuators.size != 1) || (whf_flow_actuators.size != 1)
      fail 'Could not find actuator for component loads.'
    end

    infil_flow_actuator = infil_flow_actuators[0]
    natvent_flow_actuator = natvent_flow_actuators[0]
    whf_flow_actuator = whf_flow_actuators[0]

    # EMS Sensors: Ducts

    ducts_sensors = []
    ducts_mix_gain_sensor = nil
    ducts_mix_loss_sensor = nil

    has_duct_zone_mixing = false
    living_zone.airLoopHVACs.sort.each do |airloop|
      living_zone.zoneMixing.each do |zone_mix|
        next unless zone_mix.name.to_s.start_with? airloop.name.to_s.gsub(' ', '_')

        has_duct_zone_mixing = true
      end
    end

    if has_duct_zone_mixing
      ducts_mix_gain_sensor = OpenStudio::Model::EnergyManagementSystemSensor.new(model, 'Zone Mixing Sensible Heat Gain Energy')
      ducts_mix_gain_sensor.setName('duct_mix_gain')
      ducts_mix_gain_sensor.setKeyName(living_zone.name.to_s)

      ducts_mix_loss_sensor = OpenStudio::Model::EnergyManagementSystemSensor.new(model, 'Zone Mixing Sensible Heat Loss Energy')
      ducts_mix_loss_sensor.setName('duct_mix_loss')
      ducts_mix_loss_sensor.setKeyName(living_zone.name.to_s)
    end

    # Return duct losses
    model.getOtherEquipments.sort.each do |o|
      next if objects_already_processed.include? o

      is_duct_load = o.additionalProperties.getFeatureAsBoolean(Constants.IsDuctLoadForReport)
      next unless is_duct_load.is_initialized

      objects_already_processed << o
      next unless is_duct_load.get

      ducts_sensors << []
      { 'Other Equipment Convective Heating Energy' => 'ducts_conv',
        'Other Equipment Radiant Heating Energy' => 'ducts_rad' }.each do |var, name|
        ducts_sensor = OpenStudio::Model::EnergyManagementSystemSensor.new(model, var)
        ducts_sensor.setName(name)
        ducts_sensor.setKeyName(o.name.to_s)
        ducts_sensors[-1] << ducts_sensor
      end
    end

    # Supply duct losses
    model.getOtherEquipments.sort.each do |o|
      next if objects_already_processed.include? o

      is_duct_load = o.additionalProperties.getFeatureAsBoolean(Constants.IsDuctLoadForReport)
      next unless is_duct_load.is_initialized

      objects_already_processed << o
      next unless is_duct_load.get

      ducts_sensors << []
      { 'Other Equipment Convective Heating Energy' => 'ducts_conv',
        'Other Equipment Radiant Heating Energy' => 'ducts_rad' }.each do |var, name|
        ducts_sensor = OpenStudio::Model::EnergyManagementSystemSensor.new(model, var)
        ducts_sensor.setName(name)
        ducts_sensor.setKeyName(o.name.to_s)
        ducts_sensors[-1] << ducts_sensor
      end
    end

    # EMS Sensors: Internal Gains

    intgains_sensors = []

    model.getElectricEquipments.sort.each do |o|
      next unless o.space.get.thermalZone.get.name.to_s == living_zone.name.to_s
      next if objects_already_processed.include? o

      intgains_sensors << []
      { 'Electric Equipment Convective Heating Energy' => 'ig_ee_conv',
        'Electric Equipment Radiant Heating Energy' => 'ig_ee_rad' }.each do |var, name|
        intgains_elec_equip_sensor = OpenStudio::Model::EnergyManagementSystemSensor.new(model, var)
        intgains_elec_equip_sensor.setName(name)
        intgains_elec_equip_sensor.setKeyName(o.name.to_s)
        intgains_sensors[-1] << intgains_elec_equip_sensor
      end
    end

    model.getGasEquipments.sort.each do |o|
      next unless o.space.get.thermalZone.get.name.to_s == living_zone.name.to_s
      next if objects_already_processed.include? o

      intgains_sensors << []
      { 'Gas Equipment Convective Heating Energy' => 'ig_ge_conv',
        'Gas Equipment Radiant Heating Energy' => 'ig_ge_rad' }.each do |var, name|
        intgains_gas_equip_sensor = OpenStudio::Model::EnergyManagementSystemSensor.new(model, var)
        intgains_gas_equip_sensor.setName(name)
        intgains_gas_equip_sensor.setKeyName(o.name.to_s)
        intgains_sensors[-1] << intgains_gas_equip_sensor
      end
    end

    model.getOtherEquipments.sort.each do |o|
      next unless o.space.get.thermalZone.get.name.to_s == living_zone.name.to_s
      next if objects_already_processed.include? o

      intgains_sensors << []
      { 'Other Equipment Convective Heating Energy' => 'ig_oe_conv',
        'Other Equipment Radiant Heating Energy' => 'ig_oe_rad' }.each do |var, name|
        intgains_other_equip_sensor = OpenStudio::Model::EnergyManagementSystemSensor.new(model, var)
        intgains_other_equip_sensor.setName(name)
        intgains_other_equip_sensor.setKeyName(o.name.to_s)
        intgains_sensors[-1] << intgains_other_equip_sensor
      end
    end

    model.getLightss.sort.each do |e|
      next unless e.space.get.thermalZone.get.name.to_s == living_zone.name.to_s

      intgains_sensors << []
      { 'Lights Convective Heating Energy' => 'ig_lgt_conv',
        'Lights Radiant Heating Energy' => 'ig_lgt_rad',
        'Lights Visible Radiation Heating Energy' => 'ig_lgt_vis' }.each do |var, name|
        intgains_lights_sensor = OpenStudio::Model::EnergyManagementSystemSensor.new(model, var)
        intgains_lights_sensor.setName(name)
        intgains_lights_sensor.setKeyName(e.name.to_s)
        intgains_sensors[-1] << intgains_lights_sensor
      end
    end

    model.getPeoples.sort.each do |e|
      next unless e.space.get.thermalZone.get.name.to_s == living_zone.name.to_s

      intgains_sensors << []
      { 'People Convective Heating Energy' => 'ig_ppl_conv',
        'People Radiant Heating Energy' => 'ig_ppl_rad' }.each do |var, name|
        intgains_people = OpenStudio::Model::EnergyManagementSystemSensor.new(model, var)
        intgains_people.setName(name)
        intgains_people.setKeyName(e.name.to_s)
        intgains_sensors[-1] << intgains_people
      end
    end

    model.getZoneHVACDehumidifierDXs.each do |e|
      next unless e.thermalZone.get.name.to_s == living_zone.name.to_s

      intgains_sensors << []
      { 'Zone Dehumidifier Sensible Heating Energy' => 'ig_dehumidifier' }.each do |var, name|
        intgain_dehumidifier = OpenStudio::Model::EnergyManagementSystemSensor.new(model, var)
        intgain_dehumidifier.setName(name)
        intgain_dehumidifier.setKeyName(e.name.to_s)
        load_adj_sensors[:dehumidifier] = intgain_dehumidifier
        intgains_sensors[-1] << intgain_dehumidifier
      end
    end

    intgains_dhw_sensors = {}

    (model.getWaterHeaterMixeds + model.getWaterHeaterStratifieds).sort.each do |wh|
      next unless wh.ambientTemperatureThermalZone.is_initialized
      next unless wh.ambientTemperatureThermalZone.get.name.to_s == living_zone.name.to_s

      dhw_sensor = OpenStudio::Model::EnergyManagementSystemSensor.new(model, 'Water Heater Heat Loss Energy')
      dhw_sensor.setName('dhw_loss')
      dhw_sensor.setKeyName(wh.name.to_s)

      if wh.is_a? OpenStudio::Model::WaterHeaterMixed
        oncycle_loss = wh.onCycleLossFractiontoThermalZone
        offcycle_loss = wh.offCycleLossFractiontoThermalZone
      else
        oncycle_loss = wh.skinLossFractiontoZone
        offcycle_loss = wh.offCycleFlueLossFractiontoZone
      end

      dhw_rtf_sensor = OpenStudio::Model::EnergyManagementSystemSensor.new(model, 'Water Heater Runtime Fraction')
      dhw_rtf_sensor.setName('dhw_rtf')
      dhw_rtf_sensor.setKeyName(wh.name.to_s)

      intgains_dhw_sensors[dhw_sensor] = [offcycle_loss, oncycle_loss, dhw_rtf_sensor]
    end

    nonsurf_names = ['intgains', 'infil', 'mechvent', 'natvent', 'whf', 'ducts']

    # EMS program
    program = OpenStudio::Model::EnergyManagementSystemProgram.new(model)
    program.setName(Constants.ObjectNameComponentLoadsProgram)

    # EMS program: Surfaces
    surfaces_sensors.each do |k, surface_sensors|
      program.addLine("Set hr_#{k} = 0")
      surface_sensors.each do |sensors|
        s = "Set hr_#{k} = hr_#{k}"
        sensors.each do |sensor|
          # remove ss_net if switch
          if sensor.name.to_s.start_with?('ss_net', 'ss_sol_abs', 'ss_trans_in')
            s += " - #{sensor.name}"
          elsif sensor.name.to_s.start_with?('ss_sw_abs', 'ss_trans_out', 'ss_back_out')
            s += " + #{sensor.name} * ZoneTimestep * 3600"
          else
            s += " + #{sensor.name}"
          end
        end
        program.addLine(s) if sensors.size > 0
      end
    end

    # EMS program: Internal gains
    program.addLine('Set hr_intgains = 0')
    intgains_sensors.each do |intgain_sensors|
      s = 'Set hr_intgains = hr_intgains'
      intgain_sensors.each do |sensor|
        s += " - #{sensor.name}"
      end
      program.addLine(s) if intgain_sensors.size > 0
    end
    intgains_dhw_sensors.each do |sensor, vals|
      off_loss, on_loss, rtf_sensor = vals
      program.addLine("Set hr_intgains = hr_intgains + #{sensor.name} * (#{off_loss}*(1-#{rtf_sensor.name}) + #{on_loss}*#{rtf_sensor.name})") # Water heater tank losses to zone
    end

    # EMS program: Infiltration, Natural Ventilation, Mechanical Ventilation, Ducts
    program.addLine("Set hr_airflow_rate = #{infil_flow_actuator.name} + #{natvent_flow_actuator.name} + #{whf_flow_actuator.name}")
    program.addLine('If hr_airflow_rate > 0')
    program.addLine("  Set hr_infil = (#{air_loss_sensor.name} - #{air_gain_sensor.name}) * #{infil_flow_actuator.name} / hr_airflow_rate") # Airflow heat attributed to infiltration
    program.addLine("  Set hr_natvent = (#{air_loss_sensor.name} - #{air_gain_sensor.name}) * #{natvent_flow_actuator.name} / hr_airflow_rate") # Airflow heat attributed to natural ventilation
    program.addLine("  Set hr_whf = (#{air_loss_sensor.name} - #{air_gain_sensor.name}) * #{whf_flow_actuator.name} / hr_airflow_rate") # Airflow heat attributed to whole house fan
    program.addLine('Else')
    program.addLine('  Set hr_infil = 0')
    program.addLine('  Set hr_natvent = 0')
    program.addLine('  Set hr_whf = 0')
    program.addLine('  Set hr_mechvent = 0')
    program.addLine('EndIf')
    program.addLine('Set hr_mechvent = 0')
    mechvent_sensors.each do |sensor|
      program.addLine("Set hr_mechvent = hr_mechvent - #{sensor.name}")
    end
    program.addLine('Set hr_ducts = 0')
    ducts_sensors.each do |duct_sensors|
      s = 'Set hr_ducts = hr_ducts'
      duct_sensors.each do |sensor|
        s += " - #{sensor.name}"
      end
      program.addLine(s) if duct_sensors.size > 0
    end
    if (not ducts_mix_loss_sensor.nil?) && (not ducts_mix_gain_sensor.nil?)
      program.addLine("Set hr_ducts = hr_ducts + (#{ducts_mix_loss_sensor.name} - #{ducts_mix_gain_sensor.name})")
    end

    # EMS program: Heating vs Cooling logic
    program.addLine('Set htg_mode = 0')
    program.addLine('Set clg_mode = 0')
    program.addLine("If (#{liv_load_sensors[:htg].name} > 0)") # Assign hour to heating if heating load
    program.addLine('  Set htg_mode = 1')
    program.addLine("ElseIf (#{liv_load_sensors[:clg].name} > 0)") # Assign hour to cooling if cooling load
    program.addLine('  Set clg_mode = 1')
    program.addLine("ElseIf (#{@clg_ssn_sensor.name} > 0)") # No load, assign hour to cooling if in cooling season definition (Note: natural ventilation & whole house fan only operate during the cooling season)
    program.addLine('  Set clg_mode = 1')
    program.addLine('Else') # No load, assign hour to heating if not in cooling season definition
    program.addLine('  Set htg_mode = 1')
    program.addLine('EndIf')

    [:htg, :clg].each do |mode|
      if mode == :htg
        sign = ''
      else
        sign = '-'
      end
      surfaces_sensors.keys.each do |k|
        program.addLine("Set loads_#{mode}_#{k} = #{sign}hr_#{k} * #{mode}_mode")
      end
      nonsurf_names.each do |nonsurf_name|
        program.addLine("Set loads_#{mode}_#{nonsurf_name} = #{sign}hr_#{nonsurf_name} * #{mode}_mode")
      end
    end

    # EMS program: Total loads
    program.addLine('Set loads_htg_tot = 0')
    program.addLine('Set loads_clg_tot = 0')
    program.addLine("If #{liv_load_sensors[:htg].name} > 0")
    s = "  Set loads_htg_tot = #{tot_load_sensors[:htg].name} - #{tot_load_sensors[:clg].name}"
    load_adj_sensors.each do |key, adj_sensor|
      if ['dehumidifier'].include? key.to_s
        s += " - #{adj_sensor.name}"
      end
    end
    program.addLine(s)
    program.addLine("ElseIf #{liv_load_sensors[:clg].name} > 0")
    s = "  Set loads_clg_tot = #{tot_load_sensors[:clg].name} - #{tot_load_sensors[:htg].name}"
    load_adj_sensors.each do |key, adj_sensor|
      if ['dehumidifier'].include? key.to_s
        s += " + #{adj_sensor.name}"
      end
    end
    program.addLine(s)
    program.addLine('EndIf')

    # EMS calling manager
    program_calling_manager = OpenStudio::Model::EnergyManagementSystemProgramCallingManager.new(model)
    program_calling_manager.setName("#{program.name} calling manager")
    program_calling_manager.setCallingPoint('EndOfZoneTimestepAfterZoneReporting')
    program_calling_manager.addProgram(program)
  end

  def self.set_vacancy(runner, model)
    return if @schedules_file.nil?

    @schedules_file.set_vacancy(col_names: ScheduleGenerator.col_names)
  end

  def self.add_output_control_files(runner, model)
    return if @debug

    # Disable various output files
    ocf = model.getOutputControlFiles
    ocf.setOutputAUDIT(false)
    ocf.setOutputBND(false)
    ocf.setOutputEIO(false)
    ocf.setOutputESO(false)
    ocf.setOutputMDD(false)
    ocf.setOutputMTD(false)
    ocf.setOutputMTR(false)
    ocf.setOutputRDD(false)
    ocf.setOutputSHD(false)
    ocf.setOutputTabular(false)
  end

  def self.add_ems_debug_output(runner, model)
    oems = model.getOutputEnergyManagementSystem
    oems.setActuatorAvailabilityDictionaryReporting('Verbose')
    oems.setInternalVariableAvailabilityDictionaryReporting('Verbose')
    oems.setEMSRuntimeLanguageDebugOutputLevel('Verbose')
  end

  # FUTURE: Move all of these construction methods to constructions.rb
  def self.calc_non_cavity_r(film_r, constr_set)
    # Calculate R-value for all non-cavity layers
    non_cavity_r = film_r
    if not constr_set.exterior_material.nil?
      non_cavity_r += constr_set.exterior_material.rvalue
    end
    if not constr_set.rigid_r.nil?
      non_cavity_r += constr_set.rigid_r
    end
    if not constr_set.osb_thick_in.nil?
      non_cavity_r += Material.Plywood(constr_set.osb_thick_in).rvalue
    end
    if not constr_set.drywall_thick_in.nil?
      non_cavity_r += Material.GypsumWall(constr_set.drywall_thick_in).rvalue
    end
    return non_cavity_r
  end

  def self.apply_wall_construction(runner, model, surfaces, wall, wall_id, wall_type, assembly_r,
                                   drywall_thick_in, inside_film, outside_film, mat_ext_finish)

    film_r = inside_film.rvalue + outside_film.rvalue
    if mat_ext_finish.nil?
      fallback_mat_ext_finish = nil
    else
      fallback_mat_ext_finish = Material.ExteriorFinishMaterial(mat_ext_finish.name, mat_ext_finish.tAbs, mat_ext_finish.sAbs, 0.1)
    end

    if wall_type == HPXML::WallTypeWoodStud
      install_grade = 1
      cavity_filled = true

      constr_sets = [
        WoodStudConstructionSet.new(Material.Stud2x6, 0.20, 10.0, 0.5, drywall_thick_in, mat_ext_finish), # 2x6, 24" o.c. + R10
        WoodStudConstructionSet.new(Material.Stud2x6, 0.20, 5.0, 0.5, drywall_thick_in, mat_ext_finish),  # 2x6, 24" o.c. + R5
        WoodStudConstructionSet.new(Material.Stud2x6, 0.20, 0.0, 0.5, drywall_thick_in, mat_ext_finish),  # 2x6, 24" o.c.
        WoodStudConstructionSet.new(Material.Stud2x4, 0.23, 0.0, 0.5, drywall_thick_in, mat_ext_finish),  # 2x4, 16" o.c.
        WoodStudConstructionSet.new(Material.Stud2x4, 0.01, 0.0, 0.0, 0.0, fallback_mat_ext_finish),      # Fallback
      ]
      match, constr_set, cavity_r = pick_wood_stud_construction_set(assembly_r, constr_sets, inside_film, outside_film, wall_id)

      Constructions.apply_wood_stud_wall(runner, model, surfaces, wall, "#{wall_id} construction",
                                         cavity_r, install_grade, constr_set.stud.thick_in,
                                         cavity_filled, constr_set.framing_factor,
                                         constr_set.drywall_thick_in, constr_set.osb_thick_in,
                                         constr_set.rigid_r, constr_set.exterior_material,
                                         0, inside_film, outside_film)
    elsif wall_type == HPXML::WallTypeSteelStud
      install_grade = 1
      cavity_filled = true
      corr_factor = 0.45

      constr_sets = [
        SteelStudConstructionSet.new(5.5, corr_factor, 0.20, 10.0, 0.5, drywall_thick_in, mat_ext_finish), # 2x6, 24" o.c. + R10
        SteelStudConstructionSet.new(5.5, corr_factor, 0.20, 5.0, 0.5, drywall_thick_in, mat_ext_finish),  # 2x6, 24" o.c. + R5
        SteelStudConstructionSet.new(5.5, corr_factor, 0.20, 0.0, 0.5, drywall_thick_in, mat_ext_finish),  # 2x6, 24" o.c.
        SteelStudConstructionSet.new(3.5, corr_factor, 0.23, 0.0, 0.5, drywall_thick_in, mat_ext_finish),  # 2x4, 16" o.c.
        SteelStudConstructionSet.new(3.5, 1.0, 0.01, 0.0, 0.0, 0.0, fallback_mat_ext_finish),              # Fallback
      ]
      match, constr_set, cavity_r = pick_steel_stud_construction_set(assembly_r, constr_sets, inside_film, outside_film, wall_id)

      Constructions.apply_steel_stud_wall(runner, model, surfaces, wall, "#{wall_id} construction",
                                          cavity_r, install_grade, constr_set.cavity_thick_in,
                                          cavity_filled, constr_set.framing_factor,
                                          constr_set.corr_factor, constr_set.drywall_thick_in,
                                          constr_set.osb_thick_in, constr_set.rigid_r,
                                          constr_set.exterior_material, inside_film, outside_film)
    elsif wall_type == HPXML::WallTypeDoubleWoodStud
      install_grade = 1
      is_staggered = false

      constr_sets = [
        DoubleStudConstructionSet.new(Material.Stud2x4, 0.23, 24.0, 0.0, 0.5, drywall_thick_in, mat_ext_finish),  # 2x4, 24" o.c.
        DoubleStudConstructionSet.new(Material.Stud2x4, 0.01, 16.0, 0.0, 0.0, 0.0, fallback_mat_ext_finish),      # Fallback
      ]
      match, constr_set, cavity_r = pick_double_stud_construction_set(assembly_r, constr_sets, inside_film, outside_film, wall_id)

      Constructions.apply_double_stud_wall(runner, model, surfaces, wall, "#{wall_id} construction",
                                           cavity_r, install_grade, constr_set.stud.thick_in,
                                           constr_set.stud.thick_in, constr_set.framing_factor,
                                           constr_set.framing_spacing, is_staggered,
                                           constr_set.drywall_thick_in, constr_set.osb_thick_in,
                                           constr_set.rigid_r, constr_set.exterior_material,
                                           inside_film, outside_film)
    elsif wall_type == HPXML::WallTypeCMU
      density = 119.0 # lb/ft^3
      furring_r = 0
      furring_cavity_depth_in = 0 # in
      furring_spacing = 0

      constr_sets = [
        CMUConstructionSet.new(8.0, 1.4, 0.08, 0.5, drywall_thick_in, mat_ext_finish),  # 8" perlite-filled CMU
        CMUConstructionSet.new(6.0, 5.29, 0.01, 0.0, 0.0, fallback_mat_ext_finish),     # Fallback (6" hollow CMU)
      ]
      match, constr_set, rigid_r = pick_cmu_construction_set(assembly_r, constr_sets, inside_film, outside_film, wall_id)

      Constructions.apply_cmu_wall(runner, model, surfaces, wall, "#{wall_id} construction",
                                   constr_set.thick_in, constr_set.cond_in, density,
                                   constr_set.framing_factor, furring_r,
                                   furring_cavity_depth_in, furring_spacing,
                                   constr_set.drywall_thick_in, constr_set.osb_thick_in,
                                   rigid_r, constr_set.exterior_material, inside_film,
                                   outside_film)
    elsif wall_type == HPXML::WallTypeSIP
      sheathing_thick_in = 0.44

      constr_sets = [
        SIPConstructionSet.new(10.0, 0.16, 0.0, sheathing_thick_in, 0.5, drywall_thick_in, mat_ext_finish), # 10" SIP core
        SIPConstructionSet.new(5.0, 0.16, 0.0, sheathing_thick_in, 0.5, drywall_thick_in, mat_ext_finish),  # 5" SIP core
        SIPConstructionSet.new(1.0, 0.01, 0.0, sheathing_thick_in, 0.0, 0.0, fallback_mat_ext_finish),      # Fallback
      ]
      match, constr_set, cavity_r = pick_sip_construction_set(assembly_r, constr_sets, inside_film, outside_film, wall_id)

      Constructions.apply_sip_wall(runner, model, surfaces, wall, "#{wall_id} construction",
                                   cavity_r, constr_set.thick_in, constr_set.framing_factor,
                                   constr_set.sheath_thick_in, constr_set.drywall_thick_in,
                                   constr_set.osb_thick_in, constr_set.rigid_r,
                                   constr_set.exterior_material, inside_film, outside_film)
    elsif wall_type == HPXML::WallTypeICF
      constr_sets = [
        ICFConstructionSet.new(2.0, 4.0, 0.08, 0.0, 0.5, drywall_thick_in, mat_ext_finish), # ICF w/4" concrete and 2" rigid ins layers
        ICFConstructionSet.new(1.0, 1.0, 0.01, 0.0, 0.0, 0.0, fallback_mat_ext_finish),     # Fallback
      ]
      match, constr_set, icf_r = pick_icf_construction_set(assembly_r, constr_sets, inside_film, outside_film, wall_id)

      Constructions.apply_icf_wall(runner, model, surfaces, wall, "#{wall_id} construction",
                                   icf_r, constr_set.ins_thick_in,
                                   constr_set.concrete_thick_in, constr_set.framing_factor,
                                   constr_set.drywall_thick_in, constr_set.osb_thick_in,
                                   constr_set.rigid_r, constr_set.exterior_material,
                                   inside_film, outside_film)
    elsif [HPXML::WallTypeConcrete, HPXML::WallTypeBrick, HPXML::WallTypeAdobe, HPXML::WallTypeStrawBale, HPXML::WallTypeStone, HPXML::WallTypeLog].include? wall_type
      constr_sets = [
        GenericConstructionSet.new(10.0, 0.5, drywall_thick_in, mat_ext_finish), # w/R-10 rigid
        GenericConstructionSet.new(0.0, 0.5, drywall_thick_in, mat_ext_finish),  # Standard
        GenericConstructionSet.new(0.0, 0.0, 0.0, fallback_mat_ext_finish),      # Fallback
      ]
      match, constr_set, layer_r = pick_generic_construction_set(assembly_r, constr_sets, inside_film, outside_film, wall_id)

      if wall_type == HPXML::WallTypeConcrete
        thick_in = 6.0
        base_mat = BaseMaterial.Concrete
      elsif wall_type == HPXML::WallTypeBrick
        thick_in = 8.0
        base_mat = BaseMaterial.Brick
      elsif wall_type == HPXML::WallTypeAdobe
        thick_in = 10.0
        base_mat = BaseMaterial.Soil
      elsif wall_type == HPXML::WallTypeStrawBale
        thick_in = 23.0
        base_mat = BaseMaterial.StrawBale
      elsif wall_type == HPXML::WallTypeStone
        thick_in = 6.0
        base_mat = BaseMaterial.Stone
      elsif wall_type == HPXML::WallTypeLog
        thick_in = 6.0
        base_mat = BaseMaterial.Wood
      end
      thick_ins = [thick_in]
      if layer_r == 0
        conds = [99]
      else
        conds = [thick_in / layer_r]
      end
      denss = [base_mat.rho]
      specheats = [base_mat.cp]

      Constructions.apply_generic_layered_wall(runner, model, surfaces, wall, "#{wall_id} construction",
                                               thick_ins, conds, denss, specheats,
                                               constr_set.drywall_thick_in, constr_set.osb_thick_in,
                                               constr_set.rigid_r, constr_set.exterior_material,
                                               inside_film, outside_film)
    else
      fail "Unexpected wall type '#{wall_type}'."
    end

    check_surface_assembly_rvalue(runner, surfaces, inside_film, outside_film, assembly_r, match)
  end

  def self.pick_wood_stud_construction_set(assembly_r, constr_sets, inside_film, outside_film, surface_name)
    # Picks a construction set from supplied constr_sets for which a positive R-value
    # can be calculated for the unknown insulation to achieve the assembly R-value.

    constr_sets.each do |constr_set|
      fail 'Unexpected object.' unless constr_set.is_a? WoodStudConstructionSet

      film_r = inside_film.rvalue + outside_film.rvalue
      non_cavity_r = calc_non_cavity_r(film_r, constr_set)

      # Calculate effective cavity R-value
      # Assumes installation quality 1
      cavity_frac = 1.0 - constr_set.framing_factor
      cavity_r = cavity_frac / (1.0 / assembly_r - constr_set.framing_factor / (constr_set.stud.rvalue + non_cavity_r)) - non_cavity_r
      if cavity_r > 0 # Choose this construction set
        return true, constr_set, cavity_r
      end
    end

    return false, constr_sets[-1], 0.0 # Pick fallback construction with minimum R-value
  end

  def self.pick_steel_stud_construction_set(assembly_r, constr_sets, inside_film, outside_film, surface_name)
    # Picks a construction set from supplied constr_sets for which a positive R-value
    # can be calculated for the unknown insulation to achieve the assembly R-value.

    constr_sets.each do |constr_set|
      fail 'Unexpected object.' unless constr_set.is_a? SteelStudConstructionSet

      film_r = inside_film.rvalue + outside_film.rvalue
      non_cavity_r = calc_non_cavity_r(film_r, constr_set)

      # Calculate effective cavity R-value
      # Assumes installation quality 1
      cavity_r = (assembly_r - non_cavity_r) / constr_set.corr_factor
      if cavity_r > 0 # Choose this construction set
        return true, constr_set, cavity_r
      end
    end

    return false, constr_sets[-1], 0.0 # Pick fallback construction with minimum R-value
  end

  def self.pick_double_stud_construction_set(assembly_r, constr_sets, inside_film, outside_film, surface_name)
    # Picks a construction set from supplied constr_sets for which a positive R-value
    # can be calculated for the unknown insulation to achieve the assembly R-value.

    constr_sets.each do |constr_set|
      fail 'Unexpected object.' unless constr_set.is_a? DoubleStudConstructionSet

      film_r = inside_film.rvalue + outside_film.rvalue
      non_cavity_r = calc_non_cavity_r(film_r, constr_set)

      # Calculate effective cavity R-value
      # Assumes installation quality 1, not staggered, gap depth == stud depth
      # Solved in Wolfram Alpha: https://www.wolframalpha.com/input/?i=1%2FA+%3D+B%2F(2*C%2Bx%2BD)+%2B+E%2F(3*C%2BD)+%2B+(1-B-E)%2F(3*x%2BD)
      stud_frac = 1.5 / constr_set.framing_spacing
      misc_framing_factor = constr_set.framing_factor - stud_frac
      cavity_frac = 1.0 - (2 * stud_frac + misc_framing_factor)
      a = assembly_r
      b = stud_frac
      c = constr_set.stud.rvalue
      d = non_cavity_r
      e = misc_framing_factor
      cavity_r = ((3 * c + d) * Math.sqrt(4 * a**2 * b**2 + 12 * a**2 * b * e + 4 * a**2 * b + 9 * a**2 * e**2 - 6 * a**2 * e + a**2 - 48 * a * b * c - 16 * a * b * d - 36 * a * c * e + 12 * a * c - 12 * a * d * e + 4 * a * d + 36 * c**2 + 24 * c * d + 4 * d**2) + 6 * a * b * c + 2 * a * b * d + 3 * a * c * e + 3 * a * c + 3 * a * d * e + a * d - 18 * c**2 - 18 * c * d - 4 * d**2) / (2 * (-3 * a * e + 9 * c + 3 * d))
      cavity_r = 3 * cavity_r
      if cavity_r > 0 # Choose this construction set
        return true, constr_set, cavity_r
      end
    end

    return false, constr_sets[-1], 0.0 # Pick fallback construction with minimum R-value
  end

  def self.pick_sip_construction_set(assembly_r, constr_sets, inside_film, outside_film, surface_name)
    # Picks a construction set from supplied constr_sets for which a positive R-value
    # can be calculated for the unknown insulation to achieve the assembly R-value.

    constr_sets.each do |constr_set|
      fail 'Unexpected object.' unless constr_set.is_a? SIPConstructionSet

      film_r = inside_film.rvalue + outside_film.rvalue
      non_cavity_r = calc_non_cavity_r(film_r, constr_set)
      non_cavity_r += Material.new(nil, constr_set.sheath_thick_in, BaseMaterial.Wood).rvalue

      # Calculate effective SIP core R-value
      # Solved in Wolfram Alpha: https://www.wolframalpha.com/input/?i=1%2FA+%3D+B%2F(C%2BD)+%2B+E%2F(2*F%2BG%2FH*x%2BD)+%2B+(1-B-E)%2F(x%2BD)
      spline_thick_in = 0.5 # in
      ins_thick_in = constr_set.thick_in - (2.0 * spline_thick_in) # in
      framing_r = Material.new(nil, constr_set.thick_in, BaseMaterial.Wood).rvalue
      spline_r = Material.new(nil, spline_thick_in, BaseMaterial.Wood).rvalue
      spline_frac = 4.0 / 48.0 # One 4" spline for every 48" wide panel
      cavity_frac = 1.0 - (spline_frac + constr_set.framing_factor)
      a = assembly_r
      b = constr_set.framing_factor
      c = framing_r
      d = non_cavity_r
      e = spline_frac
      f = spline_r
      g = ins_thick_in
      h = constr_set.thick_in
      cavity_r = (Math.sqrt((a * b * c * g - a * b * d * h - 2 * a * b * f * h + a * c * e * g - a * c * e * h - a * c * g + a * d * e * g - a * d * e * h - a * d * g + c * d * g + c * d * h + 2 * c * f * h + d**2 * g + d**2 * h + 2 * d * f * h)**2 - 4 * (-a * b * g + c * g + d * g) * (a * b * c * d * h + 2 * a * b * c * f * h - a * c * d * h + 2 * a * c * e * f * h - 2 * a * c * f * h - a * d**2 * h + 2 * a * d * e * f * h - 2 * a * d * f * h + c * d**2 * h + 2 * c * d * f * h + d**3 * h + 2 * d**2 * f * h)) - a * b * c * g + a * b * d * h + 2 * a * b * f * h - a * c * e * g + a * c * e * h + a * c * g - a * d * e * g + a * d * e * h + a * d * g - c * d * g - c * d * h - 2 * c * f * h - g * d**2 - d**2 * h - 2 * d * f * h) / (2 * (-a * b * g + c * g + d * g))
      if cavity_r > 0 # Choose this construction set
        return true, constr_set, cavity_r
      end
    end

    return false, constr_sets[-1], 0.0 # Pick fallback construction with minimum R-value
  end

  def self.pick_cmu_construction_set(assembly_r, constr_sets, inside_film, outside_film, surface_name)
    # Picks a construction set from supplied constr_sets for which a positive R-value
    # can be calculated for the unknown insulation to achieve the assembly R-value.

    constr_sets.each do |constr_set|
      fail 'Unexpected object.' unless constr_set.is_a? CMUConstructionSet

      film_r = inside_film.rvalue + outside_film.rvalue
      non_cavity_r = calc_non_cavity_r(film_r, constr_set)

      # Calculate effective other CMU R-value
      # Assumes no furring strips
      # Solved in Wolfram Alpha: https://www.wolframalpha.com/input/?i=1%2FA+%3D+B%2F(C%2BE%2Bx)+%2B+(1-B)%2F(D%2BE%2Bx)
      a = assembly_r
      b = constr_set.framing_factor
      c = Material.new(nil, constr_set.thick_in, BaseMaterial.Wood).rvalue # Framing
      d = Material.new(nil, constr_set.thick_in, BaseMaterial.Concrete, constr_set.cond_in).rvalue # Concrete
      e = non_cavity_r
      rigid_r = 0.5 * (Math.sqrt(a**2 - 4 * a * b * c + 4 * a * b * d + 2 * a * c - 2 * a * d + c**2 - 2 * c * d + d**2) + a - c - d - 2 * e)
      if rigid_r > 0 # Choose this construction set
        return true, constr_set, rigid_r
      end
    end

    return false, constr_sets[-1], 0.0 # Pick fallback construction with minimum R-value
  end

  def self.pick_icf_construction_set(assembly_r, constr_sets, inside_film, outside_film, surface_name)
    # Picks a construction set from supplied constr_sets for which a positive R-value
    # can be calculated for the unknown insulation to achieve the assembly R-value.

    constr_sets.each do |constr_set|
      fail 'Unexpected object.' unless constr_set.is_a? ICFConstructionSet

      film_r = inside_film.rvalue + outside_film.rvalue
      non_cavity_r = calc_non_cavity_r(film_r, constr_set)

      # Calculate effective ICF rigid ins R-value
      # Solved in Wolfram Alpha: https://www.wolframalpha.com/input/?i=1%2FA+%3D+B%2F(C%2BE)+%2B+(1-B)%2F(D%2BE%2B2*x)
      a = assembly_r
      b = constr_set.framing_factor
      c = Material.new(nil, 2 * constr_set.ins_thick_in + constr_set.concrete_thick_in, BaseMaterial.Wood).rvalue # Framing
      d = Material.new(nil, constr_set.concrete_thick_in, BaseMaterial.Concrete).rvalue # Concrete
      e = non_cavity_r
      icf_r = (a * b * c - a * b * d - a * c - a * e + c * d + c * e + d * e + e**2) / (2 * (a * b - c - e))
      if icf_r > 0 # Choose this construction set
        return true, constr_set, icf_r
      end
    end

    return false, constr_sets[-1], 0.0 # Pick fallback construction with minimum R-value
  end

  def self.pick_generic_construction_set(assembly_r, constr_sets, inside_film, outside_film, surface_name)
    # Picks a construction set from supplied constr_sets for which a positive R-value
    # can be calculated for the unknown insulation to achieve the assembly R-value.

    constr_sets.each do |constr_set|
      fail 'Unexpected object.' unless constr_set.is_a? GenericConstructionSet

      film_r = inside_film.rvalue + outside_film.rvalue
      non_cavity_r = calc_non_cavity_r(film_r, constr_set)

      # Calculate effective ins layer R-value
      layer_r = assembly_r - non_cavity_r
      if layer_r > 0 # Choose this construction set
        return true, constr_set, layer_r
      end
    end

    return false, constr_sets[-1], 0.0 # Pick fallback construction with minimum R-value
  end

  def self.check_surface_assembly_rvalue(runner, surfaces, inside_film, outside_film, assembly_r, match)
    # Verify that the actual OpenStudio construction R-value matches our target assembly R-value

    film_r = 0.0
    film_r += inside_film.rvalue unless inside_film.nil?
    film_r += outside_film.rvalue unless outside_film.nil?
    surfaces.each do |surface|
      constr_r = UnitConversions.convert(1.0 / surface.construction.get.uFactor(0.0).get, 'm^2*k/w', 'hr*ft^2*f/btu') + film_r

      if surface.adjacentFoundation.is_initialized
        foundation = surface.adjacentFoundation.get
        foundation.customBlocks.each do |custom_block|
          ins_mat = custom_block.material.to_StandardOpaqueMaterial.get
          constr_r += UnitConversions.convert(ins_mat.thickness, 'm', 'ft') / UnitConversions.convert(ins_mat.thermalConductivity, 'W/(m*K)', 'Btu/(hr*ft*R)')
        end
      end

      if (assembly_r - constr_r).abs > 0.1
        if match
          fail "Construction R-value (#{constr_r}) does not match Assembly R-value (#{assembly_r}) for '#{surface.name}'."
        else
          runner.registerWarning("Assembly R-value (#{assembly_r}) for '#{surface.name}' below minimum expected value. Construction R-value increased to #{constr_r.round(2)}.")
        end
      end
    end
  end

  def self.set_surface_interior(model, spaces, surface, hpxml_surface)
    interior_adjacent_to = hpxml_surface.interior_adjacent_to
    if [HPXML::LocationBasementConditioned].include? interior_adjacent_to
      surface.setSpace(create_or_get_space(model, spaces, HPXML::LocationLivingSpace))
      @cond_bsmnt_surfaces << surface
    else
      surface.setSpace(create_or_get_space(model, spaces, interior_adjacent_to))
    end
  end

  def self.set_surface_exterior(model, spaces, surface, hpxml_surface)
    exterior_adjacent_to = hpxml_surface.exterior_adjacent_to
    interior_adjacent_to = hpxml_surface.interior_adjacent_to
    is_adiabatic = hpxml_surface.is_adiabatic
    if exterior_adjacent_to == HPXML::LocationOutside
      surface.setOutsideBoundaryCondition('Outdoors')
    elsif exterior_adjacent_to == HPXML::LocationGround
      surface.setOutsideBoundaryCondition('Foundation')
    elsif is_adiabatic
      surface.setOutsideBoundaryCondition('Adiabatic')
    elsif [HPXML::LocationOtherHeatedSpace, HPXML::LocationOtherMultifamilyBufferSpace,
           HPXML::LocationOtherNonFreezingSpace, HPXML::LocationOtherHousingUnit].include? exterior_adjacent_to
      set_surface_otherside_coefficients(surface, exterior_adjacent_to, model, spaces)
    elsif exterior_adjacent_to == HPXML::LocationBasementConditioned
      surface.createAdjacentSurface(create_or_get_space(model, spaces, HPXML::LocationLivingSpace))
      @cond_bsmnt_surfaces << surface.adjacentSurface.get
    else
      surface.createAdjacentSurface(create_or_get_space(model, spaces, exterior_adjacent_to))
    end
  end

  def self.set_surface_otherside_coefficients(surface, exterior_adjacent_to, model, spaces)
    if spaces[exterior_adjacent_to].nil?
      # Create E+ other side coefficient object
      otherside_object = OpenStudio::Model::SurfacePropertyOtherSideCoefficients.new(model)
      otherside_object.setName(exterior_adjacent_to)
      otherside_object.setCombinedConvectiveRadiativeFilmCoefficient(UnitConversions.convert(1.0 / Material.AirFilmVertical.rvalue, 'Btu/(hr*ft^2*F)', 'W/(m^2*K)'))
      # Schedule of space temperature, can be shared with water heater/ducts
      sch = get_space_temperature_schedule(model, exterior_adjacent_to, spaces)
      otherside_object.setConstantTemperatureSchedule(sch)
      surface.setSurfacePropertyOtherSideCoefficients(otherside_object)
      spaces[exterior_adjacent_to] = otherside_object
    else
      surface.setSurfacePropertyOtherSideCoefficients(spaces[exterior_adjacent_to])
    end
    surface.setSunExposure('NoSun')
    surface.setWindExposure('NoWind')
  end

  def self.get_space_temperature_schedule(model, location, spaces)
    # Create outside boundary schedules to be actuated by EMS,
    # can be shared by any surface, duct adjacent to / located in those spaces

    # return if already exists
    model.getScheduleConstants.each do |sch|
      next unless sch.name.to_s == location

      return sch
    end

    sch = OpenStudio::Model::ScheduleConstant.new(model)
    sch.setName(location)

    space_values = Geometry.get_temperature_scheduled_space_values(location)

    if location == HPXML::LocationOtherHeatedSpace
      # Create a sensor to get dynamic heating setpoint
      htg_sch = spaces[HPXML::LocationLivingSpace].thermalZone.get.thermostatSetpointDualSetpoint.get.heatingSetpointTemperatureSchedule.get
      sensor_htg_spt = OpenStudio::Model::EnergyManagementSystemSensor.new(model, 'Schedule Value')
      sensor_htg_spt.setName('htg_spt')
      sensor_htg_spt.setKeyName(htg_sch.name.to_s)
      space_values[:temp_min] = sensor_htg_spt.name.to_s
    end

    # Schedule type limits compatible
    schedule_type_limits = OpenStudio::Model::ScheduleTypeLimits.new(model)
    schedule_type_limits.setUnitType('Temperature')
    sch.setScheduleTypeLimits(schedule_type_limits)

    # Sensors
    if space_values[:indoor_weight] > 0
      sensor_ia = OpenStudio::Model::EnergyManagementSystemSensor.new(model, 'Zone Air Temperature')
      sensor_ia.setName('cond_zone_temp')
      sensor_ia.setKeyName(spaces[HPXML::LocationLivingSpace].name.to_s)
    end

    if space_values[:outdoor_weight] > 0
      sensor_oa = OpenStudio::Model::EnergyManagementSystemSensor.new(model, 'Site Outdoor Air Drybulb Temperature')
      sensor_oa.setName('oa_temp')
    end

    if space_values[:ground_weight] > 0
      sensor_gnd = OpenStudio::Model::EnergyManagementSystemSensor.new(model, 'Site Surface Ground Temperature')
      sensor_gnd.setName('ground_temp')
    end

    actuator = OpenStudio::Model::EnergyManagementSystemActuator.new(sch, *EPlus::EMSActuatorScheduleConstantValue)
    actuator.setName("#{location.gsub(' ', '_').gsub('-', '_')}_temp_sch")

    # EMS to actuate schedule
    program = OpenStudio::Model::EnergyManagementSystemProgram.new(model)
    program.setName("#{location.gsub('-', '_')} Temperature Program")
    program.addLine("Set #{actuator.name} = 0.0")
    if not sensor_ia.nil?
      program.addLine("Set #{actuator.name} = #{actuator.name} + (#{sensor_ia.name} * #{space_values[:indoor_weight]})")
    end
    if not sensor_oa.nil?
      program.addLine("Set #{actuator.name} = #{actuator.name} + (#{sensor_oa.name} * #{space_values[:outdoor_weight]})")
    end
    if not sensor_gnd.nil?
      program.addLine("Set #{actuator.name} = #{actuator.name} + (#{sensor_gnd.name} * #{space_values[:ground_weight]})")
    end
    if not space_values[:temp_min].nil?
      if space_values[:temp_min].is_a? String
        min_temp_c = space_values[:temp_min]
      else
        min_temp_c = UnitConversions.convert(space_values[:temp_min], 'F', 'C')
      end
      program.addLine("If #{actuator.name} < #{min_temp_c}")
      program.addLine("Set #{actuator.name} = #{min_temp_c}")
      program.addLine('EndIf')
    end

    program_cm = OpenStudio::Model::EnergyManagementSystemProgramCallingManager.new(model)
    program_cm.setName("#{program.name} calling manager")
    program_cm.setCallingPoint('EndOfSystemTimestepAfterHVACReporting')
    program_cm.addProgram(program)

    return sch
  end

  # Returns an OS:Space, or temperature OS:Schedule for a MF space, or nil if outside
  # Should be called when the object's energy use is sensitive to ambient temperature
  # (e.g., water heaters and ducts).
  def self.get_space_or_schedule_from_location(location, object_name, model, spaces)
    return if [HPXML::LocationOtherExterior, HPXML::LocationOutside, HPXML::LocationRoofDeck].include? location

    sch = nil
    space = nil
    if [HPXML::LocationOtherHeatedSpace, HPXML::LocationOtherHousingUnit, HPXML::LocationOtherMultifamilyBufferSpace,
        HPXML::LocationOtherNonFreezingSpace, HPXML::LocationExteriorWall, HPXML::LocationUnderSlab].include? location
      # if located in spaces where we don't model a thermal zone, create and return temperature schedule
      sch = get_space_temperature_schedule(model, location, spaces)
    else
      space = get_space_from_location(location, object_name, model, spaces)
    end

    return space, sch
  end

  # Returns an OS:Space, or nil if a MF space
  # Should be called when the object's energy use is NOT sensitive to ambient temperature
  # (e.g., appliances).
  def self.get_space_from_location(location, object_name, model, spaces)
    return if [HPXML::LocationOtherHeatedSpace,
               HPXML::LocationOtherHousingUnit,
               HPXML::LocationOtherMultifamilyBufferSpace,
               HPXML::LocationOtherNonFreezingSpace].include? location

    num_orig_spaces = spaces.size

    if location == HPXML::LocationBasementConditioned
      space = create_or_get_space(model, spaces, HPXML::LocationLivingSpace)
    else
      space = create_or_get_space(model, spaces, location)
    end

    if spaces.size != num_orig_spaces
      fail "#{object_name} location is '#{location}' but building does not have this location specified."
    end

    return space
  end

  def self.set_subsurface_exterior(surface, spaces, model, hpxml_surface)
    # Set its parent surface outside boundary condition, which will be also applied to subsurfaces through OS
    # The parent surface is entirely comprised of the subsurface.

    # Subsurface on foundation wall, set it to be adjacent to outdoors
    if hpxml_surface.exterior_adjacent_to == HPXML::LocationGround
      surface.setOutsideBoundaryCondition('Outdoors')
    else
      set_surface_exterior(model, spaces, surface, hpxml_surface)
    end
  end

  def self.get_kiva_instances(fnd_walls, slabs)
    # Identify unique Kiva foundations that are required.
    kiva_fnd_walls = []
    fnd_walls.each do |foundation_wall|
      next unless foundation_wall.is_exterior

      kiva_fnd_walls << foundation_wall
    end
    if kiva_fnd_walls.empty? # Handle slab foundation type
      kiva_fnd_walls << nil
    end

    kiva_slabs = slabs

    return kiva_fnd_walls.product(kiva_slabs)
  end

  def self.set_foundation_and_walls_top()
    @foundation_top = 0
    @hpxml.foundation_walls.each do |foundation_wall|
      top = -1 * foundation_wall.depth_below_grade + foundation_wall.height
      @foundation_top = top if top > @foundation_top
    end
    @walls_top = @foundation_top + 8.0 * @ncfl_ag
  end
end

# FUTURE: Move all of these construction classes to constructions.rb
class WoodStudConstructionSet
  def initialize(stud, framing_factor, rigid_r, osb_thick_in, drywall_thick_in, exterior_material)
    @stud = stud
    @framing_factor = framing_factor
    @rigid_r = rigid_r
    @osb_thick_in = osb_thick_in
    @drywall_thick_in = drywall_thick_in
    @exterior_material = exterior_material
  end
  attr_accessor(:stud, :framing_factor, :rigid_r, :osb_thick_in, :drywall_thick_in, :exterior_material)
end

class SteelStudConstructionSet
  def initialize(cavity_thick_in, corr_factor, framing_factor, rigid_r, osb_thick_in, drywall_thick_in, exterior_material)
    @cavity_thick_in = cavity_thick_in
    @corr_factor = corr_factor
    @framing_factor = framing_factor
    @rigid_r = rigid_r
    @osb_thick_in = osb_thick_in
    @drywall_thick_in = drywall_thick_in
    @exterior_material = exterior_material
  end
  attr_accessor(:cavity_thick_in, :corr_factor, :framing_factor, :rigid_r, :osb_thick_in, :drywall_thick_in, :exterior_material)
end

class DoubleStudConstructionSet
  def initialize(stud, framing_factor, framing_spacing, rigid_r, osb_thick_in, drywall_thick_in, exterior_material)
    @stud = stud
    @framing_factor = framing_factor
    @framing_spacing = framing_spacing
    @rigid_r = rigid_r
    @osb_thick_in = osb_thick_in
    @drywall_thick_in = drywall_thick_in
    @exterior_material = exterior_material
  end
  attr_accessor(:stud, :framing_factor, :framing_spacing, :rigid_r, :osb_thick_in, :drywall_thick_in, :exterior_material)
end

class SIPConstructionSet
  def initialize(thick_in, framing_factor, rigid_r, sheath_thick_in, osb_thick_in, drywall_thick_in, exterior_material)
    @thick_in = thick_in
    @framing_factor = framing_factor
    @rigid_r = rigid_r
    @sheath_thick_in = sheath_thick_in
    @osb_thick_in = osb_thick_in
    @drywall_thick_in = drywall_thick_in
    @exterior_material = exterior_material
  end
  attr_accessor(:thick_in, :framing_factor, :rigid_r, :sheath_thick_in, :osb_thick_in, :drywall_thick_in, :exterior_material)
end

class CMUConstructionSet
  def initialize(thick_in, cond_in, framing_factor, osb_thick_in, drywall_thick_in, exterior_material)
    @thick_in = thick_in
    @cond_in = cond_in
    @framing_factor = framing_factor
    @osb_thick_in = osb_thick_in
    @drywall_thick_in = drywall_thick_in
    @exterior_material = exterior_material
    @rigid_r = nil # solved for
  end
  attr_accessor(:thick_in, :cond_in, :framing_factor, :rigid_r, :osb_thick_in, :drywall_thick_in, :exterior_material)
end

class ICFConstructionSet
  def initialize(ins_thick_in, concrete_thick_in, framing_factor, rigid_r, osb_thick_in, drywall_thick_in, exterior_material)
    @ins_thick_in = ins_thick_in
    @concrete_thick_in = concrete_thick_in
    @framing_factor = framing_factor
    @rigid_r = rigid_r
    @osb_thick_in = osb_thick_in
    @drywall_thick_in = drywall_thick_in
    @exterior_material = exterior_material
  end
  attr_accessor(:ins_thick_in, :concrete_thick_in, :framing_factor, :rigid_r, :osb_thick_in, :drywall_thick_in, :exterior_material)
end

class GenericConstructionSet
  def initialize(rigid_r, osb_thick_in, drywall_thick_in, exterior_material)
    @rigid_r = rigid_r
    @osb_thick_in = osb_thick_in
    @drywall_thick_in = drywall_thick_in
    @exterior_material = exterior_material
  end
  attr_accessor(:rigid_r, :osb_thick_in, :drywall_thick_in, :exterior_material)
end

# register the measure to be used by the application
HPXMLtoOpenStudio.new.registerWithApplication<|MERGE_RESOLUTION|>--- conflicted
+++ resolved
@@ -307,11 +307,7 @@
     @default_azimuths = get_default_azimuths()
 
     # Apply defaults to HPXML object
-<<<<<<< HEAD
-    HPXMLDefaults.apply(@hpxml, runner, epw_file, weather, @cfa, @nbeds, @ncfl, @ncfl_ag, @has_uncond_bsmnt, @eri_version)
-=======
     HPXMLDefaults.apply(@hpxml, @eri_version, weather, epw_file)
->>>>>>> eaa90085
 
     @frac_windows_operable = @hpxml.fraction_of_windows_operable()
 
@@ -2378,24 +2374,9 @@
       end
     end
 
-<<<<<<< HEAD
-    window_area = @hpxml.windows.map { |w| w.area }.sum(0.0)
-    open_window_area = window_area * @frac_windows_operable * 0.5 * 0.2 # Assume A) 50% of the area of an operable window can be open, and B) 20% of openable window area is actually open
-    site_type = @hpxml.site.site_type
-    shelter_coef = @hpxml.site.shelter_coefficient
-    air_infils = @hpxml.air_infiltration_measurements
-    @infil_volume = air_infils.select { |i| !i.infiltration_volume.nil? }[0].infiltration_volume
-    infil_height = @hpxml.inferred_infiltration_height(@infil_volume)
-    Airflow.apply(model, runner, weather, spaces, air_infils, @hpxml.ventilation_fans, @hpxml.clothes_dryers, @nbeds,
-                  @ncfl_ag, duct_systems, @infil_volume, infil_height, open_window_area,
-                  @clg_ssn_sensor, @min_neighbor_distance, vented_attic, vented_crawl,
-                  site_type, shelter_coef, @hpxml.building_construction.has_flue_or_chimney, @hvac_map, @eri_version,
-                  @apply_ashrae140_assumptions, @schedules_file)
-=======
     Airflow.apply(model, runner, weather, spaces, @hpxml, @cfa, @nbeds,
                   @ncfl_ag, duct_systems, @clg_ssn_sensor, @hvac_map, @eri_version,
                   @frac_windows_operable, @apply_ashrae140_assumptions, @schedules_file)
->>>>>>> eaa90085
   end
 
   def self.create_ducts(runner, model, hvac_distribution, spaces)
