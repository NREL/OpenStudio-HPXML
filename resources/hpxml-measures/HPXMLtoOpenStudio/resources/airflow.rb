--- conflicted
+++ resolved
@@ -1,29 +1,16 @@
 # frozen_string_literal: true
 
 class Airflow
-<<<<<<< HEAD
-  def self.apply(model, runner, weather, spaces, air_infils, vent_fans, clothes_dryers, nbeds,
-                 ncfl_ag, duct_systems, infil_volume, infil_height, open_window_area,
-                 nv_clg_ssn_sensor, min_neighbor_distance, vented_attic, vented_crawl,
-                 site_type, shelter_coef, has_flue_chimney, hvac_map, eri_version,
-                 apply_ashrae140_assumptions, schedules_file)
-=======
   def self.apply(model, runner, weather, spaces, hpxml, cfa, nbeds,
                  ncfl_ag, duct_systems, nv_clg_ssn_sensor, hvac_map, eri_version,
                  frac_windows_operable, apply_ashrae140_assumptions, schedules_file)
->>>>>>> eaa90085
 
     # Global variables
 
     @runner = runner
     @spaces = spaces
-<<<<<<< HEAD
-    @infil_volume = infil_volume
-    @infil_height = infil_height
-=======
     @infil_volume = hpxml.air_infiltration_measurements.select { |i| !i.infiltration_volume.nil? }[0].infiltration_volume
     @infil_height = hpxml.inferred_infiltration_height(@infil_volume)
->>>>>>> eaa90085
     @living_space = spaces[HPXML::LocationLivingSpace]
     @living_zone = @living_space.thermalZone.get
     @nbeds = nbeds
