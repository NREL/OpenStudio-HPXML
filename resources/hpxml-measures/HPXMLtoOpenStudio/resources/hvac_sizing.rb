--- conflicted
+++ resolved
@@ -1,19 +1,11 @@
 # frozen_string_literal: true
 
 class HVACSizing
-<<<<<<< HEAD
-  def self.calculate(runner, weather, hpxml, cfa, nbeds, hvac_systems)
-=======
   def self.calculate(weather, hpxml, cfa, nbeds, hvac_systems)
->>>>>>> eaa90085
     # Calculates heating/cooling design loads, and selects equipment
     # values (e.g., capacities, airflows) specific to each HVAC system.
     # Calculations generally follow ACCA Manual J/S.
 
-<<<<<<< HEAD
-    @runner = runner
-=======
->>>>>>> eaa90085
     @hpxml = hpxml
 
     process_site_calcs_and_design_temps(weather)
@@ -958,17 +950,10 @@
     Heating and Cooling Loads: Infiltration & Ventilation
     '''
 
-<<<<<<< HEAD
-    # FIXME: Consolidate code w/ airflow.rb
-    infil_volume = @hpxml.air_infiltration_measurements.select { |i| !i.infiltration_volume.nil? }[0].infiltration_volume
-    infil_height = @hpxml.inferred_infiltration_height(infil_volume)
-    ach_nat = nil
-=======
     # FUTURE: Consolidate code w/ airflow.rb
     infil_volume = @hpxml.air_infiltration_measurements.select { |i| !i.infiltration_volume.nil? }[0].infiltration_volume
     infil_height = @hpxml.inferred_infiltration_height(infil_volume)
     sla = nil
->>>>>>> eaa90085
     @hpxml.air_infiltration_measurements.each do |measurement|
       if [HPXML::UnitsACH, HPXML::UnitsCFM].include?(measurement.unit_of_measure) && !measurement.house_pressure.nil?
         if measurement.unit_of_measure == HPXML::UnitsACH
@@ -978,21 +963,6 @@
           ach50 = Airflow.calc_air_leakage_at_diff_pressure(0.65, achXX, measurement.house_pressure, 50.0)
         end
         sla = Airflow.get_infiltration_SLA_from_ACH50(ach50, 0.65, cfa, infil_volume)
-<<<<<<< HEAD
-        ach_nat = Airflow.get_infiltration_ACH_from_SLA(sla, infil_height, weather)
-      elsif measurement.unit_of_measure == HPXML::UnitsACHNatural
-        sla = Airflow.get_infiltration_SLA_from_ACH(measurement.air_leakage, infil_height, weather)
-        ach_nat = Airflow.get_infiltration_ACH_from_SLA(sla, infil_height, weather)
-      end
-    end
-
-    # Per ANSI/RESNET/ICC 301
-    ach_Cooling = 1.2 * ach_nat
-    ach_Heating = 1.6 * ach_nat
-
-    icfm_Cooling = ach_Cooling / UnitConversions.convert(1.0, 'hr', 'min') * infil_volume
-    icfm_Heating = ach_Heating / UnitConversions.convert(1.0, 'hr', 'min') * infil_volume
-=======
       elsif measurement.unit_of_measure == HPXML::UnitsACHNatural
         sla = Airflow.get_infiltration_SLA_from_ACH(measurement.air_leakage, infil_height, weather)
       end
@@ -1012,7 +982,6 @@
 
     icfm_Cooling = ela_in2 * (c_s * @ctd + c_w * windspeed_cooling_mph**2)**0.5
     icfm_Heating = ela_in2 * (c_s * @htd + c_w * windspeed_heating_mph**2)**0.5
->>>>>>> eaa90085
 
     q_unb_cfm, q_preheat, q_precool, q_recirc, q_bal_Sens, q_bal_Lat = get_ventilation_rates()
 
@@ -1095,17 +1064,10 @@
     end
 
     # Calculate Supply Air Temperature
-<<<<<<< HEAD
-    # FIXME: Reverse the logic and specify 105F for HPs, 120F for everything else?
-    if hvac.HeatType == HPXML::HVACTypeFurnace
-      hvac.SupplyAirTemp = 120.0 # F
-    else
-=======
     if [HPXML::HVACTypeHeatPumpAirToAir,
         HPXML::HVACTypeHeatPumpMiniSplit,
         HPXML::HVACTypeHeatPumpGroundToAir,
         HPXML::HVACTypeHeatPumpWaterLoopToAir].include? hvac.HeatType
->>>>>>> eaa90085
       hvac.SupplyAirTemp = 105.0 # F
     else
       hvac.SupplyAirTemp = 120.0 # F
@@ -1114,17 +1076,10 @@
 
   def self.apply_hvac_loads(hvac, hvac_sizing_values, bldg_design_loads)
     # Calculate design loads that this HVAC system serves
-<<<<<<< HEAD
 
     # Heating
     hvac_sizing_values.Heat_Load = bldg_design_loads.Heat_Tot * hvac.HeatingLoadFraction
 
-=======
-
-    # Heating
-    hvac_sizing_values.Heat_Load = bldg_design_loads.Heat_Tot * hvac.HeatingLoadFraction
-
->>>>>>> eaa90085
     # Cooling
     hvac_sizing_values.Cool_Load_Tot = bldg_design_loads.Cool_Tot * hvac.CoolingLoadFraction
     hvac_sizing_values.Cool_Load_Sens = bldg_design_loads.Cool_Sens * hvac.CoolingLoadFraction
@@ -1230,7 +1185,6 @@
     return if (bldg_design_loads.Heat_Tot == 0) || (hvac.HeatingLoadFraction == 0) || hvac.Ducts.empty?
 
     init_heat_load = bldg_design_loads.Heat_Tot * hvac.HeatingLoadFraction
-<<<<<<< HEAD
 
     # Distribution system efficiency (DSE) calculations based on ASHRAE Standard 152
     dse_As, dse_Ar = calc_ducts_areas(hvac.Ducts)
@@ -1263,14 +1217,36 @@
 
       dse_Qs, dse_Qr = calc_ducts_leakages(hvac.Ducts, heat_cfm)
 
-=======
+      dse_DE = calc_delivery_effectiveness_heating(dse_Qs, dse_Qr, heat_cfm, heat_load_next, dse_Tamb_heating_s, dse_Tamb_heating_r, dse_As, dse_Ar, @heat_setpoint, dse_Fregain_s, dse_Fregain_r, supply_r, return_r)
+
+      # Calculate the increase in heating load due to ducts (Approach: DE = Qload/Qequip -> Qducts = Qequip-Qload)
+      heat_load_next = init_heat_load / dse_DE
+
+      # Calculate the change since the last iteration
+      delta = (heat_load_next - heat_load_prev) / heat_load_prev
+    end
+
+    ducts_heat_load = heat_load_next - init_heat_load
+
+    bldg_design_loads.Heat_Ducts += ducts_heat_load
+    bldg_design_loads.Heat_Tot += ducts_heat_load
+  end
+
+  def self.apply_load_ducts_cooling(bldg_design_loads, weather, hvac)
+    '''
+    Cooling Duct Loads
+    '''
+    return if (bldg_design_loads.Cool_Sens == 0) || (hvac.CoolingLoadFraction == 0) || hvac.Ducts.empty?
+
+    init_cool_load_sens = bldg_design_loads.Cool_Sens * hvac.CoolingLoadFraction
+    init_cool_load_lat = bldg_design_loads.Cool_Lat * hvac.CoolingLoadFraction
 
     # Distribution system efficiency (DSE) calculations based on ASHRAE Standard 152
     dse_As, dse_Ar = calc_ducts_areas(hvac.Ducts)
     supply_r, return_r = calc_ducts_rvalues(hvac.Ducts)
 
-    design_temp_values = { HPXML::DuctTypeSupply => @heat_design_temps, HPXML::DuctTypeReturn => @heat_design_temps }
-    dse_Tamb_heating_s, dse_Tamb_heating_r = calc_ducts_area_weighted_average(hvac.Ducts, design_temp_values)
+    design_temp_values = { HPXML::DuctTypeSupply => @cool_design_temps, HPXML::DuctTypeReturn => @cool_design_temps }
+    dse_Tamb_cooling_s, dse_Tamb_cooling_r = calc_ducts_area_weighted_average(hvac.Ducts, design_temp_values)
 
     # ASHRAE 152 6.5.2
     # For systems with ducts in several locations, F_regain shall be weighted by the fraction of exposed duct area
@@ -1282,73 +1258,6 @@
     fregain_values = { HPXML::DuctTypeSupply => dse_Fregains, HPXML::DuctTypeReturn => dse_Fregains }
     dse_Fregain_s, dse_Fregain_r = calc_ducts_area_weighted_average(hvac.Ducts, fregain_values)
 
-    # Initialize for the iteration
-    delta = 1
-    heat_load_next = init_heat_load
-
-    for _iter in 0..19
-      break if delta.abs <= 0.001
-
-      heat_load_prev = heat_load_next
-
-      # Calculate the new heating air flow rate
-      heat_cfm = calc_airflow_rate(heat_load_next, (hvac.SupplyAirTemp - @heat_setpoint))
-
-      dse_Qs, dse_Qr = calc_ducts_leakages(hvac.Ducts, heat_cfm)
-
->>>>>>> eaa90085
-      dse_DE = calc_delivery_effectiveness_heating(dse_Qs, dse_Qr, heat_cfm, heat_load_next, dse_Tamb_heating_s, dse_Tamb_heating_r, dse_As, dse_Ar, @heat_setpoint, dse_Fregain_s, dse_Fregain_r, supply_r, return_r)
-
-      # Calculate the increase in heating load due to ducts (Approach: DE = Qload/Qequip -> Qducts = Qequip-Qload)
-      heat_load_next = init_heat_load / dse_DE
-
-      # Calculate the change since the last iteration
-      delta = (heat_load_next - heat_load_prev) / heat_load_prev
-    end
-
-    ducts_heat_load = heat_load_next - init_heat_load
-
-    bldg_design_loads.Heat_Ducts += ducts_heat_load
-    bldg_design_loads.Heat_Tot += ducts_heat_load
-  end
-
-  def self.apply_load_ducts_cooling(bldg_design_loads, weather, hvac)
-    '''
-    Cooling Duct Loads
-    '''
-    return if (bldg_design_loads.Cool_Sens == 0) || (hvac.CoolingLoadFraction == 0) || hvac.Ducts.empty?
-
-    init_cool_load_sens = bldg_design_loads.Cool_Sens * hvac.CoolingLoadFraction
-    init_cool_load_lat = bldg_design_loads.Cool_Lat * hvac.CoolingLoadFraction
-<<<<<<< HEAD
-
-    # Distribution system efficiency (DSE) calculations based on ASHRAE Standard 152
-    dse_As, dse_Ar = calc_ducts_areas(hvac.Ducts)
-    supply_r, return_r = calc_ducts_rvalues(hvac.Ducts)
-
-    design_temp_values = { HPXML::DuctTypeSupply => @cool_design_temps, HPXML::DuctTypeReturn => @cool_design_temps }
-    dse_Tamb_cooling_s, dse_Tamb_cooling_r = calc_ducts_area_weighted_average(hvac.Ducts, design_temp_values)
-
-=======
-
-    # Distribution system efficiency (DSE) calculations based on ASHRAE Standard 152
-    dse_As, dse_Ar = calc_ducts_areas(hvac.Ducts)
-    supply_r, return_r = calc_ducts_rvalues(hvac.Ducts)
-
-    design_temp_values = { HPXML::DuctTypeSupply => @cool_design_temps, HPXML::DuctTypeReturn => @cool_design_temps }
-    dse_Tamb_cooling_s, dse_Tamb_cooling_r = calc_ducts_area_weighted_average(hvac.Ducts, design_temp_values)
-
->>>>>>> eaa90085
-    # ASHRAE 152 6.5.2
-    # For systems with ducts in several locations, F_regain shall be weighted by the fraction of exposed duct area
-    # in each space. F_regain shall be calculated separately for supply and return locations.
-    dse_Fregains = {}
-    hvac.Ducts.each do |duct|
-      dse_Fregains[duct.Location] = get_duct_regain_factor(duct)
-    end
-    fregain_values = { HPXML::DuctTypeSupply => dse_Fregains, HPXML::DuctTypeReturn => dse_Fregains }
-    dse_Fregain_s, dse_Fregain_r = calc_ducts_area_weighted_average(hvac.Ducts, fregain_values)
-
     # Calculate the air enthalpy in the return duct location for DSE calculations
     dse_h_r = (1.006 * UnitConversions.convert(dse_Tamb_cooling_r, 'F', 'C') + weather.design.CoolingHumidityRatio * (2501.0 + 1.86 * UnitConversions.convert(dse_Tamb_cooling_r, 'F', 'C'))) * UnitConversions.convert(1.0, 'kJ', 'Btu') * UnitConversions.convert(1.0, 'lbm', 'kg')
 
@@ -1411,10 +1320,6 @@
     elsif [HPXML::HVACTypeCentralAirConditioner,
            HPXML::HVACTypeHeatPumpAirToAir].include? hvac.CoolType
 
-<<<<<<< HEAD
-      hvac.SizingSpeed = get_sizing_speed(hvac)
-=======
->>>>>>> eaa90085
       enteringTemp = weather.design.CoolingDrybulb
       coefficients = hvac.COOL_CAP_FT_SPEC[hvac.SizingSpeed]
 
@@ -1516,10 +1421,6 @@
     elsif [HPXML::HVACTypeHeatPumpMiniSplit,
            HPXML::HVACTypeMiniSplitAirConditioner].include? hvac.CoolType
 
-<<<<<<< HEAD
-      hvac.SizingSpeed = get_sizing_speed(hvac)
-=======
->>>>>>> eaa90085
       enteringTemp = weather.design.CoolingDrybulb
       coefficients = hvac.COOL_CAP_FT_SPEC[hvac.SizingSpeed]
 
@@ -1527,30 +1428,20 @@
 
       hvac_sizing_values.Cool_Capacity = (hvac_sizing_values.Cool_Load_Tot / totalCap_CurveValue)
       hvac_sizing_values.Cool_Capacity_Sens = hvac_sizing_values.Cool_Capacity * hvac.SHRRated[hvac.SizingSpeed]
-<<<<<<< HEAD
-      hvac_sizing_values.Cool_Airflow = hvac.RatedCFMperTonCooling[-1] * UnitConversions.convert(hvac_sizing_values.Cool_Capacity, 'Btu/hr', 'ton')
-
-    elsif hvac.CoolType == HPXML::HVACTypeRoomAirConditioner
-
-      hvac.SizingSpeed = 0
-=======
       # FIXME: Why not use calc_airflow_rate?
       hvac_sizing_values.Cool_Airflow = hvac.RatedCFMperTonCooling[-1] * hvac.CapacityRatioCooling[-1] * UnitConversions.convert(hvac_sizing_values.Cool_Capacity, 'Btu/hr', 'ton')
 
     elsif hvac.CoolType == HPXML::HVACTypeRoomAirConditioner
 
->>>>>>> eaa90085
       enteringTemp = weather.design.CoolingDrybulb
       totalCap_CurveValue = MathTools.biquadratic(@wetbulb_indoor_cooling, enteringTemp, hvac.COOL_CAP_FT_SPEC[hvac.SizingSpeed])
 
       hvac_sizing_values.Cool_Capacity = hvac_sizing_values.Cool_Load_Tot / totalCap_CurveValue
       hvac_sizing_values.Cool_Capacity_Sens = hvac_sizing_values.Cool_Capacity * hvac.SHRRated[hvac.SizingSpeed]
-<<<<<<< HEAD
+      # FIXME: Why not use calc_airflow_rate?
       hvac_sizing_values.Cool_Airflow = hvac.RatedCFMperTonCooling[hvac.SizingSpeed] * UnitConversions.convert(hvac_sizing_values.Cool_Capacity, 'Btu/hr', 'ton')
 
     elsif hvac.CoolType == HPXML::HVACTypeHeatPumpGroundToAir
-
-      hvac.SizingSpeed = 0
       coil_bf = gshp_coil_bf
       enteringTemp = hvac.GSHP_design_chw
 
@@ -1588,49 +1479,6 @@
                                  (80.0 - @cool_setpoint) / (@cool_setpoint - hvac.LeavingAirTemp)))
       hvac_sizing_values.Cool_Airflow = calc_airflow_rate(cool_Load_SensCap_Design, (@cool_setpoint - hvac.LeavingAirTemp))
 
-=======
-      # FIXME: Why not use calc_airflow_rate?
-      hvac_sizing_values.Cool_Airflow = hvac.RatedCFMperTonCooling[hvac.SizingSpeed] * UnitConversions.convert(hvac_sizing_values.Cool_Capacity, 'Btu/hr', 'ton')
-
-    elsif hvac.CoolType == HPXML::HVACTypeHeatPumpGroundToAir
-      coil_bf = gshp_coil_bf
-      enteringTemp = hvac.GSHP_design_chw
-
-      # Neglecting the water flow rate for now because it's not available yet. Air flow rate is pre-adjusted values.
-      design_wb_temp = UnitConversions.convert(@wetbulb_indoor_cooling, 'f', 'k')
-      design_db_temp = UnitConversions.convert(@cool_setpoint, 'f', 'k')
-      design_w_temp = UnitConversions.convert(enteringTemp, 'f', 'k')
-      design_vfr_air = UnitConversions.convert(hvac_sizing_values.Cool_Airflow, 'cfm', 'm^3/s')
-
-      totalCap_CurveValue, sensibleCap_CurveValue = calc_gshp_clg_curve_value(hvac, design_wb_temp, design_db_temp, design_w_temp, design_vfr_air, nil)
-
-      bypassFactor_CurveValue = MathTools.biquadratic(@wetbulb_indoor_cooling, @cool_setpoint, gshp_coil_bf_ft_spec)
-
-      hvac_sizing_values.Cool_Capacity = hvac_sizing_values.Cool_Load_Tot / totalCap_CurveValue # Note: cool_Capacity_Design = hvac_sizing_values.Cool_Load_Tot
-      hvac_sizing_values.Cool_Capacity_Sens = hvac_sizing_values.Cool_Capacity * hvac.SHRRated[hvac.SizingSpeed]
-
-      cool_Load_SensCap_Design = (hvac_sizing_values.Cool_Capacity_Sens * sensibleCap_CurveValue /
-                                 (1.0 + (1.0 - coil_bf * bypassFactor_CurveValue) *
-                                 (80.0 - @cool_setpoint) / (@cool_setpoint - hvac.LeavingAirTemp)))
-      cool_Load_LatCap_Design = hvac_sizing_values.Cool_Load_Tot - cool_Load_SensCap_Design
-
-      # Adjust Sizing so that coil sensible at design >= CoolingLoad_MJ8_Sens, and coil latent at design >= CoolingLoad_MJ8_Lat, and equipment SHRRated is maintained.
-      cool_Load_SensCap_Design = [cool_Load_SensCap_Design, hvac_sizing_values.Cool_Load_Sens].max
-      cool_Load_LatCap_Design = [cool_Load_LatCap_Design, hvac_sizing_values.Cool_Load_Lat].max
-      cool_Capacity_Design = cool_Load_SensCap_Design + cool_Load_LatCap_Design
-
-      # Limit total capacity via oversizing limit
-      cool_Capacity_Design = [cool_Capacity_Design, hvac.OverSizeLimit * hvac_sizing_values.Cool_Load_Tot].min
-      hvac_sizing_values.Cool_Capacity = cool_Capacity_Design / totalCap_CurveValue
-      hvac_sizing_values.Cool_Capacity_Sens = hvac_sizing_values.Cool_Capacity * hvac.SHRRated[hvac.SizingSpeed]
-
-      # Recalculate the air flow rate in case the oversizing limit has been used
-      cool_Load_SensCap_Design = (hvac_sizing_values.Cool_Capacity_Sens * sensibleCap_CurveValue /
-                                 (1.0 + (1.0 - coil_bf * bypassFactor_CurveValue) *
-                                 (80.0 - @cool_setpoint) / (@cool_setpoint - hvac.LeavingAirTemp)))
-      hvac_sizing_values.Cool_Airflow = calc_airflow_rate(cool_Load_SensCap_Design, (@cool_setpoint - hvac.LeavingAirTemp))
-
->>>>>>> eaa90085
     elsif hvac.CoolType == HPXML::HVACTypeEvaporativeCooler
 
       hvac_sizing_values.Cool_Capacity = hvac_sizing_values.Cool_Load_Tot
@@ -1662,72 +1510,12 @@
 
     # Heating
     if hvac_sizing_values.Heat_Load <= 0
-<<<<<<< HEAD
 
       hvac_sizing_values.Heat_Capacity = 0.0
       hvac_sizing_values.Heat_Capacity_Supp = 0.0
       hvac_sizing_values.Heat_Airflow = 0.0
 
     elsif hvac.HeatType == HPXML::HVACTypeHeatPumpAirToAir
-
-      process_heat_pump_adjustment(hvac_sizing_values, weather, hvac, totalCap_CurveValue)
-
-      if hvac_sizing_values.Cool_Capacity > 0
-        hvac_sizing_values.Heat_Capacity = hvac_sizing_values.Cool_Capacity
-        hvac_sizing_values.Heat_Capacity_Supp = hvac_sizing_values.Heat_Load
-      else
-        hvac_sizing_values.Heat_Capacity = hvac_sizing_values.Heat_Load
-        hvac_sizing_values.Heat_Capacity_Supp = hvac_sizing_values.Heat_Load
-      end
-      hvac_sizing_values.Heat_Airflow = calc_airflow_rate(hvac_sizing_values.Heat_Capacity, (hvac.SupplyAirTemp - @heat_setpoint))
-
-    elsif hvac.HeatType == HPXML::HVACTypeHeatPumpMiniSplit
-
-      process_heat_pump_adjustment(hvac_sizing_values, weather, hvac, totalCap_CurveValue)
-
-      if hvac_sizing_values.Cool_Capacity > 0
-=======
-
-      hvac_sizing_values.Heat_Capacity = 0.0
-      hvac_sizing_values.Heat_Capacity_Supp = 0.0
-      hvac_sizing_values.Heat_Airflow = 0.0
-
-    elsif hvac.HeatType == HPXML::HVACTypeHeatPumpAirToAir
-
-      if hvac_sizing_values.Cool_Capacity > 0
-        process_heat_pump_adjustment(hvac_sizing_values, weather, hvac, totalCap_CurveValue)
->>>>>>> eaa90085
-        hvac_sizing_values.Heat_Capacity = hvac_sizing_values.Cool_Capacity
-        hvac_sizing_values.Heat_Capacity_Supp = hvac_sizing_values.Heat_Load
-      else
-        hvac_sizing_values.Heat_Capacity = hvac_sizing_values.Heat_Load
-        hvac_sizing_values.Heat_Capacity_Supp = hvac_sizing_values.Heat_Load
-      end
-<<<<<<< HEAD
-      hvac_sizing_values.Heat_Airflow = hvac.RatedCFMperTonHeating[-1] * UnitConversions.convert(hvac_sizing_values.Heat_Capacity, 'Btu/hr', 'ton') # Maximum air flow under heating operation
-
-    elsif hvac.HeatType == HPXML::HVACTypeHeatPumpGroundToAir
-
-      if hvac_sizing_values.Cool_Capacity > 0
-        coil_bf = gshp_coil_bf
-        hvac_sizing_values.Heat_Capacity = hvac_sizing_values.Heat_Load
-        hvac_sizing_values.Heat_Capacity_Supp = hvac_sizing_values.Heat_Load
-
-        # For single stage compressor, when heating capacity is much larger than cooling capacity,
-        # in order to avoid frequent cycling in cooling mode, heating capacity is derated to 75%.
-        if hvac_sizing_values.Heat_Capacity >= 1.5 * hvac_sizing_values.Cool_Capacity
-          hvac_sizing_values.Heat_Capacity = hvac_sizing_values.Heat_Load * 0.75
-        elsif hvac_sizing_values.Heat_Capacity < hvac_sizing_values.Cool_Capacity
-          hvac_sizing_values.Heat_Capacity_Supp = hvac_sizing_values.Heat_Capacity
-        end
-
-        hvac_sizing_values.Cool_Capacity = [hvac_sizing_values.Cool_Capacity, hvac_sizing_values.Heat_Capacity].max
-        hvac_sizing_values.Heat_Capacity = hvac_sizing_values.Cool_Capacity
-
-=======
-      hvac_sizing_values.Heat_Airflow = calc_airflow_rate(hvac_sizing_values.Heat_Capacity, (hvac.SupplyAirTemp - @heat_setpoint))
-
-    elsif hvac.HeatType == HPXML::HVACTypeHeatPumpMiniSplit
 
       if hvac_sizing_values.Cool_Capacity > 0
         process_heat_pump_adjustment(hvac_sizing_values, weather, hvac, totalCap_CurveValue)
@@ -1737,6 +1525,18 @@
         hvac_sizing_values.Heat_Capacity = hvac_sizing_values.Heat_Load
         hvac_sizing_values.Heat_Capacity_Supp = hvac_sizing_values.Heat_Load
       end
+      hvac_sizing_values.Heat_Airflow = calc_airflow_rate(hvac_sizing_values.Heat_Capacity, (hvac.SupplyAirTemp - @heat_setpoint))
+
+    elsif hvac.HeatType == HPXML::HVACTypeHeatPumpMiniSplit
+
+      if hvac_sizing_values.Cool_Capacity > 0
+        process_heat_pump_adjustment(hvac_sizing_values, weather, hvac, totalCap_CurveValue)
+        hvac_sizing_values.Heat_Capacity = hvac_sizing_values.Cool_Capacity
+        hvac_sizing_values.Heat_Capacity_Supp = hvac_sizing_values.Heat_Load
+      else
+        hvac_sizing_values.Heat_Capacity = hvac_sizing_values.Heat_Load
+        hvac_sizing_values.Heat_Capacity_Supp = hvac_sizing_values.Heat_Load
+      end
       # FIXME: Why not use calc_airflow_rate?
       hvac_sizing_values.Heat_Airflow = hvac.RatedCFMperTonHeating[-1] * hvac.CapacityRatioHeating[-1] * UnitConversions.convert(hvac_sizing_values.Heat_Capacity, 'Btu/hr', 'ton') # Maximum air flow under heating operation
 
@@ -1758,7 +1558,6 @@
         hvac_sizing_values.Cool_Capacity = [hvac_sizing_values.Cool_Capacity, hvac_sizing_values.Heat_Capacity].max
         hvac_sizing_values.Heat_Capacity = hvac_sizing_values.Cool_Capacity
 
->>>>>>> eaa90085
         hvac_sizing_values.Cool_Capacity_Sens = hvac_sizing_values.Cool_Capacity * hvac.SHRRated[hvac.SizingSpeed]
         cool_Load_SensCap_Design = (hvac_sizing_values.Cool_Capacity_Sens * sensibleCap_CurveValue /
                                    (1.0 + (1.0 - coil_bf * bypassFactor_CurveValue) *
@@ -1774,7 +1573,6 @@
 
       hvac_sizing_values.Heat_Capacity = hvac_sizing_values.Heat_Load
       hvac_sizing_values.Heat_Capacity_Supp = hvac_sizing_values.Heat_Load
-<<<<<<< HEAD
 
       hvac_sizing_values.Heat_Airflow = calc_airflow_rate(hvac_sizing_values.Heat_Capacity, (hvac.SupplyAirTemp - @heat_setpoint))
 
@@ -1792,34 +1590,12 @@
            HPXML::HVACTypeFloorFurnace,
            HPXML::HVACTypeFireplace].include? hvac.HeatType
 
-=======
-
-      hvac_sizing_values.Heat_Airflow = calc_airflow_rate(hvac_sizing_values.Heat_Capacity, (hvac.SupplyAirTemp - @heat_setpoint))
-
-    elsif hvac.HeatType == HPXML::HVACTypeFurnace
-
       hvac_sizing_values.Heat_Capacity = hvac_sizing_values.Heat_Load
       hvac_sizing_values.Heat_Capacity_Supp = 0.0
 
-      hvac_sizing_values.Heat_Airflow = calc_airflow_rate(hvac_sizing_values.Heat_Capacity, (hvac.SupplyAirTemp - @heat_setpoint))
-
-    elsif [HPXML::HVACTypeStove,
-           HPXML::HVACTypePortableHeater,
-           HPXML::HVACTypeFixedHeater,
-           HPXML::HVACTypeWallFurnace,
-           HPXML::HVACTypeFloorFurnace,
-           HPXML::HVACTypeFireplace].include? hvac.HeatType
-
->>>>>>> eaa90085
-      hvac_sizing_values.Heat_Capacity = hvac_sizing_values.Heat_Load
-      hvac_sizing_values.Heat_Capacity_Supp = 0.0
-
       if hvac.RatedCFMperTonHeating[0] > 0
         # Fixed airflow rate
-<<<<<<< HEAD
-=======
         # FIXME: Is this still needed?
->>>>>>> eaa90085
         hvac_sizing_values.Heat_Airflow = UnitConversions.convert(hvac_sizing_values.Heat_Capacity, 'Btu/hr', 'ton') * hvac.RatedCFMperTonHeating[0]
       else
         # Autosized airflow rate
@@ -1865,82 +1641,6 @@
     tout_heat = UnitConversions.convert(weather.design.HeatingDrybulb, 'F', 'C')
 
     if hvac.CoolType == HPXML::HVACTypeHeatPumpGroundToAir
-<<<<<<< HEAD
-      # Cooling
-      coil_bf = gshp_coil_bf
-      # Calculate curve point w/ and w/o defect ratios
-      design_wb_temp = UnitConversions.convert(@wetbulb_indoor_cooling, 'f', 'k')
-      design_db_temp = UnitConversions.convert(@cool_setpoint, 'f', 'k')
-      design_w_temp = UnitConversions.convert(hvac.GSHP_design_chw, 'f', 'k')
-      design_vfr_air = UnitConversions.convert(hvac_sizing_values.Cool_Airflow, 'cfm', 'm^3/s')
-      design_vfr_air_defect = UnitConversions.convert(hvac_sizing_values.Cool_Airflow, 'cfm', 'm^3/s') * (1 + hvac.AirflowDefectRatioCooling)
-      # calculate water flow based on current capacity.
-      loop_flow = [1.0, UnitConversions.convert([hvac_sizing_values.Heat_Capacity, hvac_sizing_values.Cool_Capacity].max, 'Btu/hr', 'ton')].max.floor * 3.0
-      loop_flow_m3s = UnitConversions.convert(loop_flow, 'gal/min', 'm^3/s')
-
-      totalCap_CurveValue, sensibleCap_CurveValue = calc_gshp_clg_curve_value(hvac, design_wb_temp, design_db_temp, design_w_temp, design_vfr_air, loop_flow_m3s)
-      totalCap_CurveValue_d, sensibleCap_CurveValue_d = calc_gshp_clg_curve_value(hvac, design_wb_temp, design_db_temp, design_w_temp, design_vfr_air_defect, loop_flow_m3s)
-
-      cap_clg_ratio = 1 / (totalCap_CurveValue_d / totalCap_CurveValue)
-      if cap_clg_ratio > 1
-        hvac_sizing_values.Cool_Capacity *= cap_clg_ratio
-        hvac_sizing_values.Cool_Capacity_Sens = hvac_sizing_values.Cool_Capacity * hvac.SHRRated[hvac.SizingSpeed]
-        bypassFactor_CurveValue = MathTools.biquadratic(@wetbulb_indoor_cooling, @cool_setpoint, gshp_coil_bf_ft_spec)
-
-        cool_Load_SensCap_Design = (hvac_sizing_values.Cool_Capacity_Sens * sensibleCap_CurveValue /
-                                   (1.0 + (1.0 - coil_bf * bypassFactor_CurveValue) *
-                                   (80.0 - @cool_setpoint) / (@cool_setpoint - hvac.LeavingAirTemp)))
-        hvac_sizing_values.Cool_Airflow = calc_airflow_rate(cool_Load_SensCap_Design, (@cool_setpoint - hvac.LeavingAirTemp))
-      end
-
-      # Heating
-      # Calculate curve point w/ and w/o defect ratios
-      design_db_temp = UnitConversions.convert(@heat_setpoint, 'f', 'k')
-      design_w_temp = UnitConversions.convert(hvac.GSHP_design_chw, 'f', 'k')
-      design_vfr_air = UnitConversions.convert(hvac_sizing_values.Heat_Airflow, 'cfm', 'm^3/s')
-      design_vfr_air_defect = UnitConversions.convert(hvac_sizing_values.Heat_Airflow, 'cfm', 'm^3/s') * (1 + hvac.AirflowDefectRatioHeating)
-      # calculate water flow based on current capacity.
-      loop_flow = [1.0, UnitConversions.convert([hvac_sizing_values.Heat_Capacity, hvac_sizing_values.Cool_Capacity].max, 'Btu/hr', 'ton')].max.floor * 3.0
-      loop_flow_m3s = UnitConversions.convert(loop_flow, 'gal/min', 'm^3/s')
-
-      totalCap_CurveValue = calc_gshp_htg_curve_value(hvac, design_db_temp, design_w_temp, design_vfr_air, loop_flow_m3s)
-      totalCap_CurveValue_d = calc_gshp_htg_curve_value(hvac, design_db_temp, design_w_temp, design_vfr_air_defect, loop_flow_m3s)
-
-      cap_htg_ratio = 1 / (totalCap_CurveValue_d / totalCap_CurveValue)
-      if cap_htg_ratio > 1
-        hvac_sizing_values.Heat_Capacity *= cap_htg_ratio
-        hvac_sizing_values.Heat_Airflow = calc_airflow_rate(hvac_sizing_values.Heat_Capacity, (hvac.SupplyAirTemp - @heat_setpoint))
-      end
-    else
-      f_ch = hvac.ChargeDefectRatio.round(3)
-
-      # Cooling
-      cool_airflow_rated_defect_ratio = []
-      cool_airflow_rated_ratio = []
-      cool_cfm_m3s = UnitConversions.convert(hvac_sizing_values.Cool_Airflow, 'cfm', 'm^3/s')
-      for speed in 0..(hvac.NumSpeedsCooling - 1)
-        if [HPXML::HVACTypeHeatPumpAirToAir,
-            HPXML::HVACTypeCentralAirConditioner].include? hvac.CoolType
-          cool_airflow_rated_ratio << cool_cfm_m3s / HVAC.calc_rated_airflow_clg(hvac_sizing_values.Cool_Capacity, hvac.RatedCFMperTonCooling[speed], hvac.CapacityRatioCooling[speed])
-          cool_airflow_rated_defect_ratio << cool_cfm_m3s * (1 + hvac.AirflowDefectRatioCooling) / HVAC.calc_rated_airflow_clg(hvac_sizing_values.Cool_Capacity, hvac.RatedCFMperTonCooling[speed], hvac.CapacityRatioCooling[speed])
-        else [HPXML::HVACTypeHeatPumpMiniSplit,
-              HPXML::HVACTypeMiniSplitAirConditioner].include? hvac.CoolType
-             cool_airflow_rated_ratio << cool_cfm_m3s / HVAC.calc_rated_airflow_clg(hvac_sizing_values.Cool_Capacity, hvac.RatedCFMperTonCooling[speed])
-             cool_airflow_rated_defect_ratio << cool_cfm_m3s * (1 + hvac.AirflowDefectRatioCooling) / HVAC.calc_rated_airflow_clg(hvac_sizing_values.Cool_Capacity, hvac.RatedCFMperTonCooling[speed])
-        end
-      end
-      if not cool_airflow_rated_defect_ratio.empty?
-        cap_clg_ratios = []
-        for speed in 0..(hvac.NumSpeedsCooling - 1)
-          # NOTE: heat pump (cooling) curves don't exhibit expected trends at extreme faults;
-          a1_AF_Qgr_c = hvac.COOL_CAP_FFLOW_SPEC[speed][0]
-          a2_AF_Qgr_c = hvac.COOL_CAP_FFLOW_SPEC[speed][1]
-          a3_AF_Qgr_c = hvac.COOL_CAP_FFLOW_SPEC[speed][2]
-
-          # FIXME: Get coefficients from HVAC.rb to ensure consistency
-          if f_ch <= 0
-            qgr_values = [-9.46E-01, 4.93E-02, -1.18E-03, -1.15E+00]
-=======
       if hvac.CoolingLoadFraction > 0
         # Cooling
         coil_bf = gshp_coil_bf
@@ -2052,82 +1752,13 @@
           hvac_sizing_values.Cool_Capacity_Sens = hvac_sizing_values.Cool_Capacity * hvac.SHRRated[hvac.SizingSpeed]
           if prev_capacity > 0 # Preserve cfm/ton
             hvac_sizing_values.Cool_Airflow = hvac_sizing_values.Cool_Airflow * hvac_sizing_values.Cool_Capacity / prev_capacity
->>>>>>> eaa90085
           else
             hvac_sizing_values.Cool_Airflow = 0.0
           end
-<<<<<<< HEAD
-
-          a1_CH_Qgr_c = qgr_values[0]
-          a2_CH_Qgr_c = qgr_values[1]
-          a3_CH_Qgr_c = qgr_values[2]
-          a4_CH_Qgr_c = qgr_values[3]
-
-          # FIXME: Get coefficients from HVAC.rb to ensure consistency
-          ff_ch_c = (1.0 / (1.0 + (qgr_values[0] + (qgr_values[1] * 26.67) + (qgr_values[2] * 35.0) + (qgr_values[3] * f_ch)) * f_ch)).round(3)
-
-          q0_CH = a1_CH_Qgr_c
-          q1_CH = a2_CH_Qgr_c * tin_cool
-          q2_CH = a3_CH_Qgr_c * tout_cool
-          q3_CH = a4_CH_Qgr_c * f_ch
-          y_CH_Q_c = 1 + ((q0_CH + q1_CH + q2_CH + q3_CH) * f_ch)
-
-          q0_AF_CH = a1_AF_Qgr_c
-          q1_AF_CH = a2_AF_Qgr_c * ff_ch_c
-          q2_AF_CH = a3_AF_Qgr_c * ff_ch_c * ff_ch_c
-          p_CH_Q_c = y_CH_Q_c / (q0_AF_CH + q1_AF_CH + q2_AF_CH)
-
-          ff_AF_c = cool_airflow_rated_defect_ratio[speed].round(3)
-          ff_AF_c_nodefect = cool_airflow_rated_ratio[speed].round(3)
-          ff_AF_comb_c = ff_ch_c * ff_AF_c
-
-          q0_AF_comb = a1_AF_Qgr_c
-          q1_AF_comb = a2_AF_Qgr_c * ff_AF_comb_c
-          q2_AF_comb = a3_AF_Qgr_c * ff_AF_comb_c * ff_AF_comb_c
-          p_AF_Q_c = q0_AF_comb + q1_AF_comb + q2_AF_comb
-
-          cool_cap_fff = (p_CH_Q_c * p_AF_Q_c)
-          cool_cap_fff_nodefect = a1_AF_Qgr_c + a2_AF_Qgr_c * ff_AF_c_nodefect + a3_AF_Qgr_c * ff_AF_c_nodefect * ff_AF_c_nodefect
-          cap_clg_ratio = 1 / (cool_cap_fff / cool_cap_fff_nodefect)
-          cap_clg_ratios << cap_clg_ratio
-        end
-        prev_capacity = hvac_sizing_values.Cool_Capacity
-        hvac_sizing_values.Cool_Capacity *= cap_clg_ratios.max
-        hvac_sizing_values.Cool_Capacity_Sens = hvac_sizing_values.Cool_Capacity * hvac.SHRRated[hvac.SizingSpeed]
-        if prev_capacity > 0 # Preserve cfm/ton
-          hvac_sizing_values.Cool_Airflow = hvac_sizing_values.Cool_Airflow * hvac_sizing_values.Cool_Capacity / prev_capacity
-        else
-          hvac_sizing_values.Cool_Airflow = 0.0
-=======
->>>>>>> eaa90085
         end
       end
 
       # Heating
-<<<<<<< HEAD
-      heat_airflow_rated_defect_ratio = []
-      heat_airflow_rated_ratio = []
-      heat_cfm_m3s = UnitConversions.convert(hvac_sizing_values.Heat_Airflow, 'cfm', 'm^3/s')
-      for speed in 0..(hvac.NumSpeedsHeating - 1)
-        if [HPXML::HVACTypeHeatPumpAirToAir].include? hvac.HeatType
-          heat_airflow_rated_ratio << heat_cfm_m3s / HVAC.calc_rated_airflow_htg(hvac_sizing_values.Heat_Capacity, hvac.RatedCFMperTonHeating[speed], hvac.CapacityRatioHeating[speed])
-          heat_airflow_rated_defect_ratio << heat_cfm_m3s * (1 + hvac.AirflowDefectRatioHeating) / HVAC.calc_rated_airflow_htg(hvac_sizing_values.Heat_Capacity, hvac.RatedCFMperTonHeating[speed], hvac.CapacityRatioHeating[speed])
-        elsif [HPXML::HVACTypeHeatPumpMiniSplit].include? hvac.HeatType
-          heat_airflow_rated_ratio << heat_cfm_m3s / HVAC.calc_rated_airflow_htg(hvac_sizing_values.Heat_Capacity, hvac.RatedCFMperTonHeating[speed])
-          heat_airflow_rated_defect_ratio << heat_cfm_m3s * (1 + hvac.AirflowDefectRatioHeating) / HVAC.calc_rated_airflow_htg(hvac_sizing_values.Heat_Capacity, hvac.RatedCFMperTonHeating[speed])
-        end
-      end
-      if not heat_airflow_rated_defect_ratio.empty?
-        cap_htg_ratios = []
-        for speed in 0..(hvac.NumSpeedsHeating - 1)
-          a1_AF_Qgr_h = hvac.HEAT_CAP_FFLOW_SPEC[speed][0]
-          a2_AF_Qgr_h = hvac.HEAT_CAP_FFLOW_SPEC[speed][1]
-          a3_AF_Qgr_h = hvac.HEAT_CAP_FFLOW_SPEC[speed][2]
-
-          # FIXME: Get coefficients from HVAC.rb to ensure consistency
-          if f_ch <= 0
-            qgr_values = [-0.0338595, 0.0202827, -2.6226343]
-=======
       if [HPXML::HVACTypeHeatPumpAirToAir,
           HPXML::HVACTypeHeatPumpMiniSplit].include?(hvac.HeatType) && hvac.HeatingLoadFraction > 0
         heat_airflow_rated_defect_ratio = []
@@ -2180,51 +1811,9 @@
           hvac_sizing_values.Heat_Capacity *= cap_htg_ratios.max
           if prev_capacity > 0 # Preserve cfm/ton
             hvac_sizing_values.Heat_Airflow = hvac_sizing_values.Heat_Airflow * hvac_sizing_values.Heat_Capacity / prev_capacity
->>>>>>> eaa90085
           else
             hvac_sizing_values.Heat_Airflow = 0.0
           end
-<<<<<<< HEAD
-
-          a1_CH_Qgr_h = qgr_values[0]
-          a2_CH_Qgr_h = qgr_values[1]
-          a3_CH_Qgr_h = qgr_values[2]
-
-          # FIXME: Get coefficients from HVAC.rb to ensure consistency
-          ff_ch_h = (1 / (1 + (qgr_values[0] + qgr_values[1] * 8.33 + qgr_values[2] * f_ch) * f_ch)).round(3)
-
-          qh1_CH = a1_CH_Qgr_h
-          qh2_CH = a2_CH_Qgr_h * tout_heat
-          qh3_CH = a3_CH_Qgr_h * f_ch
-          y_CH_Q_h = 1 + ((qh1_CH + qh2_CH + qh3_CH) * f_ch)
-
-          qh0_AF_CH = a1_AF_Qgr_h
-          qh1_AF_CH = a2_AF_Qgr_h * ff_ch_h
-          qh2_AF_CH = a3_AF_Qgr_h * ff_ch_h * ff_ch_h
-          p_CH_Q_h = y_CH_Q_h / (qh0_AF_CH + qh1_AF_CH + qh2_AF_CH)
-
-          ff_AF_h = heat_airflow_rated_defect_ratio[speed].round(3)
-          ff_AF_h_nodefect = heat_airflow_rated_ratio[speed].round(3)
-          ff_AF_comb_h = ff_ch_h * ff_AF_h
-
-          qh0_AF_comb = a1_AF_Qgr_h
-          qh1_AF_comb = a2_AF_Qgr_h * ff_AF_comb_h
-          qh2_AF_comb = a3_AF_Qgr_h * ff_AF_comb_h * ff_AF_comb_h
-          p_AF_Q_h = qh0_AF_comb + qh1_AF_comb + qh2_AF_comb
-
-          heat_cap_fff = (p_CH_Q_h * p_AF_Q_h)
-          heat_cap_fff_nodefect = a1_AF_Qgr_h + a2_AF_Qgr_h * ff_AF_h_nodefect + a3_AF_Qgr_h * ff_AF_h_nodefect * ff_AF_h_nodefect
-          cap_htg_ratio = 1 / (heat_cap_fff / heat_cap_fff_nodefect)
-          cap_htg_ratios << cap_htg_ratio
-        end
-        prev_capacity = hvac_sizing_values.Heat_Capacity
-        hvac_sizing_values.Heat_Capacity *= cap_htg_ratios.max
-        if prev_capacity > 0 # Preserve cfm/ton
-          hvac_sizing_values.Heat_Airflow = hvac_sizing_values.Heat_Airflow * hvac_sizing_values.Heat_Capacity / prev_capacity
-        else
-          hvac_sizing_values.Heat_Airflow = 0.0
-=======
->>>>>>> eaa90085
         end
       end
     end
@@ -2325,10 +1914,6 @@
       # Any configuration with a max_valid_configs value can accept any number of bores up to the maximum
       if max_valid_configs.keys.include? bore_config
         max_num_bore_holes = max_valid_configs[bore_config]
-<<<<<<< HEAD
-        @runner.registerWarning("Maximum number of bore holes for '#{bore_config}' bore configuration is #{max_num_bore_holes}. Overriding value of #{num_bore_holes} bore holes to #{max_num_bore_holes}.")
-=======
->>>>>>> eaa90085
         num_bore_holes = max_num_bore_holes
       else
         # Search for first valid bore field
@@ -2342,10 +1927,6 @@
           break
         end
         if valid_field_found
-<<<<<<< HEAD
-          @runner.registerWarning("Bore field '#{bore_config}' with #{num_bore_holes.to_i} bore holes is an invalid configuration. Changing layout to '#{new_bore_config}' configuration.")
-=======
->>>>>>> eaa90085
           bore_config = new_bore_config
         else
           fail 'Could not construct a valid GSHP bore field configuration.'
@@ -2382,8 +1963,6 @@
     '''
     Adjust heat pump sizing
     '''
-    return if hvac_sizing_values.Cool_Capacity == 0 # FIXME: Double-check this; if true, remove this line and move where it's called to inside if statement
-
     if hvac.NumSpeedsHeating > 1
       coefficients = hvac.HEAT_CAP_FT_SPEC[hvac.NumSpeedsHeating - 1]
       capacity_ratio = hvac.CapacityRatioHeating[hvac.NumSpeedsHeating - 1]
@@ -2394,13 +1973,7 @@
 
     heatCap_Rated = (hvac_sizing_values.Heat_Load / MathTools.biquadratic(@heat_setpoint, weather.design.HeatingDrybulb, coefficients)) / capacity_ratio
 
-<<<<<<< HEAD
-    if heatCap_Rated < hvac_sizing_values.Cool_Capacity
-      hvac_sizing_values.Heat_Capacity = hvac_sizing_values.Cool_Capacity
-    else
-=======
     if heatCap_Rated >= hvac_sizing_values.Cool_Capacity
->>>>>>> eaa90085
       cfm_per_btuh = hvac_sizing_values.Cool_Airflow / hvac_sizing_values.Cool_Capacity
       load_shr = hvac_sizing_values.Cool_Load_Sens / hvac_sizing_values.Cool_Load_Tot
       if ((weather.data.HDD65F / weather.data.CDD50F) < 2.0) || (load_shr < 0.95)
@@ -2413,13 +1986,8 @@
       if hvac.HeatType == HPXML::HVACTypeHeatPumpAirToAir
         hvac_sizing_values.Cool_Airflow = cfm_per_btuh * hvac_sizing_values.Cool_Capacity
       elsif hvac.HeatType == HPXML::HVACTypeHeatPumpMiniSplit
-<<<<<<< HEAD
-        hvac_sizing_values.Cool_Airflow = hvac.RatedCFMperTonCooling[-1] * UnitConversions.convert(hvac_sizing_values.Cool_Capacity, 'Btu/hr', 'ton')
-=======
         hvac_sizing_values.Cool_Airflow = hvac.RatedCFMperTonCooling[-1] * hvac.CapacityRatioCooling[-1] * UnitConversions.convert(hvac_sizing_values.Cool_Capacity, 'Btu/hr', 'ton')
->>>>>>> eaa90085
-      end
-      hvac_sizing_values.Heat_Capacity = hvac_sizing_values.Cool_Capacity
+      end
     end
   end
 
@@ -2439,7 +2007,6 @@
     vent_mech_cfis_tot = vent_fans_mech.select { |vent_mech| vent_mech.fan_type == HPXML::MechVentTypeCFIS }
     vent_mech_bal_tot = vent_fans_mech.select { |vent_mech| vent_mech.fan_type == HPXML::MechVentTypeBalanced }
     vent_mech_erv_hrv_tot = vent_fans_mech.select { |vent_mech| [HPXML::MechVentTypeERV, HPXML::MechVentTypeHRV].include? vent_mech.fan_type }
-<<<<<<< HEAD
 
     # Average in-unit CFMs (include recirculation from in unit CFMs for shared systems)
     sup_cfm_tot = vent_mech_sup_tot.map { |vent_mech| vent_mech.average_total_unit_flow_rate }.sum(0.0)
@@ -2462,30 +2029,6 @@
     # Calculate effectivenesses for all ERV/HRV and store results in a hash
     hrv_erv_effectiveness_map = Airflow.calc_hrv_erv_effectiveness(vent_mech_erv_hrv_tot)
 
-=======
-
-    # Average in-unit CFMs (include recirculation from in unit CFMs for shared systems)
-    sup_cfm_tot = vent_mech_sup_tot.map { |vent_mech| vent_mech.average_total_unit_flow_rate }.sum(0.0)
-    exh_cfm_tot = vent_mech_exh_tot.map { |vent_mech| vent_mech.average_total_unit_flow_rate }.sum(0.0)
-    bal_cfm_tot = vent_mech_bal_tot.map { |vent_mech| vent_mech.average_total_unit_flow_rate }.sum(0.0)
-    erv_hrv_cfm_tot = vent_mech_erv_hrv_tot.map { |vent_mech| vent_mech.average_total_unit_flow_rate }.sum(0.0)
-    cfis_cfm_tot = vent_mech_cfis_tot.map { |vent_mech| vent_mech.average_total_unit_flow_rate }.sum(0.0)
-
-    # Average preconditioned OA air CFMs (only OA, recirculation will be addressed below for all shared systems)
-    oa_cfm_preheat = vent_mech_preheat.map { |vent_mech| vent_mech.average_oa_unit_flow_rate * vent_mech.preheating_fraction_load_served }.sum(0.0)
-    oa_cfm_precool = vent_mech_precool.map { |vent_mech| vent_mech.average_oa_unit_flow_rate * vent_mech.precooling_fraction_load_served }.sum(0.0)
-    recirc_cfm_shared = vent_mech_shared.map { |vent_mech| vent_mech.average_total_unit_flow_rate - vent_mech.average_oa_unit_flow_rate }.sum(0.0)
-
-    # Total CFMS
-    tot_sup_cfm = sup_cfm_tot + bal_cfm_tot + erv_hrv_cfm_tot + cfis_cfm_tot
-    tot_exh_cfm = exh_cfm_tot + bal_cfm_tot + erv_hrv_cfm_tot
-    tot_unbal_cfm = (tot_sup_cfm - tot_exh_cfm).abs
-    tot_bal_cfm = [tot_exh_cfm, tot_sup_cfm].min
-
-    # Calculate effectivenesses for all ERV/HRV and store results in a hash
-    hrv_erv_effectiveness_map = Airflow.calc_hrv_erv_effectiveness(vent_mech_erv_hrv_tot)
-
->>>>>>> eaa90085
     # Calculate cfm weighted average effectivenesses for the combined balanced airflow
     weighted_vent_mech_lat_eff = 0.0
     weighted_vent_mech_apparent_sens_eff = 0.0
@@ -2712,11 +2255,7 @@
   end
 
   def self.get_hvac_information(hvac_system)
-<<<<<<< HEAD
-    # FIXME: Remove this method and use hvac_system objects directly.
-=======
     # FUTURE: Remove this method and use hvac_system objects directly.
->>>>>>> eaa90085
     hvac = HVACInfo.new
 
     hpxml_hvacs = []
@@ -2729,11 +2268,8 @@
 
     # Get heating/cooling system info from HPXML objects
     hpxml_hvacs.uniq.each do |hpxml_hvac|
-<<<<<<< HEAD
-=======
       hpxml_hvac_ap = hpxml_hvac.additional_properties
 
->>>>>>> eaa90085
       # System type
       if hpxml_hvac.respond_to? :heating_system_type
         hvac.HeatType = hpxml_hvac.heating_system_type
@@ -2766,13 +2302,8 @@
       # Number of speeds
       if hpxml_hvac.is_a?(HPXML::CoolingSystem) || hpxml_hvac.is_a?(HPXML::HeatPump)
         # Cooling
-<<<<<<< HEAD
-        if hpxml_hvac.additional_properties.respond_to? :num_speeds
-          num_speeds = hpxml_hvac.additional_properties.num_speeds
-=======
         if hpxml_hvac_ap.respond_to? :num_speeds
           num_speeds = hpxml_hvac_ap.num_speeds
->>>>>>> eaa90085
         end
         num_speeds = 1 if num_speeds.nil?
         hvac.NumSpeedsCooling = num_speeds
@@ -2784,13 +2315,8 @@
       end
       if hpxml_hvac.is_a?(HPXML::HeatingSystem) || hpxml_hvac.is_a?(HPXML::HeatPump)
         # Heating
-<<<<<<< HEAD
-        if hpxml_hvac.additional_properties.respond_to? :num_speeds
-          num_speeds = hpxml_hvac.additional_properties.num_speeds
-=======
         if hpxml_hvac_ap.respond_to? :num_speeds
           num_speeds = hpxml_hvac_ap.num_speeds
->>>>>>> eaa90085
         end
         num_speeds = 1 if num_speeds.nil?
         hvac.NumSpeedsHeating = num_speeds
@@ -2829,74 +2355,6 @@
       end
 
       # Rated airflow rates
-<<<<<<< HEAD
-      if hpxml_hvac.additional_properties.respond_to? :cool_rated_cfm_per_ton
-        hvac.RatedCFMperTonCooling = hpxml_hvac.additional_properties.cool_rated_cfm_per_ton
-      end
-      if hpxml_hvac.additional_properties.respond_to? :heat_rated_cfm_per_ton
-        hvac.RatedCFMperTonHeating = hpxml_hvac.additional_properties.heat_rated_cfm_per_ton
-      end
-
-      # Capacity ratios
-      if hpxml_hvac.additional_properties.respond_to? :cool_capacity_ratios
-        hvac.CapacityRatioCooling = hpxml_hvac.additional_properties.cool_capacity_ratios
-      end
-      if hpxml_hvac.additional_properties.respond_to? :heat_capacity_ratios
-        hvac.CapacityRatioHeating = hpxml_hvac.additional_properties.heat_capacity_ratios
-      end
-
-      # Rated SHRs
-      if hpxml_hvac.additional_properties.respond_to? :cool_shrs_rated_gross
-        hvac.SHRRated = hpxml_hvac.additional_properties.cool_shrs_rated_gross
-      end
-
-      # Performance curves
-      if hpxml_hvac.additional_properties.respond_to? :cool_cap_ft_spec
-        hvac.COOL_CAP_FT_SPEC = hpxml_hvac.additional_properties.cool_cap_ft_spec
-      end
-      if hpxml_hvac.additional_properties.respond_to? :cool_sh_ft_spec
-        hvac.COOL_SH_FT_SPEC = hpxml_hvac.additional_properties.cool_sh_ft_spec
-      end
-      if hpxml_hvac.additional_properties.respond_to? :heat_cap_ft_spec
-        hvac.HEAT_CAP_FT_SPEC = hpxml_hvac.additional_properties.heat_cap_ft_spec
-      end
-      if hpxml_hvac.additional_properties.respond_to? :cool_cap_fflow_spec
-        hvac.COOL_CAP_FFLOW_SPEC = hpxml_hvac.additional_properties.cool_cap_fflow_spec
-      end
-      if hpxml_hvac.additional_properties.respond_to? :heat_cap_fflow_spec
-        hvac.HEAT_CAP_FFLOW_SPEC = hpxml_hvac.additional_properties.heat_cap_fflow_spec
-      end
-
-      # GSHP
-      if hpxml_hvac.additional_properties.respond_to? :u_tube_spacing_type
-        hvac.GSHP_SpacingType = hpxml_hvac.additional_properties.u_tube_spacing_type
-      end
-      if hpxml_hvac.additional_properties.respond_to? :cool_rated_eirs
-        hvac.CoolingEIR = hpxml_hvac.additional_properties.cool_rated_eirs[0]
-      end
-      if hpxml_hvac.additional_properties.respond_to? :heat_rated_eirs
-        hvac.HeatingEIR = hpxml_hvac.additional_properties.heat_rated_eirs[0]
-      end
-      if hvac.HeatType == HPXML::HVACTypeHeatPumpGroundToAir
-        hvac.GSHP_design_chw = hpxml_hvac.additional_properties.design_chw
-        hvac.GSHP_design_delta_t = hpxml_hvac.additional_properties.design_delta_t
-        hvac.GSHP_design_hw = hpxml_hvac.additional_properties.design_hw
-        hvac.GSHP_bore_d = hpxml_hvac.additional_properties.bore_diameter
-        hvac.GSHP_pipe_od = hpxml_hvac.additional_properties.pipe_od
-        hvac.GSHP_pipe_id = hpxml_hvac.additional_properties.pipe_id
-        hvac.GSHP_pipe_cond = hpxml_hvac.additional_properties.pipe_cond
-        hvac.GSHP_ground_k = hpxml_hvac.additional_properties.ground_conductivity
-        hvac.GSHP_grout_k = hpxml_hvac.additional_properties.grout_conductivity
-      end
-
-      # Evaporative cooler
-      if hpxml_hvac.additional_properties.respond_to? :effectiveness
-        hvac.EvapCoolerEffectiveness = hpxml_hvac.additional_properties.effectiveness
-      end
-
-      # Ducts
-      # FIXME: Consolidate w/ ducts code in measure.rb
-=======
       if hpxml_hvac_ap.respond_to? :cool_rated_cfm_per_ton
         hvac.RatedCFMperTonCooling = hpxml_hvac_ap.cool_rated_cfm_per_ton
       end
@@ -2966,7 +2424,6 @@
 
       # Ducts
       # FUTURE: Consolidate w/ ducts code in measure.rb
->>>>>>> eaa90085
       hvac.Ducts = []
       next unless not hpxml_hvac.distribution_system.nil?
       lto = { supply_percent: nil, supply_cfm25: nil, return_percent: nil, return_cfm25: nil }
@@ -3037,16 +2494,6 @@
 
     capacity_tons = UnitConversions.convert(capacity, 'Btu/hr', 'ton')
     return MathTools.biquadratic(airFlowRate / capacity_tons, temp, get_shr_biquadratic)
-<<<<<<< HEAD
-  end
-
-  def self.get_shr_biquadratic
-    # Based on EnergyPlus's model for calculating SHR at off-rated conditions. This curve fit
-    # avoids the iterations in the actual model. It does not account for altitude or variations
-    # in the SHRRated. It is a function of ODB (MJ design temp) and CFM/Ton (from MJ)
-    return [1.08464364, 0.002096954, 0, -0.005766327, 0, -0.000011147]
-=======
->>>>>>> eaa90085
   end
 
   def self.get_shr_biquadratic
@@ -3124,11 +2571,7 @@
     else # Unvented space
       ach = 0.1 # Assumption
     end
-<<<<<<< HEAD
-    # FIXME: Reuse code from measure.rb set_zone_volumes()
-=======
     # FUTURE: Reuse code from measure.rb set_zone_volumes()
->>>>>>> eaa90085
     if [HPXML::LocationAtticVented, HPXML::LocationAtticUnvented].include? space_type
       floor_area = @hpxml.frame_floors.select { |f| [f.interior_adjacent_to, f.exterior_adjacent_to].include? space_type }.map { |s| s.area }.sum(0.0)
       roofs = @hpxml.roofs.select { |r| r.interior_adjacent_to == space_type }
