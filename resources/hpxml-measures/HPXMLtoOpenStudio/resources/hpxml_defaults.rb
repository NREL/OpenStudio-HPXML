--- conflicted
+++ resolved
@@ -1,15 +1,6 @@
 # frozen_string_literal: true
 
 class HPXMLDefaults
-<<<<<<< HEAD
-  # Note: Each HPXML object has an additional_properties child object where
-  # custom information can be attached to the object without being written
-  # to the HPXML file. This is useful to associate additional values with the
-  # HPXML objects that will ultimately get passed around.
-
-  def self.apply(hpxml, runner, epw_file, weather, cfa, nbeds, ncfl, ncfl_ag, has_uncond_bsmnt, eri_version)
-    apply_header(hpxml, epw_file, runner)
-=======
   # Note: Each HPXML object (e.g., HPXML::Wall) has an additional_properties
   # child object where # custom information can be attached to the object without
   # being written to the HPXML file. This is useful to associate additional values
@@ -23,7 +14,6 @@
     has_uncond_bsmnt = hpxml.has_space_type(HPXML::LocationBasementUnconditioned)
 
     apply_header(hpxml, epw_file)
->>>>>>> eaa90085
     apply_site(hpxml)
     apply_building_occupancy(hpxml, nbeds)
     apply_building_construction(hpxml, cfa, nbeds)
@@ -55,11 +45,7 @@
     apply_generators(hpxml)
 
     # Do HVAC sizing after all other defaults have been applied
-<<<<<<< HEAD
-    apply_hvac_sizing(hpxml, runner, weather, cfa, nbeds)
-=======
     apply_hvac_sizing(hpxml, weather, cfa, nbeds)
->>>>>>> eaa90085
   end
 
   private
@@ -660,79 +646,6 @@
       end
     end
 
-<<<<<<< HEAD
-    # Performance curves, etc.
-    hpxml.cooling_systems.each do |cooling_system|
-      clg_ap = cooling_system.additional_properties
-      if [HPXML::HVACTypeCentralAirConditioner].include? cooling_system.cooling_system_type
-        # Note: We use HP cooling curve so that a central AC behaves the same, per
-        # discussion within RESNET Software Consistency Committee.
-        clg_ap.num_speeds = HVAC.get_num_speeds_from_compressor_type(cooling_system.compressor_type)
-        clg_ap.fan_power_rated = HVAC.get_fan_power_rated(cooling_system.cooling_efficiency_seer)
-        clg_ap.crankcase_kw, clg_ap.crankcase_temp = HVAC.get_crankcase_assumptions(cooling_system.fraction_cool_load_served)
-
-        clg_ap.cool_c_d = HVAC.get_cool_c_d(clg_ap.num_speeds, cooling_system.cooling_efficiency_seer)
-        clg_ap.cool_rated_airflow_rate, clg_ap.cool_fan_speed_ratios, clg_ap.cool_capacity_ratios, clg_ap.shrs, clg_ap.eers, clg_ap.cool_cap_ft_spec, clg_ap.cool_eir_ft_spec, clg_ap.cool_cap_fflow_spec, clg_ap.cool_eir_fflow_spec = HVAC.get_hp_clg_curves(cooling_system)
-        clg_ap.cool_rated_cfm_per_ton = HVAC.calc_cfms_ton_rated(clg_ap.cool_rated_airflow_rate, clg_ap.cool_fan_speed_ratios, clg_ap.cool_capacity_ratios)
-        clg_ap.cool_shrs_rated_gross = HVAC.calc_shrs_rated_gross(clg_ap.num_speeds, clg_ap.shrs, clg_ap.fan_power_rated, clg_ap.cool_rated_cfm_per_ton)
-        clg_ap.cool_rated_eirs = HVAC.calc_cool_rated_eirs(clg_ap.num_speeds, clg_ap.eers, clg_ap.fan_power_rated)
-        clg_ap.cool_closs_fplr_spec = [HVAC.calc_plr_coefficients(clg_ap.cool_c_d)] * clg_ap.num_speeds
-      elsif [HPXML::HVACTypeRoomAirConditioner].include? cooling_system.cooling_system_type
-        # FUTURE: Move values into hvac.rb
-        # From Frigidaire 10.7 EER unit in Winkler et. al. Lab Testing of Window ACs (2013)
-        clg_ap.cool_shrs_rated_gross = [cooling_system.cooling_shr]
-        clg_ap.cool_cap_ft_spec = [[0.43945980246913574, -0.0008922469135802481, 0.00013984567901234569, 0.0038489259259259253, -5.6327160493827156e-05, 2.041358024691358e-05]]
-        clg_ap.cool_eir_ft_spec = [[6.310506172839506, -0.17705185185185185, 0.0014645061728395061, 0.012571604938271608, 0.0001493827160493827, -0.00040308641975308644]]
-        clg_ap.cool_cap_fflow_spec = [[0.887, 0.1128, 0]]
-        clg_ap.cool_eir_fflow_spec = [[1.763, -0.6081, 0]]
-        clg_ap.cool_plf_fplr = [[0.78, 0.22, 0]]
-        clg_ap.cool_rated_cfm_per_ton = [312.0] # cfm/ton, medium speed
-      elsif [HPXML::HVACTypeMiniSplitAirConditioner].include? cooling_system.cooling_system_type
-        # FUTURE: Move some of this code into hvac.rb; combine w/ MSHP
-        num_speeds = 10
-        clg_ap.speed_indices = [1, 3, 5, 9]
-        clg_ap.num_speeds = clg_ap.speed_indices.size # Number of speeds we model
-        clg_ap.crankcase_kw, clg_ap.crankcase_temp = 0, nil
-        if not cooling_system.distribution_system.nil?
-          # Ducted, installed fan power may differ from rated fan power
-          clg_ap.fan_power_rated = 0.18 # W/cfm, ducted
-        else
-          # Ductless, installed and rated value should be equal
-          clg_ap.fan_power_rated = 0.07 # W/cfm
-          cooling_system.fan_watts_per_cfm = clg_ap.fan_power_rated # W/cfm
-        end
-
-        min_cooling_capacity = 0.4 # frac
-        max_cooling_capacity = 1.2 # frac
-        min_cooling_airflow_rate = 200.0
-        max_cooling_airflow_rate = 425.0
-
-        clg_ap.cool_cap_ft_spec = [[0.7531983499655835, 0.003618193903031667, 0.0, 0.006574385031351544, -6.87181191015432e-05, 0.0]] * num_speeds
-        clg_ap.cool_eir_ft_spec = [[-0.06376924779982301, -0.0013360593470367282, 1.413060577993827e-05, 0.019433076486584752, -4.91395947154321e-05, -4.909341249475308e-05]] * num_speeds
-        clg_ap.cool_cap_fflow_spec = [[1, 0, 0]] * num_speeds
-        clg_ap.cool_eir_fflow_spec = [[1, 0, 0]] * num_speeds
-        clg_ap.cool_c_d = HVAC.get_cool_c_d(num_speeds, cooling_system.cooling_efficiency_seer)
-        clg_ap.cool_closs_fplr_spec = [HVAC.calc_plr_coefficients(clg_ap.cool_c_d)] * num_speeds
-        clg_ap.cool_rated_cfm_per_ton, clg_ap.cool_capacity_ratios, clg_ap.cool_shrs_rated_gross = HVAC.calc_mshp_cfms_ton_cooling(min_cooling_capacity, max_cooling_capacity, min_cooling_airflow_rate, max_cooling_airflow_rate, num_speeds, cooling_system.cooling_shr)
-        clg_ap.cool_rated_eirs = HVAC.calc_mshp_cool_rated_eirs(cooling_system.cooling_efficiency_seer, clg_ap.fan_power_rated, clg_ap.cool_c_d, num_speeds, clg_ap.cool_capacity_ratios, clg_ap.cool_rated_cfm_per_ton, clg_ap.cool_eir_ft_spec, clg_ap.cool_cap_ft_spec)
-
-        # Down-select to speed indices
-        clg_ap.cool_cap_ft_spec = clg_ap.cool_cap_ft_spec.select.with_index { |x, i| clg_ap.speed_indices.include? i }
-        clg_ap.cool_eir_ft_spec = clg_ap.cool_eir_ft_spec.select.with_index { |x, i| clg_ap.speed_indices.include? i }
-        clg_ap.cool_cap_fflow_spec = clg_ap.cool_cap_fflow_spec.select.with_index { |x, i| clg_ap.speed_indices.include? i }
-        clg_ap.cool_eir_fflow_spec = clg_ap.cool_eir_fflow_spec.select.with_index { |x, i| clg_ap.speed_indices.include? i }
-        clg_ap.cool_closs_fplr_spec = clg_ap.cool_closs_fplr_spec.select.with_index { |x, i| clg_ap.speed_indices.include? i }
-        clg_ap.cool_rated_cfm_per_ton = clg_ap.cool_rated_cfm_per_ton.select.with_index { |x, i| clg_ap.speed_indices.include? i }
-        clg_ap.cool_capacity_ratios = clg_ap.cool_capacity_ratios.select.with_index { |x, i| clg_ap.speed_indices.include? i }
-        clg_ap.cool_shrs_rated_gross = clg_ap.cool_shrs_rated_gross.select.with_index { |x, i| clg_ap.speed_indices.include? i }
-        clg_ap.cool_rated_eirs = clg_ap.cool_rated_eirs.select.with_index { |x, i| clg_ap.speed_indices.include? i }
-        clg_ap.cool_fan_speed_ratios = []
-        for i in 0..(clg_ap.speed_indices.size - 1)
-          clg_ap.cool_fan_speed_ratios << clg_ap.cool_rated_cfm_per_ton[i] / clg_ap.cool_rated_cfm_per_ton[-1]
-        end
-      elsif [HPXML::HVACTypeEvaporativeCooler].include? cooling_system.cooling_system_type
-        clg_ap.effectiveness = 0.72 # Assumption from HEScore
-=======
     # Detailed HVAC performance
     hpxml.cooling_systems.each do |cooling_system|
       clg_ap = cooling_system.additional_properties
@@ -771,7 +684,6 @@
       elsif [HPXML::HVACTypeEvaporativeCooler].include? cooling_system.cooling_system_type
         clg_ap.effectiveness = 0.72 # Assumption from HEScore
 
->>>>>>> eaa90085
       end
     end
     hpxml.heating_systems.each do |heating_system|
@@ -782,202 +694,11 @@
                    HPXML::HVACTypeWallFurnace,
                    HPXML::HVACTypeFloorFurnace,
                    HPXML::HVACTypeFireplace].include? heating_system.heating_system_type
-<<<<<<< HEAD
-      htg_ap.heat_rated_cfm_per_ton = [350.0]
-=======
       HVAC.set_heat_rated_cfm_per_ton(heating_system)
->>>>>>> eaa90085
     end
     hpxml.heat_pumps.each do |heat_pump|
       hp_ap = heat_pump.additional_properties
       if [HPXML::HVACTypeHeatPumpAirToAir].include? heat_pump.heat_pump_type
-<<<<<<< HEAD
-        hp_ap.num_speeds = HVAC.get_num_speeds_from_compressor_type(heat_pump.compressor_type)
-        hp_ap.fan_power_rated = HVAC.get_fan_power_rated(heat_pump.cooling_efficiency_seer)
-        if heat_pump.fraction_heat_load_served <= 0
-          hp_ap.crankcase_kw, hp_ap.crankcase_temp = 0, nil
-        else
-          hp_ap.crankcase_kw, hp_ap.crankcase_temp = HVAC.get_crankcase_assumptions(heat_pump.fraction_cool_load_served)
-        end
-        hp_ap.hp_min_temp, hp_ap.supp_max_temp = HVAC.get_heat_pump_temp_assumptions(heat_pump)
-
-        hp_ap.cool_c_d = HVAC.get_cool_c_d(hp_ap.num_speeds, heat_pump.cooling_efficiency_seer)
-        hp_ap.cool_rated_airflow_rate, hp_ap.cool_fan_speed_ratios, hp_ap.cool_capacity_ratios, hp_ap.cool_shrs, hp_ap.cool_eers, hp_ap.cool_cap_ft_spec, hp_ap.cool_eir_ft_spec, hp_ap.cool_cap_fflow_spec, hp_ap.cool_eir_fflow_spec = HVAC.get_hp_clg_curves(heat_pump)
-        hp_ap.cool_rated_cfm_per_ton = HVAC.calc_cfms_ton_rated(hp_ap.cool_rated_airflow_rate, hp_ap.cool_fan_speed_ratios, hp_ap.cool_capacity_ratios)
-        hp_ap.cool_shrs_rated_gross = HVAC.calc_shrs_rated_gross(hp_ap.num_speeds, hp_ap.cool_shrs, hp_ap.fan_power_rated, hp_ap.cool_rated_cfm_per_ton)
-        hp_ap.cool_rated_eirs = HVAC.calc_cool_rated_eirs(hp_ap.num_speeds, hp_ap.cool_eers, hp_ap.fan_power_rated)
-        hp_ap.cool_closs_fplr_spec = [HVAC.calc_plr_coefficients(hp_ap.cool_c_d)] * hp_ap.num_speeds
-
-        hp_ap.heat_c_d = HVAC.get_heat_c_d(hp_ap.num_speeds, heat_pump.heating_efficiency_hspf)
-        hp_ap.heat_rated_airflow_rate, hp_ap.heat_fan_speed_ratios, hp_ap.heat_capacity_ratios, hp_ap.heat_cops, hp_ap.heat_cap_ft_spec, hp_ap.heat_eir_ft_spec, hp_ap.heat_cap_fflow_spec, hp_ap.heat_eir_fflow_spec = HVAC.get_hp_htg_curves(heat_pump)
-        hp_ap.heat_rated_cfm_per_ton = HVAC.calc_cfms_ton_rated(hp_ap.heat_rated_airflow_rate, hp_ap.heat_fan_speed_ratios, hp_ap.heat_capacity_ratios)
-        hp_ap.heat_rated_eirs = HVAC.calc_heat_rated_eirs(hp_ap.num_speeds, hp_ap.heat_cops, hp_ap.fan_power_rated)
-        hp_ap.heat_closs_fplr_spec = [HVAC.calc_plr_coefficients(hp_ap.heat_c_d)] * hp_ap.num_speeds
-      elsif [HPXML::HVACTypeHeatPumpMiniSplit].include? heat_pump.heat_pump_type
-        # FUTURE: Move some of this code into hvac.rb; combine w/ MSAC
-        num_speeds = 10
-        hp_ap.speed_indices = [1, 3, 5, 9]
-        hp_ap.num_speeds = hp_ap.speed_indices.size # Number of speeds we model
-        hp_ap.crankcase_kw, hp_ap.crankcase_temp = 0, nil
-        if not heat_pump.distribution_system.nil?
-          # Ducted, installed fan power may differ from rated fan power
-          hp_ap.fan_power_rated = 0.18 # W/cfm, ducted
-        else
-          # Ductless, installed and rated value should be equal
-          hp_ap.fan_power_rated = 0.07 # W/cfm
-          heat_pump.fan_watts_per_cfm = hp_ap.fan_power_rated # W/cfm
-        end
-        hp_ap.hp_min_temp, hp_ap.supp_max_temp = HVAC.get_heat_pump_temp_assumptions(heat_pump)
-
-        min_cooling_capacity = 0.4 # frac
-        max_cooling_capacity = 1.2 # frac
-        min_cooling_airflow_rate = 200.0
-        max_cooling_airflow_rate = 425.0
-
-        hp_ap.cool_cap_ft_spec = [[0.7531983499655835, 0.003618193903031667, 0.0, 0.006574385031351544, -6.87181191015432e-05, 0.0]] * num_speeds
-        hp_ap.cool_eir_ft_spec = [[-0.06376924779982301, -0.0013360593470367282, 1.413060577993827e-05, 0.019433076486584752, -4.91395947154321e-05, -4.909341249475308e-05]] * num_speeds
-        hp_ap.cool_cap_fflow_spec = [[1, 0, 0]] * num_speeds
-        hp_ap.cool_eir_fflow_spec = [[1, 0, 0]] * num_speeds
-        hp_ap.cool_c_d = HVAC.get_cool_c_d(num_speeds, heat_pump.cooling_efficiency_seer)
-        hp_ap.cool_closs_fplr_spec = [HVAC.calc_plr_coefficients(hp_ap.cool_c_d)] * num_speeds
-        hp_ap.cool_rated_cfm_per_ton, hp_ap.cool_capacity_ratios, hp_ap.cool_shrs_rated_gross = HVAC.calc_mshp_cfms_ton_cooling(min_cooling_capacity, max_cooling_capacity, min_cooling_airflow_rate, max_cooling_airflow_rate, num_speeds, heat_pump.cooling_shr)
-        hp_ap.cool_rated_eirs = HVAC.calc_mshp_cool_rated_eirs(heat_pump.cooling_efficiency_seer, hp_ap.fan_power_rated, hp_ap.cool_c_d, num_speeds, hp_ap.cool_capacity_ratios, hp_ap.cool_rated_cfm_per_ton, hp_ap.cool_eir_ft_spec, hp_ap.cool_cap_ft_spec)
-
-        # Down-select to speed indices
-        hp_ap.cool_cap_ft_spec = hp_ap.cool_cap_ft_spec.select.with_index { |x, i| hp_ap.speed_indices.include? i }
-        hp_ap.cool_eir_ft_spec = hp_ap.cool_eir_ft_spec.select.with_index { |x, i| hp_ap.speed_indices.include? i }
-        hp_ap.cool_cap_fflow_spec = hp_ap.cool_cap_fflow_spec.select.with_index { |x, i| hp_ap.speed_indices.include? i }
-        hp_ap.cool_eir_fflow_spec = hp_ap.cool_eir_fflow_spec.select.with_index { |x, i| hp_ap.speed_indices.include? i }
-        hp_ap.cool_closs_fplr_spec = hp_ap.cool_closs_fplr_spec.select.with_index { |x, i| hp_ap.speed_indices.include? i }
-        hp_ap.cool_rated_cfm_per_ton = hp_ap.cool_rated_cfm_per_ton.select.with_index { |x, i| hp_ap.speed_indices.include? i }
-        hp_ap.cool_capacity_ratios = hp_ap.cool_capacity_ratios.select.with_index { |x, i| hp_ap.speed_indices.include? i }
-        hp_ap.cool_shrs_rated_gross = hp_ap.cool_shrs_rated_gross.select.with_index { |x, i| hp_ap.speed_indices.include? i }
-        hp_ap.cool_rated_eirs = hp_ap.cool_rated_eirs.select.with_index { |x, i| hp_ap.speed_indices.include? i }
-        hp_ap.cool_fan_speed_ratios = []
-        for i in 0..(hp_ap.speed_indices.size - 1)
-          hp_ap.cool_fan_speed_ratios << hp_ap.cool_rated_cfm_per_ton[i] / hp_ap.cool_rated_cfm_per_ton[-1]
-        end
-
-        min_heating_capacity = 0.3 # frac
-        max_heating_capacity = 1.2 # frac
-        min_heating_airflow_rate = 200.0
-        max_heating_airflow_rate = 400.0
-
-        # COP/EIR as a function of temperature
-        # Generic curves (=Daikin from lab data)
-        hp_ap.heat_eir_ft_spec = [[0.9999941697687026, 0.004684593830254383, 5.901286675833333e-05, -0.0028624467783091973, 1.3041120194135802e-05, -0.00016172918478765433]] * num_speeds
-        hp_ap.heat_cap_fflow_spec = [[1, 0, 0]] * num_speeds
-        hp_ap.heat_eir_fflow_spec = [[1, 0, 0]] * num_speeds
-
-        # Derive coefficients from user input for capacity retention at outdoor drybulb temperature X [C].
-        if heat_pump.heating_capacity_17F.nil? || ((heat_pump.heating_capacity_17F == 0) && (heat_pump.heating_capacity == 0))
-          cap_retention_frac = 0.25 # frac
-          cap_retention_temp = -5.0 # deg-F
-        else
-          cap_retention_frac = heat_pump.heating_capacity_17F / heat_pump.heating_capacity
-          cap_retention_temp = 17.0 # deg-F
-        end
-
-        # Biquadratic: capacity multiplier = a + b*IAT + c*IAT^2 + d*OAT + e*OAT^2 + f*IAT*OAT
-        x_A = UnitConversions.convert(cap_retention_temp, 'F', 'C')
-        y_A = cap_retention_frac
-        x_B = UnitConversions.convert(47.0, 'F', 'C') # 47F is the rating point
-        y_B = 1.0 # Maximum capacity factor is 1 at the rating point, by definition (this is maximum capacity, not nominal capacity)
-        oat_slope = (y_B - y_A) / (x_B - x_A)
-        oat_intercept = y_A - (x_A * oat_slope)
-
-        # Coefficients for the indoor temperature relationship are retained from the generic curve (Daikin lab data).
-        iat_slope = -0.010386676170938
-        iat_intercept = 0.219274275
-        a = oat_intercept + iat_intercept
-        b = iat_slope
-        c = 0
-        d = oat_slope
-        e = 0
-        f = 0
-        hp_ap.heat_cap_ft_spec = [HVAC.convert_curve_biquadratic([a, b, c, d, e, f], false)] * num_speeds
-
-        hp_ap.heat_c_d = HVAC.get_heat_c_d(num_speeds, heat_pump.heating_efficiency_hspf)
-        hp_ap.heat_closs_fplr_spec = [HVAC.calc_plr_coefficients(hp_ap.heat_c_d)] * num_speeds
-        hp_ap.heat_rated_cfm_per_ton, hp_ap.heat_capacity_ratios = HVAC.calc_mshp_cfms_ton_heating(min_heating_capacity, max_heating_capacity, min_heating_airflow_rate, max_heating_airflow_rate, num_speeds)
-        hp_ap.heat_rated_eirs = HVAC.calc_mshp_heat_rated_eirs(heat_pump.heating_efficiency_hspf, hp_ap.fan_power_rated, hp_ap.hp_min_temp, hp_ap.heat_c_d, hp_ap.heat_rated_cfm_per_ton, num_speeds, hp_ap.heat_capacity_ratios, hp_ap.heat_rated_cfm_per_ton, hp_ap.heat_eir_ft_spec, hp_ap.heat_cap_ft_spec)
-
-        # Down-select to speed indices
-        hp_ap.heat_eir_ft_spec = hp_ap.heat_eir_ft_spec.select.with_index { |x, i| hp_ap.speed_indices.include? i }
-        hp_ap.heat_cap_fflow_spec = hp_ap.heat_cap_fflow_spec.select.with_index { |x, i| hp_ap.speed_indices.include? i }
-        hp_ap.heat_eir_fflow_spec = hp_ap.heat_eir_fflow_spec.select.with_index { |x, i| hp_ap.speed_indices.include? i }
-        hp_ap.heat_cap_ft_spec = hp_ap.heat_cap_ft_spec.select.with_index { |x, i| hp_ap.speed_indices.include? i }
-        hp_ap.heat_closs_fplr_spec = hp_ap.heat_closs_fplr_spec.select.with_index { |x, i| hp_ap.speed_indices.include? i }
-        hp_ap.heat_rated_cfm_per_ton = hp_ap.heat_rated_cfm_per_ton.select.with_index { |x, i| hp_ap.speed_indices.include? i }
-        hp_ap.heat_capacity_ratios = hp_ap.heat_capacity_ratios.select.with_index { |x, i| hp_ap.speed_indices.include? i }
-        hp_ap.heat_rated_eirs = hp_ap.heat_rated_eirs.select.with_index { |x, i| hp_ap.speed_indices.include? i }
-        hp_ap.heat_fan_speed_ratios = []
-        for i in 0..(hp_ap.speed_indices.size - 1)
-          hp_ap.heat_fan_speed_ratios << hp_ap.heat_rated_cfm_per_ton[i] / hp_ap.heat_rated_cfm_per_ton[-1]
-        end
-      elsif [HPXML::HVACTypeHeatPumpGroundToAir].include? heat_pump.heat_pump_type
-        hp_ap.design_chw = [85.0, weather.design.CoolingDrybulb - 15.0, weather.data.AnnualAvgDrybulb + 10.0].max # Temperature of water entering indoor coil,use 85F as lower bound
-        hp_ap.design_delta_t = 10.0
-        hp_ap.fluid_type = Constants.FluidPropyleneGlycol
-        hp_ap.frac_glycol = 0.3
-        if hp_ap.fluid_type == Constants.FluidWater
-          hp_ap.design_hw = [45.0, weather.design.HeatingDrybulb + 35.0, weather.data.AnnualAvgDrybulb - 10.0].max # Temperature of fluid entering indoor coil, use 45F as lower bound for water
-        else
-          hp_ap.design_hw = [35.0, weather.design.HeatingDrybulb + 35.0, weather.data.AnnualAvgDrybulb - 10.0].min # Temperature of fluid entering indoor coil, use 35F as upper bound
-        end
-        hp_ap.ground_conductivity = 0.6 # Btu/h-ft-R
-        hp_ap.ground_diffusivity = 0.0208
-        hp_ap.grout_conductivity = 0.4 # Btu/h-ft-R
-        hp_ap.bore_diameter = 5.0 # in
-        hp_ap.pipe_size = 0.75 # in
-        # Pipe nominal size conversion to pipe outside diameter and inside diameter,
-        # only pipe sizes <= 2" are used here with DR11 (dimension ratio),
-        if hp_ap.pipe_size == 0.75 # 3/4" pipe
-          hp_ap.pipe_od = 1.050 # in
-          hp_ap.pipe_id = 0.859 # in
-        elsif hp_ap.pipe_size == 1.0 # 1" pipe
-          hp_ap.pipe_od = 1.315 # in
-          hp_ap.pipe_id = 1.076 # in
-        elsif hp_ap.pipe_size == 1.25 # 1-1/4" pipe
-          hp_ap.pipe_od = 1.660 # in
-          hp_ap.pipe_id = 1.358 # in
-        end
-        hp_ap.pipe_cond = 0.23 # Btu/h-ft-R; Pipe thermal conductivity, default to high density polyethylene
-        hp_ap.u_tube_spacing_type = 'b'
-        # Calculate distance between pipes
-        if hp_ap.u_tube_spacing_type == 'as'
-          # Two tubes, spaced 1/8” apart at the center of the borehole
-          hp_ap.u_tube_spacing = 0.125
-        elsif hp_ap.u_tube_spacing_type == 'b'
-          # Two tubes equally spaced between the borehole edges
-          hp_ap.u_tube_spacing = 0.9661
-        elsif hp_ap.u_tube_spacing_type == 'c'
-          # Both tubes placed against outer edge of borehole
-          hp_ap.u_tube_spacing = hp_ap.bore_diameter - 2 * hp_ap.pipe_od
-        end
-        hp_ap.shank_spacing = hp_ap.u_tube_spacing + hp_ap.pipe_od # Distance from center of pipe to center of pipe
-
-        # E+ equation fit coil coefficients from Tang's thesis:
-        # See Appendix B of  https://hvac.okstate.edu/sites/default/files/pubs/theses/MS/27-Tang_Thesis_05.pdf
-        # Coefficients generated by catalog data
-        hp_ap.cool_cap_ft_spec = [[-1.27373428, 3.73053580, -1.75023168, 0.04789060, 0.015777882]]
-        hp_ap.cool_power_ft_spec = [[-7.66308745, 1.13961086, 7.57407956, 0.30151440, -0.091186547]]
-        hp_ap.cool_sh_ft_spec = [[4.27615968, 13.90195633, -17.28090511, -0.70050924, 0.51366014, 0.017194205]]
-        hp_ap.cool_shrs_rated_gross = [heat_pump.cooling_shr]
-        # FUTURE: Reconcile these fan/pump adjustments with ANSI/RESNET/ICC 301-2019 Section 4.4.5
-        fan_adjust_kw = UnitConversions.convert(400.0, 'Btu/hr', 'ton') * UnitConversions.convert(1.0, 'cfm', 'm^3/s') * 1000.0 * 0.35 * 249.0 / 300.0 # Adjustment per ISO 13256-1 Internal pressure drop across heat pump assumed to be 0.5 in. w.g.
-        pump_adjust_kw = UnitConversions.convert(3.0, 'Btu/hr', 'ton') * UnitConversions.convert(1.0, 'gal/min', 'm^3/s') * 1000.0 * 6.0 * 2990.0 / 3000.0 # Adjustment per ISO 13256-1 Internal Pressure drop across heat pump coil assumed to be 11ft w.g.
-        cool_eir = UnitConversions.convert((1.0 - heat_pump.cooling_efficiency_eer * (fan_adjust_kw + pump_adjust_kw)) / (heat_pump.cooling_efficiency_eer * (1.0 + UnitConversions.convert(fan_adjust_kw, 'Wh', 'Btu'))), 'Wh', 'Btu')
-        hp_ap.cool_rated_eirs = [cool_eir]
-
-        # E+ equation fit coil coefficients from Tang's thesis:
-        # See Appendix B Figure B.3 of  https://hvac.okstate.edu/sites/default/files/pubs/theses/MS/27-Tang_Thesis_05.pdf
-        # Coefficients generated by catalog data
-        hp_ap.heat_cap_ft_spec = [[-5.12650150, -0.93997630, 7.21443206, 0.121065721, 0.051809805]]
-        hp_ap.heat_power_ft_spec = [[-7.73235249, 6.43390775, 2.29152262, -0.175598629, 0.005888871]]
-        heat_eir = (1.0 - heat_pump.heating_efficiency_cop * (fan_adjust_kw + pump_adjust_kw)) / (heat_pump.heating_efficiency_cop * (1.0 - fan_adjust_kw))
-        hp_ap.heat_rated_eirs = [heat_eir]
-=======
         HVAC.set_num_speeds(heat_pump)
         HVAC.set_fan_power_rated(heat_pump)
         HVAC.set_crankcase_assumptions(heat_pump)
@@ -1020,7 +741,6 @@
       elsif [HPXML::HVACTypeHeatPumpWaterLoopToAir].include? heat_pump.heat_pump_type
         HVAC.set_heat_pump_temperatures(heat_pump)
 
->>>>>>> eaa90085
       end
     end
   end
@@ -1930,19 +1650,11 @@
     end
   end
 
-<<<<<<< HEAD
-  def self.apply_hvac_sizing(hpxml, runner, weather, cfa, nbeds)
-    hvac_systems = HVAC.get_hpxml_hvac_systems(hpxml)
-
-    # Calculate building design loads and equipment capacities/airflows
-    bldg_design_loads, all_hvac_sizing_values = HVACSizing.calculate(runner, weather, hpxml, cfa, nbeds, hvac_systems)
-=======
   def self.apply_hvac_sizing(hpxml, weather, cfa, nbeds)
     hvac_systems = HVAC.get_hpxml_hvac_systems(hpxml)
 
     # Calculate building design loads and equipment capacities/airflows
     bldg_design_loads, all_hvac_sizing_values = HVACSizing.calculate(weather, hpxml, cfa, nbeds, hvac_systems)
->>>>>>> eaa90085
 
     hvacpl = hpxml.hvac_plant
     tol = 10 # Btuh
@@ -1964,11 +1676,7 @@
                hvacpl.hdl_skylights + hvacpl.hdl_doors + hvacpl.hdl_infilvent +
                hvacpl.hdl_ducts)
     if (hdl_sum - hvacpl.hdl_total).abs > tol
-<<<<<<< HEAD
-      runner.registerWarning('Heating design loads do not sum to total.')
-=======
       fail 'Heating design loads do not sum to total.'
->>>>>>> eaa90085
     end
 
     # Cooling sensible design loads back to HPXML object
@@ -1991,11 +1699,7 @@
                     hvacpl.cdl_sens_infilvent + hvacpl.cdl_sens_ducts +
                     hvacpl.cdl_sens_intgains)
     if (cdl_sens_sum - hvacpl.cdl_sens_total).abs > tol
-<<<<<<< HEAD
-      runner.registerWarning('Cooling sensible design loads do not sum to total.')
-=======
       fail 'Cooling sensible design loads do not sum to total.'
->>>>>>> eaa90085
     end
 
     # Cooling latent design loads back to HPXML object
@@ -2006,11 +1710,7 @@
     cdl_lat_sum = (hvacpl.cdl_lat_ducts + hvacpl.cdl_lat_infilvent +
                    hvacpl.cdl_lat_intgains)
     if (cdl_lat_sum - hvacpl.cdl_lat_total).abs > tol
-<<<<<<< HEAD
-      runner.registerWarning('Cooling latent design loads do not sum to total.')
-=======
       fail 'Cooling latent design loads do not sum to total.'
->>>>>>> eaa90085
     end
 
     # Assign sizing values back to HPXML objects
@@ -2023,8 +1723,6 @@
 
         # Heating capacities
         if htg_sys.heating_capacity.nil? || ((htg_sys.heating_capacity - hvac_sizing_values.Heat_Capacity).abs >= 1.0)
-<<<<<<< HEAD
-=======
           # Heating capacity @ 17F
           if htg_sys.respond_to? :heating_capacity_17F
             if (not htg_sys.heating_capacity.nil?) && (not htg_sys.heating_capacity_17F.nil?)
@@ -2041,7 +1739,6 @@
               # default curves are non-linear.
             end
           end
->>>>>>> eaa90085
           htg_sys.heating_capacity = hvac_sizing_values.Heat_Capacity.round
           htg_sys.heating_capacity_isdefaulted = true
         end
