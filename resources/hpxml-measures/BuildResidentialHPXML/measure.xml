<?xml version="1.0"?>
<measure>
  <schema_version>3.0</schema_version>
  <name>build_residential_hpxml</name>
  <uid>a13a8983-2b01-4930-8af2-42030b6e4233</uid>
<<<<<<< HEAD
  <version_id>3a63c07f-dcee-4891-af23-3ba0d7293a17</version_id>
  <version_modified>20210204T155107Z</version_modified>
=======
  <version_id>cd232b8a-7918-4fbe-91e5-a342d0adc6e5</version_id>
  <version_modified>20210208T151816Z</version_modified>
>>>>>>> eaa90085
  <xml_checksum>2C38F48B</xml_checksum>
  <class_name>BuildResidentialHPXML</class_name>
  <display_name>HPXML Builder</display_name>
  <description>Builds a residential HPXML file.</description>
  <modeler_description>TODO</modeler_description>
  <arguments>
    <argument>
      <name>hpxml_path</name>
      <display_name>HPXML File Path</display_name>
      <description>Absolute/relative path of the HPXML file.</description>
      <type>String</type>
      <required>true</required>
      <model_dependent>false</model_dependent>
    </argument>
    <argument>
      <name>software_program_used</name>
      <display_name>Software Program Used</display_name>
      <description>The name of the software program used.</description>
      <type>String</type>
      <required>false</required>
      <model_dependent>false</model_dependent>
    </argument>
    <argument>
      <name>software_program_version</name>
      <display_name>Software Program Version</display_name>
      <description>The version of the software program used.</description>
      <type>String</type>
      <required>false</required>
      <model_dependent>false</model_dependent>
    </argument>
    <argument>
      <name>simulation_control_timestep</name>
      <display_name>Simulation Control: Timestep</display_name>
      <description>Value must be a divisor of 60.</description>
      <type>Integer</type>
      <units>min</units>
      <required>false</required>
      <model_dependent>false</model_dependent>
    </argument>
    <argument>
      <name>simulation_control_run_period_begin_month</name>
      <display_name>Simulation Control: Run Period Begin Month</display_name>
      <description>This numeric field should contain the starting month number (1 = January, 2 = February, etc.) for the annual run period desired.</description>
      <type>Integer</type>
      <units>#</units>
      <required>false</required>
      <model_dependent>false</model_dependent>
    </argument>
    <argument>
      <name>simulation_control_run_period_begin_day_of_month</name>
      <display_name>Simulation Control: Run Period Begin Day of Month</display_name>
      <description>This numeric field should contain the starting day of the starting month (must be valid for month) for the annual run period desired.</description>
      <type>Integer</type>
      <units>#</units>
      <required>false</required>
      <model_dependent>false</model_dependent>
    </argument>
    <argument>
      <name>simulation_control_run_period_end_month</name>
      <display_name>Simulation Control: Run Period End Month</display_name>
      <description>This numeric field should contain the end month number (1 = January, 2 = February, etc.) for the annual run period desired.</description>
      <type>Integer</type>
      <units>#</units>
      <required>false</required>
      <model_dependent>false</model_dependent>
    </argument>
    <argument>
      <name>simulation_control_run_period_end_day_of_month</name>
      <display_name>Simulation Control: Run Period End Day of Month</display_name>
      <description>This numeric field should contain the ending day of the ending month (must be valid for month) for the annual run period desired.</description>
      <type>Integer</type>
      <units>#</units>
      <required>false</required>
      <model_dependent>false</model_dependent>
    </argument>
    <argument>
      <name>simulation_control_run_period_calendar_year</name>
      <display_name>Simulation Control: Run Period Calendar Year</display_name>
      <description>This numeric field should contain the calendar year that determines the start day of week. If you are running simulations using AMY weather files, the value entered for calendar year will not be used; it will be overridden by the actual year found in the AMY weather file.</description>
      <type>Integer</type>
      <units>year</units>
      <required>false</required>
      <model_dependent>false</model_dependent>
    </argument>
    <argument>
      <name>simulation_control_daylight_saving_enabled</name>
      <display_name>Simulation Control: Daylight Saving Enabled</display_name>
      <description>Whether to use daylight saving.</description>
      <type>Boolean</type>
      <required>false</required>
      <model_dependent>false</model_dependent>
      <choices>
        <choice>
          <value>true</value>
          <display_name>true</display_name>
        </choice>
        <choice>
          <value>false</value>
          <display_name>false</display_name>
        </choice>
      </choices>
    </argument>
    <argument>
      <name>simulation_control_daylight_saving_begin_month</name>
      <display_name>Simulation Control: Daylight Saving Begin Month</display_name>
      <description>This numeric field should contain the starting month number (1 = January, 2 = February, etc.) for the annual daylight saving period desired.</description>
      <type>Integer</type>
      <units>#</units>
      <required>false</required>
      <model_dependent>false</model_dependent>
    </argument>
    <argument>
      <name>simulation_control_daylight_saving_begin_day_of_month</name>
      <display_name>Simulation Control: Daylight Saving Begin Day of Month</display_name>
      <description>This numeric field should contain the starting day of the starting month (must be valid for month) for the daylight saving period desired.</description>
      <type>Integer</type>
      <units>#</units>
      <required>false</required>
      <model_dependent>false</model_dependent>
    </argument>
    <argument>
      <name>simulation_control_daylight_saving_end_month</name>
      <display_name>Simulation Control: Daylight Saving End Month</display_name>
      <description>This numeric field should contain the end month number (1 = January, 2 = February, etc.) for the daylight saving period desired.</description>
      <type>Integer</type>
      <units>#</units>
      <required>false</required>
      <model_dependent>false</model_dependent>
    </argument>
    <argument>
      <name>simulation_control_daylight_saving_end_day_of_month</name>
      <display_name>Simulation Control: Daylight Saving End Day of Month</display_name>
      <description>This numeric field should contain the ending day of the ending month (must be valid for month) for the daylight saving period desired.</description>
      <type>Integer</type>
      <units>#</units>
      <required>false</required>
      <model_dependent>false</model_dependent>
    </argument>
    <argument>
      <name>schedules_type</name>
      <display_name>Schedules: Type</display_name>
      <description>The type of occupant-related schedules to use. Schedules corresponding to 'default' are average (e.g., Building America). Schedules corresponding to 'stochastic' are generated using time-inhomogeneous Markov chains derived from American Time Use Survey data, and supplemented with sampling duration and power level from NEEA RBSA data as well as DHW draw duration and flow rate from Aquacraft/AWWA data.</description>
      <type>Choice</type>
      <required>true</required>
      <model_dependent>false</model_dependent>
      <default_value>default</default_value>
      <choices>
        <choice>
          <value>default</value>
          <display_name>default</display_name>
        </choice>
        <choice>
          <value>stochastic</value>
          <display_name>stochastic</display_name>
        </choice>
        <choice>
          <value>user-specified</value>
          <display_name>user-specified</display_name>
        </choice>
      </choices>
    </argument>
    <argument>
      <name>schedules_path</name>
      <display_name>Schedules: Path</display_name>
      <description>Absolute (or relative) path of the csv file containing user-specified occupancy schedules.</description>
      <type>String</type>
      <required>false</required>
      <model_dependent>false</model_dependent>
    </argument>
    <argument>
      <name>schedules_vacancy_begin_month</name>
      <display_name>Schedules: Vacancy Start Begin Month</display_name>
      <description>This numeric field should contain the starting month number (1 = January, 2 = February, etc.) for the vacancy period desired. Only applies if the schedules type is 'stochastic'.</description>
      <type>Integer</type>
      <units>#</units>
      <required>false</required>
      <model_dependent>false</model_dependent>
    </argument>
    <argument>
      <name>schedules_vacancy_begin_day_of_month</name>
      <display_name>Schedules: Vacancy Begin Day of Month</display_name>
      <description>This numeric field should contain the starting day of the starting month (must be valid for month) for the vacancy period desired. Only applies if the schedules type is 'stochastic'.</description>
      <type>Integer</type>
      <units>#</units>
      <required>false</required>
      <model_dependent>false</model_dependent>
    </argument>
    <argument>
      <name>schedules_vacancy_end_month</name>
      <display_name>Schedules: Vacancy Start End Month</display_name>
      <description>This numeric field should contain the end month number (1 = January, 2 = February, etc.) for the vacancy period desired. Only applies if the schedules type is 'stochastic'.</description>
      <type>Integer</type>
      <units>#</units>
      <required>false</required>
      <model_dependent>false</model_dependent>
    </argument>
    <argument>
      <name>schedules_vacancy_end_day_of_month</name>
      <display_name>Schedules: Vacancy End Day of Month</display_name>
      <description>This numeric field should contain the ending day of the ending month (must be valid for month) for the vacancy period desired. Only applies if the schedules type is 'stochastic'.</description>
      <type>Integer</type>
      <units>#</units>
      <required>false</required>
      <model_dependent>false</model_dependent>
    </argument>
    <argument>
      <name>schedules_random_seed</name>
      <display_name>Schedules: Random Seed</display_name>
      <description>This numeric field is the seed for the random number generator. Only applies if the schedules type is 'stochastic'.</description>
      <type>Integer</type>
      <units>#</units>
      <required>false</required>
      <model_dependent>false</model_dependent>
    </argument>
    <argument>
      <name>weather_station_epw_filepath</name>
      <display_name>EnergyPlus Weather (EPW) Filepath</display_name>
      <description>Path of the EPW file.</description>
      <type>String</type>
      <required>true</required>
      <model_dependent>false</model_dependent>
      <default_value>USA_CO_Denver.Intl.AP.725650_TMY3.epw</default_value>
    </argument>
    <argument>
      <name>site_type</name>
      <display_name>Site: Type</display_name>
      <description>The type of site.</description>
      <type>Choice</type>
      <required>false</required>
      <model_dependent>false</model_dependent>
      <choices>
        <choice>
          <value>suburban</value>
          <display_name>suburban</display_name>
        </choice>
        <choice>
          <value>urban</value>
          <display_name>urban</display_name>
        </choice>
        <choice>
          <value>rural</value>
          <display_name>rural</display_name>
        </choice>
      </choices>
    </argument>
    <argument>
      <name>geometry_unit_type</name>
      <display_name>Geometry: Unit Type</display_name>
      <description>The type of unit.</description>
      <type>Choice</type>
      <required>true</required>
      <model_dependent>false</model_dependent>
      <default_value>single-family detached</default_value>
      <choices>
        <choice>
          <value>single-family detached</value>
          <display_name>single-family detached</display_name>
        </choice>
        <choice>
          <value>single-family attached</value>
          <display_name>single-family attached</display_name>
        </choice>
        <choice>
          <value>apartment unit</value>
          <display_name>apartment unit</display_name>
        </choice>
      </choices>
    </argument>
    <argument>
      <name>geometry_cfa</name>
      <display_name>Geometry: Conditioned Floor Area</display_name>
      <description>The total floor area of the conditioned space (including any conditioned basement floor area).</description>
      <type>Double</type>
      <units>ft^2</units>
      <required>true</required>
      <model_dependent>false</model_dependent>
      <default_value>2000</default_value>
    </argument>
    <argument>
      <name>geometry_num_floors_above_grade</name>
      <display_name>Geometry: Number of Floors</display_name>
      <description>The number of floors above grade (in the unit if single-family detached or single-family attached, and in the building if apartment unit).</description>
      <type>Integer</type>
      <units>#</units>
      <required>true</required>
      <model_dependent>false</model_dependent>
      <default_value>2</default_value>
    </argument>
    <argument>
      <name>geometry_wall_height</name>
      <display_name>Geometry: Average Wall Height</display_name>
      <description>The average height of the walls.</description>
      <type>Double</type>
      <units>ft</units>
      <required>true</required>
      <model_dependent>false</model_dependent>
      <default_value>8</default_value>
    </argument>
    <argument>
      <name>geometry_orientation</name>
      <display_name>Geometry: Orientation</display_name>
      <description>The house's orientation is measured clockwise from due south when viewed from above (e.g., North=0, East=90, South=180, West=270).</description>
      <type>Double</type>
      <units>degrees</units>
      <required>true</required>
      <model_dependent>false</model_dependent>
      <default_value>180</default_value>
    </argument>
    <argument>
      <name>geometry_aspect_ratio</name>
      <display_name>Geometry: Aspect Ratio</display_name>
      <description>The ratio of the front/back wall length to the left/right wall length, excluding any protruding garage wall area.</description>
      <type>Double</type>
      <units>FB/LR</units>
      <required>true</required>
      <model_dependent>false</model_dependent>
      <default_value>2</default_value>
    </argument>
    <argument>
      <name>geometry_corridor_position</name>
      <display_name>Geometry: Corridor Position</display_name>
      <description>The position of the corridor. Only applies to single-family attached and apartment unit units.</description>
      <type>Choice</type>
      <required>true</required>
      <model_dependent>false</model_dependent>
      <default_value>Double-Loaded Interior</default_value>
      <choices>
        <choice>
          <value>Double-Loaded Interior</value>
          <display_name>Double-Loaded Interior</display_name>
        </choice>
        <choice>
          <value>Single Exterior (Front)</value>
          <display_name>Single Exterior (Front)</display_name>
        </choice>
        <choice>
          <value>Double Exterior</value>
          <display_name>Double Exterior</display_name>
        </choice>
        <choice>
          <value>None</value>
          <display_name>None</display_name>
        </choice>
      </choices>
    </argument>
    <argument>
      <name>geometry_corridor_width</name>
      <display_name>Geometry: Corridor Width</display_name>
      <description>The width of the corridor. Only applies to apartment unit units.</description>
      <type>Double</type>
      <units>ft</units>
      <required>true</required>
      <model_dependent>false</model_dependent>
      <default_value>10</default_value>
    </argument>
    <argument>
      <name>geometry_inset_width</name>
      <display_name>Geometry: Inset Width</display_name>
      <description>The width of the inset. Only applies to apartment unit units.</description>
      <type>Double</type>
      <units>ft</units>
      <required>true</required>
      <model_dependent>false</model_dependent>
      <default_value>0</default_value>
    </argument>
    <argument>
      <name>geometry_inset_depth</name>
      <display_name>Geometry: Inset Depth</display_name>
      <description>The depth of the inset. Only applies to apartment unit units.</description>
      <type>Double</type>
      <units>ft</units>
      <required>true</required>
      <model_dependent>false</model_dependent>
      <default_value>0</default_value>
    </argument>
    <argument>
      <name>geometry_inset_position</name>
      <display_name>Geometry: Inset Position</display_name>
      <description>The position of the inset. Only applies to apartment unit units.</description>
      <type>Choice</type>
      <required>true</required>
      <model_dependent>false</model_dependent>
      <default_value>Right</default_value>
      <choices>
        <choice>
          <value>Right</value>
          <display_name>Right</display_name>
        </choice>
        <choice>
          <value>Left</value>
          <display_name>Left</display_name>
        </choice>
      </choices>
    </argument>
    <argument>
      <name>geometry_balcony_depth</name>
      <display_name>Geometry: Balcony Depth</display_name>
      <description>The depth of the balcony. Only applies to apartment unit units.</description>
      <type>Double</type>
      <units>ft</units>
      <required>true</required>
      <model_dependent>false</model_dependent>
      <default_value>0</default_value>
    </argument>
    <argument>
      <name>geometry_garage_width</name>
      <display_name>Geometry: Garage Width</display_name>
      <description>The width of the garage. Enter zero for no garage. Only applies to single-family detached units.</description>
      <type>Double</type>
      <units>ft</units>
      <required>true</required>
      <model_dependent>false</model_dependent>
      <default_value>0</default_value>
    </argument>
    <argument>
      <name>geometry_garage_depth</name>
      <display_name>Geometry: Garage Depth</display_name>
      <description>The depth of the garage. Only applies to single-family detached units.</description>
      <type>Double</type>
      <units>ft</units>
      <required>true</required>
      <model_dependent>false</model_dependent>
      <default_value>20</default_value>
    </argument>
    <argument>
      <name>geometry_garage_protrusion</name>
      <display_name>Geometry: Garage Protrusion</display_name>
      <description>The fraction of the garage that is protruding from the living space. Only applies to single-family detached units.</description>
      <type>Double</type>
      <units>frac</units>
      <required>true</required>
      <model_dependent>false</model_dependent>
      <default_value>0</default_value>
    </argument>
    <argument>
      <name>geometry_garage_position</name>
      <display_name>Geometry: Garage Position</display_name>
      <description>The position of the garage. Only applies to single-family detached units.</description>
      <type>Choice</type>
      <required>true</required>
      <model_dependent>false</model_dependent>
      <default_value>Right</default_value>
      <choices>
        <choice>
          <value>Right</value>
          <display_name>Right</display_name>
        </choice>
        <choice>
          <value>Left</value>
          <display_name>Left</display_name>
        </choice>
      </choices>
    </argument>
    <argument>
      <name>geometry_foundation_type</name>
      <display_name>Geometry: Foundation Type</display_name>
      <description>The foundation type of the building.</description>
      <type>Choice</type>
      <required>true</required>
      <model_dependent>false</model_dependent>
      <default_value>SlabOnGrade</default_value>
      <choices>
        <choice>
          <value>SlabOnGrade</value>
          <display_name>SlabOnGrade</display_name>
        </choice>
        <choice>
          <value>VentedCrawlspace</value>
          <display_name>VentedCrawlspace</display_name>
        </choice>
        <choice>
          <value>UnventedCrawlspace</value>
          <display_name>UnventedCrawlspace</display_name>
        </choice>
        <choice>
          <value>UnconditionedBasement</value>
          <display_name>UnconditionedBasement</display_name>
        </choice>
        <choice>
          <value>ConditionedBasement</value>
          <display_name>ConditionedBasement</display_name>
        </choice>
        <choice>
          <value>Ambient</value>
          <display_name>Ambient</display_name>
        </choice>
      </choices>
    </argument>
    <argument>
      <name>geometry_foundation_height</name>
      <display_name>Geometry: Foundation Height</display_name>
      <description>The height of the foundation (e.g., 3ft for crawlspace, 8ft for basement). Only applies to basements/crawlspaces.</description>
      <type>Double</type>
      <units>ft</units>
      <required>true</required>
      <model_dependent>false</model_dependent>
      <default_value>0</default_value>
    </argument>
    <argument>
      <name>geometry_foundation_height_above_grade</name>
      <display_name>Geometry: Foundation Height Above Grade</display_name>
      <description>The depth above grade of the foundation wall. Only applies to basements/crawlspaces.</description>
      <type>Double</type>
      <units>ft</units>
      <required>true</required>
      <model_dependent>false</model_dependent>
      <default_value>0</default_value>
    </argument>
    <argument>
      <name>geometry_roof_type</name>
      <display_name>Geometry: Roof Type</display_name>
      <description>The roof type of the building. Assumed flat for apartment unit units.</description>
      <type>Choice</type>
      <required>true</required>
      <model_dependent>false</model_dependent>
      <default_value>gable</default_value>
      <choices>
        <choice>
          <value>gable</value>
          <display_name>gable</display_name>
        </choice>
        <choice>
          <value>hip</value>
          <display_name>hip</display_name>
        </choice>
        <choice>
          <value>flat</value>
          <display_name>flat</display_name>
        </choice>
      </choices>
    </argument>
    <argument>
      <name>geometry_roof_pitch</name>
      <display_name>Geometry: Roof Pitch</display_name>
      <description>The roof pitch of the attic. Ignored if the building has a flat roof.</description>
      <type>Choice</type>
      <required>true</required>
      <model_dependent>false</model_dependent>
      <default_value>6:12</default_value>
      <choices>
        <choice>
          <value>1:12</value>
          <display_name>1:12</display_name>
        </choice>
        <choice>
          <value>2:12</value>
          <display_name>2:12</display_name>
        </choice>
        <choice>
          <value>3:12</value>
          <display_name>3:12</display_name>
        </choice>
        <choice>
          <value>4:12</value>
          <display_name>4:12</display_name>
        </choice>
        <choice>
          <value>5:12</value>
          <display_name>5:12</display_name>
        </choice>
        <choice>
          <value>6:12</value>
          <display_name>6:12</display_name>
        </choice>
        <choice>
          <value>7:12</value>
          <display_name>7:12</display_name>
        </choice>
        <choice>
          <value>8:12</value>
          <display_name>8:12</display_name>
        </choice>
        <choice>
          <value>9:12</value>
          <display_name>9:12</display_name>
        </choice>
        <choice>
          <value>10:12</value>
          <display_name>10:12</display_name>
        </choice>
        <choice>
          <value>11:12</value>
          <display_name>11:12</display_name>
        </choice>
        <choice>
          <value>12:12</value>
          <display_name>12:12</display_name>
        </choice>
      </choices>
    </argument>
    <argument>
      <name>geometry_attic_type</name>
      <display_name>Geometry: Attic Type</display_name>
      <description>The attic type of the building. Ignored if the building has a flat roof.</description>
      <type>Choice</type>
      <required>true</required>
      <model_dependent>false</model_dependent>
      <default_value>VentedAttic</default_value>
      <choices>
        <choice>
          <value>VentedAttic</value>
          <display_name>VentedAttic</display_name>
        </choice>
        <choice>
          <value>UnventedAttic</value>
          <display_name>UnventedAttic</display_name>
        </choice>
        <choice>
          <value>ConditionedAttic</value>
          <display_name>ConditionedAttic</display_name>
        </choice>
      </choices>
    </argument>
    <argument>
      <name>geometry_eaves_depth</name>
      <display_name>Geometry: Eaves Depth</display_name>
      <description>The eaves depth of the roof.</description>
      <type>Double</type>
      <units>ft</units>
      <required>true</required>
      <model_dependent>false</model_dependent>
      <default_value>2</default_value>
    </argument>
    <argument>
      <name>geometry_num_bedrooms</name>
      <display_name>Geometry: Number of Bedrooms</display_name>
      <description>Specify the number of bedrooms. Used to determine the energy usage of appliances and plug loads, hot water usage, etc.</description>
      <type>Integer</type>
      <units>#</units>
      <required>true</required>
      <model_dependent>false</model_dependent>
      <default_value>3</default_value>
    </argument>
    <argument>
      <name>geometry_num_bathrooms</name>
      <display_name>Geometry: Number of Bathrooms</display_name>
      <description>Specify the number of bathrooms.</description>
      <type>String</type>
      <units>#</units>
      <required>true</required>
      <model_dependent>false</model_dependent>
      <default_value>auto</default_value>
    </argument>
    <argument>
      <name>geometry_num_occupants</name>
      <display_name>Geometry: Number of Occupants</display_name>
      <description>Specify the number of occupants. A value of 'auto' will calculate the average number of occupants from the number of bedrooms. Used to specify the internal gains from people only.</description>
      <type>String</type>
      <units>#</units>
      <required>true</required>
      <model_dependent>false</model_dependent>
      <default_value>auto</default_value>
    </argument>
    <argument>
      <name>geometry_has_flue_or_chimney</name>
      <display_name>Geometry: Has Flue or Chimney</display_name>
      <description>Whether there is a flue or chimney.</description>
      <type>String</type>
      <required>true</required>
      <model_dependent>false</model_dependent>
      <default_value>auto</default_value>
    </argument>
    <argument>
      <name>geometry_level</name>
      <display_name>Geometry: Level</display_name>
      <description>The level of the apartment unit unit.</description>
      <type>Choice</type>
      <required>false</required>
      <model_dependent>false</model_dependent>
      <choices>
        <choice>
          <value>Bottom</value>
          <display_name>Bottom</display_name>
        </choice>
        <choice>
          <value>Middle</value>
          <display_name>Middle</display_name>
        </choice>
        <choice>
          <value>Top</value>
          <display_name>Top</display_name>
        </choice>
      </choices>
    </argument>
    <argument>
      <name>geometry_horizontal_location</name>
      <display_name>Geometry: Horizontal Location</display_name>
      <description>The horizontal location of the single-family attached or apartment unit unit when viewing the front of the building.</description>
      <type>Choice</type>
      <required>false</required>
      <model_dependent>false</model_dependent>
      <choices>
        <choice>
          <value>Left</value>
          <display_name>Left</display_name>
        </choice>
        <choice>
          <value>Middle</value>
          <display_name>Middle</display_name>
        </choice>
        <choice>
          <value>Right</value>
          <display_name>Right</display_name>
        </choice>
      </choices>
    </argument>
    <argument>
      <name>geometry_building_num_units</name>
      <display_name>Geometry: Building Number of Units</display_name>
      <description>The number of units in the building. This is required for single-family attached and apartment unit units.</description>
      <type>Integer</type>
      <units>#</units>
      <required>false</required>
      <model_dependent>false</model_dependent>
    </argument>
    <argument>
      <name>geometry_building_num_bedrooms</name>
      <display_name>Geometry: Building Number of Bedrooms</display_name>
      <description>The number of bedrooms in the building. This is required for single-family attached and apartment unit units with shared PV systems.</description>
      <type>Integer</type>
      <units>#</units>
      <required>false</required>
      <model_dependent>false</model_dependent>
    </argument>
    <argument>
      <name>floor_assembly_r</name>
      <display_name>Floor: Assembly R-value</display_name>
      <description>Assembly R-value for the floor (foundation ceiling). Ignored if the building has a slab foundation.</description>
      <type>Double</type>
      <units>h-ft^2-R/Btu</units>
      <required>true</required>
      <model_dependent>false</model_dependent>
      <default_value>30</default_value>
    </argument>
    <argument>
      <name>foundation_wall_insulation_r</name>
      <display_name>Foundation: Wall Insulation Nominal R-value</display_name>
      <description>Nominal R-value for the foundation wall insulation. Only applies to basements/crawlspaces.</description>
      <type>Double</type>
      <units>h-ft^2-R/Btu</units>
      <required>true</required>
      <model_dependent>false</model_dependent>
      <default_value>0</default_value>
    </argument>
    <argument>
      <name>foundation_wall_insulation_distance_to_top</name>
      <display_name>Foundation: Wall Insulation Distance To Top</display_name>
      <description>The distance from the top of the foundation wall to the top of the foundation wall insulation. Only applies to basements/crawlspaces.</description>
      <type>Double</type>
      <units>ft</units>
      <required>true</required>
      <model_dependent>false</model_dependent>
      <default_value>0</default_value>
    </argument>
    <argument>
      <name>foundation_wall_insulation_distance_to_bottom</name>
      <display_name>Foundation: Wall Insulation Distance To Bottom</display_name>
      <description>The distance from the top of the foundation wall to the bottom of the foundation wall insulation. Only applies to basements/crawlspaces.</description>
      <type>Double</type>
      <units>ft</units>
      <required>true</required>
      <model_dependent>false</model_dependent>
      <default_value>0</default_value>
    </argument>
    <argument>
      <name>foundation_wall_assembly_r</name>
      <display_name>Foundation: Wall Assembly R-value</display_name>
      <description>Assembly R-value for the foundation walls. Only applies to basements/crawlspaces. If provided, overrides the previous foundation wall insulation inputs.</description>
      <type>Double</type>
      <units>h-ft^2-R/Btu</units>
      <required>false</required>
      <model_dependent>false</model_dependent>
    </argument>
    <argument>
      <name>foundation_wall_thickness</name>
      <display_name>Foundation: Wall Thickness</display_name>
      <description>The thickness of the foundation wall.</description>
      <type>String</type>
      <required>true</required>
      <model_dependent>false</model_dependent>
      <default_value>auto</default_value>
    </argument>
    <argument>
      <name>slab_perimeter_insulation_r</name>
      <display_name>Slab: Perimeter Insulation Nominal R-value</display_name>
      <description>Nominal R-value of the vertical slab perimeter insulation. Applies to slab-on-grade foundations and basement/crawlspace floors.</description>
      <type>Double</type>
      <units>h-ft^2-R/Btu</units>
      <required>true</required>
      <model_dependent>false</model_dependent>
      <default_value>0</default_value>
    </argument>
    <argument>
      <name>slab_perimeter_depth</name>
      <display_name>Slab: Perimeter Insulation Depth</display_name>
      <description>Depth from grade to bottom of vertical slab perimeter insulation. Applies to slab-on-grade foundations and basement/crawlspace floors.</description>
      <type>Double</type>
      <units>ft</units>
      <required>true</required>
      <model_dependent>false</model_dependent>
      <default_value>0</default_value>
    </argument>
    <argument>
      <name>slab_under_insulation_r</name>
      <display_name>Slab: Under Slab Insulation Nominal R-value</display_name>
      <description>Nominal R-value of the horizontal under slab insulation. Applies to slab-on-grade foundations and basement/crawlspace floors.</description>
      <type>Double</type>
      <units>h-ft^2-R/Btu</units>
      <required>true</required>
      <model_dependent>false</model_dependent>
      <default_value>0</default_value>
    </argument>
    <argument>
      <name>slab_under_width</name>
      <display_name>Slab: Under Slab Insulation Width</display_name>
      <description>Width from slab edge inward of horizontal under-slab insulation. Enter 999 to specify that the under slab insulation spans the entire slab. Applies to slab-on-grade foundations and basement/crawlspace floors.</description>
      <type>Double</type>
      <units>ft</units>
      <required>true</required>
      <model_dependent>false</model_dependent>
      <default_value>0</default_value>
    </argument>
    <argument>
      <name>slab_thickness</name>
      <display_name>Slab: Thickness</display_name>
      <description>The thickness of the slab.</description>
      <type>String</type>
      <required>true</required>
      <model_dependent>false</model_dependent>
      <default_value>auto</default_value>
    </argument>
    <argument>
      <name>slab_carpet_fraction</name>
      <display_name>Slab: Carpet Fraction</display_name>
      <description>Fraction of the slab floor area that is carpeted.</description>
      <type>String</type>
      <units>Frac</units>
      <required>true</required>
      <model_dependent>false</model_dependent>
      <default_value>auto</default_value>
    </argument>
    <argument>
      <name>slab_carpet_r</name>
      <display_name>Slab: Carpet R-value</display_name>
      <description>R-value of the slab carpet.</description>
      <type>String</type>
      <units>h-ft^2-R/Btu</units>
      <required>true</required>
      <model_dependent>false</model_dependent>
      <default_value>auto</default_value>
    </argument>
    <argument>
      <name>ceiling_assembly_r</name>
      <display_name>Ceiling: Assembly R-value</display_name>
      <description>Assembly R-value for the ceiling (attic floor).</description>
      <type>Double</type>
      <units>h-ft^2-R/Btu</units>
      <required>true</required>
      <model_dependent>false</model_dependent>
      <default_value>30</default_value>
    </argument>
    <argument>
      <name>roof_material_type</name>
      <display_name>Roof: Material Type</display_name>
      <description>The material type of the roof.</description>
      <type>Choice</type>
      <required>false</required>
      <model_dependent>false</model_dependent>
      <choices>
        <choice>
          <value>asphalt or fiberglass shingles</value>
          <display_name>asphalt or fiberglass shingles</display_name>
        </choice>
        <choice>
          <value>concrete</value>
          <display_name>concrete</display_name>
        </choice>
        <choice>
          <value>slate or tile shingles</value>
          <display_name>slate or tile shingles</display_name>
        </choice>
        <choice>
          <value>metal surfacing</value>
          <display_name>metal surfacing</display_name>
        </choice>
        <choice>
          <value>plastic/rubber/synthetic sheeting</value>
          <display_name>plastic/rubber/synthetic sheeting</display_name>
        </choice>
        <choice>
          <value>wood shingles or shakes</value>
          <display_name>wood shingles or shakes</display_name>
        </choice>
      </choices>
    </argument>
    <argument>
      <name>roof_color</name>
      <display_name>Roof: Color</display_name>
      <description>The color of the roof.</description>
      <type>Choice</type>
      <required>true</required>
      <model_dependent>false</model_dependent>
      <default_value>auto</default_value>
      <choices>
        <choice>
          <value>auto</value>
          <display_name>auto</display_name>
        </choice>
        <choice>
          <value>dark</value>
          <display_name>dark</display_name>
        </choice>
        <choice>
          <value>light</value>
          <display_name>light</display_name>
        </choice>
        <choice>
          <value>medium</value>
          <display_name>medium</display_name>
        </choice>
        <choice>
          <value>medium dark</value>
          <display_name>medium dark</display_name>
        </choice>
        <choice>
          <value>reflective</value>
          <display_name>reflective</display_name>
        </choice>
      </choices>
    </argument>
    <argument>
      <name>roof_assembly_r</name>
      <display_name>Roof: Assembly R-value</display_name>
      <description>Assembly R-value of the roof.</description>
      <type>Double</type>
      <units>h-ft^2-R/Btu</units>
      <required>true</required>
      <model_dependent>false</model_dependent>
      <default_value>2.3</default_value>
    </argument>
    <argument>
      <name>roof_solar_absorptance</name>
      <display_name>Roof: Solar Absorptance</display_name>
      <description>The solar absorptance of the roof.</description>
      <type>String</type>
      <required>true</required>
      <model_dependent>false</model_dependent>
      <default_value>auto</default_value>
    </argument>
    <argument>
      <name>roof_emittance</name>
      <display_name>Roof: Emittance</display_name>
      <description>The emittance of the roof.</description>
      <type>String</type>
      <required>true</required>
      <model_dependent>false</model_dependent>
      <default_value>auto</default_value>
    </argument>
    <argument>
      <name>roof_radiant_barrier</name>
      <display_name>Roof: Has Radiant Barrier</display_name>
      <description>Specifies whether the attic has a radiant barrier.</description>
      <type>String</type>
      <required>true</required>
      <model_dependent>false</model_dependent>
      <default_value>auto</default_value>
    </argument>
    <argument>
      <name>roof_radiant_barrier_grade</name>
      <display_name>Roof: Radiant Barrier Grade</display_name>
      <description>The grade of the radiant barrier, if it exists.</description>
      <type>Choice</type>
      <required>true</required>
      <model_dependent>false</model_dependent>
      <default_value>1</default_value>
      <choices>
        <choice>
          <value>1</value>
          <display_name>1</display_name>
        </choice>
        <choice>
          <value>2</value>
          <display_name>2</display_name>
        </choice>
        <choice>
          <value>3</value>
          <display_name>3</display_name>
        </choice>
      </choices>
    </argument>
    <argument>
      <name>neighbor_front_distance</name>
      <display_name>Neighbor: Front Distance</display_name>
      <description>The minimum distance between the simulated house and the neighboring house to the front (not including eaves). A value of zero indicates no neighbors.</description>
      <type>Double</type>
      <units>ft</units>
      <required>true</required>
      <model_dependent>false</model_dependent>
      <default_value>0</default_value>
    </argument>
    <argument>
      <name>neighbor_back_distance</name>
      <display_name>Neighbor: Back Distance</display_name>
      <description>The minimum distance between the simulated house and the neighboring house to the back (not including eaves). A value of zero indicates no neighbors.</description>
      <type>Double</type>
      <units>ft</units>
      <required>true</required>
      <model_dependent>false</model_dependent>
      <default_value>0</default_value>
    </argument>
    <argument>
      <name>neighbor_left_distance</name>
      <display_name>Neighbor: Left Distance</display_name>
      <description>The minimum distance between the simulated house and the neighboring house to the left (not including eaves). A value of zero indicates no neighbors.</description>
      <type>Double</type>
      <units>ft</units>
      <required>true</required>
      <model_dependent>false</model_dependent>
      <default_value>10</default_value>
    </argument>
    <argument>
      <name>neighbor_right_distance</name>
      <display_name>Neighbor: Right Distance</display_name>
      <description>The minimum distance between the simulated house and the neighboring house to the right (not including eaves). A value of zero indicates no neighbors.</description>
      <type>Double</type>
      <units>ft</units>
      <required>true</required>
      <model_dependent>false</model_dependent>
      <default_value>10</default_value>
    </argument>
    <argument>
      <name>neighbor_front_height</name>
      <display_name>Neighbor: Front Height</display_name>
      <description>The height of the neighboring building to the front. A value of 'auto' will use the same height as this building.</description>
      <type>String</type>
      <units>ft</units>
      <required>true</required>
      <model_dependent>false</model_dependent>
      <default_value>auto</default_value>
    </argument>
    <argument>
      <name>neighbor_back_height</name>
      <display_name>Neighbor: Back Height</display_name>
      <description>The height of the neighboring building to the back. A value of 'auto' will use the same height as this building.</description>
      <type>String</type>
      <units>ft</units>
      <required>true</required>
      <model_dependent>false</model_dependent>
      <default_value>auto</default_value>
    </argument>
    <argument>
      <name>neighbor_left_height</name>
      <display_name>Neighbor: Left Height</display_name>
      <description>The height of the neighboring building to the left. A value of 'auto' will use the same height as this building.</description>
      <type>String</type>
      <units>ft</units>
      <required>true</required>
      <model_dependent>false</model_dependent>
      <default_value>auto</default_value>
    </argument>
    <argument>
      <name>neighbor_right_height</name>
      <display_name>Neighbor: Right Height</display_name>
      <description>The height of the neighboring building to the right. A value of 'auto' will use the same height as this building.</description>
      <type>String</type>
      <units>ft</units>
      <required>true</required>
      <model_dependent>false</model_dependent>
      <default_value>auto</default_value>
    </argument>
    <argument>
      <name>wall_type</name>
      <display_name>Walls: Type</display_name>
      <description>The type of exterior walls.</description>
      <type>Choice</type>
      <required>true</required>
      <model_dependent>false</model_dependent>
      <default_value>WoodStud</default_value>
      <choices>
        <choice>
          <value>WoodStud</value>
          <display_name>WoodStud</display_name>
        </choice>
        <choice>
          <value>ConcreteMasonryUnit</value>
          <display_name>ConcreteMasonryUnit</display_name>
        </choice>
        <choice>
          <value>DoubleWoodStud</value>
          <display_name>DoubleWoodStud</display_name>
        </choice>
        <choice>
          <value>InsulatedConcreteForms</value>
          <display_name>InsulatedConcreteForms</display_name>
        </choice>
        <choice>
          <value>LogWall</value>
          <display_name>LogWall</display_name>
        </choice>
        <choice>
          <value>StructurallyInsulatedPanel</value>
          <display_name>StructurallyInsulatedPanel</display_name>
        </choice>
        <choice>
          <value>SolidConcrete</value>
          <display_name>SolidConcrete</display_name>
        </choice>
        <choice>
          <value>SteelFrame</value>
          <display_name>SteelFrame</display_name>
        </choice>
        <choice>
          <value>Stone</value>
          <display_name>Stone</display_name>
        </choice>
        <choice>
          <value>StrawBale</value>
          <display_name>StrawBale</display_name>
        </choice>
        <choice>
          <value>StructuralBrick</value>
          <display_name>StructuralBrick</display_name>
        </choice>
      </choices>
    </argument>
    <argument>
      <name>wall_siding_type</name>
      <display_name>Wall: Siding Type</display_name>
      <description>The siding type of the exterior walls.</description>
      <type>Choice</type>
      <required>false</required>
      <model_dependent>false</model_dependent>
      <choices>
        <choice>
          <value>aluminum siding</value>
          <display_name>aluminum siding</display_name>
        </choice>
        <choice>
          <value>brick veneer</value>
          <display_name>brick veneer</display_name>
        </choice>
        <choice>
          <value>fiber cement siding</value>
          <display_name>fiber cement siding</display_name>
        </choice>
        <choice>
          <value>stucco</value>
          <display_name>stucco</display_name>
        </choice>
        <choice>
          <value>vinyl siding</value>
          <display_name>vinyl siding</display_name>
        </choice>
        <choice>
          <value>wood siding</value>
          <display_name>wood siding</display_name>
        </choice>
      </choices>
    </argument>
    <argument>
      <name>wall_color</name>
      <display_name>Wall: Color</display_name>
      <description>The color of the exterior walls.</description>
      <type>Choice</type>
      <required>true</required>
      <model_dependent>false</model_dependent>
      <default_value>auto</default_value>
      <choices>
        <choice>
          <value>auto</value>
          <display_name>auto</display_name>
        </choice>
        <choice>
          <value>dark</value>
          <display_name>dark</display_name>
        </choice>
        <choice>
          <value>light</value>
          <display_name>light</display_name>
        </choice>
        <choice>
          <value>medium</value>
          <display_name>medium</display_name>
        </choice>
        <choice>
          <value>medium dark</value>
          <display_name>medium dark</display_name>
        </choice>
        <choice>
          <value>reflective</value>
          <display_name>reflective</display_name>
        </choice>
      </choices>
    </argument>
    <argument>
      <name>wall_assembly_r</name>
      <display_name>Walls: Assembly R-value</display_name>
      <description>Assembly R-value of the exterior walls.</description>
      <type>Double</type>
      <units>h-ft^2-R/Btu</units>
      <required>true</required>
      <model_dependent>false</model_dependent>
      <default_value>13</default_value>
    </argument>
    <argument>
      <name>wall_solar_absorptance</name>
      <display_name>Wall: Solar Absorptance</display_name>
      <description>The solar absorptance of the exterior walls.</description>
      <type>String</type>
      <required>true</required>
      <model_dependent>false</model_dependent>
      <default_value>auto</default_value>
    </argument>
    <argument>
      <name>wall_emittance</name>
      <display_name>Wall: Emittance</display_name>
      <description>The emittance of the exterior walls.</description>
      <type>String</type>
      <required>true</required>
      <model_dependent>false</model_dependent>
      <default_value>auto</default_value>
    </argument>
    <argument>
      <name>window_front_wwr</name>
      <display_name>Windows: Front Window-to-Wall Ratio</display_name>
      <description>The ratio of window area to wall area for the building's front facade. Enter 0 if specifying Front Window Area instead.</description>
      <type>Double</type>
      <required>true</required>
      <model_dependent>false</model_dependent>
      <default_value>0.18</default_value>
    </argument>
    <argument>
      <name>window_back_wwr</name>
      <display_name>Windows: Back Window-to-Wall Ratio</display_name>
      <description>The ratio of window area to wall area for the building's back facade. Enter 0 if specifying Back Window Area instead.</description>
      <type>Double</type>
      <required>true</required>
      <model_dependent>false</model_dependent>
      <default_value>0.18</default_value>
    </argument>
    <argument>
      <name>window_left_wwr</name>
      <display_name>Windows: Left Window-to-Wall Ratio</display_name>
      <description>The ratio of window area to wall area for the building's left facade. Enter 0 if specifying Left Window Area instead.</description>
      <type>Double</type>
      <required>true</required>
      <model_dependent>false</model_dependent>
      <default_value>0.18</default_value>
    </argument>
    <argument>
      <name>window_right_wwr</name>
      <display_name>Windows: Right Window-to-Wall Ratio</display_name>
      <description>The ratio of window area to wall area for the building's right facade. Enter 0 if specifying Right Window Area instead.</description>
      <type>Double</type>
      <required>true</required>
      <model_dependent>false</model_dependent>
      <default_value>0.18</default_value>
    </argument>
    <argument>
      <name>window_area_front</name>
      <display_name>Windows: Front Window Area</display_name>
      <description>The amount of window area on the building's front facade. Enter 0 if specifying Front Window-to-Wall Ratio instead.</description>
      <type>Double</type>
      <required>true</required>
      <model_dependent>false</model_dependent>
      <default_value>0</default_value>
    </argument>
    <argument>
      <name>window_area_back</name>
      <display_name>Windows: Back Window Area</display_name>
      <description>The amount of window area on the building's back facade. Enter 0 if specifying Back Window-to-Wall Ratio instead.</description>
      <type>Double</type>
      <required>true</required>
      <model_dependent>false</model_dependent>
      <default_value>0</default_value>
    </argument>
    <argument>
      <name>window_area_left</name>
      <display_name>Windows: Left Window Area</display_name>
      <description>The amount of window area on the building's left facade. Enter 0 if specifying Left Window-to-Wall Ratio instead.</description>
      <type>Double</type>
      <required>true</required>
      <model_dependent>false</model_dependent>
      <default_value>0</default_value>
    </argument>
    <argument>
      <name>window_area_right</name>
      <display_name>Windows: Right Window Area</display_name>
      <description>The amount of window area on the building's right facade. Enter 0 if specifying Right Window-to-Wall Ratio instead.</description>
      <type>Double</type>
      <required>true</required>
      <model_dependent>false</model_dependent>
      <default_value>0</default_value>
    </argument>
    <argument>
      <name>window_aspect_ratio</name>
      <display_name>Windows: Aspect Ratio</display_name>
      <description>Ratio of window height to width.</description>
      <type>Double</type>
      <required>true</required>
      <model_dependent>false</model_dependent>
      <default_value>1.333</default_value>
    </argument>
    <argument>
      <name>window_fraction_operable</name>
      <display_name>Windows: Fraction Operable</display_name>
      <description>Fraction of windows that are operable.</description>
      <type>Double</type>
      <required>false</required>
      <model_dependent>false</model_dependent>
    </argument>
    <argument>
      <name>window_ufactor</name>
      <display_name>Windows: U-Factor</display_name>
      <description>The heat transfer coefficient of the windows.</description>
      <type>Double</type>
      <units>Btu/hr-ft^2-R</units>
      <required>true</required>
      <model_dependent>false</model_dependent>
      <default_value>0.37</default_value>
    </argument>
    <argument>
      <name>window_shgc</name>
      <display_name>Windows: SHGC</display_name>
      <description>The ratio of solar heat gain through a glazing system compared to that of an unobstructed opening, for windows.</description>
      <type>Double</type>
      <required>true</required>
      <model_dependent>false</model_dependent>
      <default_value>0.3</default_value>
    </argument>
    <argument>
      <name>window_interior_shading_winter</name>
      <display_name>Windows: Winter Interior Shading</display_name>
      <description>Interior shading multiplier for the heating season. 1.0 indicates no reduction in solar gain, 0.85 indicates 15% reduction, etc.</description>
      <type>Double</type>
      <required>false</required>
      <model_dependent>false</model_dependent>
    </argument>
    <argument>
      <name>window_interior_shading_summer</name>
      <display_name>Windows: Summer Interior Shading</display_name>
      <description>Interior shading multiplier for the cooling season. 1.0 indicates no reduction in solar gain, 0.85 indicates 15% reduction, etc.</description>
      <type>Double</type>
      <required>false</required>
      <model_dependent>false</model_dependent>
    </argument>
    <argument>
      <name>window_exterior_shading_winter</name>
      <display_name>Windows: Winter Exterior Shading</display_name>
      <description>Exterior shading multiplier for the heating season. 1.0 indicates no reduction in solar gain, 0.85 indicates 15% reduction, etc.</description>
      <type>Double</type>
      <required>false</required>
      <model_dependent>false</model_dependent>
    </argument>
    <argument>
      <name>window_exterior_shading_summer</name>
      <display_name>Windows: Summer Exterior Shading</display_name>
      <description>Exterior shading multiplier for the cooling season. 1.0 indicates no reduction in solar gain, 0.85 indicates 15% reduction, etc.</description>
      <type>Double</type>
      <required>false</required>
      <model_dependent>false</model_dependent>
    </argument>
    <argument>
      <name>overhangs_front_depth</name>
      <display_name>Overhangs: Front Facade Depth</display_name>
      <description>Specifies the depth of overhangs for windows on the front facade.</description>
      <type>Double</type>
      <required>true</required>
      <model_dependent>false</model_dependent>
      <default_value>0</default_value>
    </argument>
    <argument>
      <name>overhangs_front_distance_to_top_of_window</name>
      <display_name>Overhangs: Front Facade Distance to Top of Window</display_name>
      <description>Specifies the distance to the top of window of overhangs for windows on the front facade.</description>
      <type>Double</type>
      <required>true</required>
      <model_dependent>false</model_dependent>
      <default_value>0</default_value>
    </argument>
    <argument>
      <name>overhangs_back_depth</name>
      <display_name>Overhangs: Back Facade Depth</display_name>
      <description>Specifies the depth of overhangs for windows on the back facade.</description>
      <type>Double</type>
      <required>true</required>
      <model_dependent>false</model_dependent>
      <default_value>0</default_value>
    </argument>
    <argument>
      <name>overhangs_back_distance_to_top_of_window</name>
      <display_name>Overhangs: Back Facade Distance to Top of Window</display_name>
      <description>Specifies the distance to the top of window of overhangs for windows on the back facade.</description>
      <type>Double</type>
      <required>true</required>
      <model_dependent>false</model_dependent>
      <default_value>0</default_value>
    </argument>
    <argument>
      <name>overhangs_left_depth</name>
      <display_name>Overhangs: Left Facade Depth</display_name>
      <description>Specifies the depth of overhangs for windows on the left facade.</description>
      <type>Double</type>
      <required>true</required>
      <model_dependent>false</model_dependent>
      <default_value>0</default_value>
    </argument>
    <argument>
      <name>overhangs_left_distance_to_top_of_window</name>
      <display_name>Overhangs: Left Facade Distance to Top of Window</display_name>
      <description>Specifies the distance to the top of window of overhangs for windows on the left facade.</description>
      <type>Double</type>
      <required>true</required>
      <model_dependent>false</model_dependent>
      <default_value>0</default_value>
    </argument>
    <argument>
      <name>overhangs_right_depth</name>
      <display_name>Overhangs: Right Facade Depth</display_name>
      <description>Specifies the depth of overhangs for windows on the right facade.</description>
      <type>Double</type>
      <required>true</required>
      <model_dependent>false</model_dependent>
      <default_value>0</default_value>
    </argument>
    <argument>
      <name>overhangs_right_distance_to_top_of_window</name>
      <display_name>Overhangs: Right Facade Distance to Top of Window</display_name>
      <description>Specifies the distance to the top of window of overhangs for windows on the right facade.</description>
      <type>Double</type>
      <required>true</required>
      <model_dependent>false</model_dependent>
      <default_value>0</default_value>
    </argument>
    <argument>
      <name>skylight_area_front</name>
      <display_name>Skylights: Front Roof Area</display_name>
      <description>The amount of skylight area on the building's front conditioned roof facade.</description>
      <type>Double</type>
      <required>true</required>
      <model_dependent>false</model_dependent>
      <default_value>0</default_value>
    </argument>
    <argument>
      <name>skylight_area_back</name>
      <display_name>Skylights: Back Roof Area</display_name>
      <description>The amount of skylight area on the building's back conditioned roof facade.</description>
      <type>Double</type>
      <required>true</required>
      <model_dependent>false</model_dependent>
      <default_value>0</default_value>
    </argument>
    <argument>
      <name>skylight_area_left</name>
      <display_name>Skylights: Left Roof Area</display_name>
      <description>The amount of skylight area on the building's left conditioned roof facade.</description>
      <type>Double</type>
      <required>true</required>
      <model_dependent>false</model_dependent>
      <default_value>0</default_value>
    </argument>
    <argument>
      <name>skylight_area_right</name>
      <display_name>Skylights: Right Roof Area</display_name>
      <description>The amount of skylight area on the building's right conditioned roof facade.</description>
      <type>Double</type>
      <required>true</required>
      <model_dependent>false</model_dependent>
      <default_value>0</default_value>
    </argument>
    <argument>
      <name>skylight_ufactor</name>
      <display_name>Skylights: U-Factor</display_name>
      <description>The heat transfer coefficient of the skylights.</description>
      <type>Double</type>
      <units>Btu/hr-ft^2-R</units>
      <required>true</required>
      <model_dependent>false</model_dependent>
      <default_value>0.33</default_value>
    </argument>
    <argument>
      <name>skylight_shgc</name>
      <display_name>Skylights: SHGC</display_name>
      <description>The ratio of solar heat gain through a glazing system compared to that of an unobstructed opening, for skylights.</description>
      <type>Double</type>
      <required>true</required>
      <model_dependent>false</model_dependent>
      <default_value>0.45</default_value>
    </argument>
    <argument>
      <name>door_area</name>
      <display_name>Doors: Area</display_name>
      <description>The area of the opaque door(s).</description>
      <type>Double</type>
      <units>ft^2</units>
      <required>true</required>
      <model_dependent>false</model_dependent>
      <default_value>20</default_value>
    </argument>
    <argument>
      <name>door_rvalue</name>
      <display_name>Doors: R-value</display_name>
      <description>R-value of the doors.</description>
      <type>Double</type>
      <units>h-ft^2-R/Btu</units>
      <required>true</required>
      <model_dependent>false</model_dependent>
      <default_value>5</default_value>
    </argument>
    <argument>
      <name>air_leakage_units</name>
      <display_name>Air Leakage: Units</display_name>
      <description>The unit of measure for the above-grade living air leakage.</description>
      <type>Choice</type>
      <required>true</required>
      <model_dependent>false</model_dependent>
      <default_value>ACH</default_value>
      <choices>
        <choice>
          <value>ACH</value>
          <display_name>ACH</display_name>
        </choice>
        <choice>
          <value>CFM</value>
          <display_name>CFM</display_name>
        </choice>
        <choice>
          <value>ACHnatural</value>
          <display_name>ACHnatural</display_name>
        </choice>
      </choices>
    </argument>
    <argument>
      <name>air_leakage_house_pressure</name>
      <display_name>Air Leakage: House Pressure</display_name>
      <description>The pressure of the house for the above-grade living air leakage when the air leakage units are ACH or CFM.</description>
      <type>Double</type>
      <units>Pa</units>
      <required>true</required>
      <model_dependent>false</model_dependent>
      <default_value>50</default_value>
    </argument>
    <argument>
      <name>air_leakage_value</name>
      <display_name>Air Leakage: Value</display_name>
      <description>Air exchange rate, in ACH or CFM at the specified house pressure.</description>
      <type>Double</type>
      <required>true</required>
      <model_dependent>false</model_dependent>
      <default_value>3</default_value>
    </argument>
    <argument>
      <name>air_leakage_shelter_coefficient</name>
      <display_name>Air Leakage: Shelter Coefficient</display_name>
      <description>The local shelter coefficient (AIM-2 infiltration model) accounts for nearby buildings, trees, and obstructions.</description>
      <type>String</type>
      <units>Frac</units>
      <required>true</required>
      <model_dependent>false</model_dependent>
      <default_value>auto</default_value>
    </argument>
    <argument>
      <name>heating_system_type</name>
      <display_name>Heating System: Type</display_name>
      <description>The type of heating system. Use 'none' if there is no heating system.</description>
      <type>Choice</type>
      <required>true</required>
      <model_dependent>false</model_dependent>
      <default_value>Furnace</default_value>
      <choices>
        <choice>
          <value>none</value>
          <display_name>none</display_name>
        </choice>
        <choice>
          <value>Furnace</value>
          <display_name>Furnace</display_name>
        </choice>
        <choice>
          <value>WallFurnace</value>
          <display_name>WallFurnace</display_name>
        </choice>
        <choice>
          <value>FloorFurnace</value>
          <display_name>FloorFurnace</display_name>
        </choice>
        <choice>
          <value>Boiler</value>
          <display_name>Boiler</display_name>
        </choice>
        <choice>
          <value>ElectricResistance</value>
          <display_name>ElectricResistance</display_name>
        </choice>
        <choice>
          <value>Stove</value>
          <display_name>Stove</display_name>
        </choice>
        <choice>
          <value>PortableHeater</value>
          <display_name>PortableHeater</display_name>
        </choice>
        <choice>
          <value>Fireplace</value>
          <display_name>Fireplace</display_name>
        </choice>
        <choice>
          <value>FixedHeater</value>
          <display_name>FixedHeater</display_name>
        </choice>
      </choices>
    </argument>
    <argument>
      <name>heating_system_fuel</name>
      <display_name>Heating System: Fuel Type</display_name>
      <description>The fuel type of the heating system. Ignored for ElectricResistance.</description>
      <type>Choice</type>
      <required>true</required>
      <model_dependent>false</model_dependent>
      <default_value>natural gas</default_value>
      <choices>
        <choice>
          <value>electricity</value>
          <display_name>electricity</display_name>
        </choice>
        <choice>
          <value>natural gas</value>
          <display_name>natural gas</display_name>
        </choice>
        <choice>
          <value>fuel oil</value>
          <display_name>fuel oil</display_name>
        </choice>
        <choice>
          <value>propane</value>
          <display_name>propane</display_name>
        </choice>
        <choice>
          <value>wood</value>
          <display_name>wood</display_name>
        </choice>
        <choice>
          <value>wood pellets</value>
          <display_name>wood pellets</display_name>
        </choice>
        <choice>
          <value>coal</value>
          <display_name>coal</display_name>
        </choice>
      </choices>
    </argument>
    <argument>
      <name>heating_system_heating_efficiency</name>
      <display_name>Heating System: Rated AFUE or Percent</display_name>
      <description>The rated heating efficiency value of the heating system.</description>
      <type>Double</type>
      <units>Frac</units>
      <required>true</required>
      <model_dependent>false</model_dependent>
      <default_value>0.78</default_value>
    </argument>
    <argument>
      <name>heating_system_heating_capacity</name>
      <display_name>Heating System: Heating Capacity</display_name>
      <description>The output heating capacity of the heating system. If using 'auto', the autosizing algorithm will use ACCA Manual J/S to set the capacity to meet its load served.</description>
      <type>String</type>
      <units>Btu/hr</units>
      <required>true</required>
      <model_dependent>false</model_dependent>
      <default_value>auto</default_value>
    </argument>
    <argument>
      <name>heating_system_fraction_heat_load_served</name>
      <display_name>Heating System: Fraction Heat Load Served</display_name>
      <description>The heating load served by the heating system.</description>
      <type>Double</type>
      <units>Frac</units>
      <required>true</required>
      <model_dependent>false</model_dependent>
      <default_value>1</default_value>
    </argument>
    <argument>
      <name>heating_system_airflow_defect_ratio</name>
      <display_name>Heating System: Airflow Defect Ratio</display_name>
      <description>The airflow defect ratio, defined as (InstalledAirflow - DesignAirflow) / DesignAirflow, of the heating system per ANSI/RESNET/ACCA Standard 310. A value of zero means no airflow defect. Applies only to Furnace.</description>
      <type>Double</type>
      <units>Frac</units>
      <required>false</required>
      <model_dependent>false</model_dependent>
    </argument>
    <argument>
      <name>cooling_system_type</name>
      <display_name>Cooling System: Type</display_name>
      <description>The type of cooling system. Use 'none' if there is no cooling system.</description>
      <type>Choice</type>
      <required>true</required>
      <model_dependent>false</model_dependent>
      <default_value>central air conditioner</default_value>
      <choices>
        <choice>
          <value>none</value>
          <display_name>none</display_name>
        </choice>
        <choice>
          <value>central air conditioner</value>
          <display_name>central air conditioner</display_name>
        </choice>
        <choice>
          <value>room air conditioner</value>
          <display_name>room air conditioner</display_name>
        </choice>
        <choice>
          <value>evaporative cooler</value>
          <display_name>evaporative cooler</display_name>
        </choice>
        <choice>
          <value>mini-split</value>
          <display_name>mini-split</display_name>
        </choice>
      </choices>
    </argument>
    <argument>
      <name>cooling_system_cooling_efficiency_type</name>
      <display_name>Cooling System: Efficiency Type</display_name>
      <description>The efficiency type of the cooling system. System types central air conditioner and mini-split use SEER. System type room air conditioner uses EER. Ignored for system type evaporative cooler.</description>
      <type>Choice</type>
      <required>true</required>
      <model_dependent>false</model_dependent>
      <default_value>SEER</default_value>
      <choices>
        <choice>
          <value>SEER</value>
          <display_name>SEER</display_name>
        </choice>
        <choice>
          <value>EER</value>
          <display_name>EER</display_name>
        </choice>
      </choices>
    </argument>
    <argument>
      <name>cooling_system_cooling_efficiency</name>
      <display_name>Cooling System: Efficiency</display_name>
      <description>The rated efficiency value of the cooling system. Ignored for evaporative cooler.</description>
      <type>Double</type>
      <units>SEER or EER</units>
      <required>true</required>
      <model_dependent>false</model_dependent>
      <default_value>13</default_value>
    </argument>
    <argument>
      <name>cooling_system_cooling_compressor_type</name>
      <display_name>Cooling System: Cooling Compressor Type</display_name>
      <description>The compressor type of the cooling system. Only applies to central air conditioner.</description>
      <type>Choice</type>
      <required>false</required>
      <model_dependent>false</model_dependent>
      <choices>
        <choice>
          <value>single stage</value>
          <display_name>single stage</display_name>
        </choice>
        <choice>
          <value>two stage</value>
          <display_name>two stage</display_name>
        </choice>
        <choice>
          <value>variable speed</value>
          <display_name>variable speed</display_name>
        </choice>
      </choices>
    </argument>
    <argument>
      <name>cooling_system_cooling_sensible_heat_fraction</name>
      <display_name>Cooling System: Cooling Sensible Heat Fraction</display_name>
      <description>The sensible heat fraction of the cooling system. Ignored for evaporative cooler.</description>
      <type>Double</type>
      <units>Frac</units>
      <required>false</required>
      <model_dependent>false</model_dependent>
    </argument>
    <argument>
      <name>cooling_system_cooling_capacity</name>
      <display_name>Cooling System: Cooling Capacity</display_name>
      <description>The output cooling capacity of the cooling system. If using 'auto', the autosizing algorithm will use ACCA Manual J/S to set the capacity to meet its load served. Ignored for evaporative cooler.</description>
      <type>String</type>
      <units>tons</units>
      <required>true</required>
      <model_dependent>false</model_dependent>
      <default_value>auto</default_value>
    </argument>
    <argument>
      <name>cooling_system_fraction_cool_load_served</name>
      <display_name>Cooling System: Fraction Cool Load Served</display_name>
      <description>The cooling load served by the cooling system.</description>
      <type>Double</type>
      <units>Frac</units>
      <required>true</required>
      <model_dependent>false</model_dependent>
      <default_value>1</default_value>
    </argument>
    <argument>
      <name>cooling_system_is_ducted</name>
      <display_name>Cooling System: Is Ducted</display_name>
      <description>Whether the cooling system is ducted or not. Only used for mini-split and evaporative cooler.</description>
      <type>Boolean</type>
      <required>true</required>
      <model_dependent>false</model_dependent>
      <default_value>false</default_value>
      <choices>
        <choice>
          <value>true</value>
          <display_name>true</display_name>
        </choice>
        <choice>
          <value>false</value>
          <display_name>false</display_name>
        </choice>
      </choices>
    </argument>
    <argument>
      <name>cooling_system_airflow_defect_ratio</name>
      <display_name>Cooling System: Airflow Defect Ratio</display_name>
      <description>The airflow defect ratio, defined as (InstalledAirflow - DesignAirflow) / DesignAirflow, of the cooling system per ANSI/RESNET/ACCA Standard 310. A value of zero means no airflow defect. Applies only to central air conditioner and ducted mini-split.</description>
      <type>Double</type>
      <units>Frac</units>
      <required>false</required>
      <model_dependent>false</model_dependent>
    </argument>
    <argument>
      <name>cooling_system_charge_defect_ratio</name>
      <display_name>Cooling System: Charge Defect Ratio</display_name>
      <description>The refrigerant charge defect ratio, defined as (InstalledCharge - DesignCharge) / DesignCharge, of the cooling system per ANSI/RESNET/ACCA Standard 310. A value of zero means no refrigerant charge defect. Applies only to central air conditioner and mini-split.</description>
      <type>Double</type>
      <units>Frac</units>
      <required>false</required>
      <model_dependent>false</model_dependent>
    </argument>
    <argument>
      <name>heat_pump_type</name>
      <display_name>Heat Pump: Type</display_name>
      <description>The type of heat pump. Use 'none' if there is no heat pump.</description>
      <type>Choice</type>
      <required>true</required>
      <model_dependent>false</model_dependent>
      <default_value>none</default_value>
      <choices>
        <choice>
          <value>none</value>
          <display_name>none</display_name>
        </choice>
        <choice>
          <value>air-to-air</value>
          <display_name>air-to-air</display_name>
        </choice>
        <choice>
          <value>mini-split</value>
          <display_name>mini-split</display_name>
        </choice>
        <choice>
          <value>ground-to-air</value>
          <display_name>ground-to-air</display_name>
        </choice>
      </choices>
    </argument>
    <argument>
      <name>heat_pump_heating_efficiency_type</name>
      <display_name>Heat Pump: Heating Efficiency Type</display_name>
      <description>The heating efficiency type of heat pump. System types air-to-air and mini-split use HSPF. System type ground-to-air uses COP.</description>
      <type>Choice</type>
      <required>true</required>
      <model_dependent>false</model_dependent>
      <default_value>HSPF</default_value>
      <choices>
        <choice>
          <value>HSPF</value>
          <display_name>HSPF</display_name>
        </choice>
        <choice>
          <value>COP</value>
          <display_name>COP</display_name>
        </choice>
      </choices>
    </argument>
    <argument>
      <name>heat_pump_heating_efficiency</name>
      <display_name>Heat Pump: Heating Efficiency</display_name>
      <description>The rated heating efficiency value of the heat pump.</description>
      <type>Double</type>
      <units>HSPF or COP</units>
      <required>true</required>
      <model_dependent>false</model_dependent>
      <default_value>7.7</default_value>
    </argument>
    <argument>
      <name>heat_pump_cooling_efficiency_type</name>
      <display_name>Heat Pump: Cooling Efficiency Type</display_name>
      <description>The cooling efficiency type of heat pump. System types air-to-air and mini-split use SEER. System type ground-to-air uses EER.</description>
      <type>Choice</type>
      <required>true</required>
      <model_dependent>false</model_dependent>
      <default_value>SEER</default_value>
      <choices>
        <choice>
          <value>SEER</value>
          <display_name>SEER</display_name>
        </choice>
        <choice>
          <value>EER</value>
          <display_name>EER</display_name>
        </choice>
      </choices>
    </argument>
    <argument>
      <name>heat_pump_cooling_efficiency</name>
      <display_name>Heat Pump: Cooling Efficiency</display_name>
      <description>The rated cooling efficiency value of the heat pump.</description>
      <type>Double</type>
      <units>SEER or EER</units>
      <required>true</required>
      <model_dependent>false</model_dependent>
      <default_value>13</default_value>
    </argument>
    <argument>
      <name>heat_pump_cooling_compressor_type</name>
      <display_name>Heat Pump: Cooling Compressor Type</display_name>
      <description>The compressor type of the heat pump. Only applies to air-to-air and mini-split.</description>
      <type>Choice</type>
      <required>false</required>
      <model_dependent>false</model_dependent>
      <choices>
        <choice>
          <value>single stage</value>
          <display_name>single stage</display_name>
        </choice>
        <choice>
          <value>two stage</value>
          <display_name>two stage</display_name>
        </choice>
        <choice>
          <value>variable speed</value>
          <display_name>variable speed</display_name>
        </choice>
      </choices>
    </argument>
    <argument>
      <name>heat_pump_cooling_sensible_heat_fraction</name>
      <display_name>Heat Pump: Cooling Sensible Heat Fraction</display_name>
      <description>The sensible heat fraction of the heat pump.</description>
      <type>Double</type>
      <units>Frac</units>
      <required>false</required>
      <model_dependent>false</model_dependent>
    </argument>
    <argument>
      <name>heat_pump_heating_capacity</name>
      <display_name>Heat Pump: Heating Capacity</display_name>
      <description>The output heating capacity of the heat pump. If using 'auto', the autosizing algorithm will use ACCA Manual J/S to set the capacity to meet its load served.</description>
      <type>String</type>
      <units>Btu/hr</units>
      <required>true</required>
      <model_dependent>false</model_dependent>
      <default_value>auto</default_value>
    </argument>
    <argument>
      <name>heat_pump_heating_capacity_17_f</name>
      <display_name>Heat Pump: Heating Capacity 17F</display_name>
      <description>The output heating capacity of the heat pump at 17F. Only applies to air-to-air and mini-split.</description>
      <type>String</type>
      <units>Btu/hr</units>
      <required>true</required>
      <model_dependent>false</model_dependent>
      <default_value>auto</default_value>
    </argument>
    <argument>
      <name>heat_pump_cooling_capacity</name>
      <display_name>Heat Pump: Cooling Capacity</display_name>
      <description>The output cooling capacity of the heat pump. If using 'auto', the autosizing algorithm will use ACCA Manual J/S to set the capacity to meet its load served.</description>
      <type>String</type>
      <units>Btu/hr</units>
      <required>true</required>
      <model_dependent>false</model_dependent>
      <default_value>auto</default_value>
    </argument>
    <argument>
      <name>heat_pump_fraction_heat_load_served</name>
      <display_name>Heat Pump: Fraction Heat Load Served</display_name>
      <description>The heating load served by the heat pump.</description>
      <type>Double</type>
      <units>Frac</units>
      <required>true</required>
      <model_dependent>false</model_dependent>
      <default_value>1</default_value>
    </argument>
    <argument>
      <name>heat_pump_fraction_cool_load_served</name>
      <display_name>Heat Pump: Fraction Cool Load Served</display_name>
      <description>The cooling load served by the heat pump.</description>
      <type>Double</type>
      <units>Frac</units>
      <required>true</required>
      <model_dependent>false</model_dependent>
      <default_value>1</default_value>
    </argument>
    <argument>
      <name>heat_pump_backup_fuel</name>
      <display_name>Heat Pump: Backup Fuel Type</display_name>
      <description>The backup fuel type of the heat pump. Use 'none' if there is no backup heating.</description>
      <type>Choice</type>
      <required>true</required>
      <model_dependent>false</model_dependent>
      <default_value>none</default_value>
      <choices>
        <choice>
          <value>none</value>
          <display_name>none</display_name>
        </choice>
        <choice>
          <value>electricity</value>
          <display_name>electricity</display_name>
        </choice>
        <choice>
          <value>natural gas</value>
          <display_name>natural gas</display_name>
        </choice>
        <choice>
          <value>fuel oil</value>
          <display_name>fuel oil</display_name>
        </choice>
        <choice>
          <value>propane</value>
          <display_name>propane</display_name>
        </choice>
      </choices>
    </argument>
    <argument>
      <name>heat_pump_backup_heating_efficiency</name>
      <display_name>Heat Pump: Backup Rated Efficiency</display_name>
      <description>The backup rated efficiency value of the heat pump. Percent for electricity fuel type. AFUE otherwise.</description>
      <type>Double</type>
      <required>true</required>
      <model_dependent>false</model_dependent>
      <default_value>1</default_value>
    </argument>
    <argument>
      <name>heat_pump_backup_heating_capacity</name>
      <display_name>Heat Pump: Backup Heating Capacity</display_name>
      <description>The backup output heating capacity of the heat pump. If using 'auto', the autosizing algorithm will use ACCA Manual J/S to set the capacity to meet its load served.</description>
      <type>String</type>
      <units>Btu/hr</units>
      <required>true</required>
      <model_dependent>false</model_dependent>
      <default_value>auto</default_value>
    </argument>
    <argument>
      <name>heat_pump_backup_heating_switchover_temp</name>
      <display_name>Heat Pump: Backup Heating Switchover Temperature</display_name>
      <description>The temperature at which the heat pump stops operating and the backup heating system starts running. Only applies to air-to-air and mini-split. If not provided, backup heating will operate as needed when heat pump capacity is insufficient.</description>
      <type>Double</type>
      <units>deg-F</units>
      <required>false</required>
      <model_dependent>false</model_dependent>
    </argument>
    <argument>
      <name>heat_pump_is_ducted</name>
      <display_name>Heat Pump: Is Ducted</display_name>
      <description>Whether the heat pump is ducted or not. Only used for mini-split.</description>
      <type>Boolean</type>
      <required>false</required>
      <model_dependent>false</model_dependent>
      <choices>
        <choice>
          <value>true</value>
          <display_name>true</display_name>
        </choice>
        <choice>
          <value>false</value>
          <display_name>false</display_name>
        </choice>
      </choices>
    </argument>
    <argument>
      <name>heat_pump_airflow_defect_ratio</name>
      <display_name>Heat Pump: Airflow Defect Ratio</display_name>
      <description>The airflow defect ratio, defined as (InstalledAirflow - DesignAirflow) / DesignAirflow, of the heat pump per ANSI/RESNET/ACCA Standard 310. A value of zero means no airflow defect. Applies only to air-to-air, ducted mini-split, and ground-to-air.</description>
      <type>Double</type>
      <units>Frac</units>
      <required>false</required>
      <model_dependent>false</model_dependent>
    </argument>
    <argument>
      <name>heat_pump_charge_defect_ratio</name>
      <display_name>Heat Pump: Charge Defect Ratio</display_name>
      <description>The refrigerant charge defect ratio, defined as (InstalledCharge - DesignCharge) / DesignCharge, of the heat pump per ANSI/RESNET/ACCA Standard 310. A value of zero means no refrigerant charge defect. Applies to all heat pump types.</description>
      <type>Double</type>
      <units>Frac</units>
      <required>false</required>
      <model_dependent>false</model_dependent>
    </argument>
    <argument>
      <name>heating_system_type_2</name>
      <display_name>Heating System 2: Type</display_name>
      <description>The type of the second heating system.</description>
      <type>Choice</type>
      <required>true</required>
      <model_dependent>false</model_dependent>
      <default_value>none</default_value>
      <choices>
        <choice>
          <value>none</value>
          <display_name>none</display_name>
        </choice>
        <choice>
          <value>WallFurnace</value>
          <display_name>WallFurnace</display_name>
        </choice>
        <choice>
          <value>FloorFurnace</value>
          <display_name>FloorFurnace</display_name>
        </choice>
        <choice>
          <value>Boiler</value>
          <display_name>Boiler</display_name>
        </choice>
        <choice>
          <value>ElectricResistance</value>
          <display_name>ElectricResistance</display_name>
        </choice>
        <choice>
          <value>Stove</value>
          <display_name>Stove</display_name>
        </choice>
        <choice>
          <value>PortableHeater</value>
          <display_name>PortableHeater</display_name>
        </choice>
        <choice>
          <value>Fireplace</value>
          <display_name>Fireplace</display_name>
        </choice>
      </choices>
    </argument>
    <argument>
      <name>heating_system_fuel_2</name>
      <display_name>Heating System 2: Fuel Type</display_name>
      <description>The fuel type of the second heating system. Ignored for ElectricResistance.</description>
      <type>Choice</type>
      <required>true</required>
      <model_dependent>false</model_dependent>
      <default_value>electricity</default_value>
      <choices>
        <choice>
          <value>electricity</value>
          <display_name>electricity</display_name>
        </choice>
        <choice>
          <value>natural gas</value>
          <display_name>natural gas</display_name>
        </choice>
        <choice>
          <value>fuel oil</value>
          <display_name>fuel oil</display_name>
        </choice>
        <choice>
          <value>propane</value>
          <display_name>propane</display_name>
        </choice>
        <choice>
          <value>wood</value>
          <display_name>wood</display_name>
        </choice>
        <choice>
          <value>wood pellets</value>
          <display_name>wood pellets</display_name>
        </choice>
        <choice>
          <value>coal</value>
          <display_name>coal</display_name>
        </choice>
      </choices>
    </argument>
    <argument>
      <name>heating_system_heating_efficiency_2</name>
      <display_name>Heating System 2: Rated AFUE or Percent</display_name>
      <description>For Furnace/WallFurnace/FloorFurnace/Boiler second heating system, the rated AFUE value. For ElectricResistance/Stove/PortableHeater/Fireplace, the rated Percent value.</description>
      <type>Double</type>
      <units>Frac</units>
      <required>true</required>
      <model_dependent>false</model_dependent>
      <default_value>1</default_value>
    </argument>
    <argument>
      <name>heating_system_heating_capacity_2</name>
      <display_name>Heating System 2: Heating Capacity</display_name>
      <description>The output heating capacity of the second heating system. If using 'auto', the autosizing algorithm will use ACCA Manual J/S to set the capacity to meet its load served.</description>
      <type>String</type>
      <units>Btu/hr</units>
      <required>true</required>
      <model_dependent>false</model_dependent>
      <default_value>auto</default_value>
    </argument>
    <argument>
      <name>heating_system_fraction_heat_load_served_2</name>
      <display_name>Heating System 2: Fraction Heat Load Served</display_name>
      <description>The heat load served fraction of the second heating system.</description>
      <type>Double</type>
      <units>Frac</units>
      <required>true</required>
      <model_dependent>false</model_dependent>
      <default_value>0.25</default_value>
    </argument>
    <argument>
      <name>setpoint_heating_weekday</name>
      <display_name>Heating Setpoint: Weekday Schedule</display_name>
      <description>Specify the constant or 24-hour comma-separated weekday heating schedule.</description>
      <type>String</type>
      <units>deg-F</units>
      <required>true</required>
      <model_dependent>false</model_dependent>
      <default_value>71</default_value>
    </argument>
    <argument>
      <name>setpoint_heating_weekend</name>
      <display_name>Heating Setpoint: Weekend Schedule</display_name>
      <description>Specify the constant or 24-hour comma-separated weekend heating schedule.</description>
      <type>String</type>
      <units>deg-F</units>
      <required>true</required>
      <model_dependent>false</model_dependent>
      <default_value>71</default_value>
    </argument>
    <argument>
      <name>setpoint_cooling_weekday</name>
      <display_name>Cooling Setpoint: Weekday Schedule</display_name>
      <description>Specify the constant or 24-hour comma-separated weekday cooling schedule.</description>
      <type>String</type>
      <units>deg-F</units>
      <required>true</required>
      <model_dependent>false</model_dependent>
      <default_value>76</default_value>
    </argument>
    <argument>
      <name>setpoint_cooling_weekend</name>
      <display_name>Cooling Setpoint: Weekend Schedule</display_name>
      <description>Specify the constant or 24-hour comma-separated weekend cooling schedule.</description>
      <type>String</type>
      <units>deg-F</units>
      <required>true</required>
      <model_dependent>false</model_dependent>
      <default_value>76</default_value>
    </argument>
    <argument>
      <name>ducts_supply_leakage_units</name>
      <display_name>Ducts: Supply Leakage Units</display_name>
      <description>The leakage units of the supply ducts.</description>
      <type>Choice</type>
      <required>true</required>
      <model_dependent>false</model_dependent>
      <default_value>CFM25</default_value>
      <choices>
        <choice>
          <value>CFM25</value>
          <display_name>CFM25</display_name>
        </choice>
        <choice>
          <value>Percent</value>
          <display_name>Percent</display_name>
        </choice>
      </choices>
    </argument>
    <argument>
      <name>ducts_return_leakage_units</name>
      <display_name>Ducts: Return Leakage Units</display_name>
      <description>The leakage units of the return ducts.</description>
      <type>Choice</type>
      <required>true</required>
      <model_dependent>false</model_dependent>
      <default_value>CFM25</default_value>
      <choices>
        <choice>
          <value>CFM25</value>
          <display_name>CFM25</display_name>
        </choice>
        <choice>
          <value>Percent</value>
          <display_name>Percent</display_name>
        </choice>
      </choices>
    </argument>
    <argument>
      <name>ducts_supply_leakage_value</name>
      <display_name>Ducts: Supply Leakage Value</display_name>
      <description>The leakage value to outside of the supply ducts.</description>
      <type>Double</type>
      <required>true</required>
      <model_dependent>false</model_dependent>
      <default_value>75</default_value>
    </argument>
    <argument>
      <name>ducts_return_leakage_value</name>
      <display_name>Ducts: Return Leakage Value</display_name>
      <description>The leakage value to outside of the return ducts.</description>
      <type>Double</type>
      <required>true</required>
      <model_dependent>false</model_dependent>
      <default_value>25</default_value>
    </argument>
    <argument>
      <name>ducts_supply_insulation_r</name>
      <display_name>Ducts: Supply Insulation R-Value</display_name>
      <description>The insulation r-value of the supply ducts.</description>
      <type>Double</type>
      <units>h-ft^2-R/Btu</units>
      <required>true</required>
      <model_dependent>false</model_dependent>
      <default_value>0</default_value>
    </argument>
    <argument>
      <name>ducts_return_insulation_r</name>
      <display_name>Ducts: Return Insulation R-Value</display_name>
      <description>The insulation r-value of the return ducts.</description>
      <type>Double</type>
      <units>h-ft^2-R/Btu</units>
      <required>true</required>
      <model_dependent>false</model_dependent>
      <default_value>0</default_value>
    </argument>
    <argument>
      <name>ducts_supply_location</name>
      <display_name>Ducts: Supply Location</display_name>
      <description>The location of the supply ducts.</description>
      <type>Choice</type>
      <required>true</required>
      <model_dependent>false</model_dependent>
      <default_value>auto</default_value>
      <choices>
        <choice>
          <value>auto</value>
          <display_name>auto</display_name>
        </choice>
        <choice>
          <value>living space</value>
          <display_name>living space</display_name>
        </choice>
        <choice>
          <value>basement - conditioned</value>
          <display_name>basement - conditioned</display_name>
        </choice>
        <choice>
          <value>basement - unconditioned</value>
          <display_name>basement - unconditioned</display_name>
        </choice>
        <choice>
          <value>crawlspace - vented</value>
          <display_name>crawlspace - vented</display_name>
        </choice>
        <choice>
          <value>crawlspace - unvented</value>
          <display_name>crawlspace - unvented</display_name>
        </choice>
        <choice>
          <value>attic - vented</value>
          <display_name>attic - vented</display_name>
        </choice>
        <choice>
          <value>attic - unvented</value>
          <display_name>attic - unvented</display_name>
        </choice>
        <choice>
          <value>garage</value>
          <display_name>garage</display_name>
        </choice>
        <choice>
          <value>exterior wall</value>
          <display_name>exterior wall</display_name>
        </choice>
        <choice>
          <value>under slab</value>
          <display_name>under slab</display_name>
        </choice>
        <choice>
          <value>roof deck</value>
          <display_name>roof deck</display_name>
        </choice>
        <choice>
          <value>outside</value>
          <display_name>outside</display_name>
        </choice>
        <choice>
          <value>other housing unit</value>
          <display_name>other housing unit</display_name>
        </choice>
        <choice>
          <value>other heated space</value>
          <display_name>other heated space</display_name>
        </choice>
        <choice>
          <value>other multifamily buffer space</value>
          <display_name>other multifamily buffer space</display_name>
        </choice>
        <choice>
          <value>other non-freezing space</value>
          <display_name>other non-freezing space</display_name>
        </choice>
      </choices>
    </argument>
    <argument>
      <name>ducts_return_location</name>
      <display_name>Ducts: Return Location</display_name>
      <description>The location of the return ducts.</description>
      <type>Choice</type>
      <required>true</required>
      <model_dependent>false</model_dependent>
      <default_value>auto</default_value>
      <choices>
        <choice>
          <value>auto</value>
          <display_name>auto</display_name>
        </choice>
        <choice>
          <value>living space</value>
          <display_name>living space</display_name>
        </choice>
        <choice>
          <value>basement - conditioned</value>
          <display_name>basement - conditioned</display_name>
        </choice>
        <choice>
          <value>basement - unconditioned</value>
          <display_name>basement - unconditioned</display_name>
        </choice>
        <choice>
          <value>crawlspace - vented</value>
          <display_name>crawlspace - vented</display_name>
        </choice>
        <choice>
          <value>crawlspace - unvented</value>
          <display_name>crawlspace - unvented</display_name>
        </choice>
        <choice>
          <value>attic - vented</value>
          <display_name>attic - vented</display_name>
        </choice>
        <choice>
          <value>attic - unvented</value>
          <display_name>attic - unvented</display_name>
        </choice>
        <choice>
          <value>garage</value>
          <display_name>garage</display_name>
        </choice>
        <choice>
          <value>exterior wall</value>
          <display_name>exterior wall</display_name>
        </choice>
        <choice>
          <value>under slab</value>
          <display_name>under slab</display_name>
        </choice>
        <choice>
          <value>roof deck</value>
          <display_name>roof deck</display_name>
        </choice>
        <choice>
          <value>outside</value>
          <display_name>outside</display_name>
        </choice>
        <choice>
          <value>other housing unit</value>
          <display_name>other housing unit</display_name>
        </choice>
        <choice>
          <value>other heated space</value>
          <display_name>other heated space</display_name>
        </choice>
        <choice>
          <value>other multifamily buffer space</value>
          <display_name>other multifamily buffer space</display_name>
        </choice>
        <choice>
          <value>other non-freezing space</value>
          <display_name>other non-freezing space</display_name>
        </choice>
      </choices>
    </argument>
    <argument>
      <name>ducts_supply_surface_area</name>
      <display_name>Ducts: Supply Surface Area</display_name>
      <description>The surface area of the supply ducts.</description>
      <type>String</type>
      <units>ft^2</units>
      <required>true</required>
      <model_dependent>false</model_dependent>
      <default_value>auto</default_value>
    </argument>
    <argument>
      <name>ducts_return_surface_area</name>
      <display_name>Ducts: Return Surface Area</display_name>
      <description>The surface area of the return ducts.</description>
      <type>String</type>
      <units>ft^2</units>
      <required>true</required>
      <model_dependent>false</model_dependent>
      <default_value>auto</default_value>
    </argument>
    <argument>
      <name>ducts_number_of_return_registers</name>
      <display_name>Ducts: Number of Return Registers</display_name>
      <description>The number of return registers of the ducts.</description>
      <type>String</type>
      <units>#</units>
      <required>true</required>
      <model_dependent>false</model_dependent>
      <default_value>auto</default_value>
    </argument>
    <argument>
      <name>mech_vent_fan_type</name>
      <display_name>Mechanical Ventilation: Fan Type</display_name>
      <description>The type of the mechanical ventilation. Use 'none' if there is no mechanical ventilation system.</description>
      <type>Choice</type>
      <required>true</required>
      <model_dependent>false</model_dependent>
      <default_value>none</default_value>
      <choices>
        <choice>
          <value>none</value>
          <display_name>none</display_name>
        </choice>
        <choice>
          <value>exhaust only</value>
          <display_name>exhaust only</display_name>
        </choice>
        <choice>
          <value>supply only</value>
          <display_name>supply only</display_name>
        </choice>
        <choice>
          <value>energy recovery ventilator</value>
          <display_name>energy recovery ventilator</display_name>
        </choice>
        <choice>
          <value>heat recovery ventilator</value>
          <display_name>heat recovery ventilator</display_name>
        </choice>
        <choice>
          <value>balanced</value>
          <display_name>balanced</display_name>
        </choice>
        <choice>
          <value>central fan integrated supply</value>
          <display_name>central fan integrated supply</display_name>
        </choice>
      </choices>
    </argument>
    <argument>
      <name>mech_vent_flow_rate</name>
      <display_name>Mechanical Ventilation: Flow Rate</display_name>
      <description>The flow rate of the mechanical ventilation.</description>
      <type>Double</type>
      <units>CFM</units>
      <required>true</required>
      <model_dependent>false</model_dependent>
      <default_value>110</default_value>
    </argument>
    <argument>
      <name>mech_vent_hours_in_operation</name>
      <display_name>Mechanical Ventilation: Hours In Operation</display_name>
      <description>The hours in operation of the mechanical ventilation.</description>
      <type>Double</type>
      <units>hrs/day</units>
      <required>true</required>
      <model_dependent>false</model_dependent>
      <default_value>24</default_value>
    </argument>
    <argument>
      <name>mech_vent_recovery_efficiency_type</name>
      <display_name>Mechanical Ventilation: Total Recovery Efficiency Type</display_name>
      <description>The total recovery efficiency type of the mechanical ventilation.</description>
      <type>Choice</type>
      <required>true</required>
      <model_dependent>false</model_dependent>
      <default_value>Unadjusted</default_value>
      <choices>
        <choice>
          <value>Unadjusted</value>
          <display_name>Unadjusted</display_name>
        </choice>
        <choice>
          <value>Adjusted</value>
          <display_name>Adjusted</display_name>
        </choice>
      </choices>
    </argument>
    <argument>
      <name>mech_vent_total_recovery_efficiency</name>
      <display_name>Mechanical Ventilation: Total Recovery Efficiency</display_name>
      <description>The Unadjusted or Adjusted total recovery efficiency of the mechanical ventilation. Applies to energy recovery ventilator.</description>
      <type>Double</type>
      <units>Frac</units>
      <required>true</required>
      <model_dependent>false</model_dependent>
      <default_value>0.48</default_value>
    </argument>
    <argument>
      <name>mech_vent_sensible_recovery_efficiency</name>
      <display_name>Mechanical Ventilation: Sensible Recovery Efficiency</display_name>
      <description>The Unadjusted or Adjusted sensible recovery efficiency of the mechanical ventilation. Applies to energy recovery ventilator and heat recovery ventilator.</description>
      <type>Double</type>
      <units>Frac</units>
      <required>true</required>
      <model_dependent>false</model_dependent>
      <default_value>0.72</default_value>
    </argument>
    <argument>
      <name>mech_vent_fan_power</name>
      <display_name>Mechanical Ventilation: Fan Power</display_name>
      <description>The fan power of the mechanical ventilation.</description>
      <type>Double</type>
      <units>W</units>
      <required>true</required>
      <model_dependent>false</model_dependent>
      <default_value>30</default_value>
    </argument>
    <argument>
      <name>mech_vent_num_units_served</name>
      <display_name>Mechanical Ventilation: Number of Units Served</display_name>
      <description>Number of dwelling units served by the mechanical ventilation system. Must be 1 if single-family detached. Used to apportion flow rate and fan power to the unit.</description>
      <type>Integer</type>
      <units>#</units>
      <required>true</required>
      <model_dependent>false</model_dependent>
      <default_value>1</default_value>
    </argument>
    <argument>
      <name>shared_mech_vent_frac_recirculation</name>
      <display_name>Shared Mechanical Ventilation: Fraction Recirculation</display_name>
      <description>Fraction of the total supply air that is recirculated, with the remainder assumed to be outdoor air. The value must be 0 for exhaust only systems. This is required for a shared mechanical ventilation system.</description>
      <type>Double</type>
      <units>Frac</units>
      <required>false</required>
      <model_dependent>false</model_dependent>
    </argument>
    <argument>
      <name>shared_mech_vent_preheating_fuel</name>
      <display_name>Shared Mechanical Ventilation: Preheating Fuel</display_name>
      <description>Fuel type of the preconditioning heating equipment. Only used for a shared mechanical ventilation system.</description>
      <type>Choice</type>
      <required>false</required>
      <model_dependent>false</model_dependent>
      <choices>
        <choice>
          <value>electricity</value>
          <display_name>electricity</display_name>
        </choice>
        <choice>
          <value>natural gas</value>
          <display_name>natural gas</display_name>
        </choice>
        <choice>
          <value>fuel oil</value>
          <display_name>fuel oil</display_name>
        </choice>
        <choice>
          <value>propane</value>
          <display_name>propane</display_name>
        </choice>
        <choice>
          <value>wood</value>
          <display_name>wood</display_name>
        </choice>
        <choice>
          <value>wood pellets</value>
          <display_name>wood pellets</display_name>
        </choice>
        <choice>
          <value>coal</value>
          <display_name>coal</display_name>
        </choice>
      </choices>
    </argument>
    <argument>
      <name>shared_mech_vent_preheating_efficiency</name>
      <display_name>Shared Mechanical Ventilation: Preheating Efficiency</display_name>
      <description>Efficiency of the preconditioning heating equipment. Only used for a shared mechanical ventilation system.</description>
      <type>Double</type>
      <units>COP</units>
      <required>false</required>
      <model_dependent>false</model_dependent>
    </argument>
    <argument>
      <name>shared_mech_vent_preheating_fraction_heat_load_served</name>
      <display_name>Shared Mechanical Ventilation: Preheating Fraction Ventilation Heat Load Served</display_name>
      <description>Fraction of heating load introduced by the shared ventilation system that is met by the preconditioning heating equipment.</description>
      <type>Double</type>
      <units>Frac</units>
      <required>false</required>
      <model_dependent>false</model_dependent>
    </argument>
    <argument>
      <name>shared_mech_vent_precooling_fuel</name>
      <display_name>Shared Mechanical Ventilation: Precooling Fuel</display_name>
      <description>Fuel type of the preconditioning cooling equipment. Only used for a shared mechanical ventilation system.</description>
      <type>Choice</type>
      <required>false</required>
      <model_dependent>false</model_dependent>
      <choices>
        <choice>
          <value>electricity</value>
          <display_name>electricity</display_name>
        </choice>
      </choices>
    </argument>
    <argument>
      <name>shared_mech_vent_precooling_efficiency</name>
      <display_name>Shared Mechanical Ventilation: Precooling Efficiency</display_name>
      <description>Efficiency of the preconditioning cooling equipment. Only used for a shared mechanical ventilation system.</description>
      <type>Double</type>
      <units>COP</units>
      <required>false</required>
      <model_dependent>false</model_dependent>
    </argument>
    <argument>
      <name>shared_mech_vent_precooling_fraction_cool_load_served</name>
      <display_name>Shared Mechanical Ventilation: Precooling Fraction Ventilation Cool Load Served</display_name>
      <description>Fraction of cooling load introduced by the shared ventilation system that is met by the preconditioning cooling equipment.</description>
      <type>Double</type>
      <units>Frac</units>
      <required>false</required>
      <model_dependent>false</model_dependent>
    </argument>
    <argument>
      <name>mech_vent_fan_type_2</name>
      <display_name>Mechanical Ventilation 2: Fan Type</display_name>
      <description>The type of the second mechanical ventilation. Use 'none' if there is no second mechanical ventilation system.</description>
      <type>Choice</type>
      <required>true</required>
      <model_dependent>false</model_dependent>
      <default_value>none</default_value>
      <choices>
        <choice>
          <value>none</value>
          <display_name>none</display_name>
        </choice>
        <choice>
          <value>exhaust only</value>
          <display_name>exhaust only</display_name>
        </choice>
        <choice>
          <value>supply only</value>
          <display_name>supply only</display_name>
        </choice>
        <choice>
          <value>energy recovery ventilator</value>
          <display_name>energy recovery ventilator</display_name>
        </choice>
        <choice>
          <value>heat recovery ventilator</value>
          <display_name>heat recovery ventilator</display_name>
        </choice>
        <choice>
          <value>balanced</value>
          <display_name>balanced</display_name>
        </choice>
        <choice>
          <value>central fan integrated supply</value>
          <display_name>central fan integrated supply</display_name>
        </choice>
      </choices>
    </argument>
    <argument>
      <name>mech_vent_flow_rate_2</name>
      <display_name>Mechanical Ventilation 2: Flow Rate</display_name>
      <description>The flow rate of the second mechanical ventilation.</description>
      <type>Double</type>
      <units>CFM</units>
      <required>true</required>
      <model_dependent>false</model_dependent>
      <default_value>110</default_value>
    </argument>
    <argument>
      <name>mech_vent_hours_in_operation_2</name>
      <display_name>Mechanical Ventilation 2: Hours In Operation</display_name>
      <description>The hours in operation of the second mechanical ventilation.</description>
      <type>Double</type>
      <units>hrs/day</units>
      <required>true</required>
      <model_dependent>false</model_dependent>
      <default_value>24</default_value>
    </argument>
    <argument>
      <name>mech_vent_recovery_efficiency_type_2</name>
      <display_name>Mechanical Ventilation 2: Total Recovery Efficiency Type</display_name>
      <description>The total recovery efficiency type of the second mechanical ventilation.</description>
      <type>Choice</type>
      <required>true</required>
      <model_dependent>false</model_dependent>
      <default_value>Unadjusted</default_value>
      <choices>
        <choice>
          <value>Unadjusted</value>
          <display_name>Unadjusted</display_name>
        </choice>
        <choice>
          <value>Adjusted</value>
          <display_name>Adjusted</display_name>
        </choice>
      </choices>
    </argument>
    <argument>
      <name>mech_vent_total_recovery_efficiency_2</name>
      <display_name>Mechanical Ventilation 2: Total Recovery Efficiency</display_name>
      <description>The Unadjusted or Adjusted total recovery efficiency of the second mechanical ventilation. Applies to energy recovery ventilator.</description>
      <type>Double</type>
      <units>Frac</units>
      <required>true</required>
      <model_dependent>false</model_dependent>
      <default_value>0.48</default_value>
    </argument>
    <argument>
      <name>mech_vent_sensible_recovery_efficiency_2</name>
      <display_name>Mechanical Ventilation 2: Sensible Recovery Efficiency</display_name>
      <description>The Unadjusted or Adjusted sensible recovery efficiency of the second mechanical ventilation. Applies to energy recovery ventilator and heat recovery ventilator.</description>
      <type>Double</type>
      <units>Frac</units>
      <required>true</required>
      <model_dependent>false</model_dependent>
      <default_value>0.72</default_value>
    </argument>
    <argument>
      <name>mech_vent_fan_power_2</name>
      <display_name>Mechanical Ventilation 2: Fan Power</display_name>
      <description>The fan power of the second mechanical ventilation.</description>
      <type>Double</type>
      <units>W</units>
      <required>true</required>
      <model_dependent>false</model_dependent>
      <default_value>30</default_value>
    </argument>
    <argument>
      <name>kitchen_fans_quantity</name>
      <display_name>Kitchen Fans: Quantity</display_name>
      <description>The quantity of the kitchen fans.</description>
      <type>String</type>
      <units>#</units>
      <required>true</required>
      <model_dependent>false</model_dependent>
      <default_value>auto</default_value>
    </argument>
    <argument>
      <name>kitchen_fans_flow_rate</name>
      <display_name>Kitchen Fans: Flow Rate</display_name>
      <description>The flow rate of the kitchen fan.</description>
      <type>String</type>
      <units>CFM</units>
      <required>false</required>
      <model_dependent>false</model_dependent>
      <default_value>auto</default_value>
    </argument>
    <argument>
      <name>kitchen_fans_hours_in_operation</name>
      <display_name>Kitchen Fans: Hours In Operation</display_name>
      <description>The hours in operation of the kitchen fan.</description>
      <type>String</type>
      <units>hrs/day</units>
      <required>false</required>
      <model_dependent>false</model_dependent>
      <default_value>auto</default_value>
    </argument>
    <argument>
      <name>kitchen_fans_power</name>
      <display_name>Kitchen Fans: Fan Power</display_name>
      <description>The fan power of the kitchen fan.</description>
      <type>String</type>
      <units>W</units>
      <required>false</required>
      <model_dependent>false</model_dependent>
      <default_value>auto</default_value>
    </argument>
    <argument>
      <name>kitchen_fans_start_hour</name>
      <display_name>Kitchen Fans: Start Hour</display_name>
      <description>The start hour of the kitchen fan.</description>
      <type>String</type>
      <units>hr</units>
      <required>false</required>
      <model_dependent>false</model_dependent>
      <default_value>auto</default_value>
    </argument>
    <argument>
      <name>bathroom_fans_quantity</name>
      <display_name>Bathroom Fans: Quantity</display_name>
      <description>The quantity of the bathroom fans.</description>
      <type>String</type>
      <units>#</units>
      <required>true</required>
      <model_dependent>false</model_dependent>
      <default_value>auto</default_value>
    </argument>
    <argument>
      <name>bathroom_fans_flow_rate</name>
      <display_name>Bathroom Fans: Flow Rate</display_name>
      <description>The flow rate of the bathroom fans.</description>
      <type>String</type>
      <units>CFM</units>
      <required>false</required>
      <model_dependent>false</model_dependent>
      <default_value>auto</default_value>
    </argument>
    <argument>
      <name>bathroom_fans_hours_in_operation</name>
      <display_name>Bathroom Fans: Hours In Operation</display_name>
      <description>The hours in operation of the bathroom fans.</description>
      <type>String</type>
      <units>hrs/day</units>
      <required>false</required>
      <model_dependent>false</model_dependent>
      <default_value>auto</default_value>
    </argument>
    <argument>
      <name>bathroom_fans_power</name>
      <display_name>Bathroom Fans: Fan Power</display_name>
      <description>The fan power of the bathroom fans.</description>
      <type>String</type>
      <units>W</units>
      <required>false</required>
      <model_dependent>false</model_dependent>
      <default_value>auto</default_value>
    </argument>
    <argument>
      <name>bathroom_fans_start_hour</name>
      <display_name>Bathroom Fans: Start Hour</display_name>
      <description>The start hour of the bathroom fans.</description>
      <type>String</type>
      <units>hr</units>
      <required>false</required>
      <model_dependent>false</model_dependent>
      <default_value>auto</default_value>
    </argument>
    <argument>
      <name>whole_house_fan_present</name>
      <display_name>Whole House Fan: Present</display_name>
      <description>Whether there is a whole house fan.</description>
      <type>Boolean</type>
      <required>true</required>
      <model_dependent>false</model_dependent>
      <default_value>false</default_value>
      <choices>
        <choice>
          <value>true</value>
          <display_name>true</display_name>
        </choice>
        <choice>
          <value>false</value>
          <display_name>false</display_name>
        </choice>
      </choices>
    </argument>
    <argument>
      <name>whole_house_fan_flow_rate</name>
      <display_name>Whole House Fan: Flow Rate</display_name>
      <description>The flow rate of the whole house fan.</description>
      <type>Double</type>
      <units>CFM</units>
      <required>true</required>
      <model_dependent>false</model_dependent>
      <default_value>4500</default_value>
    </argument>
    <argument>
      <name>whole_house_fan_power</name>
      <display_name>Whole House Fan: Fan Power</display_name>
      <description>The fan power of the whole house fan.</description>
      <type>Double</type>
      <units>W</units>
      <required>true</required>
      <model_dependent>false</model_dependent>
      <default_value>300</default_value>
    </argument>
    <argument>
      <name>water_heater_type</name>
      <display_name>Water Heater: Type</display_name>
      <description>The type of water heater. Use 'none' if there is no water heater.</description>
      <type>Choice</type>
      <required>true</required>
      <model_dependent>false</model_dependent>
      <default_value>storage water heater</default_value>
      <choices>
        <choice>
          <value>none</value>
          <display_name>none</display_name>
        </choice>
        <choice>
          <value>storage water heater</value>
          <display_name>storage water heater</display_name>
        </choice>
        <choice>
          <value>instantaneous water heater</value>
          <display_name>instantaneous water heater</display_name>
        </choice>
        <choice>
          <value>heat pump water heater</value>
          <display_name>heat pump water heater</display_name>
        </choice>
        <choice>
          <value>space-heating boiler with storage tank</value>
          <display_name>space-heating boiler with storage tank</display_name>
        </choice>
        <choice>
          <value>space-heating boiler with tankless coil</value>
          <display_name>space-heating boiler with tankless coil</display_name>
        </choice>
      </choices>
    </argument>
    <argument>
      <name>water_heater_fuel_type</name>
      <display_name>Water Heater: Fuel Type</display_name>
      <description>The fuel type of water heater. Ignored for heat pump water heater.</description>
      <type>Choice</type>
      <required>true</required>
      <model_dependent>false</model_dependent>
      <default_value>natural gas</default_value>
      <choices>
        <choice>
          <value>electricity</value>
          <display_name>electricity</display_name>
        </choice>
        <choice>
          <value>natural gas</value>
          <display_name>natural gas</display_name>
        </choice>
        <choice>
          <value>fuel oil</value>
          <display_name>fuel oil</display_name>
        </choice>
        <choice>
          <value>propane</value>
          <display_name>propane</display_name>
        </choice>
        <choice>
          <value>wood</value>
          <display_name>wood</display_name>
        </choice>
        <choice>
          <value>coal</value>
          <display_name>coal</display_name>
        </choice>
      </choices>
    </argument>
    <argument>
      <name>water_heater_location</name>
      <display_name>Water Heater: Location</display_name>
      <description>The location of water heater.</description>
      <type>Choice</type>
      <required>true</required>
      <model_dependent>false</model_dependent>
      <default_value>auto</default_value>
      <choices>
        <choice>
          <value>auto</value>
          <display_name>auto</display_name>
        </choice>
        <choice>
          <value>living space</value>
          <display_name>living space</display_name>
        </choice>
        <choice>
          <value>basement - conditioned</value>
          <display_name>basement - conditioned</display_name>
        </choice>
        <choice>
          <value>basement - unconditioned</value>
          <display_name>basement - unconditioned</display_name>
        </choice>
        <choice>
          <value>garage</value>
          <display_name>garage</display_name>
        </choice>
        <choice>
          <value>attic - vented</value>
          <display_name>attic - vented</display_name>
        </choice>
        <choice>
          <value>attic - unvented</value>
          <display_name>attic - unvented</display_name>
        </choice>
        <choice>
          <value>crawlspace - vented</value>
          <display_name>crawlspace - vented</display_name>
        </choice>
        <choice>
          <value>crawlspace - unvented</value>
          <display_name>crawlspace - unvented</display_name>
        </choice>
        <choice>
          <value>other exterior</value>
          <display_name>other exterior</display_name>
        </choice>
        <choice>
          <value>other housing unit</value>
          <display_name>other housing unit</display_name>
        </choice>
        <choice>
          <value>other heated space</value>
          <display_name>other heated space</display_name>
        </choice>
        <choice>
          <value>other multifamily buffer space</value>
          <display_name>other multifamily buffer space</display_name>
        </choice>
        <choice>
          <value>other non-freezing space</value>
          <display_name>other non-freezing space</display_name>
        </choice>
      </choices>
    </argument>
    <argument>
      <name>water_heater_tank_volume</name>
      <display_name>Water Heater: Tank Volume</display_name>
      <description>Nominal volume of water heater tank. Set to 'auto' to have volume autosized. Only applies to storage water heater, heat pump water heater, and space-heating boiler with storage tank.</description>
      <type>String</type>
      <units>gal</units>
      <required>true</required>
      <model_dependent>false</model_dependent>
      <default_value>auto</default_value>
    </argument>
    <argument>
      <name>water_heater_efficiency_type</name>
      <display_name>Water Heater: Efficiency Type</display_name>
      <description>The efficiency type of water heater. Does not apply to space-heating boilers.</description>
      <type>Choice</type>
      <required>true</required>
      <model_dependent>false</model_dependent>
      <default_value>EnergyFactor</default_value>
      <choices>
        <choice>
          <value>EnergyFactor</value>
          <display_name>EnergyFactor</display_name>
        </choice>
        <choice>
          <value>UniformEnergyFactor</value>
          <display_name>UniformEnergyFactor</display_name>
        </choice>
      </choices>
    </argument>
    <argument>
      <name>water_heater_efficiency</name>
      <display_name>Water Heater: Efficiency</display_name>
      <description>Rated Energy Factor or Uniform Energy Factor. Does not apply to space-heating boilers.</description>
      <type>Double</type>
      <required>true</required>
      <model_dependent>false</model_dependent>
      <default_value>0.67</default_value>
    </argument>
    <argument>
      <name>water_heater_first_hour_rating</name>
      <display_name>Water Heater: First Hour Rating</display_name>
      <description>Rated gallons of hot water supplied in an hour. Required if Efficiency Type is UniformEnergyFactor and Type is not instantaneous water heater. Does not apply to space-heating boilers.</description>
      <type>Double</type>
      <units>gal/hr</units>
      <required>false</required>
      <model_dependent>false</model_dependent>
      <default_value>56</default_value>
    </argument>
    <argument>
      <name>water_heater_recovery_efficiency</name>
      <display_name>Water Heater: Recovery Efficiency</display_name>
      <description>Ratio of energy delivered to water heater to the energy content of the fuel consumed by the water heater. Only used for non-electric storage water heaters.</description>
      <type>String</type>
      <units>Frac</units>
      <required>true</required>
      <model_dependent>false</model_dependent>
      <default_value>auto</default_value>
    </argument>
    <argument>
      <name>water_heater_standby_loss</name>
      <display_name>Water Heater: Standby Loss</display_name>
      <description>The standby loss of water heater. Only applies to space-heating boilers.</description>
      <type>Double</type>
      <units>deg-F/hr</units>
      <required>false</required>
      <model_dependent>false</model_dependent>
    </argument>
    <argument>
      <name>water_heater_jacket_rvalue</name>
      <display_name>Water Heater: Jacket R-value</display_name>
      <description>The jacket R-value of water heater. Doesn't apply to instantaneous water heater or space-heating boiler with tankless coil.</description>
      <type>Double</type>
      <units>h-ft^2-R/Btu</units>
      <required>false</required>
      <model_dependent>false</model_dependent>
    </argument>
    <argument>
      <name>water_heater_setpoint_temperature</name>
      <display_name>Water Heater: Setpoint Temperature</display_name>
      <description>The setpoint temperature of water heater.</description>
      <type>String</type>
      <units>deg-F</units>
      <required>true</required>
      <model_dependent>false</model_dependent>
      <default_value>auto</default_value>
    </argument>
    <argument>
      <name>water_heater_num_units_served</name>
      <display_name>Water Heater: Number of Units Served</display_name>
      <description>Number of dwelling units served (directly or indirectly) by the water heater. Must be 1 if single-family detached. Used to apportion water heater tank losses to the unit.</description>
      <type>Integer</type>
      <units>#</units>
      <required>true</required>
      <model_dependent>false</model_dependent>
      <default_value>1</default_value>
    </argument>
    <argument>
      <name>dhw_distribution_system_type</name>
      <display_name>Hot Water Distribution: System Type</display_name>
      <description>The type of the hot water distribution system.</description>
      <type>Choice</type>
      <required>true</required>
      <model_dependent>false</model_dependent>
      <default_value>Standard</default_value>
      <choices>
        <choice>
          <value>Standard</value>
          <display_name>Standard</display_name>
        </choice>
        <choice>
          <value>Recirculation</value>
          <display_name>Recirculation</display_name>
        </choice>
      </choices>
    </argument>
    <argument>
      <name>dhw_distribution_standard_piping_length</name>
      <display_name>Hot Water Distribution: Standard Piping Length</display_name>
      <description>If the distribution system is Standard, the length of the piping. A value of 'auto' will use a default.</description>
      <type>String</type>
      <units>ft</units>
      <required>true</required>
      <model_dependent>false</model_dependent>
      <default_value>auto</default_value>
    </argument>
    <argument>
      <name>dhw_distribution_recirc_control_type</name>
      <display_name>Hot Water Distribution: Recirculation Control Type</display_name>
      <description>If the distribution system is Recirculation, the type of hot water recirculation control, if any.</description>
      <type>Choice</type>
      <required>true</required>
      <model_dependent>false</model_dependent>
      <default_value>no control</default_value>
      <choices>
        <choice>
          <value>no control</value>
          <display_name>no control</display_name>
        </choice>
        <choice>
          <value>timer</value>
          <display_name>timer</display_name>
        </choice>
        <choice>
          <value>temperature</value>
          <display_name>temperature</display_name>
        </choice>
        <choice>
          <value>presence sensor demand control</value>
          <display_name>presence sensor demand control</display_name>
        </choice>
        <choice>
          <value>manual demand control</value>
          <display_name>manual demand control</display_name>
        </choice>
      </choices>
    </argument>
    <argument>
      <name>dhw_distribution_recirc_piping_length</name>
      <display_name>Hot Water Distribution: Recirculation Piping Length</display_name>
      <description>If the distribution system is Recirculation, the length of the recirculation piping.</description>
      <type>String</type>
      <units>ft</units>
      <required>true</required>
      <model_dependent>false</model_dependent>
      <default_value>auto</default_value>
    </argument>
    <argument>
      <name>dhw_distribution_recirc_branch_piping_length</name>
      <display_name>Hot Water Distribution: Recirculation Branch Piping Length</display_name>
      <description>If the distribution system is Recirculation, the length of the recirculation branch piping.</description>
      <type>String</type>
      <units>ft</units>
      <required>true</required>
      <model_dependent>false</model_dependent>
      <default_value>auto</default_value>
    </argument>
    <argument>
      <name>dhw_distribution_recirc_pump_power</name>
      <display_name>Hot Water Distribution: Recirculation Pump Power</display_name>
      <description>If the distribution system is Recirculation, the recirculation pump power.</description>
      <type>String</type>
      <units>W</units>
      <required>true</required>
      <model_dependent>false</model_dependent>
      <default_value>auto</default_value>
    </argument>
    <argument>
      <name>dhw_distribution_pipe_r</name>
      <display_name>Hot Water Distribution: Pipe Insulation Nominal R-Value</display_name>
      <description>Nominal R-value of the pipe insulation.</description>
      <type>String</type>
      <units>h-ft^2-R/Btu</units>
      <required>true</required>
      <model_dependent>false</model_dependent>
      <default_value>auto</default_value>
    </argument>
    <argument>
      <name>dwhr_facilities_connected</name>
      <display_name>Drain Water Heat Recovery: Facilities Connected</display_name>
      <description>Which facilities are connected for the drain water heat recovery. Use 'none' if there is no drain water heat recovery system.</description>
      <type>Choice</type>
      <required>true</required>
      <model_dependent>false</model_dependent>
      <default_value>none</default_value>
      <choices>
        <choice>
          <value>none</value>
          <display_name>none</display_name>
        </choice>
        <choice>
          <value>one</value>
          <display_name>one</display_name>
        </choice>
        <choice>
          <value>all</value>
          <display_name>all</display_name>
        </choice>
      </choices>
    </argument>
    <argument>
      <name>dwhr_equal_flow</name>
      <display_name>Drain Water Heat Recovery: Equal Flow</display_name>
      <description>Whether the drain water heat recovery has equal flow.</description>
      <type>Boolean</type>
      <required>true</required>
      <model_dependent>false</model_dependent>
      <default_value>true</default_value>
      <choices>
        <choice>
          <value>true</value>
          <display_name>true</display_name>
        </choice>
        <choice>
          <value>false</value>
          <display_name>false</display_name>
        </choice>
      </choices>
    </argument>
    <argument>
      <name>dwhr_efficiency</name>
      <display_name>Drain Water Heat Recovery: Efficiency</display_name>
      <description>The efficiency of the drain water heat recovery.</description>
      <type>Double</type>
      <units>Frac</units>
      <required>true</required>
      <model_dependent>false</model_dependent>
      <default_value>0.55</default_value>
    </argument>
    <argument>
      <name>water_fixtures_shower_low_flow</name>
      <display_name>Hot Water Fixtures: Is Shower Low Flow</display_name>
      <description>Whether the shower fixture is low flow.</description>
      <type>Boolean</type>
      <required>true</required>
      <model_dependent>false</model_dependent>
      <default_value>false</default_value>
      <choices>
        <choice>
          <value>true</value>
          <display_name>true</display_name>
        </choice>
        <choice>
          <value>false</value>
          <display_name>false</display_name>
        </choice>
      </choices>
    </argument>
    <argument>
      <name>water_fixtures_sink_low_flow</name>
      <display_name>Hot Water Fixtures: Is Sink Low Flow</display_name>
      <description>Whether the sink fixture is low flow.</description>
      <type>Boolean</type>
      <required>true</required>
      <model_dependent>false</model_dependent>
      <default_value>false</default_value>
      <choices>
        <choice>
          <value>true</value>
          <display_name>true</display_name>
        </choice>
        <choice>
          <value>false</value>
          <display_name>false</display_name>
        </choice>
      </choices>
    </argument>
    <argument>
      <name>water_fixtures_usage_multiplier</name>
      <display_name>Hot Water Fixtures: Usage Multiplier</display_name>
      <description>Multiplier on the hot water usage that can reflect, e.g., high/low usage occupants.</description>
      <type>Double</type>
      <required>true</required>
      <model_dependent>false</model_dependent>
      <default_value>1</default_value>
    </argument>
    <argument>
      <name>solar_thermal_system_type</name>
      <display_name>Solar Thermal: System Type</display_name>
      <description>The type of solar thermal system. Use 'none' if there is no solar thermal system.</description>
      <type>Choice</type>
      <required>true</required>
      <model_dependent>false</model_dependent>
      <default_value>none</default_value>
      <choices>
        <choice>
          <value>none</value>
          <display_name>none</display_name>
        </choice>
        <choice>
          <value>hot water</value>
          <display_name>hot water</display_name>
        </choice>
      </choices>
    </argument>
    <argument>
      <name>solar_thermal_collector_area</name>
      <display_name>Solar Thermal: Collector Area</display_name>
      <description>The collector area of the solar thermal system.</description>
      <type>Double</type>
      <units>ft^2</units>
      <required>true</required>
      <model_dependent>false</model_dependent>
      <default_value>40</default_value>
    </argument>
    <argument>
      <name>solar_thermal_collector_loop_type</name>
      <display_name>Solar Thermal: Collector Loop Type</display_name>
      <description>The collector loop type of the solar thermal system.</description>
      <type>Choice</type>
      <required>true</required>
      <model_dependent>false</model_dependent>
      <default_value>liquid direct</default_value>
      <choices>
        <choice>
          <value>liquid direct</value>
          <display_name>liquid direct</display_name>
        </choice>
        <choice>
          <value>liquid indirect</value>
          <display_name>liquid indirect</display_name>
        </choice>
        <choice>
          <value>passive thermosyphon</value>
          <display_name>passive thermosyphon</display_name>
        </choice>
      </choices>
    </argument>
    <argument>
      <name>solar_thermal_collector_type</name>
      <display_name>Solar Thermal: Collector Type</display_name>
      <description>The collector type of the solar thermal system.</description>
      <type>Choice</type>
      <required>true</required>
      <model_dependent>false</model_dependent>
      <default_value>evacuated tube</default_value>
      <choices>
        <choice>
          <value>evacuated tube</value>
          <display_name>evacuated tube</display_name>
        </choice>
        <choice>
          <value>single glazing black</value>
          <display_name>single glazing black</display_name>
        </choice>
        <choice>
          <value>double glazing black</value>
          <display_name>double glazing black</display_name>
        </choice>
        <choice>
          <value>integrated collector storage</value>
          <display_name>integrated collector storage</display_name>
        </choice>
      </choices>
    </argument>
    <argument>
      <name>solar_thermal_collector_azimuth</name>
      <display_name>Solar Thermal: Collector Azimuth</display_name>
      <description>The collector azimuth of the solar thermal system.</description>
      <type>Double</type>
      <units>degrees</units>
      <required>true</required>
      <model_dependent>false</model_dependent>
      <default_value>180</default_value>
    </argument>
    <argument>
      <name>solar_thermal_collector_tilt</name>
      <display_name>Solar Thermal: Collector Tilt</display_name>
      <description>The collector tilt of the solar thermal system. Can also enter, e.g., RoofPitch, RoofPitch+20, Latitude, Latitude-15, etc.</description>
      <type>String</type>
      <units>degrees</units>
      <required>true</required>
      <model_dependent>false</model_dependent>
      <default_value>RoofPitch</default_value>
    </argument>
    <argument>
      <name>solar_thermal_collector_rated_optical_efficiency</name>
      <display_name>Solar Thermal: Collector Rated Optical Efficiency</display_name>
      <description>The collector rated optical efficiency of the solar thermal system.</description>
      <type>Double</type>
      <units>Frac</units>
      <required>true</required>
      <model_dependent>false</model_dependent>
      <default_value>0.5</default_value>
    </argument>
    <argument>
      <name>solar_thermal_collector_rated_thermal_losses</name>
      <display_name>Solar Thermal: Collector Rated Thermal Losses</display_name>
      <description>The collector rated thermal losses of the solar thermal system.</description>
      <type>Double</type>
      <units>Frac</units>
      <required>true</required>
      <model_dependent>false</model_dependent>
      <default_value>0.2799</default_value>
    </argument>
    <argument>
      <name>solar_thermal_storage_volume</name>
      <display_name>Solar Thermal: Storage Volume</display_name>
      <description>The storage volume of the solar thermal system.</description>
      <type>String</type>
      <units>Frac</units>
      <required>true</required>
      <model_dependent>false</model_dependent>
      <default_value>auto</default_value>
    </argument>
    <argument>
      <name>solar_thermal_solar_fraction</name>
      <display_name>Solar Thermal: Solar Fraction</display_name>
      <description>The solar fraction of the solar thermal system. If provided, overrides all other solar thermal inputs.</description>
      <type>Double</type>
      <units>Frac</units>
      <required>true</required>
      <model_dependent>false</model_dependent>
      <default_value>0</default_value>
    </argument>
    <argument>
      <name>pv_system_module_type_1</name>
      <display_name>Photovoltaics 1: Module Type</display_name>
      <description>Module type of the PV system 1. Use 'none' if there is no PV system 1.</description>
      <type>Choice</type>
      <required>true</required>
      <model_dependent>false</model_dependent>
      <default_value>none</default_value>
      <choices>
        <choice>
          <value>none</value>
          <display_name>none</display_name>
        </choice>
        <choice>
          <value>auto</value>
          <display_name>auto</display_name>
        </choice>
        <choice>
          <value>standard</value>
          <display_name>standard</display_name>
        </choice>
        <choice>
          <value>premium</value>
          <display_name>premium</display_name>
        </choice>
        <choice>
          <value>thin film</value>
          <display_name>thin film</display_name>
        </choice>
      </choices>
    </argument>
    <argument>
      <name>pv_system_location_1</name>
      <display_name>Photovoltaics 1: Location</display_name>
      <description>Location of the PV system 1.</description>
      <type>Choice</type>
      <required>true</required>
      <model_dependent>false</model_dependent>
      <default_value>auto</default_value>
      <choices>
        <choice>
          <value>auto</value>
          <display_name>auto</display_name>
        </choice>
        <choice>
          <value>roof</value>
          <display_name>roof</display_name>
        </choice>
        <choice>
          <value>ground</value>
          <display_name>ground</display_name>
        </choice>
      </choices>
    </argument>
    <argument>
      <name>pv_system_tracking_1</name>
      <display_name>Photovoltaics 1: Tracking</display_name>
      <description>Tracking of the PV system 1.</description>
      <type>Choice</type>
      <required>true</required>
      <model_dependent>false</model_dependent>
      <default_value>auto</default_value>
      <choices>
        <choice>
          <value>auto</value>
          <display_name>auto</display_name>
        </choice>
        <choice>
          <value>fixed</value>
          <display_name>fixed</display_name>
        </choice>
        <choice>
          <value>1-axis</value>
          <display_name>1-axis</display_name>
        </choice>
        <choice>
          <value>1-axis backtracked</value>
          <display_name>1-axis backtracked</display_name>
        </choice>
        <choice>
          <value>2-axis</value>
          <display_name>2-axis</display_name>
        </choice>
      </choices>
    </argument>
    <argument>
      <name>pv_system_array_azimuth_1</name>
      <display_name>Photovoltaics 1: Array Azimuth</display_name>
      <description>Array azimuth of the PV system 1.</description>
      <type>Double</type>
      <units>degrees</units>
      <required>true</required>
      <model_dependent>false</model_dependent>
      <default_value>180</default_value>
    </argument>
    <argument>
      <name>pv_system_array_tilt_1</name>
      <display_name>Photovoltaics 1: Array Tilt</display_name>
      <description>Array tilt of the PV system 1. Can also enter, e.g., RoofPitch, RoofPitch+20, Latitude, Latitude-15, etc.</description>
      <type>String</type>
      <units>degrees</units>
      <required>true</required>
      <model_dependent>false</model_dependent>
      <default_value>RoofPitch</default_value>
    </argument>
    <argument>
      <name>pv_system_max_power_output_1</name>
      <display_name>Photovoltaics 1: Maximum Power Output</display_name>
      <description>Maximum power output of the PV system 1. For a shared system, this is the total building maximum power output.</description>
      <type>Double</type>
      <units>W</units>
      <required>true</required>
      <model_dependent>false</model_dependent>
      <default_value>4000</default_value>
    </argument>
    <argument>
      <name>pv_system_inverter_efficiency_1</name>
      <display_name>Photovoltaics 1: Inverter Efficiency</display_name>
      <description>Inverter efficiency of the PV system 1.</description>
      <type>Double</type>
      <units>Frac</units>
      <required>false</required>
      <model_dependent>false</model_dependent>
    </argument>
    <argument>
      <name>pv_system_system_losses_fraction_1</name>
      <display_name>Photovoltaics 1: System Losses Fraction</display_name>
      <description>System losses fraction of the PV system 1.</description>
      <type>Double</type>
      <units>Frac</units>
      <required>false</required>
      <model_dependent>false</model_dependent>
    </argument>
    <argument>
      <name>pv_system_num_units_served_1</name>
      <display_name>Photovoltaics 1: Number of Units Served</display_name>
      <description>Number of dwelling units served by PV system 1. Must be 1 if single-family detached. Used to apportion PV generation to the unit.</description>
      <type>Integer</type>
      <units>#</units>
      <required>true</required>
      <model_dependent>false</model_dependent>
      <default_value>1</default_value>
    </argument>
    <argument>
      <name>pv_system_module_type_2</name>
      <display_name>Photovoltaics 2: Module Type</display_name>
      <description>Module type of the PV system 2. Use 'none' if there is no PV system 2.</description>
      <type>Choice</type>
      <required>true</required>
      <model_dependent>false</model_dependent>
      <default_value>none</default_value>
      <choices>
        <choice>
          <value>none</value>
          <display_name>none</display_name>
        </choice>
        <choice>
          <value>auto</value>
          <display_name>auto</display_name>
        </choice>
        <choice>
          <value>standard</value>
          <display_name>standard</display_name>
        </choice>
        <choice>
          <value>premium</value>
          <display_name>premium</display_name>
        </choice>
        <choice>
          <value>thin film</value>
          <display_name>thin film</display_name>
        </choice>
      </choices>
    </argument>
    <argument>
      <name>pv_system_location_2</name>
      <display_name>Photovoltaics 2: Location</display_name>
      <description>Location of the PV system 2.</description>
      <type>Choice</type>
      <required>true</required>
      <model_dependent>false</model_dependent>
      <default_value>auto</default_value>
      <choices>
        <choice>
          <value>auto</value>
          <display_name>auto</display_name>
        </choice>
        <choice>
          <value>roof</value>
          <display_name>roof</display_name>
        </choice>
        <choice>
          <value>ground</value>
          <display_name>ground</display_name>
        </choice>
      </choices>
    </argument>
    <argument>
      <name>pv_system_tracking_2</name>
      <display_name>Photovoltaics 2: Tracking</display_name>
      <description>Tracking of the PV system 2.</description>
      <type>Choice</type>
      <required>true</required>
      <model_dependent>false</model_dependent>
      <default_value>auto</default_value>
      <choices>
        <choice>
          <value>auto</value>
          <display_name>auto</display_name>
        </choice>
        <choice>
          <value>fixed</value>
          <display_name>fixed</display_name>
        </choice>
        <choice>
          <value>1-axis</value>
          <display_name>1-axis</display_name>
        </choice>
        <choice>
          <value>1-axis backtracked</value>
          <display_name>1-axis backtracked</display_name>
        </choice>
        <choice>
          <value>2-axis</value>
          <display_name>2-axis</display_name>
        </choice>
      </choices>
    </argument>
    <argument>
      <name>pv_system_array_azimuth_2</name>
      <display_name>Photovoltaics 2: Array Azimuth</display_name>
      <description>Array azimuth of the PV system 2.</description>
      <type>Double</type>
      <units>degrees</units>
      <required>true</required>
      <model_dependent>false</model_dependent>
      <default_value>180</default_value>
    </argument>
    <argument>
      <name>pv_system_array_tilt_2</name>
      <display_name>Photovoltaics 2: Array Tilt</display_name>
      <description>Array tilt of the PV system 2. Can also enter, e.g., RoofPitch, RoofPitch+20, Latitude, Latitude-15, etc.</description>
      <type>String</type>
      <units>degrees</units>
      <required>true</required>
      <model_dependent>false</model_dependent>
      <default_value>RoofPitch</default_value>
    </argument>
    <argument>
      <name>pv_system_max_power_output_2</name>
      <display_name>Photovoltaics 2: Maximum Power Output</display_name>
      <description>Maximum power output of the PV system 2. For a shared system, this is the total building maximum power output.</description>
      <type>Double</type>
      <units>W</units>
      <required>true</required>
      <model_dependent>false</model_dependent>
      <default_value>4000</default_value>
    </argument>
    <argument>
      <name>pv_system_inverter_efficiency_2</name>
      <display_name>Photovoltaics 2: Inverter Efficiency</display_name>
      <description>Inverter efficiency of the PV system 2.</description>
      <type>Double</type>
      <units>Frac</units>
      <required>false</required>
      <model_dependent>false</model_dependent>
    </argument>
    <argument>
      <name>pv_system_system_losses_fraction_2</name>
      <display_name>Photovoltaics 2: System Losses Fraction</display_name>
      <description>System losses fraction of the PV system 2.</description>
      <type>Double</type>
      <units>Frac</units>
      <required>false</required>
      <model_dependent>false</model_dependent>
    </argument>
    <argument>
      <name>pv_system_num_units_served_2</name>
      <display_name>Photovoltaics 2: Number of Units Served</display_name>
      <description>Number of dwelling units served by PV system 2. Must be 1 if single-family detached. Used to apportion PV generation to the unit.</description>
      <type>Integer</type>
      <units>#</units>
      <required>true</required>
      <model_dependent>false</model_dependent>
      <default_value>1</default_value>
    </argument>
    <argument>
      <name>lighting_fraction_cfl_interior</name>
      <display_name>Lighting: Fraction CFL Interior</display_name>
      <description>Fraction of all lamps (interior) that are compact fluorescent. Lighting not specified as CFL, LFL, or LED is assumed to be incandescent.</description>
      <type>Double</type>
      <required>true</required>
      <model_dependent>false</model_dependent>
      <default_value>0.4</default_value>
    </argument>
    <argument>
      <name>lighting_fraction_lfl_interior</name>
      <display_name>Lighting: Fraction LFL Interior</display_name>
      <description>Fraction of all lamps (interior) that are linear fluorescent. Lighting not specified as CFL, LFL, or LED is assumed to be incandescent.</description>
      <type>Double</type>
      <required>true</required>
      <model_dependent>false</model_dependent>
      <default_value>0.1</default_value>
    </argument>
    <argument>
      <name>lighting_fraction_led_interior</name>
      <display_name>Lighting: Fraction LED Interior</display_name>
      <description>Fraction of all lamps (interior) that are light emitting diodes. Lighting not specified as CFL, LFL, or LED is assumed to be incandescent.</description>
      <type>Double</type>
      <required>true</required>
      <model_dependent>false</model_dependent>
      <default_value>0.25</default_value>
    </argument>
    <argument>
      <name>lighting_usage_multiplier_interior</name>
      <display_name>Lighting: Usage Multiplier Interior</display_name>
      <description>Multiplier on the lighting energy usage (interior) that can reflect, e.g., high/low usage occupants.</description>
      <type>Double</type>
      <required>true</required>
      <model_dependent>false</model_dependent>
      <default_value>1</default_value>
    </argument>
    <argument>
      <name>lighting_fraction_cfl_exterior</name>
      <display_name>Lighting: Fraction CFL Exterior</display_name>
      <description>Fraction of all lamps (exterior) that are compact fluorescent. Lighting not specified as CFL, LFL, or LED is assumed to be incandescent.</description>
      <type>Double</type>
      <required>true</required>
      <model_dependent>false</model_dependent>
      <default_value>0.4</default_value>
    </argument>
    <argument>
      <name>lighting_fraction_lfl_exterior</name>
      <display_name>Lighting: Fraction LFL Exterior</display_name>
      <description>Fraction of all lamps (exterior) that are linear fluorescent. Lighting not specified as CFL, LFL, or LED is assumed to be incandescent.</description>
      <type>Double</type>
      <required>true</required>
      <model_dependent>false</model_dependent>
      <default_value>0.1</default_value>
    </argument>
    <argument>
      <name>lighting_fraction_led_exterior</name>
      <display_name>Lighting: Fraction LED Exterior</display_name>
      <description>Fraction of all lamps (exterior) that are light emitting diodes. Lighting not specified as CFL, LFL, or LED is assumed to be incandescent.</description>
      <type>Double</type>
      <required>true</required>
      <model_dependent>false</model_dependent>
      <default_value>0.25</default_value>
    </argument>
    <argument>
      <name>lighting_usage_multiplier_exterior</name>
      <display_name>Lighting: Usage Multiplier Exterior</display_name>
      <description>Multiplier on the lighting energy usage (exterior) that can reflect, e.g., high/low usage occupants.</description>
      <type>Double</type>
      <required>true</required>
      <model_dependent>false</model_dependent>
      <default_value>1</default_value>
    </argument>
    <argument>
      <name>lighting_fraction_cfl_garage</name>
      <display_name>Lighting: Fraction CFL Garage</display_name>
      <description>Fraction of all lamps (garage) that are compact fluorescent. Lighting not specified as CFL, LFL, or LED is assumed to be incandescent.</description>
      <type>Double</type>
      <required>true</required>
      <model_dependent>false</model_dependent>
      <default_value>0.4</default_value>
    </argument>
    <argument>
      <name>lighting_fraction_lfl_garage</name>
      <display_name>Lighting: Fraction LFL Garage</display_name>
      <description>Fraction of all lamps (garage) that are linear fluorescent. Lighting not specified as CFL, LFL, or LED is assumed to be incandescent.</description>
      <type>Double</type>
      <required>true</required>
      <model_dependent>false</model_dependent>
      <default_value>0.1</default_value>
    </argument>
    <argument>
      <name>lighting_fraction_led_garage</name>
      <display_name>Lighting: Fraction LED Garage</display_name>
      <description>Fraction of all lamps (garage) that are light emitting diodes. Lighting not specified as CFL, LFL, or LED is assumed to be incandescent.</description>
      <type>Double</type>
      <required>true</required>
      <model_dependent>false</model_dependent>
      <default_value>0.25</default_value>
    </argument>
    <argument>
      <name>lighting_usage_multiplier_garage</name>
      <display_name>Lighting: Usage Multiplier Garage</display_name>
      <description>Multiplier on the lighting energy usage (garage) that can reflect, e.g., high/low usage occupants.</description>
      <type>Double</type>
      <required>true</required>
      <model_dependent>false</model_dependent>
      <default_value>1</default_value>
    </argument>
    <argument>
      <name>holiday_lighting_present</name>
      <display_name>Holiday Lighting: Present</display_name>
      <description>Whether there is holiday lighting.</description>
      <type>Boolean</type>
      <required>true</required>
      <model_dependent>false</model_dependent>
      <default_value>false</default_value>
      <choices>
        <choice>
          <value>true</value>
          <display_name>true</display_name>
        </choice>
        <choice>
          <value>false</value>
          <display_name>false</display_name>
        </choice>
      </choices>
    </argument>
    <argument>
      <name>holiday_lighting_daily_kwh</name>
      <display_name>Holiday Lighting: Daily Consumption</display_name>
      <description>The daily energy consumption for holiday lighting (exterior).</description>
      <type>String</type>
      <units>kWh/day</units>
      <required>true</required>
      <model_dependent>false</model_dependent>
      <default_value>auto</default_value>
    </argument>
    <argument>
      <name>holiday_lighting_period_begin_month</name>
      <display_name>Holiday Lighting: Period Begin Month</display_name>
      <description>This numeric field should contain the starting month number (1 = January, 2 = February, etc.) for the holiday lighting period desired.</description>
      <type>String</type>
      <units>month</units>
      <required>true</required>
      <model_dependent>false</model_dependent>
      <default_value>auto</default_value>
    </argument>
    <argument>
      <name>holiday_lighting_period_begin_day_of_month</name>
      <display_name>Holiday Lighting: Period Begin Day of Month</display_name>
      <description>This numeric field should contain the starting day of the starting month (must be valid for month) for the holiday lighting period desired.</description>
      <type>String</type>
      <units>day</units>
      <required>true</required>
      <model_dependent>false</model_dependent>
      <default_value>auto</default_value>
    </argument>
    <argument>
      <name>holiday_lighting_period_end_month</name>
      <display_name>Holiday Lighting: Period End Month</display_name>
      <description>This numeric field should contain the end month number (1 = January, 2 = February, etc.) for the holiday lighting period desired.</description>
      <type>String</type>
      <units>month</units>
      <required>true</required>
      <model_dependent>false</model_dependent>
      <default_value>auto</default_value>
    </argument>
    <argument>
      <name>holiday_lighting_period_end_day_of_month</name>
      <display_name>Holiday Lighting: Period End Day of Month</display_name>
      <description>This numeric field should contain the ending day of the ending month (must be valid for month) for the holiday lighting period desired.</description>
      <type>String</type>
      <units>day</units>
      <required>true</required>
      <model_dependent>false</model_dependent>
      <default_value>auto</default_value>
    </argument>
    <argument>
      <name>dehumidifier_type</name>
      <display_name>Dehumidifier: Type</display_name>
      <description>The type of dehumidifier.</description>
      <type>Choice</type>
      <required>true</required>
      <model_dependent>false</model_dependent>
      <default_value>none</default_value>
      <choices>
        <choice>
          <value>none</value>
          <display_name>none</display_name>
        </choice>
        <choice>
          <value>portable</value>
          <display_name>portable</display_name>
        </choice>
        <choice>
          <value>whole-home</value>
          <display_name>whole-home</display_name>
        </choice>
      </choices>
    </argument>
    <argument>
      <name>dehumidifier_efficiency_type</name>
      <display_name>Dehumidifier: Efficiency Type</display_name>
      <description>The efficiency type of dehumidifier.</description>
      <type>Choice</type>
      <required>true</required>
      <model_dependent>false</model_dependent>
      <default_value>IntegratedEnergyFactor</default_value>
      <choices>
        <choice>
          <value>EnergyFactor</value>
          <display_name>EnergyFactor</display_name>
        </choice>
        <choice>
          <value>IntegratedEnergyFactor</value>
          <display_name>IntegratedEnergyFactor</display_name>
        </choice>
      </choices>
    </argument>
    <argument>
      <name>dehumidifier_efficiency</name>
      <display_name>Dehumidifier: Efficiency</display_name>
      <description>The efficiency of the dehumidifier.</description>
      <type>Double</type>
      <units>liters/kWh</units>
      <required>true</required>
      <model_dependent>false</model_dependent>
      <default_value>1.5</default_value>
    </argument>
    <argument>
      <name>dehumidifier_capacity</name>
      <display_name>Dehumidifier: Capacity</display_name>
      <description>The capacity (water removal rate) of the dehumidifier.</description>
      <type>Double</type>
      <units>pint/day</units>
      <required>true</required>
      <model_dependent>false</model_dependent>
      <default_value>40</default_value>
    </argument>
    <argument>
      <name>dehumidifier_rh_setpoint</name>
      <display_name>Dehumidifier: Relative Humidity Setpoint</display_name>
      <description>The relative humidity setpoint of the dehumidifier.</description>
      <type>Double</type>
      <units>Frac</units>
      <required>true</required>
      <model_dependent>false</model_dependent>
      <default_value>0.5</default_value>
    </argument>
    <argument>
      <name>dehumidifier_fraction_dehumidification_load_served</name>
      <display_name>Dehumidifier: Fraction Dehumidification Load Served</display_name>
      <description>The dehumidification load served fraction of the dehumidifier.</description>
      <type>Double</type>
      <units>Frac</units>
      <required>true</required>
      <model_dependent>false</model_dependent>
      <default_value>1</default_value>
    </argument>
    <argument>
      <name>clothes_washer_location</name>
      <display_name>Clothes Washer: Location</display_name>
      <description>The space type for the clothes washer location.</description>
      <type>Choice</type>
      <required>true</required>
      <model_dependent>false</model_dependent>
      <default_value>auto</default_value>
      <choices>
        <choice>
          <value>auto</value>
          <display_name>auto</display_name>
        </choice>
        <choice>
          <value>none</value>
          <display_name>none</display_name>
        </choice>
        <choice>
          <value>living space</value>
          <display_name>living space</display_name>
        </choice>
        <choice>
          <value>basement - conditioned</value>
          <display_name>basement - conditioned</display_name>
        </choice>
        <choice>
          <value>basement - unconditioned</value>
          <display_name>basement - unconditioned</display_name>
        </choice>
        <choice>
          <value>garage</value>
          <display_name>garage</display_name>
        </choice>
        <choice>
          <value>other housing unit</value>
          <display_name>other housing unit</display_name>
        </choice>
        <choice>
          <value>other heated space</value>
          <display_name>other heated space</display_name>
        </choice>
        <choice>
          <value>other multifamily buffer space</value>
          <display_name>other multifamily buffer space</display_name>
        </choice>
        <choice>
          <value>other non-freezing space</value>
          <display_name>other non-freezing space</display_name>
        </choice>
      </choices>
    </argument>
    <argument>
      <name>clothes_washer_efficiency_type</name>
      <display_name>Clothes Washer: Efficiency Type</display_name>
      <description>The efficiency type of the clothes washer.</description>
      <type>Choice</type>
      <required>true</required>
      <model_dependent>false</model_dependent>
      <default_value>IntegratedModifiedEnergyFactor</default_value>
      <choices>
        <choice>
          <value>ModifiedEnergyFactor</value>
          <display_name>ModifiedEnergyFactor</display_name>
        </choice>
        <choice>
          <value>IntegratedModifiedEnergyFactor</value>
          <display_name>IntegratedModifiedEnergyFactor</display_name>
        </choice>
      </choices>
    </argument>
    <argument>
      <name>clothes_washer_efficiency</name>
      <display_name>Clothes Washer: Efficiency</display_name>
      <description>The efficiency of the clothes washer.</description>
      <type>String</type>
      <units>ft^3/kWh-cyc</units>
      <required>true</required>
      <model_dependent>false</model_dependent>
      <default_value>auto</default_value>
    </argument>
    <argument>
      <name>clothes_washer_rated_annual_kwh</name>
      <display_name>Clothes Washer: Rated Annual Consumption</display_name>
      <description>The annual energy consumed by the clothes washer, as rated, obtained from the EnergyGuide label. This includes both the appliance electricity consumption and the energy required for water heating.</description>
      <type>String</type>
      <units>kWh/yr</units>
      <required>true</required>
      <model_dependent>false</model_dependent>
      <default_value>auto</default_value>
    </argument>
    <argument>
      <name>clothes_washer_label_electric_rate</name>
      <display_name>Clothes Washer: Label Electric Rate</display_name>
      <description>The annual energy consumed by the clothes washer, as rated, obtained from the EnergyGuide label. This includes both the appliance electricity consumption and the energy required for water heating.</description>
      <type>String</type>
      <units>$/kWh</units>
      <required>true</required>
      <model_dependent>false</model_dependent>
      <default_value>auto</default_value>
    </argument>
    <argument>
      <name>clothes_washer_label_gas_rate</name>
      <display_name>Clothes Washer: Label Gas Rate</display_name>
      <description>The annual energy consumed by the clothes washer, as rated, obtained from the EnergyGuide label. This includes both the appliance electricity consumption and the energy required for water heating.</description>
      <type>String</type>
      <units>$/therm</units>
      <required>true</required>
      <model_dependent>false</model_dependent>
      <default_value>auto</default_value>
    </argument>
    <argument>
      <name>clothes_washer_label_annual_gas_cost</name>
      <display_name>Clothes Washer: Label Annual Cost with Gas DHW</display_name>
      <description>The annual cost of using the system under test conditions. Input is obtained from the EnergyGuide label.</description>
      <type>String</type>
      <units>$</units>
      <required>true</required>
      <model_dependent>false</model_dependent>
      <default_value>auto</default_value>
    </argument>
    <argument>
      <name>clothes_washer_label_usage</name>
      <display_name>Clothes Washer: Label Usage</display_name>
      <description>The clothes washer loads per week.</description>
      <type>String</type>
      <units>cyc/wk</units>
      <required>true</required>
      <model_dependent>false</model_dependent>
      <default_value>auto</default_value>
    </argument>
    <argument>
      <name>clothes_washer_capacity</name>
      <display_name>Clothes Washer: Drum Volume</display_name>
      <description>Volume of the washer drum. Obtained from the EnergyStar website or the manufacturer's literature.</description>
      <type>String</type>
      <units>ft^3</units>
      <required>true</required>
      <model_dependent>false</model_dependent>
      <default_value>auto</default_value>
    </argument>
    <argument>
      <name>clothes_washer_usage_multiplier</name>
      <display_name>Clothes Washer: Usage Multiplier</display_name>
      <description>Multiplier on the clothes washer energy and hot water usage that can reflect, e.g., high/low usage occupants.</description>
      <type>Double</type>
      <required>true</required>
      <model_dependent>false</model_dependent>
      <default_value>1</default_value>
    </argument>
    <argument>
      <name>clothes_dryer_location</name>
      <display_name>Clothes Dryer: Location</display_name>
      <description>The space type for the clothes dryer location.</description>
      <type>Choice</type>
      <required>true</required>
      <model_dependent>false</model_dependent>
      <default_value>auto</default_value>
      <choices>
        <choice>
          <value>auto</value>
          <display_name>auto</display_name>
        </choice>
        <choice>
          <value>none</value>
          <display_name>none</display_name>
        </choice>
        <choice>
          <value>living space</value>
          <display_name>living space</display_name>
        </choice>
        <choice>
          <value>basement - conditioned</value>
          <display_name>basement - conditioned</display_name>
        </choice>
        <choice>
          <value>basement - unconditioned</value>
          <display_name>basement - unconditioned</display_name>
        </choice>
        <choice>
          <value>garage</value>
          <display_name>garage</display_name>
        </choice>
        <choice>
          <value>other housing unit</value>
          <display_name>other housing unit</display_name>
        </choice>
        <choice>
          <value>other heated space</value>
          <display_name>other heated space</display_name>
        </choice>
        <choice>
          <value>other multifamily buffer space</value>
          <display_name>other multifamily buffer space</display_name>
        </choice>
        <choice>
          <value>other non-freezing space</value>
          <display_name>other non-freezing space</display_name>
        </choice>
      </choices>
    </argument>
    <argument>
      <name>clothes_dryer_fuel_type</name>
      <display_name>Clothes Dryer: Fuel Type</display_name>
      <description>Type of fuel used by the clothes dryer.</description>
      <type>Choice</type>
      <required>true</required>
      <model_dependent>false</model_dependent>
      <default_value>natural gas</default_value>
      <choices>
        <choice>
          <value>electricity</value>
          <display_name>electricity</display_name>
        </choice>
        <choice>
          <value>natural gas</value>
          <display_name>natural gas</display_name>
        </choice>
        <choice>
          <value>fuel oil</value>
          <display_name>fuel oil</display_name>
        </choice>
        <choice>
          <value>propane</value>
          <display_name>propane</display_name>
        </choice>
        <choice>
          <value>wood</value>
          <display_name>wood</display_name>
        </choice>
        <choice>
          <value>coal</value>
          <display_name>coal</display_name>
        </choice>
      </choices>
    </argument>
    <argument>
      <name>clothes_dryer_efficiency_type</name>
      <display_name>Clothes Dryer: Efficiency Type</display_name>
      <description>The efficiency type of the clothes dryer.</description>
      <type>Choice</type>
      <required>true</required>
      <model_dependent>false</model_dependent>
      <default_value>CombinedEnergyFactor</default_value>
      <choices>
        <choice>
          <value>EnergyFactor</value>
          <display_name>EnergyFactor</display_name>
        </choice>
        <choice>
          <value>CombinedEnergyFactor</value>
          <display_name>CombinedEnergyFactor</display_name>
        </choice>
      </choices>
    </argument>
    <argument>
      <name>clothes_dryer_efficiency</name>
      <display_name>Clothes Dryer: Efficiency</display_name>
      <description>The efficiency of the clothes dryer.</description>
      <type>String</type>
      <units>lb/kWh</units>
      <required>true</required>
      <model_dependent>false</model_dependent>
      <default_value>auto</default_value>
    </argument>
    <argument>
      <name>clothes_dryer_control_type</name>
      <display_name>Clothes Dryer: Control Type</display_name>
      <description>Type of control used by the clothes dryer.</description>
      <type>Choice</type>
      <required>true</required>
      <model_dependent>false</model_dependent>
      <default_value>auto</default_value>
      <choices>
        <choice>
          <value>auto</value>
          <display_name>auto</display_name>
        </choice>
        <choice>
          <value>timer</value>
          <display_name>timer</display_name>
        </choice>
        <choice>
          <value>moisture</value>
          <display_name>moisture</display_name>
        </choice>
      </choices>
    </argument>
    <argument>
      <name>clothes_dryer_vented_flow_rate</name>
      <display_name>Clothes Dryer: Vented Flow Rate</display_name>
      <description>The exhaust flow rate of the vented clothes dryer.</description>
      <type>String</type>
      <units>CFM</units>
      <required>true</required>
      <model_dependent>false</model_dependent>
      <default_value>auto</default_value>
    </argument>
    <argument>
      <name>clothes_dryer_usage_multiplier</name>
      <display_name>Clothes Dryer: Usage Multiplier</display_name>
      <description>Multiplier on the clothes dryer energy usage that can reflect, e.g., high/low usage occupants.</description>
      <type>Double</type>
      <required>true</required>
      <model_dependent>false</model_dependent>
      <default_value>1</default_value>
    </argument>
    <argument>
      <name>dishwasher_location</name>
      <display_name>Dishwasher: Location</display_name>
      <description>The space type for the dishwasher location.</description>
      <type>Choice</type>
      <required>true</required>
      <model_dependent>false</model_dependent>
      <default_value>auto</default_value>
      <choices>
        <choice>
          <value>auto</value>
          <display_name>auto</display_name>
        </choice>
        <choice>
          <value>none</value>
          <display_name>none</display_name>
        </choice>
        <choice>
          <value>living space</value>
          <display_name>living space</display_name>
        </choice>
        <choice>
          <value>basement - conditioned</value>
          <display_name>basement - conditioned</display_name>
        </choice>
        <choice>
          <value>basement - unconditioned</value>
          <display_name>basement - unconditioned</display_name>
        </choice>
        <choice>
          <value>garage</value>
          <display_name>garage</display_name>
        </choice>
        <choice>
          <value>other housing unit</value>
          <display_name>other housing unit</display_name>
        </choice>
        <choice>
          <value>other heated space</value>
          <display_name>other heated space</display_name>
        </choice>
        <choice>
          <value>other multifamily buffer space</value>
          <display_name>other multifamily buffer space</display_name>
        </choice>
        <choice>
          <value>other non-freezing space</value>
          <display_name>other non-freezing space</display_name>
        </choice>
      </choices>
    </argument>
    <argument>
      <name>dishwasher_efficiency_type</name>
      <display_name>Dishwasher: Efficiency Type</display_name>
      <description>The efficiency type of dishwasher.</description>
      <type>Choice</type>
      <required>true</required>
      <model_dependent>false</model_dependent>
      <default_value>RatedAnnualkWh</default_value>
      <choices>
        <choice>
          <value>RatedAnnualkWh</value>
          <display_name>RatedAnnualkWh</display_name>
        </choice>
        <choice>
          <value>EnergyFactor</value>
          <display_name>EnergyFactor</display_name>
        </choice>
      </choices>
    </argument>
    <argument>
      <name>dishwasher_efficiency</name>
      <display_name>Dishwasher: Efficiency</display_name>
      <description>The efficiency of the dishwasher.</description>
      <type>String</type>
      <units>RatedAnnualkWh or EnergyFactor</units>
      <required>true</required>
      <model_dependent>false</model_dependent>
      <default_value>auto</default_value>
    </argument>
    <argument>
      <name>dishwasher_label_electric_rate</name>
      <display_name>Dishwasher: Label Electric Rate</display_name>
      <description>The label electric rate of the dishwasher.</description>
      <type>String</type>
      <units>$/kWh</units>
      <required>true</required>
      <model_dependent>false</model_dependent>
      <default_value>auto</default_value>
    </argument>
    <argument>
      <name>dishwasher_label_gas_rate</name>
      <display_name>Dishwasher: Label Gas Rate</display_name>
      <description>The label gas rate of the dishwasher.</description>
      <type>String</type>
      <units>$/therm</units>
      <required>true</required>
      <model_dependent>false</model_dependent>
      <default_value>auto</default_value>
    </argument>
    <argument>
      <name>dishwasher_label_annual_gas_cost</name>
      <display_name>Dishwasher: Label Annual Gas Cost</display_name>
      <description>The label annual gas cost of the dishwasher.</description>
      <type>String</type>
      <units>$</units>
      <required>true</required>
      <model_dependent>false</model_dependent>
      <default_value>auto</default_value>
    </argument>
    <argument>
      <name>dishwasher_label_usage</name>
      <display_name>Dishwasher: Label Usage</display_name>
      <description>The dishwasher loads per week.</description>
      <type>String</type>
      <units>cyc/wk</units>
      <required>true</required>
      <model_dependent>false</model_dependent>
      <default_value>auto</default_value>
    </argument>
    <argument>
      <name>dishwasher_place_setting_capacity</name>
      <display_name>Dishwasher: Number of Place Settings</display_name>
      <description>The number of place settings for the unit. Data obtained from manufacturer's literature.</description>
      <type>String</type>
      <units>#</units>
      <required>true</required>
      <model_dependent>false</model_dependent>
      <default_value>auto</default_value>
    </argument>
    <argument>
      <name>dishwasher_usage_multiplier</name>
      <display_name>Dishwasher: Usage Multiplier</display_name>
      <description>Multiplier on the dishwasher energy usage that can reflect, e.g., high/low usage occupants.</description>
      <type>Double</type>
      <required>true</required>
      <model_dependent>false</model_dependent>
      <default_value>1</default_value>
    </argument>
    <argument>
      <name>refrigerator_location</name>
      <display_name>Refrigerator: Location</display_name>
      <description>The space type for the refrigerator location.</description>
      <type>Choice</type>
      <required>true</required>
      <model_dependent>false</model_dependent>
      <default_value>auto</default_value>
      <choices>
        <choice>
          <value>auto</value>
          <display_name>auto</display_name>
        </choice>
        <choice>
          <value>none</value>
          <display_name>none</display_name>
        </choice>
        <choice>
          <value>living space</value>
          <display_name>living space</display_name>
        </choice>
        <choice>
          <value>basement - conditioned</value>
          <display_name>basement - conditioned</display_name>
        </choice>
        <choice>
          <value>basement - unconditioned</value>
          <display_name>basement - unconditioned</display_name>
        </choice>
        <choice>
          <value>garage</value>
          <display_name>garage</display_name>
        </choice>
        <choice>
          <value>other housing unit</value>
          <display_name>other housing unit</display_name>
        </choice>
        <choice>
          <value>other heated space</value>
          <display_name>other heated space</display_name>
        </choice>
        <choice>
          <value>other multifamily buffer space</value>
          <display_name>other multifamily buffer space</display_name>
        </choice>
        <choice>
          <value>other non-freezing space</value>
          <display_name>other non-freezing space</display_name>
        </choice>
      </choices>
    </argument>
    <argument>
      <name>refrigerator_rated_annual_kwh</name>
      <display_name>Refrigerator: Rated Annual Consumption</display_name>
      <description>The EnergyGuide rated annual energy consumption for a refrigerator.</description>
      <type>String</type>
      <units>kWh/yr</units>
      <required>true</required>
      <model_dependent>false</model_dependent>
      <default_value>auto</default_value>
    </argument>
    <argument>
      <name>refrigerator_usage_multiplier</name>
      <display_name>Refrigerator: Usage Multiplier</display_name>
      <description>Multiplier on the refrigerator energy usage that can reflect, e.g., high/low usage occupants.</description>
      <type>Double</type>
      <required>true</required>
      <model_dependent>false</model_dependent>
      <default_value>1</default_value>
    </argument>
    <argument>
      <name>extra_refrigerator_location</name>
      <display_name>Extra Refrigerator: Location</display_name>
      <description>The space type for the extra refrigerator location.</description>
      <type>Choice</type>
      <required>true</required>
      <model_dependent>false</model_dependent>
      <default_value>auto</default_value>
      <choices>
        <choice>
          <value>auto</value>
          <display_name>auto</display_name>
        </choice>
        <choice>
          <value>none</value>
          <display_name>none</display_name>
        </choice>
        <choice>
          <value>living space</value>
          <display_name>living space</display_name>
        </choice>
        <choice>
          <value>basement - conditioned</value>
          <display_name>basement - conditioned</display_name>
        </choice>
        <choice>
          <value>basement - unconditioned</value>
          <display_name>basement - unconditioned</display_name>
        </choice>
        <choice>
          <value>garage</value>
          <display_name>garage</display_name>
        </choice>
        <choice>
          <value>other housing unit</value>
          <display_name>other housing unit</display_name>
        </choice>
        <choice>
          <value>other heated space</value>
          <display_name>other heated space</display_name>
        </choice>
        <choice>
          <value>other multifamily buffer space</value>
          <display_name>other multifamily buffer space</display_name>
        </choice>
        <choice>
          <value>other non-freezing space</value>
          <display_name>other non-freezing space</display_name>
        </choice>
      </choices>
    </argument>
    <argument>
      <name>extra_refrigerator_rated_annual_kwh</name>
      <display_name>Extra Refrigerator: Rated Annual Consumption</display_name>
      <description>The EnergyGuide rated annual energy consumption for an extra rrefrigerator.</description>
      <type>String</type>
      <units>kWh/yr</units>
      <required>true</required>
      <model_dependent>false</model_dependent>
      <default_value>auto</default_value>
    </argument>
    <argument>
      <name>extra_refrigerator_usage_multiplier</name>
      <display_name>Extra Refrigerator: Usage Multiplier</display_name>
      <description>Multiplier on the extra refrigerator energy usage that can reflect, e.g., high/low usage occupants.</description>
      <type>Double</type>
      <required>true</required>
      <model_dependent>false</model_dependent>
      <default_value>1</default_value>
    </argument>
    <argument>
      <name>freezer_location</name>
      <display_name>Freezer: Location</display_name>
      <description>The space type for the freezer location.</description>
      <type>Choice</type>
      <required>true</required>
      <model_dependent>false</model_dependent>
      <default_value>auto</default_value>
      <choices>
        <choice>
          <value>auto</value>
          <display_name>auto</display_name>
        </choice>
        <choice>
          <value>none</value>
          <display_name>none</display_name>
        </choice>
        <choice>
          <value>living space</value>
          <display_name>living space</display_name>
        </choice>
        <choice>
          <value>basement - conditioned</value>
          <display_name>basement - conditioned</display_name>
        </choice>
        <choice>
          <value>basement - unconditioned</value>
          <display_name>basement - unconditioned</display_name>
        </choice>
        <choice>
          <value>garage</value>
          <display_name>garage</display_name>
        </choice>
        <choice>
          <value>other housing unit</value>
          <display_name>other housing unit</display_name>
        </choice>
        <choice>
          <value>other heated space</value>
          <display_name>other heated space</display_name>
        </choice>
        <choice>
          <value>other multifamily buffer space</value>
          <display_name>other multifamily buffer space</display_name>
        </choice>
        <choice>
          <value>other non-freezing space</value>
          <display_name>other non-freezing space</display_name>
        </choice>
      </choices>
    </argument>
    <argument>
      <name>freezer_rated_annual_kwh</name>
      <display_name>Freezer: Rated Annual Consumption</display_name>
      <description>The EnergyGuide rated annual energy consumption for a freezer.</description>
      <type>String</type>
      <units>kWh/yr</units>
      <required>true</required>
      <model_dependent>false</model_dependent>
      <default_value>auto</default_value>
    </argument>
    <argument>
      <name>freezer_usage_multiplier</name>
      <display_name>Freezer: Usage Multiplier</display_name>
      <description>Multiplier on the freezer energy usage that can reflect, e.g., high/low usage occupants.</description>
      <type>Double</type>
      <required>true</required>
      <model_dependent>false</model_dependent>
      <default_value>1</default_value>
    </argument>
    <argument>
      <name>cooking_range_oven_location</name>
      <display_name>Cooking Range/Oven: Location</display_name>
      <description>The space type for the cooking range/oven location.</description>
      <type>Choice</type>
      <required>true</required>
      <model_dependent>false</model_dependent>
      <default_value>auto</default_value>
      <choices>
        <choice>
          <value>auto</value>
          <display_name>auto</display_name>
        </choice>
        <choice>
          <value>none</value>
          <display_name>none</display_name>
        </choice>
        <choice>
          <value>living space</value>
          <display_name>living space</display_name>
        </choice>
        <choice>
          <value>basement - conditioned</value>
          <display_name>basement - conditioned</display_name>
        </choice>
        <choice>
          <value>basement - unconditioned</value>
          <display_name>basement - unconditioned</display_name>
        </choice>
        <choice>
          <value>garage</value>
          <display_name>garage</display_name>
        </choice>
        <choice>
          <value>other housing unit</value>
          <display_name>other housing unit</display_name>
        </choice>
        <choice>
          <value>other heated space</value>
          <display_name>other heated space</display_name>
        </choice>
        <choice>
          <value>other multifamily buffer space</value>
          <display_name>other multifamily buffer space</display_name>
        </choice>
        <choice>
          <value>other non-freezing space</value>
          <display_name>other non-freezing space</display_name>
        </choice>
      </choices>
    </argument>
    <argument>
      <name>cooking_range_oven_fuel_type</name>
      <display_name>Cooking Range/Oven: Fuel Type</display_name>
      <description>Type of fuel used by the cooking range/oven.</description>
      <type>Choice</type>
      <required>true</required>
      <model_dependent>false</model_dependent>
      <default_value>natural gas</default_value>
      <choices>
        <choice>
          <value>electricity</value>
          <display_name>electricity</display_name>
        </choice>
        <choice>
          <value>natural gas</value>
          <display_name>natural gas</display_name>
        </choice>
        <choice>
          <value>fuel oil</value>
          <display_name>fuel oil</display_name>
        </choice>
        <choice>
          <value>propane</value>
          <display_name>propane</display_name>
        </choice>
        <choice>
          <value>wood</value>
          <display_name>wood</display_name>
        </choice>
        <choice>
          <value>coal</value>
          <display_name>coal</display_name>
        </choice>
      </choices>
    </argument>
    <argument>
      <name>cooking_range_oven_is_induction</name>
      <display_name>Cooking Range/Oven: Is Induction</display_name>
      <description>Whether the cooking range is induction.</description>
      <type>Boolean</type>
      <required>false</required>
      <model_dependent>false</model_dependent>
      <choices>
        <choice>
          <value>true</value>
          <display_name>true</display_name>
        </choice>
        <choice>
          <value>false</value>
          <display_name>false</display_name>
        </choice>
      </choices>
    </argument>
    <argument>
      <name>cooking_range_oven_is_convection</name>
      <display_name>Cooking Range/Oven: Is Convection</display_name>
      <description>Whether the oven is convection.</description>
      <type>Boolean</type>
      <required>false</required>
      <model_dependent>false</model_dependent>
      <choices>
        <choice>
          <value>true</value>
          <display_name>true</display_name>
        </choice>
        <choice>
          <value>false</value>
          <display_name>false</display_name>
        </choice>
      </choices>
    </argument>
    <argument>
      <name>cooking_range_oven_usage_multiplier</name>
      <display_name>Cooking Range/Oven: Usage Multiplier</display_name>
      <description>Multiplier on the cooking range/oven energy usage that can reflect, e.g., high/low usage occupants.</description>
      <type>Double</type>
      <required>true</required>
      <model_dependent>false</model_dependent>
      <default_value>1</default_value>
    </argument>
    <argument>
      <name>ceiling_fan_present</name>
      <display_name>Ceiling Fan: Present</display_name>
      <description>Whether there is are any ceiling fans.</description>
      <type>Boolean</type>
      <required>true</required>
      <model_dependent>false</model_dependent>
      <default_value>true</default_value>
      <choices>
        <choice>
          <value>true</value>
          <display_name>true</display_name>
        </choice>
        <choice>
          <value>false</value>
          <display_name>false</display_name>
        </choice>
      </choices>
    </argument>
    <argument>
      <name>ceiling_fan_efficiency</name>
      <display_name>Ceiling Fan: Efficiency</display_name>
      <description>The efficiency rating of the ceiling fan(s) at medium speed.</description>
      <type>String</type>
      <units>CFM/W</units>
      <required>true</required>
      <model_dependent>false</model_dependent>
      <default_value>auto</default_value>
    </argument>
    <argument>
      <name>ceiling_fan_quantity</name>
      <display_name>Ceiling Fan: Quantity</display_name>
      <description>Total number of ceiling fans.</description>
      <type>String</type>
      <units>#</units>
      <required>true</required>
      <model_dependent>false</model_dependent>
      <default_value>auto</default_value>
    </argument>
    <argument>
      <name>ceiling_fan_cooling_setpoint_temp_offset</name>
      <display_name>Ceiling Fan: Cooling Setpoint Temperature Offset</display_name>
      <description>The setpoint temperature offset during cooling season for the ceiling fan(s). Only applies if ceiling fan quantity is greater than zero.</description>
      <type>Double</type>
      <units>deg-F</units>
      <required>true</required>
      <model_dependent>false</model_dependent>
      <default_value>0.5</default_value>
    </argument>
    <argument>
      <name>plug_loads_television_annual_kwh</name>
      <display_name>Plug Loads: Television Annual kWh</display_name>
      <description>The annual energy consumption of the television plug loads.</description>
      <type>String</type>
      <units>kWh/yr</units>
      <required>true</required>
      <model_dependent>false</model_dependent>
      <default_value>auto</default_value>
    </argument>
    <argument>
      <name>plug_loads_television_usage_multiplier</name>
      <display_name>Plug Loads: Television Usage Multiplier</display_name>
      <description>Multiplier on the television energy usage that can reflect, e.g., high/low usage occupants.</description>
      <type>Double</type>
      <required>true</required>
      <model_dependent>false</model_dependent>
      <default_value>1</default_value>
    </argument>
    <argument>
      <name>plug_loads_other_annual_kwh</name>
      <display_name>Plug Loads: Other Annual kWh</display_name>
      <description>The annual energy consumption of the other residual plug loads.</description>
      <type>String</type>
      <units>kWh/yr</units>
      <required>true</required>
      <model_dependent>false</model_dependent>
      <default_value>auto</default_value>
    </argument>
    <argument>
      <name>plug_loads_other_frac_sensible</name>
      <display_name>Plug Loads: Other Sensible Fraction</display_name>
      <description>Fraction of other residual plug loads' internal gains that are sensible.</description>
      <type>String</type>
      <units>Frac</units>
      <required>true</required>
      <model_dependent>false</model_dependent>
      <default_value>auto</default_value>
    </argument>
    <argument>
      <name>plug_loads_other_frac_latent</name>
      <display_name>Plug Loads: Other Latent Fraction</display_name>
      <description>Fraction of other residual plug loads' internal gains that are latent.</description>
      <type>String</type>
      <units>Frac</units>
      <required>true</required>
      <model_dependent>false</model_dependent>
      <default_value>auto</default_value>
    </argument>
    <argument>
      <name>plug_loads_other_usage_multiplier</name>
      <display_name>Plug Loads: Other Usage Multiplier</display_name>
      <description>Multiplier on the other energy usage that can reflect, e.g., high/low usage occupants.</description>
      <type>Double</type>
      <required>true</required>
      <model_dependent>false</model_dependent>
      <default_value>1</default_value>
    </argument>
    <argument>
      <name>plug_loads_well_pump_present</name>
      <display_name>Plug Loads: Well Pump Present</display_name>
      <description>Whether there is a well pump.</description>
      <type>Boolean</type>
      <required>true</required>
      <model_dependent>false</model_dependent>
      <default_value>false</default_value>
      <choices>
        <choice>
          <value>true</value>
          <display_name>true</display_name>
        </choice>
        <choice>
          <value>false</value>
          <display_name>false</display_name>
        </choice>
      </choices>
    </argument>
    <argument>
      <name>plug_loads_well_pump_annual_kwh</name>
      <display_name>Plug Loads: Well Pump Annual kWh</display_name>
      <description>The annual energy consumption of the well pump plug loads.</description>
      <type>String</type>
      <units>kWh/yr</units>
      <required>true</required>
      <model_dependent>false</model_dependent>
      <default_value>auto</default_value>
    </argument>
    <argument>
      <name>plug_loads_well_pump_usage_multiplier</name>
      <display_name>Plug Loads: Well Pump Usage Multiplier</display_name>
      <description>Multiplier on the well pump energy usage that can reflect, e.g., high/low usage occupants.</description>
      <type>Double</type>
      <required>true</required>
      <model_dependent>false</model_dependent>
      <default_value>1</default_value>
    </argument>
    <argument>
      <name>plug_loads_vehicle_present</name>
      <display_name>Plug Loads: Vehicle Present</display_name>
      <description>Whether there is an electric vehicle.</description>
      <type>Boolean</type>
      <required>true</required>
      <model_dependent>false</model_dependent>
      <default_value>false</default_value>
      <choices>
        <choice>
          <value>true</value>
          <display_name>true</display_name>
        </choice>
        <choice>
          <value>false</value>
          <display_name>false</display_name>
        </choice>
      </choices>
    </argument>
    <argument>
      <name>plug_loads_vehicle_annual_kwh</name>
      <display_name>Plug Loads: Vehicle Annual kWh</display_name>
      <description>The annual energy consumption of the electric vehicle plug loads.</description>
      <type>String</type>
      <units>kWh/yr</units>
      <required>true</required>
      <model_dependent>false</model_dependent>
      <default_value>auto</default_value>
    </argument>
    <argument>
      <name>plug_loads_vehicle_usage_multiplier</name>
      <display_name>Plug Loads: Vehicle Usage Multiplier</display_name>
      <description>Multiplier on the electric vehicle energy usage that can reflect, e.g., high/low usage occupants.</description>
      <type>Double</type>
      <required>true</required>
      <model_dependent>false</model_dependent>
      <default_value>1</default_value>
    </argument>
    <argument>
      <name>fuel_loads_grill_present</name>
      <display_name>Fuel Loads: Grill Present</display_name>
      <description>Whether there is a fuel loads grill.</description>
      <type>Boolean</type>
      <required>true</required>
      <model_dependent>false</model_dependent>
      <default_value>false</default_value>
      <choices>
        <choice>
          <value>true</value>
          <display_name>true</display_name>
        </choice>
        <choice>
          <value>false</value>
          <display_name>false</display_name>
        </choice>
      </choices>
    </argument>
    <argument>
      <name>fuel_loads_grill_fuel_type</name>
      <display_name>Fuel Loads: Grill Fuel Type</display_name>
      <description>The fuel type of the fuel loads grill.</description>
      <type>Choice</type>
      <required>true</required>
      <model_dependent>false</model_dependent>
      <default_value>natural gas</default_value>
      <choices>
        <choice>
          <value>natural gas</value>
          <display_name>natural gas</display_name>
        </choice>
        <choice>
          <value>fuel oil</value>
          <display_name>fuel oil</display_name>
        </choice>
        <choice>
          <value>propane</value>
          <display_name>propane</display_name>
        </choice>
        <choice>
          <value>wood</value>
          <display_name>wood</display_name>
        </choice>
        <choice>
          <value>wood pellets</value>
          <display_name>wood pellets</display_name>
        </choice>
      </choices>
    </argument>
    <argument>
      <name>fuel_loads_grill_annual_therm</name>
      <display_name>Fuel Loads: Grill Annual therm</display_name>
      <description>The annual energy consumption of the fuel loads grill.</description>
      <type>String</type>
      <units>therm/yr</units>
      <required>true</required>
      <model_dependent>false</model_dependent>
      <default_value>auto</default_value>
    </argument>
    <argument>
      <name>fuel_loads_grill_usage_multiplier</name>
      <display_name>Fuel Loads: Grill Usage Multiplier</display_name>
      <description>Multiplier on the fuel loads grill energy usage that can reflect, e.g., high/low usage occupants.</description>
      <type>Double</type>
      <required>true</required>
      <model_dependent>false</model_dependent>
      <default_value>0</default_value>
    </argument>
    <argument>
      <name>fuel_loads_lighting_present</name>
      <display_name>Fuel Loads: Lighting Present</display_name>
      <description>Whether there is fuel loads lighting.</description>
      <type>Boolean</type>
      <required>true</required>
      <model_dependent>false</model_dependent>
      <default_value>false</default_value>
      <choices>
        <choice>
          <value>true</value>
          <display_name>true</display_name>
        </choice>
        <choice>
          <value>false</value>
          <display_name>false</display_name>
        </choice>
      </choices>
    </argument>
    <argument>
      <name>fuel_loads_lighting_fuel_type</name>
      <display_name>Fuel Loads: Lighting Fuel Type</display_name>
      <description>The fuel type of the fuel loads lighting.</description>
      <type>Choice</type>
      <required>true</required>
      <model_dependent>false</model_dependent>
      <default_value>natural gas</default_value>
      <choices>
        <choice>
          <value>natural gas</value>
          <display_name>natural gas</display_name>
        </choice>
        <choice>
          <value>fuel oil</value>
          <display_name>fuel oil</display_name>
        </choice>
        <choice>
          <value>propane</value>
          <display_name>propane</display_name>
        </choice>
        <choice>
          <value>wood</value>
          <display_name>wood</display_name>
        </choice>
        <choice>
          <value>wood pellets</value>
          <display_name>wood pellets</display_name>
        </choice>
      </choices>
    </argument>
    <argument>
      <name>fuel_loads_lighting_annual_therm</name>
      <display_name>Fuel Loads: Lighting Annual therm</display_name>
      <description>The annual energy consumption of the fuel loads lighting.</description>
      <type>String</type>
      <units>therm/yr</units>
      <required>true</required>
      <model_dependent>false</model_dependent>
      <default_value>auto</default_value>
    </argument>
    <argument>
      <name>fuel_loads_lighting_usage_multiplier</name>
      <display_name>Fuel Loads: Lighting Usage Multiplier</display_name>
      <description>Multiplier on the fuel loads lighting energy usage that can reflect, e.g., high/low usage occupants.</description>
      <type>Double</type>
      <required>true</required>
      <model_dependent>false</model_dependent>
      <default_value>0</default_value>
    </argument>
    <argument>
      <name>fuel_loads_fireplace_present</name>
      <display_name>Fuel Loads: Fireplace Present</display_name>
      <description>Whether there is fuel loads fireplace.</description>
      <type>Boolean</type>
      <required>true</required>
      <model_dependent>false</model_dependent>
      <default_value>false</default_value>
      <choices>
        <choice>
          <value>true</value>
          <display_name>true</display_name>
        </choice>
        <choice>
          <value>false</value>
          <display_name>false</display_name>
        </choice>
      </choices>
    </argument>
    <argument>
      <name>fuel_loads_fireplace_fuel_type</name>
      <display_name>Fuel Loads: Fireplace Fuel Type</display_name>
      <description>The fuel type of the fuel loads fireplace.</description>
      <type>Choice</type>
      <required>true</required>
      <model_dependent>false</model_dependent>
      <default_value>natural gas</default_value>
      <choices>
        <choice>
          <value>natural gas</value>
          <display_name>natural gas</display_name>
        </choice>
        <choice>
          <value>fuel oil</value>
          <display_name>fuel oil</display_name>
        </choice>
        <choice>
          <value>propane</value>
          <display_name>propane</display_name>
        </choice>
        <choice>
          <value>wood</value>
          <display_name>wood</display_name>
        </choice>
        <choice>
          <value>wood pellets</value>
          <display_name>wood pellets</display_name>
        </choice>
      </choices>
    </argument>
    <argument>
      <name>fuel_loads_fireplace_annual_therm</name>
      <display_name>Fuel Loads: Fireplace Annual therm</display_name>
      <description>The annual energy consumption of the fuel loads fireplace.</description>
      <type>String</type>
      <units>therm/yr</units>
      <required>true</required>
      <model_dependent>false</model_dependent>
      <default_value>auto</default_value>
    </argument>
    <argument>
      <name>fuel_loads_fireplace_frac_sensible</name>
      <display_name>Fuel Loads: Fireplace Sensible Fraction</display_name>
      <description>Fraction of fireplace residual fuel loads' internal gains that are sensible.</description>
      <type>String</type>
      <units>Frac</units>
      <required>true</required>
      <model_dependent>false</model_dependent>
      <default_value>auto</default_value>
    </argument>
    <argument>
      <name>fuel_loads_fireplace_frac_latent</name>
      <display_name>Fuel Loads: Fireplace Latent Fraction</display_name>
      <description>Fraction of fireplace residual fuel loads' internal gains that are latent.</description>
      <type>String</type>
      <units>Frac</units>
      <required>true</required>
      <model_dependent>false</model_dependent>
      <default_value>auto</default_value>
    </argument>
    <argument>
      <name>fuel_loads_fireplace_usage_multiplier</name>
      <display_name>Fuel Loads: Fireplace Usage Multiplier</display_name>
      <description>Multiplier on the fuel loads fireplace energy usage that can reflect, e.g., high/low usage occupants.</description>
      <type>Double</type>
      <required>true</required>
      <model_dependent>false</model_dependent>
      <default_value>0</default_value>
    </argument>
    <argument>
      <name>pool_present</name>
      <display_name>Pool: Present</display_name>
      <description>Whether there is a pool.</description>
      <type>Boolean</type>
      <required>true</required>
      <model_dependent>false</model_dependent>
      <default_value>false</default_value>
      <choices>
        <choice>
          <value>true</value>
          <display_name>true</display_name>
        </choice>
        <choice>
          <value>false</value>
          <display_name>false</display_name>
        </choice>
      </choices>
    </argument>
    <argument>
      <name>pool_pump_annual_kwh</name>
      <display_name>Pool: Pump Annual kWh</display_name>
      <description>The annual energy consumption of the pool pump.</description>
      <type>String</type>
      <units>kWh/yr</units>
      <required>true</required>
      <model_dependent>false</model_dependent>
      <default_value>auto</default_value>
    </argument>
    <argument>
      <name>pool_pump_usage_multiplier</name>
      <display_name>Pool: Pump Usage Multiplier</display_name>
      <description>Multiplier on the pool pump energy usage that can reflect, e.g., high/low usage occupants.</description>
      <type>Double</type>
      <required>true</required>
      <model_dependent>false</model_dependent>
      <default_value>1</default_value>
    </argument>
    <argument>
      <name>pool_heater_type</name>
      <display_name>Pool: Heater Type</display_name>
      <description>The type of pool heater. Use 'none' if there is no pool heater.</description>
      <type>Choice</type>
      <required>true</required>
      <model_dependent>false</model_dependent>
      <default_value>none</default_value>
      <choices>
        <choice>
          <value>none</value>
          <display_name>none</display_name>
        </choice>
        <choice>
          <value>electric resistance</value>
          <display_name>electric resistance</display_name>
        </choice>
        <choice>
          <value>gas fired</value>
          <display_name>gas fired</display_name>
        </choice>
        <choice>
          <value>heat pump</value>
          <display_name>heat pump</display_name>
        </choice>
      </choices>
    </argument>
    <argument>
      <name>pool_heater_annual_kwh</name>
      <display_name>Pool: Heater Annual kWh</display_name>
      <description>The annual energy consumption of the electric resistance pool heater.</description>
      <type>String</type>
      <units>kWh/yr</units>
      <required>true</required>
      <model_dependent>false</model_dependent>
      <default_value>auto</default_value>
    </argument>
    <argument>
      <name>pool_heater_annual_therm</name>
      <display_name>Pool: Heater Annual therm</display_name>
      <description>The annual energy consumption of the gas fired pool heater.</description>
      <type>String</type>
      <units>therm/yr</units>
      <required>true</required>
      <model_dependent>false</model_dependent>
      <default_value>auto</default_value>
    </argument>
    <argument>
      <name>pool_heater_usage_multiplier</name>
      <display_name>Pool: Heater Usage Multiplier</display_name>
      <description>Multiplier on the pool heater energy usage that can reflect, e.g., high/low usage occupants.</description>
      <type>Double</type>
      <required>true</required>
      <model_dependent>false</model_dependent>
      <default_value>1</default_value>
    </argument>
    <argument>
      <name>hot_tub_present</name>
      <display_name>Hot Tub: Present</display_name>
      <description>Whether there is a hot tub.</description>
      <type>Boolean</type>
      <required>true</required>
      <model_dependent>false</model_dependent>
      <default_value>false</default_value>
      <choices>
        <choice>
          <value>true</value>
          <display_name>true</display_name>
        </choice>
        <choice>
          <value>false</value>
          <display_name>false</display_name>
        </choice>
      </choices>
    </argument>
    <argument>
      <name>hot_tub_pump_annual_kwh</name>
      <display_name>Hot Tub: Pump Annual kWh</display_name>
      <description>The annual energy consumption of the hot tub pump.</description>
      <type>String</type>
      <units>kWh/yr</units>
      <required>true</required>
      <model_dependent>false</model_dependent>
      <default_value>auto</default_value>
    </argument>
    <argument>
      <name>hot_tub_pump_usage_multiplier</name>
      <display_name>Hot Tub: Pump Usage Multiplier</display_name>
      <description>Multiplier on the hot tub pump energy usage that can reflect, e.g., high/low usage occupants.</description>
      <type>Double</type>
      <required>true</required>
      <model_dependent>false</model_dependent>
      <default_value>1</default_value>
    </argument>
    <argument>
      <name>hot_tub_heater_type</name>
      <display_name>Hot Tub: Heater Type</display_name>
      <description>The type of hot tub heater. Use 'none' if there is no hot tub heater.</description>
      <type>Choice</type>
      <required>true</required>
      <model_dependent>false</model_dependent>
      <default_value>none</default_value>
      <choices>
        <choice>
          <value>none</value>
          <display_name>none</display_name>
        </choice>
        <choice>
          <value>electric resistance</value>
          <display_name>electric resistance</display_name>
        </choice>
        <choice>
          <value>gas fired</value>
          <display_name>gas fired</display_name>
        </choice>
        <choice>
          <value>heat pump</value>
          <display_name>heat pump</display_name>
        </choice>
      </choices>
    </argument>
    <argument>
      <name>hot_tub_heater_annual_kwh</name>
      <display_name>Hot Tub: Heater Annual kWh</display_name>
      <description>The annual energy consumption of the electric resistance hot tub heater.</description>
      <type>String</type>
      <units>kWh/yr</units>
      <required>true</required>
      <model_dependent>false</model_dependent>
      <default_value>auto</default_value>
    </argument>
    <argument>
      <name>hot_tub_heater_annual_therm</name>
      <display_name>Hot Tub: Heater Annual therm</display_name>
      <description>The annual energy consumption of the gas fired hot tub heater.</description>
      <type>String</type>
      <units>therm/yr</units>
      <required>true</required>
      <model_dependent>false</model_dependent>
      <default_value>auto</default_value>
    </argument>
    <argument>
      <name>hot_tub_heater_usage_multiplier</name>
      <display_name>Hot Tub: Heater Usage Multiplier</display_name>
      <description>Multiplier on the hot tub heater energy usage that can reflect, e.g., high/low usage occupants.</description>
      <type>Double</type>
      <required>true</required>
      <model_dependent>false</model_dependent>
      <default_value>1</default_value>
    </argument>
  </arguments>
  <outputs />
  <provenances />
  <tags>
    <tag>Whole Building.Space Types</tag>
  </tags>
  <attributes>
    <attribute>
      <name>Measure Type</name>
      <value>ModelMeasure</value>
      <datatype>string</datatype>
    </attribute>
  </attributes>
  <files>
    <file>
      <filename>location.rb</filename>
      <filetype>rb</filetype>
      <usage_type>resource</usage_type>
      <checksum>2951BCAF</checksum>
    </file>
    <file>
      <filename>schedules_clothes_dryer_power_consumption_dist.csv</filename>
      <filetype>csv</filetype>
      <usage_type>resource</usage_type>
      <checksum>C11EB889</checksum>
    </file>
    <file>
      <filename>schedules_clothes_dryer_power_duration_dist.csv</filename>
      <filetype>csv</filetype>
      <usage_type>resource</usage_type>
      <checksum>E26C2515</checksum>
    </file>
    <file>
      <filename>schedules_clothes_washer_cluster_size_probability.csv</filename>
      <filetype>csv</filetype>
      <usage_type>resource</usage_type>
      <checksum>2401A66F</checksum>
    </file>
    <file>
      <filename>schedules_clothes_washer_event_duration_probability.csv</filename>
      <filetype>csv</filetype>
      <usage_type>resource</usage_type>
      <checksum>9D369386</checksum>
    </file>
    <file>
      <filename>schedules_clothes_washer_power_consumption_dist.csv</filename>
      <filetype>csv</filetype>
      <usage_type>resource</usage_type>
      <checksum>B82EBBFB</checksum>
    </file>
    <file>
      <filename>schedules_clothes_washer_power_duration_dist.csv</filename>
      <filetype>csv</filetype>
      <usage_type>resource</usage_type>
      <checksum>7F0BFEDA</checksum>
    </file>
    <file>
      <filename>schedules_cooking_power_consumption_dist.csv</filename>
      <filetype>csv</filetype>
      <usage_type>resource</usage_type>
      <checksum>1C8AAA92</checksum>
    </file>
    <file>
      <filename>schedules_cooking_power_duration_dist.csv</filename>
      <filetype>csv</filetype>
      <usage_type>resource</usage_type>
      <checksum>66C47C80</checksum>
    </file>
    <file>
      <filename>schedules_dishwasher_cluster_size_probability.csv</filename>
      <filetype>csv</filetype>
      <usage_type>resource</usage_type>
      <checksum>93DCD6FD</checksum>
    </file>
    <file>
      <filename>schedules_dishwasher_event_duration_probability.csv</filename>
      <filetype>csv</filetype>
      <usage_type>resource</usage_type>
      <checksum>419E598E</checksum>
    </file>
    <file>
      <filename>schedules_dishwasher_power_consumption_dist.csv</filename>
      <filetype>csv</filetype>
      <usage_type>resource</usage_type>
      <checksum>50A1CFBC</checksum>
    </file>
    <file>
      <filename>schedules_dishwasher_power_duration_dist.csv</filename>
      <filetype>csv</filetype>
      <usage_type>resource</usage_type>
      <checksum>A7E76021</checksum>
    </file>
    <file>
      <filename>schedules_README.md</filename>
      <filetype>md</filetype>
      <usage_type>resource</usage_type>
      <checksum>FA773BE2</checksum>
    </file>
    <file>
      <filename>schedules_shower_cluster_size_probability.csv</filename>
      <filetype>csv</filetype>
      <usage_type>resource</usage_type>
      <checksum>DBE185CA</checksum>
    </file>
    <file>
      <filename>schedules_shower_event_duration_probability.csv</filename>
      <filetype>csv</filetype>
      <usage_type>resource</usage_type>
      <checksum>F8A366F2</checksum>
    </file>
    <file>
      <filename>schedules_weekday_duration_probability_cluster_0_cooking_evening_duration_probability.csv</filename>
      <filetype>csv</filetype>
      <usage_type>resource</usage_type>
      <checksum>4986DD68</checksum>
    </file>
    <file>
      <filename>schedules_weekday_duration_probability_cluster_0_cooking_midday_duration_probability.csv</filename>
      <filetype>csv</filetype>
      <usage_type>resource</usage_type>
      <checksum>FBF76CFC</checksum>
    </file>
    <file>
      <filename>schedules_weekday_duration_probability_cluster_0_cooking_morning_duration_probability.csv</filename>
      <filetype>csv</filetype>
      <usage_type>resource</usage_type>
      <checksum>C54497C3</checksum>
    </file>
    <file>
      <filename>schedules_weekday_duration_probability_cluster_0_dishwashing_evening_duration_probability.csv</filename>
      <filetype>csv</filetype>
      <usage_type>resource</usage_type>
      <checksum>7C95D22E</checksum>
    </file>
    <file>
      <filename>schedules_weekday_duration_probability_cluster_0_dishwashing_midday_duration_probability.csv</filename>
      <filetype>csv</filetype>
      <usage_type>resource</usage_type>
      <checksum>05C8905F</checksum>
    </file>
    <file>
      <filename>schedules_weekday_duration_probability_cluster_0_dishwashing_morning_duration_probability.csv</filename>
      <filetype>csv</filetype>
      <usage_type>resource</usage_type>
      <checksum>DDD537E9</checksum>
    </file>
    <file>
      <filename>schedules_weekday_duration_probability_cluster_0_laundry_evening_duration_probability.csv</filename>
      <filetype>csv</filetype>
      <usage_type>resource</usage_type>
      <checksum>C3A5357C</checksum>
    </file>
    <file>
      <filename>schedules_weekday_duration_probability_cluster_0_laundry_midday_duration_probability.csv</filename>
      <filetype>csv</filetype>
      <usage_type>resource</usage_type>
      <checksum>CA0C9069</checksum>
    </file>
    <file>
      <filename>schedules_weekday_duration_probability_cluster_0_laundry_morning_duration_probability.csv</filename>
      <filetype>csv</filetype>
      <usage_type>resource</usage_type>
      <checksum>8CDCA30E</checksum>
    </file>
    <file>
      <filename>schedules_weekday_duration_probability_cluster_0_shower_evening_duration_probability.csv</filename>
      <filetype>csv</filetype>
      <usage_type>resource</usage_type>
      <checksum>54EB60DE</checksum>
    </file>
    <file>
      <filename>schedules_weekday_duration_probability_cluster_0_shower_midday_duration_probability.csv</filename>
      <filetype>csv</filetype>
      <usage_type>resource</usage_type>
      <checksum>1AD7139F</checksum>
    </file>
    <file>
      <filename>schedules_weekday_duration_probability_cluster_0_shower_morning_duration_probability.csv</filename>
      <filetype>csv</filetype>
      <usage_type>resource</usage_type>
      <checksum>8300EB00</checksum>
    </file>
    <file>
      <filename>schedules_weekday_duration_probability_cluster_1_cooking_evening_duration_probability.csv</filename>
      <filetype>csv</filetype>
      <usage_type>resource</usage_type>
      <checksum>B817132C</checksum>
    </file>
    <file>
      <filename>schedules_weekday_duration_probability_cluster_1_cooking_midday_duration_probability.csv</filename>
      <filetype>csv</filetype>
      <usage_type>resource</usage_type>
      <checksum>D45A9584</checksum>
    </file>
    <file>
      <filename>schedules_weekday_duration_probability_cluster_1_cooking_morning_duration_probability.csv</filename>
      <filetype>csv</filetype>
      <usage_type>resource</usage_type>
      <checksum>407A312C</checksum>
    </file>
    <file>
      <filename>schedules_weekday_duration_probability_cluster_1_dishwashing_evening_duration_probability.csv</filename>
      <filetype>csv</filetype>
      <usage_type>resource</usage_type>
      <checksum>652AD618</checksum>
    </file>
    <file>
      <filename>schedules_weekday_duration_probability_cluster_1_dishwashing_midday_duration_probability.csv</filename>
      <filetype>csv</filetype>
      <usage_type>resource</usage_type>
      <checksum>018B32BA</checksum>
    </file>
    <file>
      <filename>schedules_weekday_duration_probability_cluster_1_dishwashing_morning_duration_probability.csv</filename>
      <filetype>csv</filetype>
      <usage_type>resource</usage_type>
      <checksum>F3A0A48E</checksum>
    </file>
    <file>
      <filename>schedules_weekday_duration_probability_cluster_1_laundry_evening_duration_probability.csv</filename>
      <filetype>csv</filetype>
      <usage_type>resource</usage_type>
      <checksum>56010915</checksum>
    </file>
    <file>
      <filename>schedules_weekday_duration_probability_cluster_1_laundry_midday_duration_probability.csv</filename>
      <filetype>csv</filetype>
      <usage_type>resource</usage_type>
      <checksum>9843CD4C</checksum>
    </file>
    <file>
      <filename>schedules_weekday_duration_probability_cluster_1_laundry_morning_duration_probability.csv</filename>
      <filetype>csv</filetype>
      <usage_type>resource</usage_type>
      <checksum>746D40E8</checksum>
    </file>
    <file>
      <filename>schedules_weekday_duration_probability_cluster_1_shower_evening_duration_probability.csv</filename>
      <filetype>csv</filetype>
      <usage_type>resource</usage_type>
      <checksum>AE9ED85B</checksum>
    </file>
    <file>
      <filename>schedules_weekday_duration_probability_cluster_1_shower_midday_duration_probability.csv</filename>
      <filetype>csv</filetype>
      <usage_type>resource</usage_type>
      <checksum>D4FBDE56</checksum>
    </file>
    <file>
      <filename>schedules_weekday_duration_probability_cluster_1_shower_morning_duration_probability.csv</filename>
      <filetype>csv</filetype>
      <usage_type>resource</usage_type>
      <checksum>D897D4A1</checksum>
    </file>
    <file>
      <filename>schedules_weekday_duration_probability_cluster_2_cooking_evening_duration_probability.csv</filename>
      <filetype>csv</filetype>
      <usage_type>resource</usage_type>
      <checksum>8E88C92D</checksum>
    </file>
    <file>
      <filename>schedules_weekday_duration_probability_cluster_2_cooking_midday_duration_probability.csv</filename>
      <filetype>csv</filetype>
      <usage_type>resource</usage_type>
      <checksum>2244D290</checksum>
    </file>
    <file>
      <filename>schedules_weekday_duration_probability_cluster_2_cooking_morning_duration_probability.csv</filename>
      <filetype>csv</filetype>
      <usage_type>resource</usage_type>
      <checksum>0E99EBF7</checksum>
    </file>
    <file>
      <filename>schedules_weekday_duration_probability_cluster_2_dishwashing_evening_duration_probability.csv</filename>
      <filetype>csv</filetype>
      <usage_type>resource</usage_type>
      <checksum>379A086A</checksum>
    </file>
    <file>
      <filename>schedules_weekday_duration_probability_cluster_2_dishwashing_midday_duration_probability.csv</filename>
      <filetype>csv</filetype>
      <usage_type>resource</usage_type>
      <checksum>F9891815</checksum>
    </file>
    <file>
      <filename>schedules_weekday_duration_probability_cluster_2_dishwashing_morning_duration_probability.csv</filename>
      <filetype>csv</filetype>
      <usage_type>resource</usage_type>
      <checksum>23E18003</checksum>
    </file>
    <file>
      <filename>schedules_weekday_duration_probability_cluster_2_laundry_evening_duration_probability.csv</filename>
      <filetype>csv</filetype>
      <usage_type>resource</usage_type>
      <checksum>B250D83A</checksum>
    </file>
    <file>
      <filename>schedules_weekday_duration_probability_cluster_2_laundry_midday_duration_probability.csv</filename>
      <filetype>csv</filetype>
      <usage_type>resource</usage_type>
      <checksum>ACB5BCD2</checksum>
    </file>
    <file>
      <filename>schedules_weekday_duration_probability_cluster_2_laundry_morning_duration_probability.csv</filename>
      <filetype>csv</filetype>
      <usage_type>resource</usage_type>
      <checksum>26CFB684</checksum>
    </file>
    <file>
      <filename>schedules_weekday_duration_probability_cluster_2_shower_evening_duration_probability.csv</filename>
      <filetype>csv</filetype>
      <usage_type>resource</usage_type>
      <checksum>1CCBCB69</checksum>
    </file>
    <file>
      <filename>schedules_weekday_duration_probability_cluster_2_shower_midday_duration_probability.csv</filename>
      <filetype>csv</filetype>
      <usage_type>resource</usage_type>
      <checksum>41C774DB</checksum>
    </file>
    <file>
      <filename>schedules_weekday_duration_probability_cluster_2_shower_morning_duration_probability.csv</filename>
      <filetype>csv</filetype>
      <usage_type>resource</usage_type>
      <checksum>84737EBC</checksum>
    </file>
    <file>
      <filename>schedules_weekday_duration_probability_cluster_3_cooking_evening_duration_probability.csv</filename>
      <filetype>csv</filetype>
      <usage_type>resource</usage_type>
      <checksum>6F2B7686</checksum>
    </file>
    <file>
      <filename>schedules_weekday_duration_probability_cluster_3_cooking_midday_duration_probability.csv</filename>
      <filetype>csv</filetype>
      <usage_type>resource</usage_type>
      <checksum>34A7D406</checksum>
    </file>
    <file>
      <filename>schedules_weekday_duration_probability_cluster_3_cooking_morning_duration_probability.csv</filename>
      <filetype>csv</filetype>
      <usage_type>resource</usage_type>
      <checksum>615CD1D7</checksum>
    </file>
    <file>
      <filename>schedules_weekday_duration_probability_cluster_3_dishwashing_evening_duration_probability.csv</filename>
      <filetype>csv</filetype>
      <usage_type>resource</usage_type>
      <checksum>DACA45E5</checksum>
    </file>
    <file>
      <filename>schedules_weekday_duration_probability_cluster_3_dishwashing_midday_duration_probability.csv</filename>
      <filetype>csv</filetype>
      <usage_type>resource</usage_type>
      <checksum>D119B4D0</checksum>
    </file>
    <file>
      <filename>schedules_weekday_duration_probability_cluster_3_dishwashing_morning_duration_probability.csv</filename>
      <filetype>csv</filetype>
      <usage_type>resource</usage_type>
      <checksum>120B9428</checksum>
    </file>
    <file>
      <filename>schedules_weekday_duration_probability_cluster_3_laundry_evening_duration_probability.csv</filename>
      <filetype>csv</filetype>
      <usage_type>resource</usage_type>
      <checksum>267E8883</checksum>
    </file>
    <file>
      <filename>schedules_weekday_duration_probability_cluster_3_laundry_midday_duration_probability.csv</filename>
      <filetype>csv</filetype>
      <usage_type>resource</usage_type>
      <checksum>C3A5DA8B</checksum>
    </file>
    <file>
      <filename>schedules_weekday_duration_probability_cluster_3_laundry_morning_duration_probability.csv</filename>
      <filetype>csv</filetype>
      <usage_type>resource</usage_type>
      <checksum>D614AB97</checksum>
    </file>
    <file>
      <filename>schedules_weekday_duration_probability_cluster_3_shower_evening_duration_probability.csv</filename>
      <filetype>csv</filetype>
      <usage_type>resource</usage_type>
      <checksum>7FFBFD68</checksum>
    </file>
    <file>
      <filename>schedules_weekday_duration_probability_cluster_3_shower_midday_duration_probability.csv</filename>
      <filetype>csv</filetype>
      <usage_type>resource</usage_type>
      <checksum>8C62CEDB</checksum>
    </file>
    <file>
      <filename>schedules_weekday_duration_probability_cluster_3_shower_morning_duration_probability.csv</filename>
      <filetype>csv</filetype>
      <usage_type>resource</usage_type>
      <checksum>E3A10BE2</checksum>
    </file>
    <file>
      <filename>schedules_weekday_mkv_chain_initial_prob_cluster_0.csv</filename>
      <filetype>csv</filetype>
      <usage_type>resource</usage_type>
      <checksum>0AC88E84</checksum>
    </file>
    <file>
      <filename>schedules_weekday_mkv_chain_initial_prob_cluster_1.csv</filename>
      <filetype>csv</filetype>
      <usage_type>resource</usage_type>
      <checksum>AE298C53</checksum>
    </file>
    <file>
      <filename>schedules_weekday_mkv_chain_initial_prob_cluster_2.csv</filename>
      <filetype>csv</filetype>
      <usage_type>resource</usage_type>
      <checksum>42FB1588</checksum>
    </file>
    <file>
      <filename>schedules_weekday_mkv_chain_initial_prob_cluster_3.csv</filename>
      <filetype>csv</filetype>
      <usage_type>resource</usage_type>
      <checksum>5AAC2E9E</checksum>
    </file>
    <file>
      <filename>schedules_weekday_mkv_chain_transition_prob_cluster_0.csv</filename>
      <filetype>csv</filetype>
      <usage_type>resource</usage_type>
      <checksum>1BCCAC5C</checksum>
    </file>
    <file>
      <filename>schedules_weekday_mkv_chain_transition_prob_cluster_1.csv</filename>
      <filetype>csv</filetype>
      <usage_type>resource</usage_type>
      <checksum>BBB50EE1</checksum>
    </file>
    <file>
      <filename>schedules_weekday_mkv_chain_transition_prob_cluster_2.csv</filename>
      <filetype>csv</filetype>
      <usage_type>resource</usage_type>
      <checksum>7DBA15B4</checksum>
    </file>
    <file>
      <filename>schedules_weekday_mkv_chain_transition_prob_cluster_3.csv</filename>
      <filetype>csv</filetype>
      <usage_type>resource</usage_type>
      <checksum>CAC5CB5F</checksum>
    </file>
    <file>
      <filename>schedules_weekend_duration_probability_cluster_0_cooking_evening_duration_probability.csv</filename>
      <filetype>csv</filetype>
      <usage_type>resource</usage_type>
      <checksum>F6CB80B1</checksum>
    </file>
    <file>
      <filename>schedules_weekend_duration_probability_cluster_0_cooking_midday_duration_probability.csv</filename>
      <filetype>csv</filetype>
      <usage_type>resource</usage_type>
      <checksum>3CFFA67D</checksum>
    </file>
    <file>
      <filename>schedules_weekend_duration_probability_cluster_0_cooking_morning_duration_probability.csv</filename>
      <filetype>csv</filetype>
      <usage_type>resource</usage_type>
      <checksum>44F4FB7B</checksum>
    </file>
    <file>
      <filename>schedules_weekend_duration_probability_cluster_0_dishwashing_evening_duration_probability.csv</filename>
      <filetype>csv</filetype>
      <usage_type>resource</usage_type>
      <checksum>AB0BE66C</checksum>
    </file>
    <file>
      <filename>schedules_weekend_duration_probability_cluster_0_dishwashing_midday_duration_probability.csv</filename>
      <filetype>csv</filetype>
      <usage_type>resource</usage_type>
      <checksum>9120E2FD</checksum>
    </file>
    <file>
      <filename>schedules_weekend_duration_probability_cluster_0_dishwashing_morning_duration_probability.csv</filename>
      <filetype>csv</filetype>
      <usage_type>resource</usage_type>
      <checksum>A4EB422A</checksum>
    </file>
    <file>
      <filename>schedules_weekend_duration_probability_cluster_0_laundry_evening_duration_probability.csv</filename>
      <filetype>csv</filetype>
      <usage_type>resource</usage_type>
      <checksum>8ABEC58D</checksum>
    </file>
    <file>
      <filename>schedules_weekend_duration_probability_cluster_0_laundry_midday_duration_probability.csv</filename>
      <filetype>csv</filetype>
      <usage_type>resource</usage_type>
      <checksum>80C3640C</checksum>
    </file>
    <file>
      <filename>schedules_weekend_duration_probability_cluster_0_laundry_morning_duration_probability.csv</filename>
      <filetype>csv</filetype>
      <usage_type>resource</usage_type>
      <checksum>6DA7C30F</checksum>
    </file>
    <file>
      <filename>schedules_weekend_duration_probability_cluster_0_shower_evening_duration_probability.csv</filename>
      <filetype>csv</filetype>
      <usage_type>resource</usage_type>
      <checksum>ED525953</checksum>
    </file>
    <file>
      <filename>schedules_weekend_duration_probability_cluster_0_shower_midday_duration_probability.csv</filename>
      <filetype>csv</filetype>
      <usage_type>resource</usage_type>
      <checksum>332088E2</checksum>
    </file>
    <file>
      <filename>schedules_weekend_duration_probability_cluster_0_shower_morning_duration_probability.csv</filename>
      <filetype>csv</filetype>
      <usage_type>resource</usage_type>
      <checksum>86F7DFDE</checksum>
    </file>
    <file>
      <filename>schedules_weekend_duration_probability_cluster_1_cooking_evening_duration_probability.csv</filename>
      <filetype>csv</filetype>
      <usage_type>resource</usage_type>
      <checksum>2209A5BF</checksum>
    </file>
    <file>
      <filename>schedules_weekend_duration_probability_cluster_1_cooking_midday_duration_probability.csv</filename>
      <filetype>csv</filetype>
      <usage_type>resource</usage_type>
      <checksum>768859FF</checksum>
    </file>
    <file>
      <filename>schedules_weekend_duration_probability_cluster_1_cooking_morning_duration_probability.csv</filename>
      <filetype>csv</filetype>
      <usage_type>resource</usage_type>
      <checksum>2927CF95</checksum>
    </file>
    <file>
      <filename>schedules_weekend_duration_probability_cluster_1_dishwashing_evening_duration_probability.csv</filename>
      <filetype>csv</filetype>
      <usage_type>resource</usage_type>
      <checksum>B304EB88</checksum>
    </file>
    <file>
      <filename>schedules_weekend_duration_probability_cluster_1_dishwashing_midday_duration_probability.csv</filename>
      <filetype>csv</filetype>
      <usage_type>resource</usage_type>
      <checksum>5E7982A4</checksum>
    </file>
    <file>
      <filename>schedules_weekend_duration_probability_cluster_1_dishwashing_morning_duration_probability.csv</filename>
      <filetype>csv</filetype>
      <usage_type>resource</usage_type>
      <checksum>58BCE2B4</checksum>
    </file>
    <file>
      <filename>schedules_weekend_duration_probability_cluster_1_laundry_evening_duration_probability.csv</filename>
      <filetype>csv</filetype>
      <usage_type>resource</usage_type>
      <checksum>9FEF76FF</checksum>
    </file>
    <file>
      <filename>schedules_weekend_duration_probability_cluster_1_laundry_midday_duration_probability.csv</filename>
      <filetype>csv</filetype>
      <usage_type>resource</usage_type>
      <checksum>63F777DC</checksum>
    </file>
    <file>
      <filename>schedules_weekend_duration_probability_cluster_1_laundry_morning_duration_probability.csv</filename>
      <filetype>csv</filetype>
      <usage_type>resource</usage_type>
      <checksum>E731D060</checksum>
    </file>
    <file>
      <filename>schedules_weekend_duration_probability_cluster_1_shower_evening_duration_probability.csv</filename>
      <filetype>csv</filetype>
      <usage_type>resource</usage_type>
      <checksum>3E947E31</checksum>
    </file>
    <file>
      <filename>schedules_weekend_duration_probability_cluster_1_shower_midday_duration_probability.csv</filename>
      <filetype>csv</filetype>
      <usage_type>resource</usage_type>
      <checksum>FE78DD0B</checksum>
    </file>
    <file>
      <filename>schedules_weekend_duration_probability_cluster_1_shower_morning_duration_probability.csv</filename>
      <filetype>csv</filetype>
      <usage_type>resource</usage_type>
      <checksum>C6D1F192</checksum>
    </file>
    <file>
      <filename>schedules_weekend_duration_probability_cluster_2_cooking_evening_duration_probability.csv</filename>
      <filetype>csv</filetype>
      <usage_type>resource</usage_type>
      <checksum>26C904EC</checksum>
    </file>
    <file>
      <filename>schedules_weekend_duration_probability_cluster_2_cooking_midday_duration_probability.csv</filename>
      <filetype>csv</filetype>
      <usage_type>resource</usage_type>
      <checksum>51CF51D3</checksum>
    </file>
    <file>
      <filename>schedules_weekend_duration_probability_cluster_2_cooking_morning_duration_probability.csv</filename>
      <filetype>csv</filetype>
      <usage_type>resource</usage_type>
      <checksum>34855051</checksum>
    </file>
    <file>
      <filename>schedules_weekend_duration_probability_cluster_2_dishwashing_evening_duration_probability.csv</filename>
      <filetype>csv</filetype>
      <usage_type>resource</usage_type>
      <checksum>479CD610</checksum>
    </file>
    <file>
      <filename>schedules_weekend_duration_probability_cluster_2_dishwashing_midday_duration_probability.csv</filename>
      <filetype>csv</filetype>
      <usage_type>resource</usage_type>
      <checksum>29AAEE1E</checksum>
    </file>
    <file>
      <filename>schedules_weekend_duration_probability_cluster_2_dishwashing_morning_duration_probability.csv</filename>
      <filetype>csv</filetype>
      <usage_type>resource</usage_type>
      <checksum>F3A11DE1</checksum>
    </file>
    <file>
      <filename>schedules_weekend_duration_probability_cluster_2_laundry_evening_duration_probability.csv</filename>
      <filetype>csv</filetype>
      <usage_type>resource</usage_type>
      <checksum>EA68360B</checksum>
    </file>
    <file>
      <filename>schedules_weekend_duration_probability_cluster_2_laundry_midday_duration_probability.csv</filename>
      <filetype>csv</filetype>
      <usage_type>resource</usage_type>
      <checksum>78DC5051</checksum>
    </file>
    <file>
      <filename>schedules_weekend_duration_probability_cluster_2_laundry_morning_duration_probability.csv</filename>
      <filetype>csv</filetype>
      <usage_type>resource</usage_type>
      <checksum>1D1FB07E</checksum>
    </file>
    <file>
      <filename>schedules_weekend_duration_probability_cluster_2_shower_evening_duration_probability.csv</filename>
      <filetype>csv</filetype>
      <usage_type>resource</usage_type>
      <checksum>829DBC41</checksum>
    </file>
    <file>
      <filename>schedules_weekend_duration_probability_cluster_2_shower_midday_duration_probability.csv</filename>
      <filetype>csv</filetype>
      <usage_type>resource</usage_type>
      <checksum>E97FEBA7</checksum>
    </file>
    <file>
      <filename>schedules_weekend_duration_probability_cluster_2_shower_morning_duration_probability.csv</filename>
      <filetype>csv</filetype>
      <usage_type>resource</usage_type>
      <checksum>2DDD3D0B</checksum>
    </file>
    <file>
      <filename>schedules_weekend_duration_probability_cluster_3_cooking_evening_duration_probability.csv</filename>
      <filetype>csv</filetype>
      <usage_type>resource</usage_type>
      <checksum>EC70F74E</checksum>
    </file>
    <file>
      <filename>schedules_weekend_duration_probability_cluster_3_cooking_midday_duration_probability.csv</filename>
      <filetype>csv</filetype>
      <usage_type>resource</usage_type>
      <checksum>7C8976F3</checksum>
    </file>
    <file>
      <filename>schedules_weekend_duration_probability_cluster_3_cooking_morning_duration_probability.csv</filename>
      <filetype>csv</filetype>
      <usage_type>resource</usage_type>
      <checksum>5825338A</checksum>
    </file>
    <file>
      <filename>schedules_weekend_duration_probability_cluster_3_dishwashing_evening_duration_probability.csv</filename>
      <filetype>csv</filetype>
      <usage_type>resource</usage_type>
      <checksum>37B5AF9C</checksum>
    </file>
    <file>
      <filename>schedules_weekend_duration_probability_cluster_3_dishwashing_midday_duration_probability.csv</filename>
      <filetype>csv</filetype>
      <usage_type>resource</usage_type>
      <checksum>EDD63C21</checksum>
    </file>
    <file>
      <filename>schedules_weekend_duration_probability_cluster_3_dishwashing_morning_duration_probability.csv</filename>
      <filetype>csv</filetype>
      <usage_type>resource</usage_type>
      <checksum>99F23B28</checksum>
    </file>
    <file>
      <filename>schedules_weekend_duration_probability_cluster_3_laundry_evening_duration_probability.csv</filename>
      <filetype>csv</filetype>
      <usage_type>resource</usage_type>
      <checksum>C3963FF9</checksum>
    </file>
    <file>
      <filename>schedules_weekend_duration_probability_cluster_3_laundry_midday_duration_probability.csv</filename>
      <filetype>csv</filetype>
      <usage_type>resource</usage_type>
      <checksum>0B329C66</checksum>
    </file>
    <file>
      <filename>schedules_weekend_duration_probability_cluster_3_laundry_morning_duration_probability.csv</filename>
      <filetype>csv</filetype>
      <usage_type>resource</usage_type>
      <checksum>1761FEF6</checksum>
    </file>
    <file>
      <filename>schedules_weekend_duration_probability_cluster_3_shower_evening_duration_probability.csv</filename>
      <filetype>csv</filetype>
      <usage_type>resource</usage_type>
      <checksum>35AD8E7F</checksum>
    </file>
    <file>
      <filename>schedules_weekend_duration_probability_cluster_3_shower_midday_duration_probability.csv</filename>
      <filetype>csv</filetype>
      <usage_type>resource</usage_type>
      <checksum>DAF2049F</checksum>
    </file>
    <file>
      <filename>schedules_weekend_duration_probability_cluster_3_shower_morning_duration_probability.csv</filename>
      <filetype>csv</filetype>
      <usage_type>resource</usage_type>
      <checksum>C2CA1416</checksum>
    </file>
    <file>
      <filename>schedules_weekend_mkv_chain_initial_prob_cluster_0.csv</filename>
      <filetype>csv</filetype>
      <usage_type>resource</usage_type>
      <checksum>3F16AE89</checksum>
    </file>
    <file>
      <filename>schedules_weekend_mkv_chain_initial_prob_cluster_1.csv</filename>
      <filetype>csv</filetype>
      <usage_type>resource</usage_type>
      <checksum>49FEAE44</checksum>
    </file>
    <file>
      <filename>schedules_weekend_mkv_chain_initial_prob_cluster_2.csv</filename>
      <filetype>csv</filetype>
      <usage_type>resource</usage_type>
      <checksum>B48A47D6</checksum>
    </file>
    <file>
      <filename>schedules_weekend_mkv_chain_initial_prob_cluster_3.csv</filename>
      <filetype>csv</filetype>
      <usage_type>resource</usage_type>
      <checksum>B47E790B</checksum>
    </file>
    <file>
      <filename>schedules_weekend_mkv_chain_transition_prob_cluster_0.csv</filename>
      <filetype>csv</filetype>
      <usage_type>resource</usage_type>
      <checksum>E4089705</checksum>
    </file>
    <file>
      <filename>schedules_weekend_mkv_chain_transition_prob_cluster_1.csv</filename>
      <filetype>csv</filetype>
      <usage_type>resource</usage_type>
      <checksum>25700CD2</checksum>
    </file>
    <file>
      <filename>schedules_weekend_mkv_chain_transition_prob_cluster_2.csv</filename>
      <filetype>csv</filetype>
      <usage_type>resource</usage_type>
      <checksum>032B846A</checksum>
    </file>
    <file>
      <filename>schedules_weekend_mkv_chain_transition_prob_cluster_3.csv</filename>
      <filetype>csv</filetype>
      <usage_type>resource</usage_type>
      <checksum>F0F0F886</checksum>
    </file>
    <file>
      <filename>schedules_config.yml</filename>
      <filetype>yml</filetype>
      <usage_type>resource</usage_type>
      <checksum>64DD9D54</checksum>
    </file>
    <file>
      <filename>schedules.rb</filename>
      <filetype>rb</filetype>
      <usage_type>resource</usage_type>
      <checksum>9ED612C8</checksum>
    </file>
    <file>
      <filename>constants.rb</filename>
      <filetype>rb</filetype>
      <usage_type>resource</usage_type>
      <checksum>24396BA2</checksum>
    </file>
    <file>
      <filename>base.osw</filename>
      <filetype>osw</filetype>
      <usage_type>test</usage_type>
      <checksum>E1BE7E3D</checksum>
    </file>
    <file>
      <filename>base-appliances-none.osw</filename>
      <filetype>osw</filetype>
      <usage_type>test</usage_type>
      <checksum>67010831</checksum>
    </file>
    <file>
      <filename>base-mechvent-cfis.osw</filename>
      <filetype>osw</filetype>
      <usage_type>test</usage_type>
      <checksum>2E2A4B76</checksum>
    </file>
    <file>
      <filename>base-dhw-jacket-electric.osw</filename>
      <filetype>osw</filetype>
      <usage_type>test</usage_type>
      <checksum>D6D31640</checksum>
    </file>
    <file>
      <filename>base-dhw-low-flow-fixtures.osw</filename>
      <filetype>osw</filetype>
      <usage_type>test</usage_type>
      <checksum>DC06ADCE</checksum>
    </file>
    <file>
      <filename>base-dhw-recirc-demand.osw</filename>
      <filetype>osw</filetype>
      <usage_type>test</usage_type>
      <checksum>CB692C3D</checksum>
    </file>
    <file>
      <filename>base-dhw-recirc-manual.osw</filename>
      <filetype>osw</filetype>
      <usage_type>test</usage_type>
      <checksum>8B716D12</checksum>
    </file>
    <file>
      <filename>base-dhw-recirc-nocontrol.osw</filename>
      <filetype>osw</filetype>
      <usage_type>test</usage_type>
      <checksum>8D0ADCC5</checksum>
    </file>
    <file>
      <filename>base-dhw-recirc-temperature.osw</filename>
      <filetype>osw</filetype>
      <usage_type>test</usage_type>
      <checksum>5FB15DEC</checksum>
    </file>
    <file>
      <filename>base-dhw-recirc-timer.osw</filename>
      <filetype>osw</filetype>
      <usage_type>test</usage_type>
      <checksum>88D588AE</checksum>
    </file>
    <file>
      <filename>base-dhw-solar-fraction.osw</filename>
      <filetype>osw</filetype>
      <usage_type>test</usage_type>
      <checksum>A7C89577</checksum>
    </file>
    <file>
      <filename>base-enclosure-infil-cfm50.osw</filename>
      <filetype>osw</filetype>
      <usage_type>test</usage_type>
      <checksum>5F44CDBC</checksum>
    </file>
    <file>
      <filename>base-foundation-conditioned-basement-slab-insulation.osw</filename>
      <filetype>osw</filetype>
      <usage_type>test</usage_type>
      <checksum>1AC239ED</checksum>
    </file>
    <file>
      <filename>base-hvac-boiler-oil-only.osw</filename>
      <filetype>osw</filetype>
      <usage_type>test</usage_type>
      <checksum>1F669035</checksum>
    </file>
    <file>
      <filename>base-hvac-boiler-propane-only.osw</filename>
      <filetype>osw</filetype>
      <usage_type>test</usage_type>
      <checksum>E66BF3F0</checksum>
    </file>
    <file>
      <filename>base-hvac-boiler-wood-only.osw</filename>
      <filetype>osw</filetype>
      <usage_type>test</usage_type>
      <checksum>48FAB0AD</checksum>
    </file>
    <file>
      <filename>base-hvac-ducts-leakage-percent.osw</filename>
      <filetype>osw</filetype>
      <usage_type>test</usage_type>
      <checksum>5A9555D7</checksum>
    </file>
    <file>
      <filename>base-hvac-furnace-elec-only.osw</filename>
      <filetype>osw</filetype>
      <usage_type>test</usage_type>
      <checksum>112C6C56</checksum>
    </file>
    <file>
      <filename>base-hvac-furnace-oil-only.osw</filename>
      <filetype>osw</filetype>
      <usage_type>test</usage_type>
      <checksum>0C88F206</checksum>
    </file>
    <file>
      <filename>base-hvac-furnace-propane-only.osw</filename>
      <filetype>osw</filetype>
      <usage_type>test</usage_type>
      <checksum>3FDD3892</checksum>
    </file>
    <file>
      <filename>base-hvac-furnace-wood-only.osw</filename>
      <filetype>osw</filetype>
      <usage_type>test</usage_type>
      <checksum>FDE3A5DB</checksum>
    </file>
    <file>
      <filename>base-hvac-none.osw</filename>
      <filetype>osw</filetype>
      <usage_type>test</usage_type>
      <checksum>FB8C3238</checksum>
    </file>
    <file>
      <filename>base-hvac-setpoints.osw</filename>
      <filetype>osw</filetype>
      <usage_type>test</usage_type>
      <checksum>29859EE4</checksum>
    </file>
    <file>
      <filename>base-location-baltimore-md.osw</filename>
      <filetype>osw</filetype>
      <usage_type>test</usage_type>
      <checksum>2CE3DFCA</checksum>
    </file>
    <file>
      <filename>base-location-duluth-mn.osw</filename>
      <filetype>osw</filetype>
      <usage_type>test</usage_type>
      <checksum>7401173C</checksum>
    </file>
    <file>
      <filename>base-mechvent-balanced.osw</filename>
      <filetype>osw</filetype>
      <usage_type>test</usage_type>
      <checksum>2F7ABD02</checksum>
    </file>
    <file>
      <filename>base-mechvent-erv.osw</filename>
      <filetype>osw</filetype>
      <usage_type>test</usage_type>
      <checksum>F914D04B</checksum>
    </file>
    <file>
      <filename>base-mechvent-exhaust.osw</filename>
      <filetype>osw</filetype>
      <usage_type>test</usage_type>
      <checksum>45148409</checksum>
    </file>
    <file>
      <filename>base-mechvent-hrv.osw</filename>
      <filetype>osw</filetype>
      <usage_type>test</usage_type>
      <checksum>0DA3A692</checksum>
    </file>
    <file>
      <filename>base-mechvent-supply.osw</filename>
      <filetype>osw</filetype>
      <usage_type>test</usage_type>
      <checksum>9355CE6D</checksum>
    </file>
    <file>
      <filename>base-mechvent-erv-atre-asre.osw</filename>
      <filetype>osw</filetype>
      <usage_type>test</usage_type>
      <checksum>E8EF0AE2</checksum>
    </file>
    <file>
      <filename>base-enclosure-windows-none.osw</filename>
      <filetype>osw</filetype>
      <usage_type>test</usage_type>
      <checksum>C3809399</checksum>
    </file>
    <file>
      <filename>base-hvac-undersized.osw</filename>
      <filetype>osw</filetype>
      <usage_type>test</usage_type>
      <checksum>9BCA3DA1</checksum>
    </file>
    <file>
      <filename>base-atticroof-unvented-insulated-roof.osw</filename>
      <filetype>osw</filetype>
      <usage_type>test</usage_type>
      <checksum>02D36ADE</checksum>
    </file>
    <file>
      <filename>base-mechvent-hrv-asre.osw</filename>
      <filetype>osw</filetype>
      <usage_type>test</usage_type>
      <checksum>F59588D5</checksum>
    </file>
    <file>
      <filename>base-atticroof-vented.osw</filename>
      <filetype>osw</filetype>
      <usage_type>test</usage_type>
      <checksum>F9680B25</checksum>
    </file>
    <file>
      <filename>base-dhw-dwhr.osw</filename>
      <filetype>osw</filetype>
      <usage_type>test</usage_type>
      <checksum>A73A1C8B</checksum>
    </file>
    <file>
      <filename>base-enclosure-beds-4.osw</filename>
      <filetype>osw</filetype>
      <usage_type>test</usage_type>
      <checksum>D1314B09</checksum>
    </file>
    <file>
      <filename>base-foundation-ambient.osw</filename>
      <filetype>osw</filetype>
      <usage_type>test</usage_type>
      <checksum>3FA59A80</checksum>
    </file>
    <file>
      <filename>base-foundation-vented-crawlspace.osw</filename>
      <filetype>osw</filetype>
      <usage_type>test</usage_type>
      <checksum>DD0510DA</checksum>
    </file>
    <file>
      <filename>base-foundation-unvented-crawlspace.osw</filename>
      <filetype>osw</filetype>
      <usage_type>test</usage_type>
      <checksum>21574A9C</checksum>
    </file>
    <file>
      <filename>base-hvac-air-to-air-heat-pump-2-speed.osw</filename>
      <filetype>osw</filetype>
      <usage_type>test</usage_type>
      <checksum>28837A62</checksum>
    </file>
    <file>
      <filename>base-hvac-central-ac-only-2-speed.osw</filename>
      <filetype>osw</filetype>
      <usage_type>test</usage_type>
      <checksum>E3246A1D</checksum>
    </file>
    <file>
      <filename>base-hvac-air-to-air-heat-pump-var-speed.osw</filename>
      <filetype>osw</filetype>
      <usage_type>test</usage_type>
      <checksum>78FB5FFB</checksum>
    </file>
    <file>
      <filename>base-hvac-furnace-gas-central-ac-2-speed.osw</filename>
      <filetype>osw</filetype>
      <usage_type>test</usage_type>
      <checksum>5A182582</checksum>
    </file>
    <file>
      <filename>base-hvac-central-ac-only-var-speed.osw</filename>
      <filetype>osw</filetype>
      <usage_type>test</usage_type>
      <checksum>87CE7CED</checksum>
    </file>
    <file>
      <filename>base-hvac-evap-cooler-furnace-gas.osw</filename>
      <filetype>osw</filetype>
      <usage_type>test</usage_type>
      <checksum>DBAFC2BC</checksum>
    </file>
    <file>
      <filename>base-hvac-furnace-gas-central-ac-var-speed.osw</filename>
      <filetype>osw</filetype>
      <usage_type>test</usage_type>
      <checksum>0FB74385</checksum>
    </file>
    <file>
      <filename>base-hvac-furnace-gas-room-ac.osw</filename>
      <filetype>osw</filetype>
      <usage_type>test</usage_type>
      <checksum>FDFF0FB5</checksum>
    </file>
    <file>
      <filename>base-hvac-room-ac-only.osw</filename>
      <filetype>osw</filetype>
      <usage_type>test</usage_type>
      <checksum>8614A1F1</checksum>
    </file>
    <file>
      <filename>base-atticroof-flat.osw</filename>
      <filetype>osw</filetype>
      <usage_type>test</usage_type>
      <checksum>8D4D0E79</checksum>
    </file>
    <file>
      <filename>extra-dhw-solar-latitude.osw</filename>
      <filetype>osw</filetype>
      <usage_type>test</usage_type>
      <checksum>1F4E8E42</checksum>
    </file>
    <file>
      <filename>extra-pv-roofpitch.osw</filename>
      <filetype>osw</filetype>
      <usage_type>test</usage_type>
      <checksum>37FB0CAA</checksum>
    </file>
    <file>
      <filename>extra-auto.osw</filename>
      <filetype>osw</filetype>
      <usage_type>test</usage_type>
      <checksum>8946C3F4</checksum>
    </file>
    <file>
      <filename>base-hvac-boiler-elec-only.osw</filename>
      <filetype>osw</filetype>
      <usage_type>test</usage_type>
      <checksum>F0E34A1B</checksum>
    </file>
    <file>
      <filename>base-mechvent-bath-kitchen-fans.osw</filename>
      <filetype>osw</filetype>
      <usage_type>test</usage_type>
      <checksum>2DDD6CFD</checksum>
    </file>
    <file>
      <filename>base-misc-neighbor-shading.osw</filename>
      <filetype>osw</filetype>
      <usage_type>test</usage_type>
      <checksum>18D4BCB0</checksum>
    </file>
    <file>
      <filename>base-dhw-tank-heat-pump-outside.osw</filename>
      <filetype>osw</filetype>
      <usage_type>test</usage_type>
      <checksum>812F47E1</checksum>
    </file>
    <file>
      <filename>base-dhw-tank-heat-pump-with-solar-fraction.osw</filename>
      <filetype>osw</filetype>
      <usage_type>test</usage_type>
      <checksum>BE8FB3CD</checksum>
    </file>
    <file>
      <filename>base-dhw-tank-heat-pump.osw</filename>
      <filetype>osw</filetype>
      <usage_type>test</usage_type>
      <checksum>44145BD7</checksum>
    </file>
    <file>
      <filename>base-dhw-jacket-hpwh.osw</filename>
      <filetype>osw</filetype>
      <usage_type>test</usage_type>
      <checksum>137208BB</checksum>
    </file>
    <file>
      <filename>base-dhw-jacket-gas.osw</filename>
      <filetype>osw</filetype>
      <usage_type>test</usage_type>
      <checksum>B0E952FC</checksum>
    </file>
    <file>
      <filename>base-dhw-solar-direct-evacuated-tube.osw</filename>
      <filetype>osw</filetype>
      <usage_type>test</usage_type>
      <checksum>15B6078B</checksum>
    </file>
    <file>
      <filename>base-dhw-solar-direct-flat-plate.osw</filename>
      <filetype>osw</filetype>
      <usage_type>test</usage_type>
      <checksum>A44340E9</checksum>
    </file>
    <file>
      <filename>base-dhw-solar-direct-ics.osw</filename>
      <filetype>osw</filetype>
      <usage_type>test</usage_type>
      <checksum>6E111832</checksum>
    </file>
    <file>
      <filename>base-dhw-solar-indirect-flat-plate.osw</filename>
      <filetype>osw</filetype>
      <usage_type>test</usage_type>
      <checksum>2477BB2A</checksum>
    </file>
    <file>
      <filename>base-dhw-solar-thermosyphon-flat-plate.osw</filename>
      <filetype>osw</filetype>
      <usage_type>test</usage_type>
      <checksum>B0CD10FF</checksum>
    </file>
    <file>
      <filename>base-dhw-tank-heat-pump-with-solar.osw</filename>
      <filetype>osw</filetype>
      <usage_type>test</usage_type>
      <checksum>30AA1FB1</checksum>
    </file>
    <file>
      <filename>base-dhw-tank-gas-outside.osw</filename>
      <filetype>osw</filetype>
      <usage_type>test</usage_type>
      <checksum>EDB94203</checksum>
    </file>
    <file>
      <filename>base-dhw-tank-gas.osw</filename>
      <filetype>osw</filetype>
      <usage_type>test</usage_type>
      <checksum>0E0140CC</checksum>
    </file>
    <file>
      <filename>base-dhw-tank-oil.osw</filename>
      <filetype>osw</filetype>
      <usage_type>test</usage_type>
      <checksum>D5A4723D</checksum>
    </file>
    <file>
      <filename>base-dhw-tank-wood.osw</filename>
      <filetype>osw</filetype>
      <usage_type>test</usage_type>
      <checksum>6B85292E</checksum>
    </file>
    <file>
      <filename>base-dhw-tankless-gas-with-solar.osw</filename>
      <filetype>osw</filetype>
      <usage_type>test</usage_type>
      <checksum>771D4CED</checksum>
    </file>
    <file>
      <filename>base-dhw-tankless-electric.osw</filename>
      <filetype>osw</filetype>
      <usage_type>test</usage_type>
      <checksum>B56EE98E</checksum>
    </file>
    <file>
      <filename>base-dhw-tankless-gas-with-solar-fraction.osw</filename>
      <filetype>osw</filetype>
      <usage_type>test</usage_type>
      <checksum>EDB1A6A0</checksum>
    </file>
    <file>
      <filename>base-dhw-tankless-propane.osw</filename>
      <filetype>osw</filetype>
      <usage_type>test</usage_type>
      <checksum>4F4FF163</checksum>
    </file>
    <file>
      <filename>base-dhw-tankless-gas.osw</filename>
      <filetype>osw</filetype>
      <usage_type>test</usage_type>
      <checksum>E3B9B572</checksum>
    </file>
    <file>
      <filename>base-hvac-room-ac-only-33percent.osw</filename>
      <filetype>osw</filetype>
      <usage_type>test</usage_type>
      <checksum>D1980717</checksum>
    </file>
    <file>
      <filename>base-hvac-furnace-elec-central-ac-1-speed.osw</filename>
      <filetype>osw</filetype>
      <usage_type>test</usage_type>
      <checksum>B7504A82</checksum>
    </file>
    <file>
      <filename>base-enclosure-infil-natural-ach.osw</filename>
      <filetype>osw</filetype>
      <usage_type>test</usage_type>
      <checksum>F2CE1C70</checksum>
    </file>
    <file>
      <filename>base-foundation-unconditioned-basement.osw</filename>
      <filetype>osw</filetype>
      <usage_type>test</usage_type>
      <checksum>EA837F6B</checksum>
    </file>
    <file>
      <filename>base-enclosure-2stories-garage.osw</filename>
      <filetype>osw</filetype>
      <usage_type>test</usage_type>
      <checksum>1CADA543</checksum>
    </file>
    <file>
      <filename>base-enclosure-2stories.osw</filename>
      <filetype>osw</filetype>
      <usage_type>test</usage_type>
      <checksum>909076B0</checksum>
    </file>
    <file>
      <filename>base-foundation-slab.osw</filename>
      <filetype>osw</filetype>
      <usage_type>test</usage_type>
      <checksum>6E0F56F6</checksum>
    </file>
    <file>
      <filename>extra-second-refrigerator.osw</filename>
      <filetype>osw</filetype>
      <usage_type>test</usage_type>
      <checksum>C56C7FF0</checksum>
    </file>
    <file>
      <filename>base-enclosure-garage.osw</filename>
      <filetype>osw</filetype>
      <usage_type>test</usage_type>
      <checksum>3DBB9AA0</checksum>
    </file>
    <file>
      <filename>base-dhw-tank-coal.osw</filename>
      <filetype>osw</filetype>
      <usage_type>test</usage_type>
      <checksum>F88666B3</checksum>
    </file>
    <file>
      <filename>base-hvac-boiler-coal-only.osw</filename>
      <filetype>osw</filetype>
      <usage_type>test</usage_type>
      <checksum>5EEC0BBE</checksum>
    </file>
    <file>
      <filename>base-hvac-elec-resistance-only.osw</filename>
      <filetype>osw</filetype>
      <usage_type>test</usage_type>
      <checksum>3AF519EC</checksum>
    </file>
    <file>
      <filename>base-simcontrol-timestep-10-mins.osw</filename>
      <filetype>osw</filetype>
      <usage_type>test</usage_type>
      <checksum>FE48C6A8</checksum>
    </file>
    <file>
      <filename>base-simcontrol-daylight-saving-custom.osw</filename>
      <filetype>osw</filetype>
      <usage_type>test</usage_type>
      <checksum>A86562C2</checksum>
    </file>
    <file>
      <filename>base-simcontrol-daylight-saving-disabled.osw</filename>
      <filetype>osw</filetype>
      <usage_type>test</usage_type>
      <checksum>4F932A29</checksum>
    </file>
    <file>
      <filename>base-lighting-detailed.osw</filename>
      <filetype>osw</filetype>
      <usage_type>test</usage_type>
      <checksum>440C3086</checksum>
    </file>
    <file>
      <filename>base-mechvent-whole-house-fan.osw</filename>
      <filetype>osw</filetype>
      <usage_type>test</usage_type>
      <checksum>640BE80F</checksum>
    </file>
    <file>
      <filename>base-dhw-none.osw</filename>
      <filetype>osw</filetype>
      <usage_type>test</usage_type>
      <checksum>83B8F51D</checksum>
    </file>
    <file>
      <filename>base-enclosure-infil-ach-house-pressure.osw</filename>
      <filetype>osw</filetype>
      <usage_type>test</usage_type>
      <checksum>C1309216</checksum>
    </file>
    <file>
      <filename>base-enclosure-infil-cfm-house-pressure.osw</filename>
      <filetype>osw</filetype>
      <usage_type>test</usage_type>
      <checksum>A7E94CBD</checksum>
    </file>
    <file>
      <filename>base-dhw-tankless-electric-outside.osw</filename>
      <filetype>osw</filetype>
      <usage_type>test</usage_type>
      <checksum>DF8BBB38</checksum>
    </file>
    <file>
      <filename>base-enclosure-beds-5.osw</filename>
      <filetype>osw</filetype>
      <usage_type>test</usage_type>
      <checksum>658EECED</checksum>
    </file>
    <file>
      <filename>base-enclosure-beds-1.osw</filename>
      <filetype>osw</filetype>
      <usage_type>test</usage_type>
      <checksum>9BF864BD</checksum>
    </file>
    <file>
      <filename>base-enclosure-beds-2.osw</filename>
      <filetype>osw</filetype>
      <usage_type>test</usage_type>
      <checksum>95A06DC1</checksum>
    </file>
    <file>
      <filename>base-simcontrol-runperiod-1-month.osw</filename>
      <filetype>osw</filetype>
      <usage_type>test</usage_type>
      <checksum>53196FFB</checksum>
    </file>
    <file>
      <filename>extra-enclosure-garage-partially-protruded.osw</filename>
      <filetype>osw</filetype>
      <usage_type>test</usage_type>
      <checksum>27B5400B</checksum>
    </file>
    <file>
      <filename>base-atticroof-radiant-barrier.osw</filename>
      <filetype>osw</filetype>
      <usage_type>test</usage_type>
      <checksum>58EDDE41</checksum>
    </file>
    <file>
      <filename>base-location-miami-fl.osw</filename>
      <filetype>osw</filetype>
      <usage_type>test</usage_type>
      <checksum>AA822D35</checksum>
    </file>
    <file>
      <filename>base-appliances-dehumidifier.osw</filename>
      <filetype>osw</filetype>
      <usage_type>test</usage_type>
      <checksum>4F0844CF</checksum>
    </file>
    <file>
      <filename>base-location-dallas-tx.osw</filename>
      <filetype>osw</filetype>
      <usage_type>test</usage_type>
      <checksum>AA9CDFD1</checksum>
    </file>
    <file>
      <filename>base-appliances-dehumidifier-50percent.osw</filename>
      <filetype>osw</filetype>
      <usage_type>test</usage_type>
      <checksum>63437D6C</checksum>
    </file>
    <file>
      <filename>base-foundation-unconditioned-basement-assembly-r.osw</filename>
      <filetype>osw</filetype>
      <usage_type>test</usage_type>
      <checksum>7AAC3063</checksum>
    </file>
    <file>
      <filename>base-foundation-unconditioned-basement-wall-insulation.osw</filename>
      <filetype>osw</filetype>
      <usage_type>test</usage_type>
      <checksum>E949A50C</checksum>
    </file>
    <file>
      <filename>base-hvac-dual-fuel-air-to-air-heat-pump-2-speed.osw</filename>
      <filetype>osw</filetype>
      <usage_type>test</usage_type>
      <checksum>E8E8278E</checksum>
    </file>
    <file>
      <filename>base-hvac-dual-fuel-air-to-air-heat-pump-var-speed.osw</filename>
      <filetype>osw</filetype>
      <usage_type>test</usage_type>
      <checksum>1CC36AB1</checksum>
    </file>
    <file>
      <filename>base-appliances-coal.osw</filename>
      <filetype>osw</filetype>
      <usage_type>test</usage_type>
      <checksum>6A32AAC6</checksum>
    </file>
    <file>
      <filename>base-appliances-gas.osw</filename>
      <filetype>osw</filetype>
      <usage_type>test</usage_type>
      <checksum>71805AE3</checksum>
    </file>
    <file>
      <filename>base-appliances-modified.osw</filename>
      <filetype>osw</filetype>
      <usage_type>test</usage_type>
      <checksum>B686A8A3</checksum>
    </file>
    <file>
      <filename>base-appliances-oil.osw</filename>
      <filetype>osw</filetype>
      <usage_type>test</usage_type>
      <checksum>68BCFBEA</checksum>
    </file>
    <file>
      <filename>base-appliances-propane.osw</filename>
      <filetype>osw</filetype>
      <usage_type>test</usage_type>
      <checksum>9582E28C</checksum>
    </file>
    <file>
      <filename>base-appliances-wood.osw</filename>
      <filetype>osw</filetype>
      <usage_type>test</usage_type>
      <checksum>94206381</checksum>
    </file>
    <file>
      <filename>base-simcontrol-calendar-year-custom.osw</filename>
      <filetype>osw</filetype>
      <usage_type>test</usage_type>
      <checksum>AA0F03DD</checksum>
    </file>
    <file>
      <filename>base-location-AMY-2012.osw</filename>
      <filetype>osw</filetype>
      <usage_type>test</usage_type>
      <checksum>B09FD10F</checksum>
    </file>
    <file>
      <filename>base-schedules-stochastic.osw</filename>
      <filetype>osw</filetype>
      <usage_type>test</usage_type>
      <checksum>F17343B6</checksum>
    </file>
    <file>
      <filename>base-schedules-user-specified.osw</filename>
      <filetype>osw</filetype>
      <usage_type>test</usage_type>
      <checksum>C1ADF3D4</checksum>
    </file>
    <file>
      <filename>extra-vacancy-6-months.osw</filename>
      <filetype>osw</filetype>
      <usage_type>test</usage_type>
      <checksum>28B1483D</checksum>
    </file>
    <file>
      <filename>base-lighting-ceiling-fans.osw</filename>
      <filetype>osw</filetype>
      <usage_type>test</usage_type>
      <checksum>3107772F</checksum>
    </file>
    <file>
      <filename>extra-schedules-random-seed.osw</filename>
      <filetype>osw</filetype>
      <usage_type>test</usage_type>
      <checksum>ED02DE6B</checksum>
    </file>
    <file>
      <filename>base-appliances-dehumidifier-ief-portable.osw</filename>
      <filetype>osw</filetype>
      <usage_type>test</usage_type>
      <checksum>C17B3A55</checksum>
    </file>
    <file>
      <filename>base-appliances-dehumidifier-ief-whole-home.osw</filename>
      <filetype>osw</filetype>
      <usage_type>test</usage_type>
      <checksum>87F4E5D9</checksum>
    </file>
    <file>
      <filename>base-misc-defaults.osw</filename>
      <filetype>osw</filetype>
      <usage_type>test</usage_type>
      <checksum>1A331E89</checksum>
    </file>
    <file>
      <filename>base-misc-usage-multiplier.osw</filename>
      <filetype>osw</filetype>
      <usage_type>test</usage_type>
      <checksum>D764C4F0</checksum>
    </file>
    <file>
      <filename>base-pv.osw</filename>
      <filetype>osw</filetype>
      <usage_type>test</usage_type>
      <checksum>A02EC0D1</checksum>
    </file>
    <file>
      <filename>base-bldgtype-multifamily-shared-mechvent-preconditioning.osw</filename>
      <filetype>osw</filetype>
      <usage_type>test</usage_type>
      <checksum>9A6A608F</checksum>
    </file>
    <file>
      <filename>base-bldgtype-multifamily-shared-mechvent.osw</filename>
      <filetype>osw</filetype>
      <usage_type>test</usage_type>
      <checksum>6F9DEB03</checksum>
    </file>
    <file>
      <filename>base-bldgtype-multifamily-shared-pv.osw</filename>
      <filetype>osw</filetype>
      <usage_type>test</usage_type>
      <checksum>BF4D786C</checksum>
    </file>
    <file>
      <filename>base-bldgtype-multifamily-shared-water-heater.osw</filename>
      <filetype>osw</filetype>
      <usage_type>test</usage_type>
      <checksum>3F2FCBE9</checksum>
    </file>
    <file>
      <filename>base-bldgtype-multifamily.osw</filename>
      <filetype>osw</filetype>
      <usage_type>test</usage_type>
      <checksum>3B1B2A54</checksum>
    </file>
    <file>
      <filename>base-bldgtype-single-family-attached.osw</filename>
      <filetype>osw</filetype>
      <usage_type>test</usage_type>
      <checksum>9775DE11</checksum>
    </file>
    <file>
      <filename>base-dhw-tank-elec-uef.osw</filename>
      <filetype>osw</filetype>
      <usage_type>test</usage_type>
      <checksum>A110B430</checksum>
    </file>
    <file>
      <filename>base-dhw-tank-gas-uef.osw</filename>
      <filetype>osw</filetype>
      <usage_type>test</usage_type>
      <checksum>82B415AA</checksum>
    </file>
    <file>
      <filename>base-dhw-tank-heat-pump-uef.osw</filename>
      <filetype>osw</filetype>
      <usage_type>test</usage_type>
      <checksum>19BEF80B</checksum>
    </file>
    <file>
      <filename>base-dhw-tankless-electric-uef.osw</filename>
      <filetype>osw</filetype>
      <usage_type>test</usage_type>
      <checksum>5E890E1B</checksum>
    </file>
    <file>
      <filename>base-dhw-tankless-gas-uef.osw</filename>
      <filetype>osw</filetype>
      <usage_type>test</usage_type>
      <checksum>4DB1415F</checksum>
    </file>
    <file>
      <filename>base-misc-loads-large-uncommon.osw</filename>
      <filetype>osw</filetype>
      <usage_type>test</usage_type>
      <checksum>1E2D743E</checksum>
    </file>
    <file>
      <filename>base-misc-loads-large-uncommon2.osw</filename>
      <filetype>osw</filetype>
      <usage_type>test</usage_type>
      <checksum>C13FA030</checksum>
    </file>
    <file>
      <filename>base-hvac-programmable-thermostat-detailed.osw</filename>
      <filetype>osw</filetype>
      <usage_type>test</usage_type>
      <checksum>63DB2AE2</checksum>
    </file>
    <file>
      <filename>base-dhw-indirect-outside.osw</filename>
      <filetype>osw</filetype>
      <usage_type>test</usage_type>
      <checksum>91D935FD</checksum>
    </file>
    <file>
      <filename>base-hvac-boiler-gas-only.osw</filename>
      <filetype>osw</filetype>
      <usage_type>test</usage_type>
      <checksum>535719B3</checksum>
    </file>
    <file>
      <filename>base-dhw-indirect-standbyloss.osw</filename>
      <filetype>osw</filetype>
      <usage_type>test</usage_type>
      <checksum>66D4ADDA</checksum>
    </file>
    <file>
      <filename>base-dhw-indirect.osw</filename>
      <filetype>osw</filetype>
      <usage_type>test</usage_type>
      <checksum>19B4F2B9</checksum>
    </file>
    <file>
      <filename>base-dhw-jacket-indirect.osw</filename>
      <filetype>osw</filetype>
      <usage_type>test</usage_type>
      <checksum>83F13256</checksum>
    </file>
    <file>
      <filename>base-hvac-wall-furnace-elec-only.osw</filename>
      <filetype>osw</filetype>
      <usage_type>test</usage_type>
      <checksum>B58B2829</checksum>
    </file>
    <file>
      <filename>base-dhw-indirect-with-solar-fraction.osw</filename>
      <filetype>osw</filetype>
      <usage_type>test</usage_type>
      <checksum>CEB2F602</checksum>
    </file>
    <file>
      <filename>base-dhw-combi-tankless-outside.osw</filename>
      <filetype>osw</filetype>
      <usage_type>test</usage_type>
      <checksum>B9A85CE7</checksum>
    </file>
    <file>
      <filename>base-dhw-combi-tankless.osw</filename>
      <filetype>osw</filetype>
      <usage_type>test</usage_type>
      <checksum>8A6F9612</checksum>
    </file>
    <file>
      <filename>base-hvac-boiler-gas-central-ac-1-speed.osw</filename>
      <filetype>osw</filetype>
      <usage_type>test</usage_type>
      <checksum>E91FD27E</checksum>
    </file>
    <file>
      <filename>base-hvac-fireplace-wood-only.osw</filename>
      <filetype>osw</filetype>
      <usage_type>test</usage_type>
      <checksum>F895F36C</checksum>
    </file>
    <file>
      <filename>base-hvac-fixed-heater-gas-only.osw</filename>
      <filetype>osw</filetype>
      <usage_type>test</usage_type>
      <checksum>5FD44E0C</checksum>
    </file>
    <file>
      <filename>base-hvac-portable-heater-gas-only.osw</filename>
      <filetype>osw</filetype>
      <usage_type>test</usage_type>
      <checksum>9B0C87B0</checksum>
    </file>
    <file>
      <filename>base-hvac-furnace-gas-only.osw</filename>
      <filetype>osw</filetype>
      <usage_type>test</usage_type>
      <checksum>30539E27</checksum>
    </file>
    <file>
      <filename>base-hvac-evap-cooler-only.osw</filename>
      <filetype>osw</filetype>
      <usage_type>test</usage_type>
      <checksum>BD2BA197</checksum>
    </file>
    <file>
      <filename>base-hvac-mini-split-air-conditioner-only-ducted.osw</filename>
      <filetype>osw</filetype>
      <usage_type>test</usage_type>
      <checksum>504C3015</checksum>
    </file>
    <file>
      <filename>base-hvac-mini-split-air-conditioner-only-ductless.osw</filename>
      <filetype>osw</filetype>
      <usage_type>test</usage_type>
      <checksum>FB62B488</checksum>
    </file>
    <file>
      <filename>base-hvac-dual-fuel-air-to-air-heat-pump-1-speed.osw</filename>
      <filetype>osw</filetype>
      <usage_type>test</usage_type>
      <checksum>571ADCA0</checksum>
    </file>
    <file>
      <filename>base-hvac-air-to-air-heat-pump-1-speed.osw</filename>
      <filetype>osw</filetype>
      <usage_type>test</usage_type>
      <checksum>5E08D568</checksum>
    </file>
    <file>
      <filename>base-hvac-dual-fuel-air-to-air-heat-pump-1-speed-electric.osw</filename>
      <filetype>osw</filetype>
      <usage_type>test</usage_type>
      <checksum>5FA76245</checksum>
    </file>
    <file>
      <filename>base-hvac-central-ac-only-1-speed.osw</filename>
      <filetype>osw</filetype>
      <usage_type>test</usage_type>
      <checksum>2CF956C8</checksum>
    </file>
    <file>
      <filename>base-hvac-central-ac-plus-air-to-air-heat-pump-heating.osw</filename>
      <filetype>osw</filetype>
      <usage_type>test</usage_type>
      <checksum>B37A9940</checksum>
    </file>
    <file>
      <filename>base-hvac-ground-to-air-heat-pump.osw</filename>
      <filetype>osw</filetype>
      <usage_type>test</usage_type>
      <checksum>8C2DE5DD</checksum>
    </file>
    <file>
      <filename>base-hvac-stove-oil-only.osw</filename>
      <filetype>osw</filetype>
      <usage_type>test</usage_type>
      <checksum>F4B1034F</checksum>
    </file>
    <file>
      <filename>base-hvac-stove-wood-pellets-only.osw</filename>
      <filetype>osw</filetype>
      <usage_type>test</usage_type>
      <checksum>401B64AA</checksum>
    </file>
    <file>
      <filename>base-hvac-floor-furnace-propane-only.osw</filename>
      <filetype>osw</filetype>
      <usage_type>test</usage_type>
      <checksum>9F7E23AF</checksum>
    </file>
    <file>
      <filename>base-hvac-dual-fuel-mini-split-heat-pump-ducted.osw</filename>
      <filetype>osw</filetype>
      <usage_type>test</usage_type>
      <checksum>2A235BFD</checksum>
    </file>
    <file>
      <filename>base-hvac-mini-split-heat-pump-ducted-cooling-only.osw</filename>
      <filetype>osw</filetype>
      <usage_type>test</usage_type>
      <checksum>20A66972</checksum>
    </file>
    <file>
      <filename>base-hvac-mini-split-heat-pump-ducted-heating-only.osw</filename>
      <filetype>osw</filetype>
      <usage_type>test</usage_type>
      <checksum>B6FC359A</checksum>
    </file>
    <file>
      <filename>base-hvac-mini-split-heat-pump-ducted.osw</filename>
      <filetype>osw</filetype>
      <usage_type>test</usage_type>
      <checksum>50340433</checksum>
    </file>
    <file>
      <filename>base-hvac-mini-split-heat-pump-ductless.osw</filename>
      <filetype>osw</filetype>
      <usage_type>test</usage_type>
      <checksum>D12D7C80</checksum>
    </file>
    <file>
      <filename>base-enclosure-infil-flue.osw</filename>
      <filetype>osw</filetype>
      <usage_type>test</usage_type>
      <checksum>261D8BA8</checksum>
    </file>
    <file>
      <filename>extra-enclosure-windows-shading.osw</filename>
      <filetype>osw</filetype>
      <usage_type>test</usage_type>
      <checksum>5608718A</checksum>
    </file>
    <file>
      <filename>base-enclosure-overhangs.osw</filename>
      <filetype>osw</filetype>
      <usage_type>test</usage_type>
      <checksum>C8B61BF7</checksum>
    </file>
    <file>
      <filename>base-hvac-install-quality-none-furnace-gas-central-ac-1-speed.osw</filename>
      <filetype>osw</filetype>
      <usage_type>test</usage_type>
      <checksum>A2D15C83</checksum>
    </file>
    <file>
      <filename>base-hvac-install-quality-airflow-defect-furnace-gas-central-ac-1-speed.osw</filename>
      <filetype>osw</filetype>
      <usage_type>test</usage_type>
      <checksum>D537FE16</checksum>
    </file>
    <file>
      <filename>base-hvac-install-quality-charge-defect-furnace-gas-central-ac-1-speed.osw</filename>
      <filetype>osw</filetype>
      <usage_type>test</usage_type>
      <checksum>D9BF636A</checksum>
    </file>
    <file>
      <filename>base-hvac-install-quality-all-air-to-air-heat-pump-1-speed.osw</filename>
      <filetype>osw</filetype>
      <usage_type>test</usage_type>
      <checksum>0EE57DD2</checksum>
    </file>
    <file>
      <filename>base-hvac-install-quality-all-air-to-air-heat-pump-2-speed.osw</filename>
      <filetype>osw</filetype>
      <usage_type>test</usage_type>
      <checksum>022AE67B</checksum>
    </file>
    <file>
      <filename>base-hvac-install-quality-all-air-to-air-heat-pump-var-speed.osw</filename>
      <filetype>osw</filetype>
      <usage_type>test</usage_type>
      <checksum>D12065C4</checksum>
    </file>
    <file>
      <filename>base-hvac-install-quality-all-furnace-gas-central-ac-1-speed.osw</filename>
      <filetype>osw</filetype>
      <usage_type>test</usage_type>
      <checksum>DA9B0AE9</checksum>
    </file>
    <file>
      <filename>base-hvac-install-quality-all-furnace-gas-central-ac-2-speed.osw</filename>
      <filetype>osw</filetype>
      <usage_type>test</usage_type>
      <checksum>CBDCEB15</checksum>
    </file>
    <file>
      <filename>base-hvac-install-quality-all-furnace-gas-central-ac-var-speed.osw</filename>
      <filetype>osw</filetype>
      <usage_type>test</usage_type>
      <checksum>558A2322</checksum>
    </file>
    <file>
      <filename>base-hvac-install-quality-all-furnace-gas-only.osw</filename>
      <filetype>osw</filetype>
      <usage_type>test</usage_type>
      <checksum>C248ACC0</checksum>
    </file>
    <file>
      <filename>base-hvac-install-quality-all-mini-split-heat-pump-ducted.osw</filename>
      <filetype>osw</filetype>
      <usage_type>test</usage_type>
      <checksum>B4C7A821</checksum>
    </file>
    <file>
      <filename>base-hvac-install-quality-all-ground-to-air-heat-pump.osw</filename>
      <filetype>osw</filetype>
      <usage_type>test</usage_type>
      <checksum>5E1684BC</checksum>
    </file>
    <file>
      <filename>base-hvac-install-quality-all-mini-split-air-conditioner-only-ducted.osw</filename>
      <filetype>osw</filetype>
      <usage_type>test</usage_type>
      <checksum>51E68A52</checksum>
    </file>
    <file>
      <filename>base-hvac-evap-cooler-only-ducted.osw</filename>
      <filetype>osw</filetype>
      <usage_type>test</usage_type>
      <checksum>19A29DE4</checksum>
    </file>
    <file>
      <filename>base-mechvent-cfis-evap-cooler-only-ducted.osw</filename>
      <filetype>osw</filetype>
      <usage_type>test</usage_type>
      <checksum>58E22917</checksum>
    </file>
    <file>
      <filename>extra-second-heating-system-portable-heater-to-heating-system.osw</filename>
      <filetype>osw</filetype>
      <usage_type>test</usage_type>
      <checksum>8EDF7F81</checksum>
    </file>
    <file>
      <filename>extra-second-heating-system-boiler-to-heating-system.osw</filename>
      <filetype>osw</filetype>
      <usage_type>test</usage_type>
      <checksum>B5A72A55</checksum>
    </file>
    <file>
      <filename>extra-second-heating-system-fireplace-to-heating-system.osw</filename>
      <filetype>osw</filetype>
      <usage_type>test</usage_type>
      <checksum>F9010280</checksum>
    </file>
    <file>
      <filename>extra-second-heating-system-boiler-to-heat-pump.osw</filename>
      <filetype>osw</filetype>
      <usage_type>test</usage_type>
      <checksum>58CDFDAC</checksum>
    </file>
    <file>
      <filename>extra-second-heating-system-fireplace-to-heat-pump.osw</filename>
      <filetype>osw</filetype>
      <usage_type>test</usage_type>
      <checksum>C56998D5</checksum>
    </file>
    <file>
      <filename>extra-second-heating-system-portable-heater-to-heat-pump.osw</filename>
      <filetype>osw</filetype>
      <usage_type>test</usage_type>
      <checksum>75E35345</checksum>
    </file>
    <file>
      <filename>test_measure.xml</filename>
      <filetype>xml</filetype>
      <usage_type>test</usage_type>
      <checksum>30E6937D</checksum>
    </file>
    <file>
      <filename>test_rakefile.xml</filename>
      <filetype>xml</filetype>
      <usage_type>test</usage_type>
      <checksum>5F266DE4</checksum>
    </file>
    <file>
      <filename>geometry.rb</filename>
      <filetype>rb</filetype>
      <usage_type>resource</usage_type>
      <checksum>AF635A66</checksum>
    </file>
    <file>
      <filename>extra-bldgtype-multifamily-double-exterior.osw</filename>
      <filetype>osw</filetype>
      <usage_type>test</usage_type>
      <checksum>09829FE5</checksum>
    </file>
    <file>
      <filename>extra-bldgtype-multifamily-double-loaded-interior.osw</filename>
      <filetype>osw</filetype>
      <usage_type>test</usage_type>
      <checksum>5F24AEFF</checksum>
    </file>
    <file>
      <filename>extra-bldgtype-multifamily-single-exterior-front.osw</filename>
      <filetype>osw</filetype>
      <usage_type>test</usage_type>
      <checksum>3337AFD7</checksum>
    </file>
    <file>
      <filename>extra-bldgtype-multifamily-slab-double-loaded-interior.osw</filename>
      <filetype>osw</filetype>
      <usage_type>test</usage_type>
      <checksum>DCEC9D97</checksum>
    </file>
    <file>
      <filename>extra-bldgtype-multifamily-slab-left-bottom-double-loaded-interior.osw</filename>
      <filetype>osw</filetype>
      <usage_type>test</usage_type>
      <checksum>308BAA90</checksum>
    </file>
    <file>
      <filename>extra-bldgtype-multifamily-slab-left-bottom.osw</filename>
      <filetype>osw</filetype>
      <usage_type>test</usage_type>
      <checksum>BD9E3C2B</checksum>
    </file>
    <file>
      <filename>extra-bldgtype-multifamily-slab-left-middle-double-loaded-interior.osw</filename>
      <filetype>osw</filetype>
      <usage_type>test</usage_type>
      <checksum>C223D3A8</checksum>
    </file>
    <file>
      <filename>extra-bldgtype-multifamily-slab-left-middle.osw</filename>
      <filetype>osw</filetype>
      <usage_type>test</usage_type>
      <checksum>F99BA614</checksum>
    </file>
    <file>
      <filename>extra-bldgtype-multifamily-slab-left-top-double-loaded-interior.osw</filename>
      <filetype>osw</filetype>
      <usage_type>test</usage_type>
      <checksum>6D3C06BC</checksum>
    </file>
    <file>
      <filename>extra-bldgtype-multifamily-slab-left-top.osw</filename>
      <filetype>osw</filetype>
      <usage_type>test</usage_type>
      <checksum>0F129C05</checksum>
    </file>
    <file>
      <filename>extra-bldgtype-multifamily-slab-middle-bottom-double-loaded-interior.osw</filename>
      <filetype>osw</filetype>
      <usage_type>test</usage_type>
      <checksum>C4910D3B</checksum>
    </file>
    <file>
      <filename>extra-bldgtype-multifamily-slab-middle-bottom.osw</filename>
      <filetype>osw</filetype>
      <usage_type>test</usage_type>
      <checksum>23A130AA</checksum>
    </file>
    <file>
      <filename>extra-bldgtype-multifamily-slab-middle-middle-double-loaded-interior.osw</filename>
      <filetype>osw</filetype>
      <usage_type>test</usage_type>
      <checksum>A5AF5CAF</checksum>
    </file>
    <file>
      <filename>extra-bldgtype-multifamily-slab-middle-middle.osw</filename>
      <filetype>osw</filetype>
      <usage_type>test</usage_type>
      <checksum>70CBD85A</checksum>
    </file>
    <file>
      <filename>extra-bldgtype-multifamily-slab-middle-top-double-loaded-interior.osw</filename>
      <filetype>osw</filetype>
      <usage_type>test</usage_type>
      <checksum>6C2416DF</checksum>
    </file>
    <file>
      <filename>extra-bldgtype-multifamily-slab-middle-top.osw</filename>
      <filetype>osw</filetype>
      <usage_type>test</usage_type>
      <checksum>5B69AACB</checksum>
    </file>
    <file>
      <filename>extra-bldgtype-multifamily-slab-right-bottom-double-loaded-interior.osw</filename>
      <filetype>osw</filetype>
      <usage_type>test</usage_type>
      <checksum>0A8A11D2</checksum>
    </file>
    <file>
      <filename>extra-bldgtype-multifamily-slab-right-bottom.osw</filename>
      <filetype>osw</filetype>
      <usage_type>test</usage_type>
      <checksum>F2FAA0FE</checksum>
    </file>
    <file>
      <filename>extra-bldgtype-multifamily-slab-right-middle-double-loaded-interior.osw</filename>
      <filetype>osw</filetype>
      <usage_type>test</usage_type>
      <checksum>B9F81FCC</checksum>
    </file>
    <file>
      <filename>extra-bldgtype-multifamily-slab-right-middle.osw</filename>
      <filetype>osw</filetype>
      <usage_type>test</usage_type>
      <checksum>4BB84845</checksum>
    </file>
    <file>
      <filename>extra-bldgtype-multifamily-slab-right-top-double-loaded-interior.osw</filename>
      <filetype>osw</filetype>
      <usage_type>test</usage_type>
      <checksum>66363DD3</checksum>
    </file>
    <file>
      <filename>extra-bldgtype-multifamily-slab-right-top.osw</filename>
      <filetype>osw</filetype>
      <usage_type>test</usage_type>
      <checksum>AB228B46</checksum>
    </file>
    <file>
      <filename>extra-bldgtype-multifamily-slab.osw</filename>
      <filetype>osw</filetype>
      <usage_type>test</usage_type>
      <checksum>77D8923C</checksum>
    </file>
    <file>
      <filename>extra-bldgtype-multifamily-unvented-crawlspace-double-loaded-interior.osw</filename>
      <filetype>osw</filetype>
      <usage_type>test</usage_type>
      <checksum>8F076C85</checksum>
    </file>
    <file>
      <filename>extra-bldgtype-multifamily-unvented-crawlspace-left-bottom-double-loaded-interior.osw</filename>
      <filetype>osw</filetype>
      <usage_type>test</usage_type>
      <checksum>F38F2C92</checksum>
    </file>
    <file>
      <filename>extra-bldgtype-multifamily-unvented-crawlspace-left-bottom.osw</filename>
      <filetype>osw</filetype>
      <usage_type>test</usage_type>
      <checksum>A05D4FFD</checksum>
    </file>
    <file>
      <filename>extra-bldgtype-multifamily-unvented-crawlspace-left-middle-double-loaded-interior.osw</filename>
      <filetype>osw</filetype>
      <usage_type>test</usage_type>
      <checksum>EE909352</checksum>
    </file>
    <file>
      <filename>extra-bldgtype-multifamily-unvented-crawlspace-left-middle.osw</filename>
      <filetype>osw</filetype>
      <usage_type>test</usage_type>
      <checksum>259B5BC4</checksum>
    </file>
    <file>
      <filename>extra-bldgtype-multifamily-unvented-crawlspace-left-top-double-loaded-interior.osw</filename>
      <filetype>osw</filetype>
      <usage_type>test</usage_type>
      <checksum>5E623F41</checksum>
    </file>
    <file>
      <filename>extra-bldgtype-multifamily-unvented-crawlspace-left-top.osw</filename>
      <filetype>osw</filetype>
      <usage_type>test</usage_type>
      <checksum>782BF09A</checksum>
    </file>
    <file>
      <filename>extra-bldgtype-multifamily-unvented-crawlspace-middle-bottom-double-loaded-interior.osw</filename>
      <filetype>osw</filetype>
      <usage_type>test</usage_type>
      <checksum>CAC43CC7</checksum>
    </file>
    <file>
      <filename>extra-bldgtype-multifamily-unvented-crawlspace-middle-bottom.osw</filename>
      <filetype>osw</filetype>
      <usage_type>test</usage_type>
      <checksum>CEAE718C</checksum>
    </file>
    <file>
      <filename>extra-bldgtype-multifamily-unvented-crawlspace-middle-middle-double-loaded-interior.osw</filename>
      <filetype>osw</filetype>
      <usage_type>test</usage_type>
      <checksum>05988ED4</checksum>
    </file>
    <file>
      <filename>extra-bldgtype-multifamily-unvented-crawlspace-middle-middle.osw</filename>
      <filetype>osw</filetype>
      <usage_type>test</usage_type>
      <checksum>C19E511E</checksum>
    </file>
    <file>
      <filename>extra-bldgtype-multifamily-unvented-crawlspace-middle-top-double-loaded-interior.osw</filename>
      <filetype>osw</filetype>
      <usage_type>test</usage_type>
      <checksum>1DD1FA75</checksum>
    </file>
    <file>
      <filename>extra-bldgtype-multifamily-unvented-crawlspace-middle-top.osw</filename>
      <filetype>osw</filetype>
      <usage_type>test</usage_type>
      <checksum>AFB1DA1F</checksum>
    </file>
    <file>
      <filename>extra-bldgtype-multifamily-unvented-crawlspace-right-bottom-double-loaded-interior.osw</filename>
      <filetype>osw</filetype>
      <usage_type>test</usage_type>
      <checksum>317353B6</checksum>
    </file>
    <file>
      <filename>extra-bldgtype-multifamily-unvented-crawlspace-right-bottom.osw</filename>
      <filetype>osw</filetype>
      <usage_type>test</usage_type>
      <checksum>3ED083B7</checksum>
    </file>
    <file>
      <filename>extra-bldgtype-multifamily-unvented-crawlspace-right-middle-double-loaded-interior.osw</filename>
      <filetype>osw</filetype>
      <usage_type>test</usage_type>
      <checksum>31889040</checksum>
    </file>
    <file>
      <filename>extra-bldgtype-multifamily-unvented-crawlspace-right-middle.osw</filename>
      <filetype>osw</filetype>
      <usage_type>test</usage_type>
      <checksum>6E300DB7</checksum>
    </file>
    <file>
      <filename>extra-bldgtype-multifamily-unvented-crawlspace-right-top-double-loaded-interior.osw</filename>
      <filetype>osw</filetype>
      <usage_type>test</usage_type>
      <checksum>070275C2</checksum>
    </file>
    <file>
      <filename>extra-bldgtype-multifamily-unvented-crawlspace-right-top.osw</filename>
      <filetype>osw</filetype>
      <usage_type>test</usage_type>
      <checksum>3685A016</checksum>
    </file>
    <file>
      <filename>extra-bldgtype-multifamily-unvented-crawlspace.osw</filename>
      <filetype>osw</filetype>
      <usage_type>test</usage_type>
      <checksum>C0DB3E99</checksum>
    </file>
    <file>
      <filename>extra-bldgtype-multifamily-vented-crawlspace-double-loaded-interior.osw</filename>
      <filetype>osw</filetype>
      <usage_type>test</usage_type>
      <checksum>E57B4F1D</checksum>
    </file>
    <file>
      <filename>extra-bldgtype-multifamily-vented-crawlspace-left-bottom-double-loaded-interior.osw</filename>
      <filetype>osw</filetype>
      <usage_type>test</usage_type>
      <checksum>2FB72D68</checksum>
    </file>
    <file>
      <filename>extra-bldgtype-multifamily-vented-crawlspace-left-bottom.osw</filename>
      <filetype>osw</filetype>
      <usage_type>test</usage_type>
      <checksum>64FCF40F</checksum>
    </file>
    <file>
      <filename>extra-bldgtype-multifamily-vented-crawlspace-left-middle-double-loaded-interior.osw</filename>
      <filetype>osw</filetype>
      <usage_type>test</usage_type>
      <checksum>BE05E04A</checksum>
    </file>
    <file>
      <filename>extra-bldgtype-multifamily-vented-crawlspace-left-middle.osw</filename>
      <filetype>osw</filetype>
      <usage_type>test</usage_type>
      <checksum>158266BB</checksum>
    </file>
    <file>
      <filename>extra-bldgtype-multifamily-vented-crawlspace-left-top-double-loaded-interior.osw</filename>
      <filetype>osw</filetype>
      <usage_type>test</usage_type>
      <checksum>D97E7CC5</checksum>
    </file>
    <file>
      <filename>extra-bldgtype-multifamily-vented-crawlspace-left-top.osw</filename>
      <filetype>osw</filetype>
      <usage_type>test</usage_type>
      <checksum>57C0C771</checksum>
    </file>
    <file>
      <filename>extra-bldgtype-multifamily-vented-crawlspace-middle-bottom-double-loaded-interior.osw</filename>
      <filetype>osw</filetype>
      <usage_type>test</usage_type>
      <checksum>6A9F7567</checksum>
    </file>
    <file>
      <filename>extra-bldgtype-multifamily-vented-crawlspace-middle-bottom.osw</filename>
      <filetype>osw</filetype>
      <usage_type>test</usage_type>
      <checksum>CD563BAF</checksum>
    </file>
    <file>
      <filename>extra-bldgtype-multifamily-vented-crawlspace-middle-middle-double-loaded-interior.osw</filename>
      <filetype>osw</filetype>
      <usage_type>test</usage_type>
      <checksum>7780CAA7</checksum>
    </file>
    <file>
      <filename>extra-bldgtype-multifamily-vented-crawlspace-middle-middle.osw</filename>
      <filetype>osw</filetype>
      <usage_type>test</usage_type>
      <checksum>48902F96</checksum>
    </file>
    <file>
      <filename>extra-bldgtype-multifamily-vented-crawlspace-middle-top-double-loaded-interior.osw</filename>
      <filetype>osw</filetype>
      <usage_type>test</usage_type>
      <checksum>48F97C94</checksum>
    </file>
    <file>
      <filename>extra-bldgtype-multifamily-vented-crawlspace-middle-top.osw</filename>
      <filetype>osw</filetype>
      <usage_type>test</usage_type>
      <checksum>90B75F8B</checksum>
    </file>
    <file>
      <filename>extra-bldgtype-multifamily-vented-crawlspace-right-bottom-double-loaded-interior.osw</filename>
      <filetype>osw</filetype>
      <usage_type>test</usage_type>
      <checksum>27CAB64D</checksum>
    </file>
    <file>
      <filename>extra-bldgtype-multifamily-vented-crawlspace-right-bottom.osw</filename>
      <filetype>osw</filetype>
      <usage_type>test</usage_type>
      <checksum>9F098DE3</checksum>
    </file>
    <file>
      <filename>extra-bldgtype-multifamily-vented-crawlspace-right-middle-double-loaded-interior.osw</filename>
      <filetype>osw</filetype>
      <usage_type>test</usage_type>
      <checksum>69B95B9D</checksum>
    </file>
    <file>
      <filename>extra-bldgtype-multifamily-vented-crawlspace-right-middle.osw</filename>
      <filetype>osw</filetype>
      <usage_type>test</usage_type>
      <checksum>5C1444F8</checksum>
    </file>
    <file>
      <filename>extra-bldgtype-multifamily-vented-crawlspace-right-top-double-loaded-interior.osw</filename>
      <filetype>osw</filetype>
      <usage_type>test</usage_type>
      <checksum>69846458</checksum>
    </file>
    <file>
      <filename>extra-bldgtype-multifamily-vented-crawlspace-right-top.osw</filename>
      <filetype>osw</filetype>
      <usage_type>test</usage_type>
      <checksum>C65132FE</checksum>
    </file>
    <file>
      <filename>extra-bldgtype-multifamily-vented-crawlspace.osw</filename>
      <filetype>osw</filetype>
      <usage_type>test</usage_type>
      <checksum>2EA942FB</checksum>
    </file>
    <file>
      <filename>extra-bldgtype-single-family-attached-double-exterior.osw</filename>
      <filetype>osw</filetype>
      <usage_type>test</usage_type>
      <checksum>DC2EE48D</checksum>
    </file>
    <file>
      <filename>extra-bldgtype-single-family-attached-double-loaded-interior.osw</filename>
      <filetype>osw</filetype>
      <usage_type>test</usage_type>
      <checksum>B7E3134A</checksum>
    </file>
    <file>
      <filename>extra-bldgtype-single-family-attached-single-exterior-front.osw</filename>
      <filetype>osw</filetype>
      <usage_type>test</usage_type>
      <checksum>DBEA132F</checksum>
    </file>
    <file>
      <filename>extra-bldgtype-single-family-attached-slab-middle.osw</filename>
      <filetype>osw</filetype>
      <usage_type>test</usage_type>
      <checksum>0A916879</checksum>
    </file>
    <file>
      <filename>extra-bldgtype-single-family-attached-slab-right.osw</filename>
      <filetype>osw</filetype>
      <usage_type>test</usage_type>
      <checksum>22FD864C</checksum>
    </file>
    <file>
      <filename>extra-bldgtype-single-family-attached-slab.osw</filename>
      <filetype>osw</filetype>
      <usage_type>test</usage_type>
      <checksum>96B4470A</checksum>
    </file>
    <file>
      <filename>extra-bldgtype-single-family-attached-unconditioned-basement-middle.osw</filename>
      <filetype>osw</filetype>
      <usage_type>test</usage_type>
      <checksum>DC843CF2</checksum>
    </file>
    <file>
      <filename>extra-bldgtype-single-family-attached-unconditioned-basement-right.osw</filename>
      <filetype>osw</filetype>
      <usage_type>test</usage_type>
      <checksum>0D7C9B83</checksum>
    </file>
    <file>
      <filename>extra-bldgtype-single-family-attached-unconditioned-basement.osw</filename>
      <filetype>osw</filetype>
      <usage_type>test</usage_type>
      <checksum>D72A219C</checksum>
    </file>
    <file>
      <filename>extra-bldgtype-single-family-attached-unvented-crawlspace-middle.osw</filename>
      <filetype>osw</filetype>
      <usage_type>test</usage_type>
      <checksum>3A445A08</checksum>
    </file>
    <file>
      <filename>extra-bldgtype-single-family-attached-unvented-crawlspace-right.osw</filename>
      <filetype>osw</filetype>
      <usage_type>test</usage_type>
      <checksum>832A1830</checksum>
    </file>
    <file>
      <filename>extra-bldgtype-single-family-attached-unvented-crawlspace.osw</filename>
      <filetype>osw</filetype>
      <usage_type>test</usage_type>
      <checksum>AB83CA2F</checksum>
    </file>
    <file>
      <filename>extra-bldgtype-single-family-attached-vented-crawlspace-middle.osw</filename>
      <filetype>osw</filetype>
      <usage_type>test</usage_type>
      <checksum>490B72B9</checksum>
    </file>
    <file>
      <filename>extra-bldgtype-single-family-attached-vented-crawlspace-right.osw</filename>
      <filetype>osw</filetype>
      <usage_type>test</usage_type>
      <checksum>C27FE4F9</checksum>
    </file>
    <file>
      <filename>extra-bldgtype-single-family-attached-vented-crawlspace.osw</filename>
      <filetype>osw</filetype>
      <usage_type>test</usage_type>
      <checksum>5C1FCE2B</checksum>
    </file>
    <file>
      <filename>extra-enclosure-garage-atticroof-conditioned.osw</filename>
      <filetype>osw</filetype>
      <usage_type>test</usage_type>
      <checksum>7A118113</checksum>
    </file>
    <file>
      <filename>build_residential_hpxml_test.rb</filename>
      <filetype>rb</filetype>
      <usage_type>test</usage_type>
      <checksum>9CABC8F3</checksum>
    </file>
    <file>
      <version>
        <software_program>OpenStudio</software_program>
        <identifier>2.9.0</identifier>
        <min_compatible>2.9.0</min_compatible>
      </version>
      <filename>measure.rb</filename>
      <filetype>rb</filetype>
      <usage_type>script</usage_type>
      <checksum>7E805EEA</checksum>
    </file>
    <file>
      <filename>base-hvac-air-to-air-heat-pump-1-speed-cooling-only.osw</filename>
      <filetype>osw</filetype>
      <usage_type>test</usage_type>
      <checksum>66EEC64D</checksum>
    </file>
    <file>
      <filename>base-hvac-air-to-air-heat-pump-1-speed-heating-only.osw</filename>
      <filetype>osw</filetype>
      <usage_type>test</usage_type>
      <checksum>2D537E38</checksum>
    </file>
    <file>
      <filename>base-hvac-furnace-coal-only.osw</filename>
      <filetype>osw</filetype>
      <usage_type>test</usage_type>
      <checksum>90F93BC7</checksum>
    </file>
    <file>
      <filename>base-hvac-ground-to-air-heat-pump-heating-only.osw</filename>
      <filetype>osw</filetype>
      <usage_type>test</usage_type>
      <checksum>B7458EAD</checksum>
    </file>
    <file>
      <filename>base-mechvent-exhaust-rated-flow-rate.osw</filename>
      <filetype>osw</filetype>
      <usage_type>test</usage_type>
      <checksum>AF35DDD2</checksum>
    </file>
    <file>
      <filename>test_rakefile.xml</filename>
      <filetype>xml</filetype>
      <usage_type>test</usage_type>
      <checksum>AB67F3DC</checksum>
    </file>
    <file>
      <filename>test_measure.xml</filename>
      <filetype>xml</filetype>
      <usage_type>test</usage_type>
      <checksum>5F266DE4</checksum>
    </file>
    <file>
      <filename>base-hvac-ground-to-air-heat-pump-cooling-only.osw</filename>
      <filetype>osw</filetype>
      <usage_type>test</usage_type>
      <checksum>00B31B38</checksum>
    </file>
  </files>
</measure><|MERGE_RESOLUTION|>--- conflicted
+++ resolved
@@ -3,13 +3,8 @@
   <schema_version>3.0</schema_version>
   <name>build_residential_hpxml</name>
   <uid>a13a8983-2b01-4930-8af2-42030b6e4233</uid>
-<<<<<<< HEAD
-  <version_id>3a63c07f-dcee-4891-af23-3ba0d7293a17</version_id>
-  <version_modified>20210204T155107Z</version_modified>
-=======
   <version_id>cd232b8a-7918-4fbe-91e5-a342d0adc6e5</version_id>
   <version_modified>20210208T151816Z</version_modified>
->>>>>>> eaa90085
   <xml_checksum>2C38F48B</xml_checksum>
   <class_name>BuildResidentialHPXML</class_name>
   <display_name>HPXML Builder</display_name>
@@ -265,6 +260,10 @@
       <default_value>single-family detached</default_value>
       <choices>
         <choice>
+          <value>manufactured home</value>
+          <display_name>manufactured home</display_name>
+        </choice>
+        <choice>
           <value>single-family detached</value>
           <display_name>single-family detached</display_name>
         </choice>
@@ -291,7 +290,7 @@
     <argument>
       <name>geometry_num_floors_above_grade</name>
       <display_name>Geometry: Number of Floors</display_name>
-      <description>The number of floors above grade (in the unit if single-family detached or single-family attached, and in the building if apartment unit).</description>
+      <description>The number of floors above grade (in the unit if single-family attached, and in the building if apartment unit).</description>
       <type>Integer</type>
       <units>#</units>
       <required>true</required>
@@ -331,7 +330,7 @@
     <argument>
       <name>geometry_corridor_position</name>
       <display_name>Geometry: Corridor Position</display_name>
-      <description>The position of the corridor. Only applies to single-family attached and apartment unit units.</description>
+      <description>The position of the corridor.</description>
       <type>Choice</type>
       <required>true</required>
       <model_dependent>false</model_dependent>
@@ -358,7 +357,7 @@
     <argument>
       <name>geometry_corridor_width</name>
       <display_name>Geometry: Corridor Width</display_name>
-      <description>The width of the corridor. Only applies to apartment unit units.</description>
+      <description>The width of the corridor.</description>
       <type>Double</type>
       <units>ft</units>
       <required>true</required>
@@ -368,7 +367,7 @@
     <argument>
       <name>geometry_inset_width</name>
       <display_name>Geometry: Inset Width</display_name>
-      <description>The width of the inset. Only applies to apartment unit units.</description>
+      <description>The width of the inset.</description>
       <type>Double</type>
       <units>ft</units>
       <required>true</required>
@@ -378,7 +377,7 @@
     <argument>
       <name>geometry_inset_depth</name>
       <display_name>Geometry: Inset Depth</display_name>
-      <description>The depth of the inset. Only applies to apartment unit units.</description>
+      <description>The depth of the inset.</description>
       <type>Double</type>
       <units>ft</units>
       <required>true</required>
@@ -388,7 +387,7 @@
     <argument>
       <name>geometry_inset_position</name>
       <display_name>Geometry: Inset Position</display_name>
-      <description>The position of the inset. Only applies to apartment unit units.</description>
+      <description>The position of the inset.</description>
       <type>Choice</type>
       <required>true</required>
       <model_dependent>false</model_dependent>
@@ -407,7 +406,7 @@
     <argument>
       <name>geometry_balcony_depth</name>
       <display_name>Geometry: Balcony Depth</display_name>
-      <description>The depth of the balcony. Only applies to apartment unit units.</description>
+      <description>The depth of the balcony.</description>
       <type>Double</type>
       <units>ft</units>
       <required>true</required>
@@ -417,7 +416,7 @@
     <argument>
       <name>geometry_garage_width</name>
       <display_name>Geometry: Garage Width</display_name>
-      <description>The width of the garage. Enter zero for no garage. Only applies to single-family detached units.</description>
+      <description>The width of the garage. Enter zero for no garage.</description>
       <type>Double</type>
       <units>ft</units>
       <required>true</required>
@@ -427,7 +426,7 @@
     <argument>
       <name>geometry_garage_depth</name>
       <display_name>Geometry: Garage Depth</display_name>
-      <description>The depth of the garage. Only applies to single-family detached units.</description>
+      <description>The depth of the garage.</description>
       <type>Double</type>
       <units>ft</units>
       <required>true</required>
@@ -437,7 +436,7 @@
     <argument>
       <name>geometry_garage_protrusion</name>
       <display_name>Geometry: Garage Protrusion</display_name>
-      <description>The fraction of the garage that is protruding from the living space. Only applies to single-family detached units.</description>
+      <description>The fraction of the garage that is protruding from the living space.</description>
       <type>Double</type>
       <units>frac</units>
       <required>true</required>
@@ -447,7 +446,7 @@
     <argument>
       <name>geometry_garage_position</name>
       <display_name>Geometry: Garage Position</display_name>
-      <description>The position of the garage. Only applies to single-family detached units.</description>
+      <description>The position of the garage.</description>
       <type>Choice</type>
       <required>true</required>
       <model_dependent>false</model_dependent>
@@ -521,7 +520,7 @@
     <argument>
       <name>geometry_roof_type</name>
       <display_name>Geometry: Roof Type</display_name>
-      <description>The roof type of the building. Assumed flat for apartment unit units.</description>
+      <description>The roof type of the building.</description>
       <type>Choice</type>
       <required>true</required>
       <model_dependent>false</model_dependent>
@@ -719,7 +718,7 @@
     <argument>
       <name>geometry_building_num_units</name>
       <display_name>Geometry: Building Number of Units</display_name>
-      <description>The number of units in the building. This is required for single-family attached and apartment unit units.</description>
+      <description>The number of units in the building. This is required for single-family attached and apartment unit buildings.</description>
       <type>Integer</type>
       <units>#</units>
       <required>false</required>
@@ -728,7 +727,7 @@
     <argument>
       <name>geometry_building_num_bedrooms</name>
       <display_name>Geometry: Building Number of Bedrooms</display_name>
-      <description>The number of bedrooms in the building. This is required for single-family attached and apartment unit units with shared PV systems.</description>
+      <description>The number of bedrooms in the building. This is required for single-family attached and apartment unit buildings with shared PV systems.</description>
       <type>Integer</type>
       <units>#</units>
       <required>false</required>
@@ -6288,1696 +6287,1210 @@
       <checksum>24396BA2</checksum>
     </file>
     <file>
-      <filename>base.osw</filename>
-      <filetype>osw</filetype>
-      <usage_type>test</usage_type>
-      <checksum>E1BE7E3D</checksum>
-    </file>
-    <file>
-      <filename>base-appliances-none.osw</filename>
-      <filetype>osw</filetype>
-      <usage_type>test</usage_type>
-      <checksum>67010831</checksum>
-    </file>
-    <file>
-      <filename>base-mechvent-cfis.osw</filename>
-      <filetype>osw</filetype>
-      <usage_type>test</usage_type>
-      <checksum>2E2A4B76</checksum>
-    </file>
-    <file>
-      <filename>base-dhw-jacket-electric.osw</filename>
-      <filetype>osw</filetype>
-      <usage_type>test</usage_type>
-      <checksum>D6D31640</checksum>
-    </file>
-    <file>
-      <filename>base-dhw-low-flow-fixtures.osw</filename>
-      <filetype>osw</filetype>
-      <usage_type>test</usage_type>
-      <checksum>DC06ADCE</checksum>
-    </file>
-    <file>
-      <filename>base-dhw-recirc-demand.osw</filename>
-      <filetype>osw</filetype>
-      <usage_type>test</usage_type>
-      <checksum>CB692C3D</checksum>
-    </file>
-    <file>
-      <filename>base-dhw-recirc-manual.osw</filename>
-      <filetype>osw</filetype>
-      <usage_type>test</usage_type>
-      <checksum>8B716D12</checksum>
-    </file>
-    <file>
-      <filename>base-dhw-recirc-nocontrol.osw</filename>
-      <filetype>osw</filetype>
-      <usage_type>test</usage_type>
-      <checksum>8D0ADCC5</checksum>
-    </file>
-    <file>
-      <filename>base-dhw-recirc-temperature.osw</filename>
-      <filetype>osw</filetype>
-      <usage_type>test</usage_type>
-      <checksum>5FB15DEC</checksum>
-    </file>
-    <file>
-      <filename>base-dhw-recirc-timer.osw</filename>
-      <filetype>osw</filetype>
-      <usage_type>test</usage_type>
-      <checksum>88D588AE</checksum>
-    </file>
-    <file>
-      <filename>base-dhw-solar-fraction.osw</filename>
-      <filetype>osw</filetype>
-      <usage_type>test</usage_type>
-      <checksum>A7C89577</checksum>
-    </file>
-    <file>
-      <filename>base-enclosure-infil-cfm50.osw</filename>
-      <filetype>osw</filetype>
-      <usage_type>test</usage_type>
-      <checksum>5F44CDBC</checksum>
-    </file>
-    <file>
-      <filename>base-foundation-conditioned-basement-slab-insulation.osw</filename>
-      <filetype>osw</filetype>
-      <usage_type>test</usage_type>
-      <checksum>1AC239ED</checksum>
-    </file>
-    <file>
-      <filename>base-hvac-boiler-oil-only.osw</filename>
-      <filetype>osw</filetype>
-      <usage_type>test</usage_type>
-      <checksum>1F669035</checksum>
-    </file>
-    <file>
-      <filename>base-hvac-boiler-propane-only.osw</filename>
-      <filetype>osw</filetype>
-      <usage_type>test</usage_type>
-      <checksum>E66BF3F0</checksum>
-    </file>
-    <file>
-      <filename>base-hvac-boiler-wood-only.osw</filename>
-      <filetype>osw</filetype>
-      <usage_type>test</usage_type>
-      <checksum>48FAB0AD</checksum>
-    </file>
-    <file>
-      <filename>base-hvac-ducts-leakage-percent.osw</filename>
-      <filetype>osw</filetype>
-      <usage_type>test</usage_type>
-      <checksum>5A9555D7</checksum>
-    </file>
-    <file>
-      <filename>base-hvac-furnace-elec-only.osw</filename>
-      <filetype>osw</filetype>
-      <usage_type>test</usage_type>
-      <checksum>112C6C56</checksum>
-    </file>
-    <file>
-      <filename>base-hvac-furnace-oil-only.osw</filename>
-      <filetype>osw</filetype>
-      <usage_type>test</usage_type>
-      <checksum>0C88F206</checksum>
-    </file>
-    <file>
-      <filename>base-hvac-furnace-propane-only.osw</filename>
-      <filetype>osw</filetype>
-      <usage_type>test</usage_type>
-      <checksum>3FDD3892</checksum>
-    </file>
-    <file>
-      <filename>base-hvac-furnace-wood-only.osw</filename>
-      <filetype>osw</filetype>
-      <usage_type>test</usage_type>
-      <checksum>FDE3A5DB</checksum>
-    </file>
-    <file>
-      <filename>base-hvac-none.osw</filename>
-      <filetype>osw</filetype>
-      <usage_type>test</usage_type>
-      <checksum>FB8C3238</checksum>
-    </file>
-    <file>
-      <filename>base-hvac-setpoints.osw</filename>
-      <filetype>osw</filetype>
-      <usage_type>test</usage_type>
-      <checksum>29859EE4</checksum>
-    </file>
-    <file>
-      <filename>base-location-baltimore-md.osw</filename>
-      <filetype>osw</filetype>
-      <usage_type>test</usage_type>
-      <checksum>2CE3DFCA</checksum>
-    </file>
-    <file>
-      <filename>base-location-duluth-mn.osw</filename>
-      <filetype>osw</filetype>
-      <usage_type>test</usage_type>
-      <checksum>7401173C</checksum>
-    </file>
-    <file>
-      <filename>base-mechvent-balanced.osw</filename>
-      <filetype>osw</filetype>
-      <usage_type>test</usage_type>
-      <checksum>2F7ABD02</checksum>
-    </file>
-    <file>
-      <filename>base-mechvent-erv.osw</filename>
-      <filetype>osw</filetype>
-      <usage_type>test</usage_type>
-      <checksum>F914D04B</checksum>
-    </file>
-    <file>
-      <filename>base-mechvent-exhaust.osw</filename>
-      <filetype>osw</filetype>
-      <usage_type>test</usage_type>
-      <checksum>45148409</checksum>
-    </file>
-    <file>
-      <filename>base-mechvent-hrv.osw</filename>
-      <filetype>osw</filetype>
-      <usage_type>test</usage_type>
-      <checksum>0DA3A692</checksum>
-    </file>
-    <file>
-      <filename>base-mechvent-supply.osw</filename>
-      <filetype>osw</filetype>
-      <usage_type>test</usage_type>
-      <checksum>9355CE6D</checksum>
-    </file>
-    <file>
-      <filename>base-mechvent-erv-atre-asre.osw</filename>
-      <filetype>osw</filetype>
-      <usage_type>test</usage_type>
-      <checksum>E8EF0AE2</checksum>
-    </file>
-    <file>
-      <filename>base-enclosure-windows-none.osw</filename>
-      <filetype>osw</filetype>
-      <usage_type>test</usage_type>
-      <checksum>C3809399</checksum>
-    </file>
-    <file>
-      <filename>base-hvac-undersized.osw</filename>
-      <filetype>osw</filetype>
-      <usage_type>test</usage_type>
-      <checksum>9BCA3DA1</checksum>
-    </file>
-    <file>
-      <filename>base-atticroof-unvented-insulated-roof.osw</filename>
-      <filetype>osw</filetype>
-      <usage_type>test</usage_type>
-      <checksum>02D36ADE</checksum>
-    </file>
-    <file>
-      <filename>base-mechvent-hrv-asre.osw</filename>
-      <filetype>osw</filetype>
-      <usage_type>test</usage_type>
-      <checksum>F59588D5</checksum>
-    </file>
-    <file>
-      <filename>base-atticroof-vented.osw</filename>
-      <filetype>osw</filetype>
-      <usage_type>test</usage_type>
-      <checksum>F9680B25</checksum>
-    </file>
-    <file>
-      <filename>base-dhw-dwhr.osw</filename>
-      <filetype>osw</filetype>
-      <usage_type>test</usage_type>
-      <checksum>A73A1C8B</checksum>
-    </file>
-    <file>
-      <filename>base-enclosure-beds-4.osw</filename>
-      <filetype>osw</filetype>
-      <usage_type>test</usage_type>
-      <checksum>D1314B09</checksum>
-    </file>
-    <file>
-      <filename>base-foundation-ambient.osw</filename>
-      <filetype>osw</filetype>
-      <usage_type>test</usage_type>
-      <checksum>3FA59A80</checksum>
-    </file>
-    <file>
-      <filename>base-foundation-vented-crawlspace.osw</filename>
-      <filetype>osw</filetype>
-      <usage_type>test</usage_type>
-      <checksum>DD0510DA</checksum>
-    </file>
-    <file>
-      <filename>base-foundation-unvented-crawlspace.osw</filename>
-      <filetype>osw</filetype>
-      <usage_type>test</usage_type>
-      <checksum>21574A9C</checksum>
-    </file>
-    <file>
-      <filename>base-hvac-air-to-air-heat-pump-2-speed.osw</filename>
-      <filetype>osw</filetype>
-      <usage_type>test</usage_type>
-      <checksum>28837A62</checksum>
-    </file>
-    <file>
-      <filename>base-hvac-central-ac-only-2-speed.osw</filename>
-      <filetype>osw</filetype>
-      <usage_type>test</usage_type>
-      <checksum>E3246A1D</checksum>
-    </file>
-    <file>
-      <filename>base-hvac-air-to-air-heat-pump-var-speed.osw</filename>
-      <filetype>osw</filetype>
-      <usage_type>test</usage_type>
-      <checksum>78FB5FFB</checksum>
-    </file>
-    <file>
-      <filename>base-hvac-furnace-gas-central-ac-2-speed.osw</filename>
-      <filetype>osw</filetype>
-      <usage_type>test</usage_type>
-      <checksum>5A182582</checksum>
-    </file>
-    <file>
-      <filename>base-hvac-central-ac-only-var-speed.osw</filename>
-      <filetype>osw</filetype>
-      <usage_type>test</usage_type>
-      <checksum>87CE7CED</checksum>
-    </file>
-    <file>
-      <filename>base-hvac-evap-cooler-furnace-gas.osw</filename>
-      <filetype>osw</filetype>
-      <usage_type>test</usage_type>
-      <checksum>DBAFC2BC</checksum>
-    </file>
-    <file>
-      <filename>base-hvac-furnace-gas-central-ac-var-speed.osw</filename>
-      <filetype>osw</filetype>
-      <usage_type>test</usage_type>
-      <checksum>0FB74385</checksum>
-    </file>
-    <file>
-      <filename>base-hvac-furnace-gas-room-ac.osw</filename>
-      <filetype>osw</filetype>
-      <usage_type>test</usage_type>
-      <checksum>FDFF0FB5</checksum>
-    </file>
-    <file>
-      <filename>base-hvac-room-ac-only.osw</filename>
-      <filetype>osw</filetype>
-      <usage_type>test</usage_type>
-      <checksum>8614A1F1</checksum>
-    </file>
-    <file>
-      <filename>base-atticroof-flat.osw</filename>
-      <filetype>osw</filetype>
-      <usage_type>test</usage_type>
-      <checksum>8D4D0E79</checksum>
-    </file>
-    <file>
-      <filename>extra-dhw-solar-latitude.osw</filename>
-      <filetype>osw</filetype>
-      <usage_type>test</usage_type>
-      <checksum>1F4E8E42</checksum>
-    </file>
-    <file>
-      <filename>extra-pv-roofpitch.osw</filename>
-      <filetype>osw</filetype>
-      <usage_type>test</usage_type>
-      <checksum>37FB0CAA</checksum>
-    </file>
-    <file>
-      <filename>extra-auto.osw</filename>
-      <filetype>osw</filetype>
-      <usage_type>test</usage_type>
-      <checksum>8946C3F4</checksum>
-    </file>
-    <file>
-      <filename>base-hvac-boiler-elec-only.osw</filename>
-      <filetype>osw</filetype>
-      <usage_type>test</usage_type>
-      <checksum>F0E34A1B</checksum>
-    </file>
-    <file>
-      <filename>base-mechvent-bath-kitchen-fans.osw</filename>
-      <filetype>osw</filetype>
-      <usage_type>test</usage_type>
-      <checksum>2DDD6CFD</checksum>
-    </file>
-    <file>
-      <filename>base-misc-neighbor-shading.osw</filename>
-      <filetype>osw</filetype>
-      <usage_type>test</usage_type>
-      <checksum>18D4BCB0</checksum>
-    </file>
-    <file>
-      <filename>base-dhw-tank-heat-pump-outside.osw</filename>
-      <filetype>osw</filetype>
-      <usage_type>test</usage_type>
-      <checksum>812F47E1</checksum>
-    </file>
-    <file>
-      <filename>base-dhw-tank-heat-pump-with-solar-fraction.osw</filename>
-      <filetype>osw</filetype>
-      <usage_type>test</usage_type>
-      <checksum>BE8FB3CD</checksum>
-    </file>
-    <file>
-      <filename>base-dhw-tank-heat-pump.osw</filename>
-      <filetype>osw</filetype>
-      <usage_type>test</usage_type>
-      <checksum>44145BD7</checksum>
-    </file>
-    <file>
-      <filename>base-dhw-jacket-hpwh.osw</filename>
-      <filetype>osw</filetype>
-      <usage_type>test</usage_type>
-      <checksum>137208BB</checksum>
-    </file>
-    <file>
-      <filename>base-dhw-jacket-gas.osw</filename>
-      <filetype>osw</filetype>
-      <usage_type>test</usage_type>
-      <checksum>B0E952FC</checksum>
-    </file>
-    <file>
-      <filename>base-dhw-solar-direct-evacuated-tube.osw</filename>
-      <filetype>osw</filetype>
-      <usage_type>test</usage_type>
-      <checksum>15B6078B</checksum>
-    </file>
-    <file>
-      <filename>base-dhw-solar-direct-flat-plate.osw</filename>
-      <filetype>osw</filetype>
-      <usage_type>test</usage_type>
-      <checksum>A44340E9</checksum>
-    </file>
-    <file>
-      <filename>base-dhw-solar-direct-ics.osw</filename>
-      <filetype>osw</filetype>
-      <usage_type>test</usage_type>
-      <checksum>6E111832</checksum>
-    </file>
-    <file>
-      <filename>base-dhw-solar-indirect-flat-plate.osw</filename>
-      <filetype>osw</filetype>
-      <usage_type>test</usage_type>
-      <checksum>2477BB2A</checksum>
-    </file>
-    <file>
-      <filename>base-dhw-solar-thermosyphon-flat-plate.osw</filename>
-      <filetype>osw</filetype>
-      <usage_type>test</usage_type>
-      <checksum>B0CD10FF</checksum>
-    </file>
-    <file>
-      <filename>base-dhw-tank-heat-pump-with-solar.osw</filename>
-      <filetype>osw</filetype>
-      <usage_type>test</usage_type>
-      <checksum>30AA1FB1</checksum>
-    </file>
-    <file>
-      <filename>base-dhw-tank-gas-outside.osw</filename>
-      <filetype>osw</filetype>
-      <usage_type>test</usage_type>
-      <checksum>EDB94203</checksum>
-    </file>
-    <file>
-      <filename>base-dhw-tank-gas.osw</filename>
-      <filetype>osw</filetype>
-      <usage_type>test</usage_type>
-      <checksum>0E0140CC</checksum>
-    </file>
-    <file>
-      <filename>base-dhw-tank-oil.osw</filename>
-      <filetype>osw</filetype>
-      <usage_type>test</usage_type>
-      <checksum>D5A4723D</checksum>
-    </file>
-    <file>
-      <filename>base-dhw-tank-wood.osw</filename>
-      <filetype>osw</filetype>
-      <usage_type>test</usage_type>
-      <checksum>6B85292E</checksum>
-    </file>
-    <file>
-      <filename>base-dhw-tankless-gas-with-solar.osw</filename>
-      <filetype>osw</filetype>
-      <usage_type>test</usage_type>
-      <checksum>771D4CED</checksum>
-    </file>
-    <file>
-      <filename>base-dhw-tankless-electric.osw</filename>
-      <filetype>osw</filetype>
-      <usage_type>test</usage_type>
-      <checksum>B56EE98E</checksum>
-    </file>
-    <file>
-      <filename>base-dhw-tankless-gas-with-solar-fraction.osw</filename>
-      <filetype>osw</filetype>
-      <usage_type>test</usage_type>
-      <checksum>EDB1A6A0</checksum>
-    </file>
-    <file>
-      <filename>base-dhw-tankless-propane.osw</filename>
-      <filetype>osw</filetype>
-      <usage_type>test</usage_type>
-      <checksum>4F4FF163</checksum>
-    </file>
-    <file>
-      <filename>base-dhw-tankless-gas.osw</filename>
-      <filetype>osw</filetype>
-      <usage_type>test</usage_type>
-      <checksum>E3B9B572</checksum>
-    </file>
-    <file>
-      <filename>base-hvac-room-ac-only-33percent.osw</filename>
-      <filetype>osw</filetype>
-      <usage_type>test</usage_type>
-      <checksum>D1980717</checksum>
-    </file>
-    <file>
-      <filename>base-hvac-furnace-elec-central-ac-1-speed.osw</filename>
-      <filetype>osw</filetype>
-      <usage_type>test</usage_type>
-      <checksum>B7504A82</checksum>
-    </file>
-    <file>
-      <filename>base-enclosure-infil-natural-ach.osw</filename>
-      <filetype>osw</filetype>
-      <usage_type>test</usage_type>
-      <checksum>F2CE1C70</checksum>
-    </file>
-    <file>
-      <filename>base-foundation-unconditioned-basement.osw</filename>
-      <filetype>osw</filetype>
-      <usage_type>test</usage_type>
-      <checksum>EA837F6B</checksum>
-    </file>
-    <file>
-      <filename>base-enclosure-2stories-garage.osw</filename>
-      <filetype>osw</filetype>
-      <usage_type>test</usage_type>
-      <checksum>1CADA543</checksum>
-    </file>
-    <file>
-      <filename>base-enclosure-2stories.osw</filename>
-      <filetype>osw</filetype>
-      <usage_type>test</usage_type>
-      <checksum>909076B0</checksum>
-    </file>
-    <file>
-      <filename>base-foundation-slab.osw</filename>
-      <filetype>osw</filetype>
-      <usage_type>test</usage_type>
-      <checksum>6E0F56F6</checksum>
-    </file>
-    <file>
-      <filename>extra-second-refrigerator.osw</filename>
-      <filetype>osw</filetype>
-      <usage_type>test</usage_type>
-      <checksum>C56C7FF0</checksum>
-    </file>
-    <file>
-      <filename>base-enclosure-garage.osw</filename>
-      <filetype>osw</filetype>
-      <usage_type>test</usage_type>
-      <checksum>3DBB9AA0</checksum>
-    </file>
-    <file>
-      <filename>base-dhw-tank-coal.osw</filename>
-      <filetype>osw</filetype>
-      <usage_type>test</usage_type>
-      <checksum>F88666B3</checksum>
-    </file>
-    <file>
-      <filename>base-hvac-boiler-coal-only.osw</filename>
-      <filetype>osw</filetype>
-      <usage_type>test</usage_type>
-      <checksum>5EEC0BBE</checksum>
-    </file>
-    <file>
-      <filename>base-hvac-elec-resistance-only.osw</filename>
-      <filetype>osw</filetype>
-      <usage_type>test</usage_type>
-      <checksum>3AF519EC</checksum>
-    </file>
-    <file>
-      <filename>base-simcontrol-timestep-10-mins.osw</filename>
-      <filetype>osw</filetype>
-      <usage_type>test</usage_type>
-      <checksum>FE48C6A8</checksum>
-    </file>
-    <file>
-      <filename>base-simcontrol-daylight-saving-custom.osw</filename>
-      <filetype>osw</filetype>
-      <usage_type>test</usage_type>
-      <checksum>A86562C2</checksum>
-    </file>
-    <file>
-      <filename>base-simcontrol-daylight-saving-disabled.osw</filename>
-      <filetype>osw</filetype>
-      <usage_type>test</usage_type>
-      <checksum>4F932A29</checksum>
-    </file>
-    <file>
-      <filename>base-lighting-detailed.osw</filename>
-      <filetype>osw</filetype>
-      <usage_type>test</usage_type>
-      <checksum>440C3086</checksum>
-    </file>
-    <file>
-      <filename>base-mechvent-whole-house-fan.osw</filename>
-      <filetype>osw</filetype>
-      <usage_type>test</usage_type>
-      <checksum>640BE80F</checksum>
-    </file>
-    <file>
-      <filename>base-dhw-none.osw</filename>
-      <filetype>osw</filetype>
-      <usage_type>test</usage_type>
-      <checksum>83B8F51D</checksum>
-    </file>
-    <file>
-      <filename>base-enclosure-infil-ach-house-pressure.osw</filename>
-      <filetype>osw</filetype>
-      <usage_type>test</usage_type>
-      <checksum>C1309216</checksum>
-    </file>
-    <file>
-      <filename>base-enclosure-infil-cfm-house-pressure.osw</filename>
-      <filetype>osw</filetype>
-      <usage_type>test</usage_type>
-      <checksum>A7E94CBD</checksum>
-    </file>
-    <file>
-      <filename>base-dhw-tankless-electric-outside.osw</filename>
-      <filetype>osw</filetype>
-      <usage_type>test</usage_type>
-      <checksum>DF8BBB38</checksum>
-    </file>
-    <file>
-      <filename>base-enclosure-beds-5.osw</filename>
-      <filetype>osw</filetype>
-      <usage_type>test</usage_type>
-      <checksum>658EECED</checksum>
-    </file>
-    <file>
-      <filename>base-enclosure-beds-1.osw</filename>
-      <filetype>osw</filetype>
-      <usage_type>test</usage_type>
-      <checksum>9BF864BD</checksum>
-    </file>
-    <file>
-      <filename>base-enclosure-beds-2.osw</filename>
-      <filetype>osw</filetype>
-      <usage_type>test</usage_type>
-      <checksum>95A06DC1</checksum>
-    </file>
-    <file>
-      <filename>base-simcontrol-runperiod-1-month.osw</filename>
-      <filetype>osw</filetype>
-      <usage_type>test</usage_type>
-      <checksum>53196FFB</checksum>
-    </file>
-    <file>
-      <filename>extra-enclosure-garage-partially-protruded.osw</filename>
-      <filetype>osw</filetype>
-      <usage_type>test</usage_type>
-      <checksum>27B5400B</checksum>
-    </file>
-    <file>
-      <filename>base-atticroof-radiant-barrier.osw</filename>
-      <filetype>osw</filetype>
-      <usage_type>test</usage_type>
-      <checksum>58EDDE41</checksum>
-    </file>
-    <file>
-      <filename>base-location-miami-fl.osw</filename>
-      <filetype>osw</filetype>
-      <usage_type>test</usage_type>
-      <checksum>AA822D35</checksum>
-    </file>
-    <file>
-      <filename>base-appliances-dehumidifier.osw</filename>
-      <filetype>osw</filetype>
-      <usage_type>test</usage_type>
-      <checksum>4F0844CF</checksum>
-    </file>
-    <file>
-      <filename>base-location-dallas-tx.osw</filename>
-      <filetype>osw</filetype>
-      <usage_type>test</usage_type>
-      <checksum>AA9CDFD1</checksum>
-    </file>
-    <file>
-      <filename>base-appliances-dehumidifier-50percent.osw</filename>
-      <filetype>osw</filetype>
-      <usage_type>test</usage_type>
-      <checksum>63437D6C</checksum>
-    </file>
-    <file>
-      <filename>base-foundation-unconditioned-basement-assembly-r.osw</filename>
-      <filetype>osw</filetype>
-      <usage_type>test</usage_type>
-      <checksum>7AAC3063</checksum>
-    </file>
-    <file>
-      <filename>base-foundation-unconditioned-basement-wall-insulation.osw</filename>
-      <filetype>osw</filetype>
-      <usage_type>test</usage_type>
-      <checksum>E949A50C</checksum>
-    </file>
-    <file>
-      <filename>base-hvac-dual-fuel-air-to-air-heat-pump-2-speed.osw</filename>
-      <filetype>osw</filetype>
-      <usage_type>test</usage_type>
-      <checksum>E8E8278E</checksum>
-    </file>
-    <file>
-      <filename>base-hvac-dual-fuel-air-to-air-heat-pump-var-speed.osw</filename>
-      <filetype>osw</filetype>
-      <usage_type>test</usage_type>
-      <checksum>1CC36AB1</checksum>
-    </file>
-    <file>
-      <filename>base-appliances-coal.osw</filename>
-      <filetype>osw</filetype>
-      <usage_type>test</usage_type>
-      <checksum>6A32AAC6</checksum>
-    </file>
-    <file>
-      <filename>base-appliances-gas.osw</filename>
-      <filetype>osw</filetype>
-      <usage_type>test</usage_type>
-      <checksum>71805AE3</checksum>
-    </file>
-    <file>
-      <filename>base-appliances-modified.osw</filename>
-      <filetype>osw</filetype>
-      <usage_type>test</usage_type>
-      <checksum>B686A8A3</checksum>
-    </file>
-    <file>
-      <filename>base-appliances-oil.osw</filename>
-      <filetype>osw</filetype>
-      <usage_type>test</usage_type>
-      <checksum>68BCFBEA</checksum>
-    </file>
-    <file>
-      <filename>base-appliances-propane.osw</filename>
-      <filetype>osw</filetype>
-      <usage_type>test</usage_type>
-      <checksum>9582E28C</checksum>
-    </file>
-    <file>
-      <filename>base-appliances-wood.osw</filename>
-      <filetype>osw</filetype>
-      <usage_type>test</usage_type>
-      <checksum>94206381</checksum>
-    </file>
-    <file>
-      <filename>base-simcontrol-calendar-year-custom.osw</filename>
-      <filetype>osw</filetype>
-      <usage_type>test</usage_type>
-      <checksum>AA0F03DD</checksum>
-    </file>
-    <file>
-      <filename>base-location-AMY-2012.osw</filename>
-      <filetype>osw</filetype>
-      <usage_type>test</usage_type>
-      <checksum>B09FD10F</checksum>
-    </file>
-    <file>
-      <filename>base-schedules-stochastic.osw</filename>
-      <filetype>osw</filetype>
-      <usage_type>test</usage_type>
-      <checksum>F17343B6</checksum>
-    </file>
-    <file>
-      <filename>base-schedules-user-specified.osw</filename>
-      <filetype>osw</filetype>
-      <usage_type>test</usage_type>
-      <checksum>C1ADF3D4</checksum>
-    </file>
-    <file>
-      <filename>extra-vacancy-6-months.osw</filename>
-      <filetype>osw</filetype>
-      <usage_type>test</usage_type>
-      <checksum>28B1483D</checksum>
-    </file>
-    <file>
-      <filename>base-lighting-ceiling-fans.osw</filename>
-      <filetype>osw</filetype>
-      <usage_type>test</usage_type>
-      <checksum>3107772F</checksum>
-    </file>
-    <file>
-      <filename>extra-schedules-random-seed.osw</filename>
-      <filetype>osw</filetype>
-      <usage_type>test</usage_type>
-      <checksum>ED02DE6B</checksum>
-    </file>
-    <file>
-      <filename>base-appliances-dehumidifier-ief-portable.osw</filename>
-      <filetype>osw</filetype>
-      <usage_type>test</usage_type>
-      <checksum>C17B3A55</checksum>
-    </file>
-    <file>
-      <filename>base-appliances-dehumidifier-ief-whole-home.osw</filename>
-      <filetype>osw</filetype>
-      <usage_type>test</usage_type>
-      <checksum>87F4E5D9</checksum>
-    </file>
-    <file>
-      <filename>base-misc-defaults.osw</filename>
-      <filetype>osw</filetype>
-      <usage_type>test</usage_type>
-      <checksum>1A331E89</checksum>
-    </file>
-    <file>
-      <filename>base-misc-usage-multiplier.osw</filename>
-      <filetype>osw</filetype>
-      <usage_type>test</usage_type>
-      <checksum>D764C4F0</checksum>
-    </file>
-    <file>
-      <filename>base-pv.osw</filename>
-      <filetype>osw</filetype>
-      <usage_type>test</usage_type>
-      <checksum>A02EC0D1</checksum>
-    </file>
-    <file>
-      <filename>base-bldgtype-multifamily-shared-mechvent-preconditioning.osw</filename>
-      <filetype>osw</filetype>
-      <usage_type>test</usage_type>
-      <checksum>9A6A608F</checksum>
-    </file>
-    <file>
-      <filename>base-bldgtype-multifamily-shared-mechvent.osw</filename>
-      <filetype>osw</filetype>
-      <usage_type>test</usage_type>
-      <checksum>6F9DEB03</checksum>
-    </file>
-    <file>
-      <filename>base-bldgtype-multifamily-shared-pv.osw</filename>
-      <filetype>osw</filetype>
-      <usage_type>test</usage_type>
-      <checksum>BF4D786C</checksum>
-    </file>
-    <file>
-      <filename>base-bldgtype-multifamily-shared-water-heater.osw</filename>
-      <filetype>osw</filetype>
-      <usage_type>test</usage_type>
-      <checksum>3F2FCBE9</checksum>
-    </file>
-    <file>
-      <filename>base-bldgtype-multifamily.osw</filename>
-      <filetype>osw</filetype>
-      <usage_type>test</usage_type>
-      <checksum>3B1B2A54</checksum>
-    </file>
-    <file>
-      <filename>base-bldgtype-single-family-attached.osw</filename>
-      <filetype>osw</filetype>
-      <usage_type>test</usage_type>
-      <checksum>9775DE11</checksum>
-    </file>
-    <file>
-      <filename>base-dhw-tank-elec-uef.osw</filename>
-      <filetype>osw</filetype>
-      <usage_type>test</usage_type>
-      <checksum>A110B430</checksum>
-    </file>
-    <file>
-      <filename>base-dhw-tank-gas-uef.osw</filename>
-      <filetype>osw</filetype>
-      <usage_type>test</usage_type>
-      <checksum>82B415AA</checksum>
-    </file>
-    <file>
-      <filename>base-dhw-tank-heat-pump-uef.osw</filename>
-      <filetype>osw</filetype>
-      <usage_type>test</usage_type>
-      <checksum>19BEF80B</checksum>
-    </file>
-    <file>
-      <filename>base-dhw-tankless-electric-uef.osw</filename>
-      <filetype>osw</filetype>
-      <usage_type>test</usage_type>
-      <checksum>5E890E1B</checksum>
-    </file>
-    <file>
-      <filename>base-dhw-tankless-gas-uef.osw</filename>
-      <filetype>osw</filetype>
-      <usage_type>test</usage_type>
-      <checksum>4DB1415F</checksum>
-    </file>
-    <file>
-      <filename>base-misc-loads-large-uncommon.osw</filename>
-      <filetype>osw</filetype>
-      <usage_type>test</usage_type>
-      <checksum>1E2D743E</checksum>
-    </file>
-    <file>
-      <filename>base-misc-loads-large-uncommon2.osw</filename>
-      <filetype>osw</filetype>
-      <usage_type>test</usage_type>
-      <checksum>C13FA030</checksum>
-    </file>
-    <file>
-      <filename>base-hvac-programmable-thermostat-detailed.osw</filename>
-      <filetype>osw</filetype>
-      <usage_type>test</usage_type>
-      <checksum>63DB2AE2</checksum>
-    </file>
-    <file>
-      <filename>base-dhw-indirect-outside.osw</filename>
-      <filetype>osw</filetype>
-      <usage_type>test</usage_type>
-      <checksum>91D935FD</checksum>
-    </file>
-    <file>
-      <filename>base-hvac-boiler-gas-only.osw</filename>
-      <filetype>osw</filetype>
-      <usage_type>test</usage_type>
-      <checksum>535719B3</checksum>
-    </file>
-    <file>
-      <filename>base-dhw-indirect-standbyloss.osw</filename>
-      <filetype>osw</filetype>
-      <usage_type>test</usage_type>
-      <checksum>66D4ADDA</checksum>
-    </file>
-    <file>
-      <filename>base-dhw-indirect.osw</filename>
-      <filetype>osw</filetype>
-      <usage_type>test</usage_type>
-      <checksum>19B4F2B9</checksum>
-    </file>
-    <file>
-      <filename>base-dhw-jacket-indirect.osw</filename>
-      <filetype>osw</filetype>
-      <usage_type>test</usage_type>
-      <checksum>83F13256</checksum>
-    </file>
-    <file>
-      <filename>base-hvac-wall-furnace-elec-only.osw</filename>
-      <filetype>osw</filetype>
-      <usage_type>test</usage_type>
-      <checksum>B58B2829</checksum>
-    </file>
-    <file>
-      <filename>base-dhw-indirect-with-solar-fraction.osw</filename>
-      <filetype>osw</filetype>
-      <usage_type>test</usage_type>
-      <checksum>CEB2F602</checksum>
-    </file>
-    <file>
-      <filename>base-dhw-combi-tankless-outside.osw</filename>
-      <filetype>osw</filetype>
-      <usage_type>test</usage_type>
-      <checksum>B9A85CE7</checksum>
-    </file>
-    <file>
-      <filename>base-dhw-combi-tankless.osw</filename>
-      <filetype>osw</filetype>
-      <usage_type>test</usage_type>
-      <checksum>8A6F9612</checksum>
-    </file>
-    <file>
-      <filename>base-hvac-boiler-gas-central-ac-1-speed.osw</filename>
-      <filetype>osw</filetype>
-      <usage_type>test</usage_type>
-      <checksum>E91FD27E</checksum>
-    </file>
-    <file>
-      <filename>base-hvac-fireplace-wood-only.osw</filename>
-      <filetype>osw</filetype>
-      <usage_type>test</usage_type>
-      <checksum>F895F36C</checksum>
-    </file>
-    <file>
-      <filename>base-hvac-fixed-heater-gas-only.osw</filename>
-      <filetype>osw</filetype>
-      <usage_type>test</usage_type>
-      <checksum>5FD44E0C</checksum>
-    </file>
-    <file>
-      <filename>base-hvac-portable-heater-gas-only.osw</filename>
-      <filetype>osw</filetype>
-      <usage_type>test</usage_type>
-      <checksum>9B0C87B0</checksum>
-    </file>
-    <file>
-      <filename>base-hvac-furnace-gas-only.osw</filename>
-      <filetype>osw</filetype>
-      <usage_type>test</usage_type>
-      <checksum>30539E27</checksum>
-    </file>
-    <file>
-      <filename>base-hvac-evap-cooler-only.osw</filename>
-      <filetype>osw</filetype>
-      <usage_type>test</usage_type>
-      <checksum>BD2BA197</checksum>
-    </file>
-    <file>
-      <filename>base-hvac-mini-split-air-conditioner-only-ducted.osw</filename>
-      <filetype>osw</filetype>
-      <usage_type>test</usage_type>
-      <checksum>504C3015</checksum>
-    </file>
-    <file>
-      <filename>base-hvac-mini-split-air-conditioner-only-ductless.osw</filename>
-      <filetype>osw</filetype>
-      <usage_type>test</usage_type>
-      <checksum>FB62B488</checksum>
-    </file>
-    <file>
-      <filename>base-hvac-dual-fuel-air-to-air-heat-pump-1-speed.osw</filename>
-      <filetype>osw</filetype>
-      <usage_type>test</usage_type>
-      <checksum>571ADCA0</checksum>
-    </file>
-    <file>
-      <filename>base-hvac-air-to-air-heat-pump-1-speed.osw</filename>
-      <filetype>osw</filetype>
-      <usage_type>test</usage_type>
-      <checksum>5E08D568</checksum>
-    </file>
-    <file>
-      <filename>base-hvac-dual-fuel-air-to-air-heat-pump-1-speed-electric.osw</filename>
-      <filetype>osw</filetype>
-      <usage_type>test</usage_type>
-      <checksum>5FA76245</checksum>
-    </file>
-    <file>
-      <filename>base-hvac-central-ac-only-1-speed.osw</filename>
-      <filetype>osw</filetype>
-      <usage_type>test</usage_type>
-      <checksum>2CF956C8</checksum>
-    </file>
-    <file>
-      <filename>base-hvac-central-ac-plus-air-to-air-heat-pump-heating.osw</filename>
-      <filetype>osw</filetype>
-      <usage_type>test</usage_type>
-      <checksum>B37A9940</checksum>
-    </file>
-    <file>
-      <filename>base-hvac-ground-to-air-heat-pump.osw</filename>
-      <filetype>osw</filetype>
-      <usage_type>test</usage_type>
-      <checksum>8C2DE5DD</checksum>
-    </file>
-    <file>
-      <filename>base-hvac-stove-oil-only.osw</filename>
-      <filetype>osw</filetype>
-      <usage_type>test</usage_type>
-      <checksum>F4B1034F</checksum>
-    </file>
-    <file>
-      <filename>base-hvac-stove-wood-pellets-only.osw</filename>
-      <filetype>osw</filetype>
-      <usage_type>test</usage_type>
-      <checksum>401B64AA</checksum>
-    </file>
-    <file>
-      <filename>base-hvac-floor-furnace-propane-only.osw</filename>
-      <filetype>osw</filetype>
-      <usage_type>test</usage_type>
-      <checksum>9F7E23AF</checksum>
-    </file>
-    <file>
-      <filename>base-hvac-dual-fuel-mini-split-heat-pump-ducted.osw</filename>
-      <filetype>osw</filetype>
-      <usage_type>test</usage_type>
-      <checksum>2A235BFD</checksum>
-    </file>
-    <file>
-      <filename>base-hvac-mini-split-heat-pump-ducted-cooling-only.osw</filename>
-      <filetype>osw</filetype>
-      <usage_type>test</usage_type>
-      <checksum>20A66972</checksum>
-    </file>
-    <file>
-      <filename>base-hvac-mini-split-heat-pump-ducted-heating-only.osw</filename>
-      <filetype>osw</filetype>
-      <usage_type>test</usage_type>
-      <checksum>B6FC359A</checksum>
-    </file>
-    <file>
-      <filename>base-hvac-mini-split-heat-pump-ducted.osw</filename>
-      <filetype>osw</filetype>
-      <usage_type>test</usage_type>
-      <checksum>50340433</checksum>
-    </file>
-    <file>
-      <filename>base-hvac-mini-split-heat-pump-ductless.osw</filename>
-      <filetype>osw</filetype>
-      <usage_type>test</usage_type>
-      <checksum>D12D7C80</checksum>
-    </file>
-    <file>
-      <filename>base-enclosure-infil-flue.osw</filename>
-      <filetype>osw</filetype>
-      <usage_type>test</usage_type>
-      <checksum>261D8BA8</checksum>
-    </file>
-    <file>
-      <filename>extra-enclosure-windows-shading.osw</filename>
-      <filetype>osw</filetype>
-      <usage_type>test</usage_type>
-      <checksum>5608718A</checksum>
-    </file>
-    <file>
-      <filename>base-enclosure-overhangs.osw</filename>
-      <filetype>osw</filetype>
-      <usage_type>test</usage_type>
-      <checksum>C8B61BF7</checksum>
-    </file>
-    <file>
-      <filename>base-hvac-install-quality-none-furnace-gas-central-ac-1-speed.osw</filename>
-      <filetype>osw</filetype>
-      <usage_type>test</usage_type>
-      <checksum>A2D15C83</checksum>
-    </file>
-    <file>
-      <filename>base-hvac-install-quality-airflow-defect-furnace-gas-central-ac-1-speed.osw</filename>
-      <filetype>osw</filetype>
-      <usage_type>test</usage_type>
-      <checksum>D537FE16</checksum>
-    </file>
-    <file>
-      <filename>base-hvac-install-quality-charge-defect-furnace-gas-central-ac-1-speed.osw</filename>
-      <filetype>osw</filetype>
-      <usage_type>test</usage_type>
-      <checksum>D9BF636A</checksum>
-    </file>
-    <file>
-      <filename>base-hvac-install-quality-all-air-to-air-heat-pump-1-speed.osw</filename>
-      <filetype>osw</filetype>
-      <usage_type>test</usage_type>
-      <checksum>0EE57DD2</checksum>
-    </file>
-    <file>
-      <filename>base-hvac-install-quality-all-air-to-air-heat-pump-2-speed.osw</filename>
-      <filetype>osw</filetype>
-      <usage_type>test</usage_type>
-      <checksum>022AE67B</checksum>
-    </file>
-    <file>
-      <filename>base-hvac-install-quality-all-air-to-air-heat-pump-var-speed.osw</filename>
-      <filetype>osw</filetype>
-      <usage_type>test</usage_type>
-      <checksum>D12065C4</checksum>
-    </file>
-    <file>
-      <filename>base-hvac-install-quality-all-furnace-gas-central-ac-1-speed.osw</filename>
-      <filetype>osw</filetype>
-      <usage_type>test</usage_type>
-      <checksum>DA9B0AE9</checksum>
-    </file>
-    <file>
-      <filename>base-hvac-install-quality-all-furnace-gas-central-ac-2-speed.osw</filename>
-      <filetype>osw</filetype>
-      <usage_type>test</usage_type>
-      <checksum>CBDCEB15</checksum>
-    </file>
-    <file>
-      <filename>base-hvac-install-quality-all-furnace-gas-central-ac-var-speed.osw</filename>
-      <filetype>osw</filetype>
-      <usage_type>test</usage_type>
-      <checksum>558A2322</checksum>
-    </file>
-    <file>
-      <filename>base-hvac-install-quality-all-furnace-gas-only.osw</filename>
-      <filetype>osw</filetype>
-      <usage_type>test</usage_type>
-      <checksum>C248ACC0</checksum>
-    </file>
-    <file>
-      <filename>base-hvac-install-quality-all-mini-split-heat-pump-ducted.osw</filename>
-      <filetype>osw</filetype>
-      <usage_type>test</usage_type>
-      <checksum>B4C7A821</checksum>
-    </file>
-    <file>
-      <filename>base-hvac-install-quality-all-ground-to-air-heat-pump.osw</filename>
-      <filetype>osw</filetype>
-      <usage_type>test</usage_type>
-      <checksum>5E1684BC</checksum>
-    </file>
-    <file>
-      <filename>base-hvac-install-quality-all-mini-split-air-conditioner-only-ducted.osw</filename>
-      <filetype>osw</filetype>
-      <usage_type>test</usage_type>
-      <checksum>51E68A52</checksum>
-    </file>
-    <file>
-      <filename>base-hvac-evap-cooler-only-ducted.osw</filename>
-      <filetype>osw</filetype>
-      <usage_type>test</usage_type>
-      <checksum>19A29DE4</checksum>
-    </file>
-    <file>
-      <filename>base-mechvent-cfis-evap-cooler-only-ducted.osw</filename>
-      <filetype>osw</filetype>
-      <usage_type>test</usage_type>
-      <checksum>58E22917</checksum>
-    </file>
-    <file>
-      <filename>extra-second-heating-system-portable-heater-to-heating-system.osw</filename>
-      <filetype>osw</filetype>
-      <usage_type>test</usage_type>
-      <checksum>8EDF7F81</checksum>
-    </file>
-    <file>
-      <filename>extra-second-heating-system-boiler-to-heating-system.osw</filename>
-      <filetype>osw</filetype>
-      <usage_type>test</usage_type>
-      <checksum>B5A72A55</checksum>
-    </file>
-    <file>
-      <filename>extra-second-heating-system-fireplace-to-heating-system.osw</filename>
-      <filetype>osw</filetype>
-      <usage_type>test</usage_type>
-      <checksum>F9010280</checksum>
-    </file>
-    <file>
-      <filename>extra-second-heating-system-boiler-to-heat-pump.osw</filename>
-      <filetype>osw</filetype>
-      <usage_type>test</usage_type>
-      <checksum>58CDFDAC</checksum>
-    </file>
-    <file>
-      <filename>extra-second-heating-system-fireplace-to-heat-pump.osw</filename>
-      <filetype>osw</filetype>
-      <usage_type>test</usage_type>
-      <checksum>C56998D5</checksum>
-    </file>
-    <file>
-      <filename>extra-second-heating-system-portable-heater-to-heat-pump.osw</filename>
-      <filetype>osw</filetype>
-      <usage_type>test</usage_type>
-      <checksum>75E35345</checksum>
-    </file>
-    <file>
-      <filename>test_measure.xml</filename>
-      <filetype>xml</filetype>
-      <usage_type>test</usage_type>
-      <checksum>30E6937D</checksum>
-    </file>
-    <file>
-      <filename>test_rakefile.xml</filename>
-      <filetype>xml</filetype>
-      <usage_type>test</usage_type>
-      <checksum>5F266DE4</checksum>
-    </file>
-    <file>
       <filename>geometry.rb</filename>
       <filetype>rb</filetype>
       <usage_type>resource</usage_type>
-      <checksum>AF635A66</checksum>
-    </file>
-    <file>
-      <filename>extra-bldgtype-multifamily-double-exterior.osw</filename>
-      <filetype>osw</filetype>
-      <usage_type>test</usage_type>
-      <checksum>09829FE5</checksum>
-    </file>
-    <file>
-      <filename>extra-bldgtype-multifamily-double-loaded-interior.osw</filename>
-      <filetype>osw</filetype>
-      <usage_type>test</usage_type>
-      <checksum>5F24AEFF</checksum>
-    </file>
-    <file>
-      <filename>extra-bldgtype-multifamily-single-exterior-front.osw</filename>
-      <filetype>osw</filetype>
-      <usage_type>test</usage_type>
-      <checksum>3337AFD7</checksum>
-    </file>
-    <file>
-      <filename>extra-bldgtype-multifamily-slab-double-loaded-interior.osw</filename>
-      <filetype>osw</filetype>
-      <usage_type>test</usage_type>
-      <checksum>DCEC9D97</checksum>
-    </file>
-    <file>
-      <filename>extra-bldgtype-multifamily-slab-left-bottom-double-loaded-interior.osw</filename>
-      <filetype>osw</filetype>
-      <usage_type>test</usage_type>
-      <checksum>308BAA90</checksum>
-    </file>
-    <file>
-      <filename>extra-bldgtype-multifamily-slab-left-bottom.osw</filename>
-      <filetype>osw</filetype>
-      <usage_type>test</usage_type>
-      <checksum>BD9E3C2B</checksum>
-    </file>
-    <file>
-      <filename>extra-bldgtype-multifamily-slab-left-middle-double-loaded-interior.osw</filename>
-      <filetype>osw</filetype>
-      <usage_type>test</usage_type>
-      <checksum>C223D3A8</checksum>
-    </file>
-    <file>
-      <filename>extra-bldgtype-multifamily-slab-left-middle.osw</filename>
-      <filetype>osw</filetype>
-      <usage_type>test</usage_type>
-      <checksum>F99BA614</checksum>
-    </file>
-    <file>
-      <filename>extra-bldgtype-multifamily-slab-left-top-double-loaded-interior.osw</filename>
-      <filetype>osw</filetype>
-      <usage_type>test</usage_type>
-      <checksum>6D3C06BC</checksum>
-    </file>
-    <file>
-      <filename>extra-bldgtype-multifamily-slab-left-top.osw</filename>
-      <filetype>osw</filetype>
-      <usage_type>test</usage_type>
-      <checksum>0F129C05</checksum>
-    </file>
-    <file>
-      <filename>extra-bldgtype-multifamily-slab-middle-bottom-double-loaded-interior.osw</filename>
-      <filetype>osw</filetype>
-      <usage_type>test</usage_type>
-      <checksum>C4910D3B</checksum>
-    </file>
-    <file>
-      <filename>extra-bldgtype-multifamily-slab-middle-bottom.osw</filename>
-      <filetype>osw</filetype>
-      <usage_type>test</usage_type>
-      <checksum>23A130AA</checksum>
-    </file>
-    <file>
-      <filename>extra-bldgtype-multifamily-slab-middle-middle-double-loaded-interior.osw</filename>
-      <filetype>osw</filetype>
-      <usage_type>test</usage_type>
-      <checksum>A5AF5CAF</checksum>
-    </file>
-    <file>
-      <filename>extra-bldgtype-multifamily-slab-middle-middle.osw</filename>
-      <filetype>osw</filetype>
-      <usage_type>test</usage_type>
-      <checksum>70CBD85A</checksum>
-    </file>
-    <file>
-      <filename>extra-bldgtype-multifamily-slab-middle-top-double-loaded-interior.osw</filename>
-      <filetype>osw</filetype>
-      <usage_type>test</usage_type>
-      <checksum>6C2416DF</checksum>
-    </file>
-    <file>
-      <filename>extra-bldgtype-multifamily-slab-middle-top.osw</filename>
-      <filetype>osw</filetype>
-      <usage_type>test</usage_type>
-      <checksum>5B69AACB</checksum>
-    </file>
-    <file>
-      <filename>extra-bldgtype-multifamily-slab-right-bottom-double-loaded-interior.osw</filename>
-      <filetype>osw</filetype>
-      <usage_type>test</usage_type>
-      <checksum>0A8A11D2</checksum>
-    </file>
-    <file>
-      <filename>extra-bldgtype-multifamily-slab-right-bottom.osw</filename>
-      <filetype>osw</filetype>
-      <usage_type>test</usage_type>
-      <checksum>F2FAA0FE</checksum>
-    </file>
-    <file>
-      <filename>extra-bldgtype-multifamily-slab-right-middle-double-loaded-interior.osw</filename>
-      <filetype>osw</filetype>
-      <usage_type>test</usage_type>
-      <checksum>B9F81FCC</checksum>
-    </file>
-    <file>
-      <filename>extra-bldgtype-multifamily-slab-right-middle.osw</filename>
-      <filetype>osw</filetype>
-      <usage_type>test</usage_type>
-      <checksum>4BB84845</checksum>
-    </file>
-    <file>
-      <filename>extra-bldgtype-multifamily-slab-right-top-double-loaded-interior.osw</filename>
-      <filetype>osw</filetype>
-      <usage_type>test</usage_type>
-      <checksum>66363DD3</checksum>
-    </file>
-    <file>
-      <filename>extra-bldgtype-multifamily-slab-right-top.osw</filename>
-      <filetype>osw</filetype>
-      <usage_type>test</usage_type>
-      <checksum>AB228B46</checksum>
-    </file>
-    <file>
-      <filename>extra-bldgtype-multifamily-slab.osw</filename>
-      <filetype>osw</filetype>
-      <usage_type>test</usage_type>
-      <checksum>77D8923C</checksum>
-    </file>
-    <file>
-      <filename>extra-bldgtype-multifamily-unvented-crawlspace-double-loaded-interior.osw</filename>
-      <filetype>osw</filetype>
-      <usage_type>test</usage_type>
-      <checksum>8F076C85</checksum>
-    </file>
-    <file>
-      <filename>extra-bldgtype-multifamily-unvented-crawlspace-left-bottom-double-loaded-interior.osw</filename>
-      <filetype>osw</filetype>
-      <usage_type>test</usage_type>
-      <checksum>F38F2C92</checksum>
-    </file>
-    <file>
-      <filename>extra-bldgtype-multifamily-unvented-crawlspace-left-bottom.osw</filename>
-      <filetype>osw</filetype>
-      <usage_type>test</usage_type>
-      <checksum>A05D4FFD</checksum>
-    </file>
-    <file>
-      <filename>extra-bldgtype-multifamily-unvented-crawlspace-left-middle-double-loaded-interior.osw</filename>
-      <filetype>osw</filetype>
-      <usage_type>test</usage_type>
-      <checksum>EE909352</checksum>
-    </file>
-    <file>
-      <filename>extra-bldgtype-multifamily-unvented-crawlspace-left-middle.osw</filename>
-      <filetype>osw</filetype>
-      <usage_type>test</usage_type>
-      <checksum>259B5BC4</checksum>
-    </file>
-    <file>
-      <filename>extra-bldgtype-multifamily-unvented-crawlspace-left-top-double-loaded-interior.osw</filename>
-      <filetype>osw</filetype>
-      <usage_type>test</usage_type>
-      <checksum>5E623F41</checksum>
-    </file>
-    <file>
-      <filename>extra-bldgtype-multifamily-unvented-crawlspace-left-top.osw</filename>
-      <filetype>osw</filetype>
-      <usage_type>test</usage_type>
-      <checksum>782BF09A</checksum>
-    </file>
-    <file>
-      <filename>extra-bldgtype-multifamily-unvented-crawlspace-middle-bottom-double-loaded-interior.osw</filename>
-      <filetype>osw</filetype>
-      <usage_type>test</usage_type>
-      <checksum>CAC43CC7</checksum>
-    </file>
-    <file>
-      <filename>extra-bldgtype-multifamily-unvented-crawlspace-middle-bottom.osw</filename>
-      <filetype>osw</filetype>
-      <usage_type>test</usage_type>
-      <checksum>CEAE718C</checksum>
-    </file>
-    <file>
-      <filename>extra-bldgtype-multifamily-unvented-crawlspace-middle-middle-double-loaded-interior.osw</filename>
-      <filetype>osw</filetype>
-      <usage_type>test</usage_type>
-      <checksum>05988ED4</checksum>
-    </file>
-    <file>
-      <filename>extra-bldgtype-multifamily-unvented-crawlspace-middle-middle.osw</filename>
-      <filetype>osw</filetype>
-      <usage_type>test</usage_type>
-      <checksum>C19E511E</checksum>
-    </file>
-    <file>
-      <filename>extra-bldgtype-multifamily-unvented-crawlspace-middle-top-double-loaded-interior.osw</filename>
-      <filetype>osw</filetype>
-      <usage_type>test</usage_type>
-      <checksum>1DD1FA75</checksum>
-    </file>
-    <file>
-      <filename>extra-bldgtype-multifamily-unvented-crawlspace-middle-top.osw</filename>
-      <filetype>osw</filetype>
-      <usage_type>test</usage_type>
-      <checksum>AFB1DA1F</checksum>
-    </file>
-    <file>
-      <filename>extra-bldgtype-multifamily-unvented-crawlspace-right-bottom-double-loaded-interior.osw</filename>
-      <filetype>osw</filetype>
-      <usage_type>test</usage_type>
-      <checksum>317353B6</checksum>
-    </file>
-    <file>
-      <filename>extra-bldgtype-multifamily-unvented-crawlspace-right-bottom.osw</filename>
-      <filetype>osw</filetype>
-      <usage_type>test</usage_type>
-      <checksum>3ED083B7</checksum>
-    </file>
-    <file>
-      <filename>extra-bldgtype-multifamily-unvented-crawlspace-right-middle-double-loaded-interior.osw</filename>
-      <filetype>osw</filetype>
-      <usage_type>test</usage_type>
-      <checksum>31889040</checksum>
-    </file>
-    <file>
-      <filename>extra-bldgtype-multifamily-unvented-crawlspace-right-middle.osw</filename>
-      <filetype>osw</filetype>
-      <usage_type>test</usage_type>
-      <checksum>6E300DB7</checksum>
-    </file>
-    <file>
-      <filename>extra-bldgtype-multifamily-unvented-crawlspace-right-top-double-loaded-interior.osw</filename>
-      <filetype>osw</filetype>
-      <usage_type>test</usage_type>
-      <checksum>070275C2</checksum>
-    </file>
-    <file>
-      <filename>extra-bldgtype-multifamily-unvented-crawlspace-right-top.osw</filename>
-      <filetype>osw</filetype>
-      <usage_type>test</usage_type>
-      <checksum>3685A016</checksum>
-    </file>
-    <file>
-      <filename>extra-bldgtype-multifamily-unvented-crawlspace.osw</filename>
-      <filetype>osw</filetype>
-      <usage_type>test</usage_type>
-      <checksum>C0DB3E99</checksum>
-    </file>
-    <file>
-      <filename>extra-bldgtype-multifamily-vented-crawlspace-double-loaded-interior.osw</filename>
-      <filetype>osw</filetype>
-      <usage_type>test</usage_type>
-      <checksum>E57B4F1D</checksum>
-    </file>
-    <file>
-      <filename>extra-bldgtype-multifamily-vented-crawlspace-left-bottom-double-loaded-interior.osw</filename>
-      <filetype>osw</filetype>
-      <usage_type>test</usage_type>
-      <checksum>2FB72D68</checksum>
-    </file>
-    <file>
-      <filename>extra-bldgtype-multifamily-vented-crawlspace-left-bottom.osw</filename>
-      <filetype>osw</filetype>
-      <usage_type>test</usage_type>
-      <checksum>64FCF40F</checksum>
-    </file>
-    <file>
-      <filename>extra-bldgtype-multifamily-vented-crawlspace-left-middle-double-loaded-interior.osw</filename>
-      <filetype>osw</filetype>
-      <usage_type>test</usage_type>
-      <checksum>BE05E04A</checksum>
-    </file>
-    <file>
-      <filename>extra-bldgtype-multifamily-vented-crawlspace-left-middle.osw</filename>
-      <filetype>osw</filetype>
-      <usage_type>test</usage_type>
-      <checksum>158266BB</checksum>
-    </file>
-    <file>
-      <filename>extra-bldgtype-multifamily-vented-crawlspace-left-top-double-loaded-interior.osw</filename>
-      <filetype>osw</filetype>
-      <usage_type>test</usage_type>
-      <checksum>D97E7CC5</checksum>
-    </file>
-    <file>
-      <filename>extra-bldgtype-multifamily-vented-crawlspace-left-top.osw</filename>
-      <filetype>osw</filetype>
-      <usage_type>test</usage_type>
-      <checksum>57C0C771</checksum>
-    </file>
-    <file>
-      <filename>extra-bldgtype-multifamily-vented-crawlspace-middle-bottom-double-loaded-interior.osw</filename>
-      <filetype>osw</filetype>
-      <usage_type>test</usage_type>
-      <checksum>6A9F7567</checksum>
-    </file>
-    <file>
-      <filename>extra-bldgtype-multifamily-vented-crawlspace-middle-bottom.osw</filename>
-      <filetype>osw</filetype>
-      <usage_type>test</usage_type>
-      <checksum>CD563BAF</checksum>
-    </file>
-    <file>
-      <filename>extra-bldgtype-multifamily-vented-crawlspace-middle-middle-double-loaded-interior.osw</filename>
-      <filetype>osw</filetype>
-      <usage_type>test</usage_type>
-      <checksum>7780CAA7</checksum>
-    </file>
-    <file>
-      <filename>extra-bldgtype-multifamily-vented-crawlspace-middle-middle.osw</filename>
-      <filetype>osw</filetype>
-      <usage_type>test</usage_type>
-      <checksum>48902F96</checksum>
-    </file>
-    <file>
-      <filename>extra-bldgtype-multifamily-vented-crawlspace-middle-top-double-loaded-interior.osw</filename>
-      <filetype>osw</filetype>
-      <usage_type>test</usage_type>
-      <checksum>48F97C94</checksum>
-    </file>
-    <file>
-      <filename>extra-bldgtype-multifamily-vented-crawlspace-middle-top.osw</filename>
-      <filetype>osw</filetype>
-      <usage_type>test</usage_type>
-      <checksum>90B75F8B</checksum>
-    </file>
-    <file>
-      <filename>extra-bldgtype-multifamily-vented-crawlspace-right-bottom-double-loaded-interior.osw</filename>
-      <filetype>osw</filetype>
-      <usage_type>test</usage_type>
-      <checksum>27CAB64D</checksum>
-    </file>
-    <file>
-      <filename>extra-bldgtype-multifamily-vented-crawlspace-right-bottom.osw</filename>
-      <filetype>osw</filetype>
-      <usage_type>test</usage_type>
-      <checksum>9F098DE3</checksum>
-    </file>
-    <file>
-      <filename>extra-bldgtype-multifamily-vented-crawlspace-right-middle-double-loaded-interior.osw</filename>
-      <filetype>osw</filetype>
-      <usage_type>test</usage_type>
-      <checksum>69B95B9D</checksum>
-    </file>
-    <file>
-      <filename>extra-bldgtype-multifamily-vented-crawlspace-right-middle.osw</filename>
-      <filetype>osw</filetype>
-      <usage_type>test</usage_type>
-      <checksum>5C1444F8</checksum>
-    </file>
-    <file>
-      <filename>extra-bldgtype-multifamily-vented-crawlspace-right-top-double-loaded-interior.osw</filename>
-      <filetype>osw</filetype>
-      <usage_type>test</usage_type>
-      <checksum>69846458</checksum>
-    </file>
-    <file>
-      <filename>extra-bldgtype-multifamily-vented-crawlspace-right-top.osw</filename>
-      <filetype>osw</filetype>
-      <usage_type>test</usage_type>
-      <checksum>C65132FE</checksum>
-    </file>
-    <file>
-      <filename>extra-bldgtype-multifamily-vented-crawlspace.osw</filename>
-      <filetype>osw</filetype>
-      <usage_type>test</usage_type>
-      <checksum>2EA942FB</checksum>
-    </file>
-    <file>
-      <filename>extra-bldgtype-single-family-attached-double-exterior.osw</filename>
-      <filetype>osw</filetype>
-      <usage_type>test</usage_type>
-      <checksum>DC2EE48D</checksum>
-    </file>
-    <file>
-      <filename>extra-bldgtype-single-family-attached-double-loaded-interior.osw</filename>
-      <filetype>osw</filetype>
-      <usage_type>test</usage_type>
-      <checksum>B7E3134A</checksum>
-    </file>
-    <file>
-      <filename>extra-bldgtype-single-family-attached-single-exterior-front.osw</filename>
-      <filetype>osw</filetype>
-      <usage_type>test</usage_type>
-      <checksum>DBEA132F</checksum>
-    </file>
-    <file>
-      <filename>extra-bldgtype-single-family-attached-slab-middle.osw</filename>
-      <filetype>osw</filetype>
-      <usage_type>test</usage_type>
-      <checksum>0A916879</checksum>
-    </file>
-    <file>
-      <filename>extra-bldgtype-single-family-attached-slab-right.osw</filename>
-      <filetype>osw</filetype>
-      <usage_type>test</usage_type>
-      <checksum>22FD864C</checksum>
-    </file>
-    <file>
-      <filename>extra-bldgtype-single-family-attached-slab.osw</filename>
-      <filetype>osw</filetype>
-      <usage_type>test</usage_type>
-      <checksum>96B4470A</checksum>
-    </file>
-    <file>
-      <filename>extra-bldgtype-single-family-attached-unconditioned-basement-middle.osw</filename>
-      <filetype>osw</filetype>
-      <usage_type>test</usage_type>
-      <checksum>DC843CF2</checksum>
-    </file>
-    <file>
-      <filename>extra-bldgtype-single-family-attached-unconditioned-basement-right.osw</filename>
-      <filetype>osw</filetype>
-      <usage_type>test</usage_type>
-      <checksum>0D7C9B83</checksum>
-    </file>
-    <file>
-      <filename>extra-bldgtype-single-family-attached-unconditioned-basement.osw</filename>
-      <filetype>osw</filetype>
-      <usage_type>test</usage_type>
-      <checksum>D72A219C</checksum>
-    </file>
-    <file>
-      <filename>extra-bldgtype-single-family-attached-unvented-crawlspace-middle.osw</filename>
-      <filetype>osw</filetype>
-      <usage_type>test</usage_type>
-      <checksum>3A445A08</checksum>
-    </file>
-    <file>
-      <filename>extra-bldgtype-single-family-attached-unvented-crawlspace-right.osw</filename>
-      <filetype>osw</filetype>
-      <usage_type>test</usage_type>
-      <checksum>832A1830</checksum>
-    </file>
-    <file>
-      <filename>extra-bldgtype-single-family-attached-unvented-crawlspace.osw</filename>
-      <filetype>osw</filetype>
-      <usage_type>test</usage_type>
-      <checksum>AB83CA2F</checksum>
-    </file>
-    <file>
-      <filename>extra-bldgtype-single-family-attached-vented-crawlspace-middle.osw</filename>
-      <filetype>osw</filetype>
-      <usage_type>test</usage_type>
-      <checksum>490B72B9</checksum>
-    </file>
-    <file>
-      <filename>extra-bldgtype-single-family-attached-vented-crawlspace-right.osw</filename>
-      <filetype>osw</filetype>
-      <usage_type>test</usage_type>
-      <checksum>C27FE4F9</checksum>
-    </file>
-    <file>
-      <filename>extra-bldgtype-single-family-attached-vented-crawlspace.osw</filename>
-      <filetype>osw</filetype>
-      <usage_type>test</usage_type>
-      <checksum>5C1FCE2B</checksum>
-    </file>
-    <file>
-      <filename>extra-enclosure-garage-atticroof-conditioned.osw</filename>
-      <filetype>osw</filetype>
-      <usage_type>test</usage_type>
-      <checksum>7A118113</checksum>
+      <checksum>7576BFF1</checksum>
     </file>
     <file>
       <filename>build_residential_hpxml_test.rb</filename>
       <filetype>rb</filetype>
       <usage_type>test</usage_type>
-      <checksum>9CABC8F3</checksum>
+      <checksum>9B11E688</checksum>
+    </file>
+    <file>
+      <filename>base.osw</filename>
+      <filetype>osw</filetype>
+      <usage_type>test</usage_type>
+      <checksum>E1BE7E3D</checksum>
+    </file>
+    <file>
+      <filename>base-appliances-none.osw</filename>
+      <filetype>osw</filetype>
+      <usage_type>test</usage_type>
+      <checksum>67010831</checksum>
+    </file>
+    <file>
+      <filename>base-mechvent-cfis.osw</filename>
+      <filetype>osw</filetype>
+      <usage_type>test</usage_type>
+      <checksum>2E2A4B76</checksum>
+    </file>
+    <file>
+      <filename>base-dhw-jacket-electric.osw</filename>
+      <filetype>osw</filetype>
+      <usage_type>test</usage_type>
+      <checksum>D6D31640</checksum>
+    </file>
+    <file>
+      <filename>base-dhw-low-flow-fixtures.osw</filename>
+      <filetype>osw</filetype>
+      <usage_type>test</usage_type>
+      <checksum>DC06ADCE</checksum>
+    </file>
+    <file>
+      <filename>base-dhw-recirc-demand.osw</filename>
+      <filetype>osw</filetype>
+      <usage_type>test</usage_type>
+      <checksum>CB692C3D</checksum>
+    </file>
+    <file>
+      <filename>base-dhw-recirc-manual.osw</filename>
+      <filetype>osw</filetype>
+      <usage_type>test</usage_type>
+      <checksum>8B716D12</checksum>
+    </file>
+    <file>
+      <filename>base-dhw-recirc-nocontrol.osw</filename>
+      <filetype>osw</filetype>
+      <usage_type>test</usage_type>
+      <checksum>8D0ADCC5</checksum>
+    </file>
+    <file>
+      <filename>base-dhw-recirc-temperature.osw</filename>
+      <filetype>osw</filetype>
+      <usage_type>test</usage_type>
+      <checksum>5FB15DEC</checksum>
+    </file>
+    <file>
+      <filename>base-dhw-recirc-timer.osw</filename>
+      <filetype>osw</filetype>
+      <usage_type>test</usage_type>
+      <checksum>88D588AE</checksum>
+    </file>
+    <file>
+      <filename>base-dhw-solar-fraction.osw</filename>
+      <filetype>osw</filetype>
+      <usage_type>test</usage_type>
+      <checksum>A7C89577</checksum>
+    </file>
+    <file>
+      <filename>base-enclosure-infil-cfm50.osw</filename>
+      <filetype>osw</filetype>
+      <usage_type>test</usage_type>
+      <checksum>5F44CDBC</checksum>
+    </file>
+    <file>
+      <filename>base-foundation-conditioned-basement-slab-insulation.osw</filename>
+      <filetype>osw</filetype>
+      <usage_type>test</usage_type>
+      <checksum>1AC239ED</checksum>
+    </file>
+    <file>
+      <filename>base-hvac-boiler-oil-only.osw</filename>
+      <filetype>osw</filetype>
+      <usage_type>test</usage_type>
+      <checksum>1F669035</checksum>
+    </file>
+    <file>
+      <filename>base-hvac-boiler-propane-only.osw</filename>
+      <filetype>osw</filetype>
+      <usage_type>test</usage_type>
+      <checksum>E66BF3F0</checksum>
+    </file>
+    <file>
+      <filename>base-hvac-boiler-wood-only.osw</filename>
+      <filetype>osw</filetype>
+      <usage_type>test</usage_type>
+      <checksum>48FAB0AD</checksum>
+    </file>
+    <file>
+      <filename>base-hvac-ducts-leakage-percent.osw</filename>
+      <filetype>osw</filetype>
+      <usage_type>test</usage_type>
+      <checksum>5A9555D7</checksum>
+    </file>
+    <file>
+      <filename>base-hvac-furnace-elec-only.osw</filename>
+      <filetype>osw</filetype>
+      <usage_type>test</usage_type>
+      <checksum>112C6C56</checksum>
+    </file>
+    <file>
+      <filename>base-hvac-furnace-oil-only.osw</filename>
+      <filetype>osw</filetype>
+      <usage_type>test</usage_type>
+      <checksum>0C88F206</checksum>
+    </file>
+    <file>
+      <filename>base-hvac-furnace-propane-only.osw</filename>
+      <filetype>osw</filetype>
+      <usage_type>test</usage_type>
+      <checksum>3FDD3892</checksum>
+    </file>
+    <file>
+      <filename>base-hvac-furnace-wood-only.osw</filename>
+      <filetype>osw</filetype>
+      <usage_type>test</usage_type>
+      <checksum>FDE3A5DB</checksum>
+    </file>
+    <file>
+      <filename>base-hvac-none.osw</filename>
+      <filetype>osw</filetype>
+      <usage_type>test</usage_type>
+      <checksum>FB8C3238</checksum>
+    </file>
+    <file>
+      <filename>base-hvac-setpoints.osw</filename>
+      <filetype>osw</filetype>
+      <usage_type>test</usage_type>
+      <checksum>29859EE4</checksum>
+    </file>
+    <file>
+      <filename>base-location-baltimore-md.osw</filename>
+      <filetype>osw</filetype>
+      <usage_type>test</usage_type>
+      <checksum>2CE3DFCA</checksum>
+    </file>
+    <file>
+      <filename>base-location-duluth-mn.osw</filename>
+      <filetype>osw</filetype>
+      <usage_type>test</usage_type>
+      <checksum>7401173C</checksum>
+    </file>
+    <file>
+      <filename>base-mechvent-balanced.osw</filename>
+      <filetype>osw</filetype>
+      <usage_type>test</usage_type>
+      <checksum>2F7ABD02</checksum>
+    </file>
+    <file>
+      <filename>base-mechvent-erv.osw</filename>
+      <filetype>osw</filetype>
+      <usage_type>test</usage_type>
+      <checksum>F914D04B</checksum>
+    </file>
+    <file>
+      <filename>base-mechvent-exhaust.osw</filename>
+      <filetype>osw</filetype>
+      <usage_type>test</usage_type>
+      <checksum>45148409</checksum>
+    </file>
+    <file>
+      <filename>base-mechvent-hrv.osw</filename>
+      <filetype>osw</filetype>
+      <usage_type>test</usage_type>
+      <checksum>0DA3A692</checksum>
+    </file>
+    <file>
+      <filename>base-mechvent-supply.osw</filename>
+      <filetype>osw</filetype>
+      <usage_type>test</usage_type>
+      <checksum>9355CE6D</checksum>
+    </file>
+    <file>
+      <filename>base-mechvent-erv-atre-asre.osw</filename>
+      <filetype>osw</filetype>
+      <usage_type>test</usage_type>
+      <checksum>E8EF0AE2</checksum>
+    </file>
+    <file>
+      <filename>base-enclosure-windows-none.osw</filename>
+      <filetype>osw</filetype>
+      <usage_type>test</usage_type>
+      <checksum>C3809399</checksum>
+    </file>
+    <file>
+      <filename>base-hvac-undersized.osw</filename>
+      <filetype>osw</filetype>
+      <usage_type>test</usage_type>
+      <checksum>9BCA3DA1</checksum>
+    </file>
+    <file>
+      <filename>base-atticroof-unvented-insulated-roof.osw</filename>
+      <filetype>osw</filetype>
+      <usage_type>test</usage_type>
+      <checksum>02D36ADE</checksum>
+    </file>
+    <file>
+      <filename>base-mechvent-hrv-asre.osw</filename>
+      <filetype>osw</filetype>
+      <usage_type>test</usage_type>
+      <checksum>F59588D5</checksum>
+    </file>
+    <file>
+      <filename>base-atticroof-vented.osw</filename>
+      <filetype>osw</filetype>
+      <usage_type>test</usage_type>
+      <checksum>F9680B25</checksum>
+    </file>
+    <file>
+      <filename>base-dhw-dwhr.osw</filename>
+      <filetype>osw</filetype>
+      <usage_type>test</usage_type>
+      <checksum>A73A1C8B</checksum>
+    </file>
+    <file>
+      <filename>base-enclosure-beds-4.osw</filename>
+      <filetype>osw</filetype>
+      <usage_type>test</usage_type>
+      <checksum>D1314B09</checksum>
+    </file>
+    <file>
+      <filename>base-foundation-ambient.osw</filename>
+      <filetype>osw</filetype>
+      <usage_type>test</usage_type>
+      <checksum>3FA59A80</checksum>
+    </file>
+    <file>
+      <filename>base-foundation-vented-crawlspace.osw</filename>
+      <filetype>osw</filetype>
+      <usage_type>test</usage_type>
+      <checksum>DD0510DA</checksum>
+    </file>
+    <file>
+      <filename>base-foundation-unvented-crawlspace.osw</filename>
+      <filetype>osw</filetype>
+      <usage_type>test</usage_type>
+      <checksum>21574A9C</checksum>
+    </file>
+    <file>
+      <filename>base-hvac-air-to-air-heat-pump-2-speed.osw</filename>
+      <filetype>osw</filetype>
+      <usage_type>test</usage_type>
+      <checksum>28837A62</checksum>
+    </file>
+    <file>
+      <filename>base-hvac-central-ac-only-2-speed.osw</filename>
+      <filetype>osw</filetype>
+      <usage_type>test</usage_type>
+      <checksum>E3246A1D</checksum>
+    </file>
+    <file>
+      <filename>base-hvac-air-to-air-heat-pump-var-speed.osw</filename>
+      <filetype>osw</filetype>
+      <usage_type>test</usage_type>
+      <checksum>78FB5FFB</checksum>
+    </file>
+    <file>
+      <filename>base-hvac-furnace-gas-central-ac-2-speed.osw</filename>
+      <filetype>osw</filetype>
+      <usage_type>test</usage_type>
+      <checksum>5A182582</checksum>
+    </file>
+    <file>
+      <filename>base-hvac-central-ac-only-var-speed.osw</filename>
+      <filetype>osw</filetype>
+      <usage_type>test</usage_type>
+      <checksum>87CE7CED</checksum>
+    </file>
+    <file>
+      <filename>base-hvac-evap-cooler-furnace-gas.osw</filename>
+      <filetype>osw</filetype>
+      <usage_type>test</usage_type>
+      <checksum>DBAFC2BC</checksum>
+    </file>
+    <file>
+      <filename>base-hvac-furnace-gas-central-ac-var-speed.osw</filename>
+      <filetype>osw</filetype>
+      <usage_type>test</usage_type>
+      <checksum>0FB74385</checksum>
+    </file>
+    <file>
+      <filename>base-hvac-furnace-gas-room-ac.osw</filename>
+      <filetype>osw</filetype>
+      <usage_type>test</usage_type>
+      <checksum>FDFF0FB5</checksum>
+    </file>
+    <file>
+      <filename>base-hvac-room-ac-only.osw</filename>
+      <filetype>osw</filetype>
+      <usage_type>test</usage_type>
+      <checksum>8614A1F1</checksum>
+    </file>
+    <file>
+      <filename>base-atticroof-flat.osw</filename>
+      <filetype>osw</filetype>
+      <usage_type>test</usage_type>
+      <checksum>8D4D0E79</checksum>
+    </file>
+    <file>
+      <filename>extra-dhw-solar-latitude.osw</filename>
+      <filetype>osw</filetype>
+      <usage_type>test</usage_type>
+      <checksum>1F4E8E42</checksum>
+    </file>
+    <file>
+      <filename>extra-pv-roofpitch.osw</filename>
+      <filetype>osw</filetype>
+      <usage_type>test</usage_type>
+      <checksum>37FB0CAA</checksum>
+    </file>
+    <file>
+      <filename>extra-auto.osw</filename>
+      <filetype>osw</filetype>
+      <usage_type>test</usage_type>
+      <checksum>8946C3F4</checksum>
+    </file>
+    <file>
+      <filename>base-hvac-boiler-elec-only.osw</filename>
+      <filetype>osw</filetype>
+      <usage_type>test</usage_type>
+      <checksum>F0E34A1B</checksum>
+    </file>
+    <file>
+      <filename>base-mechvent-bath-kitchen-fans.osw</filename>
+      <filetype>osw</filetype>
+      <usage_type>test</usage_type>
+      <checksum>2DDD6CFD</checksum>
+    </file>
+    <file>
+      <filename>base-misc-neighbor-shading.osw</filename>
+      <filetype>osw</filetype>
+      <usage_type>test</usage_type>
+      <checksum>18D4BCB0</checksum>
+    </file>
+    <file>
+      <filename>base-dhw-tank-heat-pump-outside.osw</filename>
+      <filetype>osw</filetype>
+      <usage_type>test</usage_type>
+      <checksum>812F47E1</checksum>
+    </file>
+    <file>
+      <filename>base-dhw-tank-heat-pump-with-solar-fraction.osw</filename>
+      <filetype>osw</filetype>
+      <usage_type>test</usage_type>
+      <checksum>BE8FB3CD</checksum>
+    </file>
+    <file>
+      <filename>base-dhw-tank-heat-pump.osw</filename>
+      <filetype>osw</filetype>
+      <usage_type>test</usage_type>
+      <checksum>44145BD7</checksum>
+    </file>
+    <file>
+      <filename>base-dhw-jacket-hpwh.osw</filename>
+      <filetype>osw</filetype>
+      <usage_type>test</usage_type>
+      <checksum>137208BB</checksum>
+    </file>
+    <file>
+      <filename>base-dhw-jacket-gas.osw</filename>
+      <filetype>osw</filetype>
+      <usage_type>test</usage_type>
+      <checksum>B0E952FC</checksum>
+    </file>
+    <file>
+      <filename>base-dhw-solar-direct-evacuated-tube.osw</filename>
+      <filetype>osw</filetype>
+      <usage_type>test</usage_type>
+      <checksum>15B6078B</checksum>
+    </file>
+    <file>
+      <filename>base-dhw-solar-direct-flat-plate.osw</filename>
+      <filetype>osw</filetype>
+      <usage_type>test</usage_type>
+      <checksum>A44340E9</checksum>
+    </file>
+    <file>
+      <filename>base-dhw-solar-direct-ics.osw</filename>
+      <filetype>osw</filetype>
+      <usage_type>test</usage_type>
+      <checksum>6E111832</checksum>
+    </file>
+    <file>
+      <filename>base-dhw-solar-indirect-flat-plate.osw</filename>
+      <filetype>osw</filetype>
+      <usage_type>test</usage_type>
+      <checksum>2477BB2A</checksum>
+    </file>
+    <file>
+      <filename>base-dhw-solar-thermosyphon-flat-plate.osw</filename>
+      <filetype>osw</filetype>
+      <usage_type>test</usage_type>
+      <checksum>B0CD10FF</checksum>
+    </file>
+    <file>
+      <filename>base-dhw-tank-heat-pump-with-solar.osw</filename>
+      <filetype>osw</filetype>
+      <usage_type>test</usage_type>
+      <checksum>30AA1FB1</checksum>
+    </file>
+    <file>
+      <filename>base-dhw-tank-gas-outside.osw</filename>
+      <filetype>osw</filetype>
+      <usage_type>test</usage_type>
+      <checksum>EDB94203</checksum>
+    </file>
+    <file>
+      <filename>base-dhw-tank-gas.osw</filename>
+      <filetype>osw</filetype>
+      <usage_type>test</usage_type>
+      <checksum>0E0140CC</checksum>
+    </file>
+    <file>
+      <filename>base-dhw-tank-oil.osw</filename>
+      <filetype>osw</filetype>
+      <usage_type>test</usage_type>
+      <checksum>D5A4723D</checksum>
+    </file>
+    <file>
+      <filename>base-dhw-tank-wood.osw</filename>
+      <filetype>osw</filetype>
+      <usage_type>test</usage_type>
+      <checksum>6B85292E</checksum>
+    </file>
+    <file>
+      <filename>base-dhw-tankless-gas-with-solar.osw</filename>
+      <filetype>osw</filetype>
+      <usage_type>test</usage_type>
+      <checksum>771D4CED</checksum>
+    </file>
+    <file>
+      <filename>base-dhw-tankless-electric.osw</filename>
+      <filetype>osw</filetype>
+      <usage_type>test</usage_type>
+      <checksum>B56EE98E</checksum>
+    </file>
+    <file>
+      <filename>base-dhw-tankless-gas-with-solar-fraction.osw</filename>
+      <filetype>osw</filetype>
+      <usage_type>test</usage_type>
+      <checksum>EDB1A6A0</checksum>
+    </file>
+    <file>
+      <filename>base-dhw-tankless-propane.osw</filename>
+      <filetype>osw</filetype>
+      <usage_type>test</usage_type>
+      <checksum>4F4FF163</checksum>
+    </file>
+    <file>
+      <filename>base-dhw-tankless-gas.osw</filename>
+      <filetype>osw</filetype>
+      <usage_type>test</usage_type>
+      <checksum>E3B9B572</checksum>
+    </file>
+    <file>
+      <filename>base-hvac-room-ac-only-33percent.osw</filename>
+      <filetype>osw</filetype>
+      <usage_type>test</usage_type>
+      <checksum>D1980717</checksum>
+    </file>
+    <file>
+      <filename>base-hvac-furnace-elec-central-ac-1-speed.osw</filename>
+      <filetype>osw</filetype>
+      <usage_type>test</usage_type>
+      <checksum>B7504A82</checksum>
+    </file>
+    <file>
+      <filename>base-enclosure-infil-natural-ach.osw</filename>
+      <filetype>osw</filetype>
+      <usage_type>test</usage_type>
+      <checksum>F2CE1C70</checksum>
+    </file>
+    <file>
+      <filename>base-foundation-unconditioned-basement.osw</filename>
+      <filetype>osw</filetype>
+      <usage_type>test</usage_type>
+      <checksum>EA837F6B</checksum>
+    </file>
+    <file>
+      <filename>base-enclosure-2stories-garage.osw</filename>
+      <filetype>osw</filetype>
+      <usage_type>test</usage_type>
+      <checksum>1CADA543</checksum>
+    </file>
+    <file>
+      <filename>base-enclosure-2stories.osw</filename>
+      <filetype>osw</filetype>
+      <usage_type>test</usage_type>
+      <checksum>909076B0</checksum>
+    </file>
+    <file>
+      <filename>base-foundation-slab.osw</filename>
+      <filetype>osw</filetype>
+      <usage_type>test</usage_type>
+      <checksum>6E0F56F6</checksum>
+    </file>
+    <file>
+      <filename>extra-second-refrigerator.osw</filename>
+      <filetype>osw</filetype>
+      <usage_type>test</usage_type>
+      <checksum>C56C7FF0</checksum>
+    </file>
+    <file>
+      <filename>base-enclosure-garage.osw</filename>
+      <filetype>osw</filetype>
+      <usage_type>test</usage_type>
+      <checksum>3DBB9AA0</checksum>
+    </file>
+    <file>
+      <filename>base-dhw-tank-coal.osw</filename>
+      <filetype>osw</filetype>
+      <usage_type>test</usage_type>
+      <checksum>F88666B3</checksum>
+    </file>
+    <file>
+      <filename>base-hvac-boiler-coal-only.osw</filename>
+      <filetype>osw</filetype>
+      <usage_type>test</usage_type>
+      <checksum>5EEC0BBE</checksum>
+    </file>
+    <file>
+      <filename>base-hvac-elec-resistance-only.osw</filename>
+      <filetype>osw</filetype>
+      <usage_type>test</usage_type>
+      <checksum>3AF519EC</checksum>
+    </file>
+    <file>
+      <filename>base-simcontrol-timestep-10-mins.osw</filename>
+      <filetype>osw</filetype>
+      <usage_type>test</usage_type>
+      <checksum>FE48C6A8</checksum>
+    </file>
+    <file>
+      <filename>base-simcontrol-daylight-saving-custom.osw</filename>
+      <filetype>osw</filetype>
+      <usage_type>test</usage_type>
+      <checksum>A86562C2</checksum>
+    </file>
+    <file>
+      <filename>base-simcontrol-daylight-saving-disabled.osw</filename>
+      <filetype>osw</filetype>
+      <usage_type>test</usage_type>
+      <checksum>4F932A29</checksum>
+    </file>
+    <file>
+      <filename>base-lighting-detailed.osw</filename>
+      <filetype>osw</filetype>
+      <usage_type>test</usage_type>
+      <checksum>440C3086</checksum>
+    </file>
+    <file>
+      <filename>base-mechvent-whole-house-fan.osw</filename>
+      <filetype>osw</filetype>
+      <usage_type>test</usage_type>
+      <checksum>640BE80F</checksum>
+    </file>
+    <file>
+      <filename>base-dhw-none.osw</filename>
+      <filetype>osw</filetype>
+      <usage_type>test</usage_type>
+      <checksum>83B8F51D</checksum>
+    </file>
+    <file>
+      <filename>base-enclosure-infil-ach-house-pressure.osw</filename>
+      <filetype>osw</filetype>
+      <usage_type>test</usage_type>
+      <checksum>C1309216</checksum>
+    </file>
+    <file>
+      <filename>base-enclosure-infil-cfm-house-pressure.osw</filename>
+      <filetype>osw</filetype>
+      <usage_type>test</usage_type>
+      <checksum>A7E94CBD</checksum>
+    </file>
+    <file>
+      <filename>base-dhw-tankless-electric-outside.osw</filename>
+      <filetype>osw</filetype>
+      <usage_type>test</usage_type>
+      <checksum>DF8BBB38</checksum>
+    </file>
+    <file>
+      <filename>base-enclosure-beds-5.osw</filename>
+      <filetype>osw</filetype>
+      <usage_type>test</usage_type>
+      <checksum>658EECED</checksum>
+    </file>
+    <file>
+      <filename>base-enclosure-beds-1.osw</filename>
+      <filetype>osw</filetype>
+      <usage_type>test</usage_type>
+      <checksum>9BF864BD</checksum>
+    </file>
+    <file>
+      <filename>base-enclosure-beds-2.osw</filename>
+      <filetype>osw</filetype>
+      <usage_type>test</usage_type>
+      <checksum>95A06DC1</checksum>
+    </file>
+    <file>
+      <filename>base-simcontrol-runperiod-1-month.osw</filename>
+      <filetype>osw</filetype>
+      <usage_type>test</usage_type>
+      <checksum>53196FFB</checksum>
+    </file>
+    <file>
+      <filename>extra-enclosure-garage-partially-protruded.osw</filename>
+      <filetype>osw</filetype>
+      <usage_type>test</usage_type>
+      <checksum>27B5400B</checksum>
+    </file>
+    <file>
+      <filename>base-atticroof-radiant-barrier.osw</filename>
+      <filetype>osw</filetype>
+      <usage_type>test</usage_type>
+      <checksum>58EDDE41</checksum>
+    </file>
+    <file>
+      <filename>base-location-miami-fl.osw</filename>
+      <filetype>osw</filetype>
+      <usage_type>test</usage_type>
+      <checksum>AA822D35</checksum>
+    </file>
+    <file>
+      <filename>base-appliances-dehumidifier.osw</filename>
+      <filetype>osw</filetype>
+      <usage_type>test</usage_type>
+      <checksum>4F0844CF</checksum>
+    </file>
+    <file>
+      <filename>base-location-dallas-tx.osw</filename>
+      <filetype>osw</filetype>
+      <usage_type>test</usage_type>
+      <checksum>AA9CDFD1</checksum>
+    </file>
+    <file>
+      <filename>base-appliances-dehumidifier-50percent.osw</filename>
+      <filetype>osw</filetype>
+      <usage_type>test</usage_type>
+      <checksum>63437D6C</checksum>
+    </file>
+    <file>
+      <filename>base-foundation-unconditioned-basement-assembly-r.osw</filename>
+      <filetype>osw</filetype>
+      <usage_type>test</usage_type>
+      <checksum>7AAC3063</checksum>
+    </file>
+    <file>
+      <filename>base-foundation-unconditioned-basement-wall-insulation.osw</filename>
+      <filetype>osw</filetype>
+      <usage_type>test</usage_type>
+      <checksum>E949A50C</checksum>
+    </file>
+    <file>
+      <filename>base-hvac-dual-fuel-air-to-air-heat-pump-2-speed.osw</filename>
+      <filetype>osw</filetype>
+      <usage_type>test</usage_type>
+      <checksum>E8E8278E</checksum>
+    </file>
+    <file>
+      <filename>base-hvac-dual-fuel-air-to-air-heat-pump-var-speed.osw</filename>
+      <filetype>osw</filetype>
+      <usage_type>test</usage_type>
+      <checksum>1CC36AB1</checksum>
+    </file>
+    <file>
+      <filename>base-appliances-coal.osw</filename>
+      <filetype>osw</filetype>
+      <usage_type>test</usage_type>
+      <checksum>6A32AAC6</checksum>
+    </file>
+    <file>
+      <filename>base-appliances-gas.osw</filename>
+      <filetype>osw</filetype>
+      <usage_type>test</usage_type>
+      <checksum>71805AE3</checksum>
+    </file>
+    <file>
+      <filename>base-appliances-modified.osw</filename>
+      <filetype>osw</filetype>
+      <usage_type>test</usage_type>
+      <checksum>B686A8A3</checksum>
+    </file>
+    <file>
+      <filename>base-appliances-oil.osw</filename>
+      <filetype>osw</filetype>
+      <usage_type>test</usage_type>
+      <checksum>68BCFBEA</checksum>
+    </file>
+    <file>
+      <filename>base-appliances-propane.osw</filename>
+      <filetype>osw</filetype>
+      <usage_type>test</usage_type>
+      <checksum>9582E28C</checksum>
+    </file>
+    <file>
+      <filename>base-appliances-wood.osw</filename>
+      <filetype>osw</filetype>
+      <usage_type>test</usage_type>
+      <checksum>94206381</checksum>
+    </file>
+    <file>
+      <filename>base-simcontrol-calendar-year-custom.osw</filename>
+      <filetype>osw</filetype>
+      <usage_type>test</usage_type>
+      <checksum>AA0F03DD</checksum>
+    </file>
+    <file>
+      <filename>base-location-AMY-2012.osw</filename>
+      <filetype>osw</filetype>
+      <usage_type>test</usage_type>
+      <checksum>B09FD10F</checksum>
+    </file>
+    <file>
+      <filename>base-schedules-stochastic.osw</filename>
+      <filetype>osw</filetype>
+      <usage_type>test</usage_type>
+      <checksum>F17343B6</checksum>
+    </file>
+    <file>
+      <filename>base-schedules-user-specified.osw</filename>
+      <filetype>osw</filetype>
+      <usage_type>test</usage_type>
+      <checksum>C1ADF3D4</checksum>
+    </file>
+    <file>
+      <filename>extra-vacancy-6-months.osw</filename>
+      <filetype>osw</filetype>
+      <usage_type>test</usage_type>
+      <checksum>28B1483D</checksum>
+    </file>
+    <file>
+      <filename>base-lighting-ceiling-fans.osw</filename>
+      <filetype>osw</filetype>
+      <usage_type>test</usage_type>
+      <checksum>3107772F</checksum>
+    </file>
+    <file>
+      <filename>extra-schedules-random-seed.osw</filename>
+      <filetype>osw</filetype>
+      <usage_type>test</usage_type>
+      <checksum>ED02DE6B</checksum>
+    </file>
+    <file>
+      <filename>base-appliances-dehumidifier-ief-portable.osw</filename>
+      <filetype>osw</filetype>
+      <usage_type>test</usage_type>
+      <checksum>C17B3A55</checksum>
+    </file>
+    <file>
+      <filename>base-appliances-dehumidifier-ief-whole-home.osw</filename>
+      <filetype>osw</filetype>
+      <usage_type>test</usage_type>
+      <checksum>87F4E5D9</checksum>
+    </file>
+    <file>
+      <filename>base-misc-defaults.osw</filename>
+      <filetype>osw</filetype>
+      <usage_type>test</usage_type>
+      <checksum>1A331E89</checksum>
+    </file>
+    <file>
+      <filename>base-misc-usage-multiplier.osw</filename>
+      <filetype>osw</filetype>
+      <usage_type>test</usage_type>
+      <checksum>D764C4F0</checksum>
+    </file>
+    <file>
+      <filename>base-pv.osw</filename>
+      <filetype>osw</filetype>
+      <usage_type>test</usage_type>
+      <checksum>A02EC0D1</checksum>
+    </file>
+    <file>
+      <filename>base-bldgtype-multifamily-shared-mechvent-preconditioning.osw</filename>
+      <filetype>osw</filetype>
+      <usage_type>test</usage_type>
+      <checksum>9A6A608F</checksum>
+    </file>
+    <file>
+      <filename>base-bldgtype-multifamily-shared-mechvent.osw</filename>
+      <filetype>osw</filetype>
+      <usage_type>test</usage_type>
+      <checksum>6F9DEB03</checksum>
+    </file>
+    <file>
+      <filename>base-bldgtype-multifamily-shared-pv.osw</filename>
+      <filetype>osw</filetype>
+      <usage_type>test</usage_type>
+      <checksum>BF4D786C</checksum>
+    </file>
+    <file>
+      <filename>base-bldgtype-multifamily-shared-water-heater.osw</filename>
+      <filetype>osw</filetype>
+      <usage_type>test</usage_type>
+      <checksum>3F2FCBE9</checksum>
+    </file>
+    <file>
+      <filename>base-bldgtype-multifamily.osw</filename>
+      <filetype>osw</filetype>
+      <usage_type>test</usage_type>
+      <checksum>3B1B2A54</checksum>
+    </file>
+    <file>
+      <filename>base-bldgtype-single-family-attached.osw</filename>
+      <filetype>osw</filetype>
+      <usage_type>test</usage_type>
+      <checksum>9775DE11</checksum>
+    </file>
+    <file>
+      <filename>base-dhw-tank-elec-uef.osw</filename>
+      <filetype>osw</filetype>
+      <usage_type>test</usage_type>
+      <checksum>A110B430</checksum>
+    </file>
+    <file>
+      <filename>base-dhw-tank-gas-uef.osw</filename>
+      <filetype>osw</filetype>
+      <usage_type>test</usage_type>
+      <checksum>82B415AA</checksum>
+    </file>
+    <file>
+      <filename>base-dhw-tank-heat-pump-uef.osw</filename>
+      <filetype>osw</filetype>
+      <usage_type>test</usage_type>
+      <checksum>19BEF80B</checksum>
+    </file>
+    <file>
+      <filename>base-dhw-tankless-electric-uef.osw</filename>
+      <filetype>osw</filetype>
+      <usage_type>test</usage_type>
+      <checksum>5E890E1B</checksum>
+    </file>
+    <file>
+      <filename>base-dhw-tankless-gas-uef.osw</filename>
+      <filetype>osw</filetype>
+      <usage_type>test</usage_type>
+      <checksum>4DB1415F</checksum>
+    </file>
+    <file>
+      <filename>base-misc-loads-large-uncommon.osw</filename>
+      <filetype>osw</filetype>
+      <usage_type>test</usage_type>
+      <checksum>1E2D743E</checksum>
+    </file>
+    <file>
+      <filename>base-misc-loads-large-uncommon2.osw</filename>
+      <filetype>osw</filetype>
+      <usage_type>test</usage_type>
+      <checksum>C13FA030</checksum>
+    </file>
+    <file>
+      <filename>base-hvac-programmable-thermostat-detailed.osw</filename>
+      <filetype>osw</filetype>
+      <usage_type>test</usage_type>
+      <checksum>63DB2AE2</checksum>
+    </file>
+    <file>
+      <filename>base-dhw-indirect-outside.osw</filename>
+      <filetype>osw</filetype>
+      <usage_type>test</usage_type>
+      <checksum>91D935FD</checksum>
+    </file>
+    <file>
+      <filename>base-hvac-boiler-gas-only.osw</filename>
+      <filetype>osw</filetype>
+      <usage_type>test</usage_type>
+      <checksum>535719B3</checksum>
+    </file>
+    <file>
+      <filename>base-dhw-indirect-standbyloss.osw</filename>
+      <filetype>osw</filetype>
+      <usage_type>test</usage_type>
+      <checksum>66D4ADDA</checksum>
+    </file>
+    <file>
+      <filename>base-dhw-indirect.osw</filename>
+      <filetype>osw</filetype>
+      <usage_type>test</usage_type>
+      <checksum>19B4F2B9</checksum>
+    </file>
+    <file>
+      <filename>base-dhw-jacket-indirect.osw</filename>
+      <filetype>osw</filetype>
+      <usage_type>test</usage_type>
+      <checksum>83F13256</checksum>
+    </file>
+    <file>
+      <filename>base-hvac-wall-furnace-elec-only.osw</filename>
+      <filetype>osw</filetype>
+      <usage_type>test</usage_type>
+      <checksum>B58B2829</checksum>
+    </file>
+    <file>
+      <filename>base-dhw-indirect-with-solar-fraction.osw</filename>
+      <filetype>osw</filetype>
+      <usage_type>test</usage_type>
+      <checksum>CEB2F602</checksum>
+    </file>
+    <file>
+      <filename>base-dhw-combi-tankless-outside.osw</filename>
+      <filetype>osw</filetype>
+      <usage_type>test</usage_type>
+      <checksum>B9A85CE7</checksum>
+    </file>
+    <file>
+      <filename>base-dhw-combi-tankless.osw</filename>
+      <filetype>osw</filetype>
+      <usage_type>test</usage_type>
+      <checksum>8A6F9612</checksum>
+    </file>
+    <file>
+      <filename>base-hvac-boiler-gas-central-ac-1-speed.osw</filename>
+      <filetype>osw</filetype>
+      <usage_type>test</usage_type>
+      <checksum>E91FD27E</checksum>
+    </file>
+    <file>
+      <filename>base-hvac-fireplace-wood-only.osw</filename>
+      <filetype>osw</filetype>
+      <usage_type>test</usage_type>
+      <checksum>F895F36C</checksum>
+    </file>
+    <file>
+      <filename>base-hvac-fixed-heater-gas-only.osw</filename>
+      <filetype>osw</filetype>
+      <usage_type>test</usage_type>
+      <checksum>5FD44E0C</checksum>
+    </file>
+    <file>
+      <filename>base-hvac-portable-heater-gas-only.osw</filename>
+      <filetype>osw</filetype>
+      <usage_type>test</usage_type>
+      <checksum>9B0C87B0</checksum>
+    </file>
+    <file>
+      <filename>base-hvac-furnace-gas-only.osw</filename>
+      <filetype>osw</filetype>
+      <usage_type>test</usage_type>
+      <checksum>30539E27</checksum>
+    </file>
+    <file>
+      <filename>base-hvac-evap-cooler-only.osw</filename>
+      <filetype>osw</filetype>
+      <usage_type>test</usage_type>
+      <checksum>BD2BA197</checksum>
+    </file>
+    <file>
+      <filename>base-hvac-mini-split-air-conditioner-only-ducted.osw</filename>
+      <filetype>osw</filetype>
+      <usage_type>test</usage_type>
+      <checksum>504C3015</checksum>
+    </file>
+    <file>
+      <filename>base-hvac-mini-split-air-conditioner-only-ductless.osw</filename>
+      <filetype>osw</filetype>
+      <usage_type>test</usage_type>
+      <checksum>FB62B488</checksum>
+    </file>
+    <file>
+      <filename>base-hvac-dual-fuel-air-to-air-heat-pump-1-speed.osw</filename>
+      <filetype>osw</filetype>
+      <usage_type>test</usage_type>
+      <checksum>571ADCA0</checksum>
+    </file>
+    <file>
+      <filename>base-hvac-air-to-air-heat-pump-1-speed.osw</filename>
+      <filetype>osw</filetype>
+      <usage_type>test</usage_type>
+      <checksum>5E08D568</checksum>
+    </file>
+    <file>
+      <filename>base-hvac-dual-fuel-air-to-air-heat-pump-1-speed-electric.osw</filename>
+      <filetype>osw</filetype>
+      <usage_type>test</usage_type>
+      <checksum>5FA76245</checksum>
+    </file>
+    <file>
+      <filename>base-hvac-central-ac-only-1-speed.osw</filename>
+      <filetype>osw</filetype>
+      <usage_type>test</usage_type>
+      <checksum>2CF956C8</checksum>
+    </file>
+    <file>
+      <filename>base-hvac-central-ac-plus-air-to-air-heat-pump-heating.osw</filename>
+      <filetype>osw</filetype>
+      <usage_type>test</usage_type>
+      <checksum>B37A9940</checksum>
+    </file>
+    <file>
+      <filename>base-hvac-ground-to-air-heat-pump.osw</filename>
+      <filetype>osw</filetype>
+      <usage_type>test</usage_type>
+      <checksum>8C2DE5DD</checksum>
+    </file>
+    <file>
+      <filename>base-hvac-stove-oil-only.osw</filename>
+      <filetype>osw</filetype>
+      <usage_type>test</usage_type>
+      <checksum>F4B1034F</checksum>
+    </file>
+    <file>
+      <filename>base-hvac-stove-wood-pellets-only.osw</filename>
+      <filetype>osw</filetype>
+      <usage_type>test</usage_type>
+      <checksum>401B64AA</checksum>
+    </file>
+    <file>
+      <filename>base-hvac-floor-furnace-propane-only.osw</filename>
+      <filetype>osw</filetype>
+      <usage_type>test</usage_type>
+      <checksum>9F7E23AF</checksum>
+    </file>
+    <file>
+      <filename>base-hvac-dual-fuel-mini-split-heat-pump-ducted.osw</filename>
+      <filetype>osw</filetype>
+      <usage_type>test</usage_type>
+      <checksum>2A235BFD</checksum>
+    </file>
+    <file>
+      <filename>base-hvac-mini-split-heat-pump-ducted-cooling-only.osw</filename>
+      <filetype>osw</filetype>
+      <usage_type>test</usage_type>
+      <checksum>20A66972</checksum>
+    </file>
+    <file>
+      <filename>base-hvac-mini-split-heat-pump-ducted-heating-only.osw</filename>
+      <filetype>osw</filetype>
+      <usage_type>test</usage_type>
+      <checksum>B6FC359A</checksum>
+    </file>
+    <file>
+      <filename>base-hvac-mini-split-heat-pump-ducted.osw</filename>
+      <filetype>osw</filetype>
+      <usage_type>test</usage_type>
+      <checksum>50340433</checksum>
+    </file>
+    <file>
+      <filename>base-hvac-mini-split-heat-pump-ductless.osw</filename>
+      <filetype>osw</filetype>
+      <usage_type>test</usage_type>
+      <checksum>D12D7C80</checksum>
+    </file>
+    <file>
+      <filename>base-enclosure-infil-flue.osw</filename>
+      <filetype>osw</filetype>
+      <usage_type>test</usage_type>
+      <checksum>261D8BA8</checksum>
+    </file>
+    <file>
+      <filename>extra-enclosure-windows-shading.osw</filename>
+      <filetype>osw</filetype>
+      <usage_type>test</usage_type>
+      <checksum>5608718A</checksum>
+    </file>
+    <file>
+      <filename>base-enclosure-overhangs.osw</filename>
+      <filetype>osw</filetype>
+      <usage_type>test</usage_type>
+      <checksum>C8B61BF7</checksum>
+    </file>
+    <file>
+      <filename>base-hvac-install-quality-none-furnace-gas-central-ac-1-speed.osw</filename>
+      <filetype>osw</filetype>
+      <usage_type>test</usage_type>
+      <checksum>A2D15C83</checksum>
+    </file>
+    <file>
+      <filename>base-hvac-install-quality-airflow-defect-furnace-gas-central-ac-1-speed.osw</filename>
+      <filetype>osw</filetype>
+      <usage_type>test</usage_type>
+      <checksum>D537FE16</checksum>
+    </file>
+    <file>
+      <filename>base-hvac-install-quality-charge-defect-furnace-gas-central-ac-1-speed.osw</filename>
+      <filetype>osw</filetype>
+      <usage_type>test</usage_type>
+      <checksum>D9BF636A</checksum>
+    </file>
+    <file>
+      <filename>base-hvac-install-quality-all-air-to-air-heat-pump-1-speed.osw</filename>
+      <filetype>osw</filetype>
+      <usage_type>test</usage_type>
+      <checksum>0EE57DD2</checksum>
+    </file>
+    <file>
+      <filename>base-hvac-install-quality-all-air-to-air-heat-pump-2-speed.osw</filename>
+      <filetype>osw</filetype>
+      <usage_type>test</usage_type>
+      <checksum>022AE67B</checksum>
+    </file>
+    <file>
+      <filename>base-hvac-install-quality-all-air-to-air-heat-pump-var-speed.osw</filename>
+      <filetype>osw</filetype>
+      <usage_type>test</usage_type>
+      <checksum>D12065C4</checksum>
+    </file>
+    <file>
+      <filename>base-hvac-install-quality-all-furnace-gas-central-ac-1-speed.osw</filename>
+      <filetype>osw</filetype>
+      <usage_type>test</usage_type>
+      <checksum>DA9B0AE9</checksum>
+    </file>
+    <file>
+      <filename>base-hvac-install-quality-all-furnace-gas-central-ac-2-speed.osw</filename>
+      <filetype>osw</filetype>
+      <usage_type>test</usage_type>
+      <checksum>CBDCEB15</checksum>
+    </file>
+    <file>
+      <filename>base-hvac-install-quality-all-furnace-gas-central-ac-var-speed.osw</filename>
+      <filetype>osw</filetype>
+      <usage_type>test</usage_type>
+      <checksum>558A2322</checksum>
+    </file>
+    <file>
+      <filename>base-hvac-install-quality-all-furnace-gas-only.osw</filename>
+      <filetype>osw</filetype>
+      <usage_type>test</usage_type>
+      <checksum>C248ACC0</checksum>
+    </file>
+    <file>
+      <filename>base-hvac-install-quality-all-mini-split-heat-pump-ducted.osw</filename>
+      <filetype>osw</filetype>
+      <usage_type>test</usage_type>
+      <checksum>B4C7A821</checksum>
+    </file>
+    <file>
+      <filename>base-hvac-install-quality-all-ground-to-air-heat-pump.osw</filename>
+      <filetype>osw</filetype>
+      <usage_type>test</usage_type>
+      <checksum>5E1684BC</checksum>
+    </file>
+    <file>
+      <filename>base-hvac-install-quality-all-mini-split-air-conditioner-only-ducted.osw</filename>
+      <filetype>osw</filetype>
+      <usage_type>test</usage_type>
+      <checksum>51E68A52</checksum>
+    </file>
+    <file>
+      <filename>base-hvac-evap-cooler-only-ducted.osw</filename>
+      <filetype>osw</filetype>
+      <usage_type>test</usage_type>
+      <checksum>19A29DE4</checksum>
+    </file>
+    <file>
+      <filename>base-mechvent-cfis-evap-cooler-only-ducted.osw</filename>
+      <filetype>osw</filetype>
+      <usage_type>test</usage_type>
+      <checksum>58E22917</checksum>
+    </file>
+    <file>
+      <filename>extra-second-heating-system-portable-heater-to-heating-system.osw</filename>
+      <filetype>osw</filetype>
+      <usage_type>test</usage_type>
+      <checksum>8EDF7F81</checksum>
+    </file>
+    <file>
+      <filename>extra-second-heating-system-boiler-to-heating-system.osw</filename>
+      <filetype>osw</filetype>
+      <usage_type>test</usage_type>
+      <checksum>B5A72A55</checksum>
+    </file>
+    <file>
+      <filename>extra-second-heating-system-fireplace-to-heating-system.osw</filename>
+      <filetype>osw</filetype>
+      <usage_type>test</usage_type>
+      <checksum>F9010280</checksum>
+    </file>
+    <file>
+      <filename>extra-second-heating-system-boiler-to-heat-pump.osw</filename>
+      <filetype>osw</filetype>
+      <usage_type>test</usage_type>
+      <checksum>58CDFDAC</checksum>
+    </file>
+    <file>
+      <filename>extra-second-heating-system-fireplace-to-heat-pump.osw</filename>
+      <filetype>osw</filetype>
+      <usage_type>test</usage_type>
+      <checksum>C56998D5</checksum>
+    </file>
+    <file>
+      <filename>extra-second-heating-system-portable-heater-to-heat-pump.osw</filename>
+      <filetype>osw</filetype>
+      <usage_type>test</usage_type>
+      <checksum>75E35345</checksum>
     </file>
     <file>
       <version>
@@ -7988,7 +7501,7 @@
       <filename>measure.rb</filename>
       <filetype>rb</filetype>
       <usage_type>script</usage_type>
-      <checksum>7E805EEA</checksum>
+      <checksum>D5C73421</checksum>
     </file>
     <file>
       <filename>base-hvac-air-to-air-heat-pump-1-speed-cooling-only.osw</filename>
