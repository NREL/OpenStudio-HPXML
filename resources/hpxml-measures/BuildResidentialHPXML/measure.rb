# frozen_string_literal: true

# see the URL below for information on how to write OpenStudio measures
# http://nrel.github.io/OpenStudio-user-documentation/reference/measure_writing_guide/

require 'openstudio'
require 'oga'
require 'csv'

require_relative 'resources/constants'
require_relative 'resources/geometry'
require_relative 'resources/location'
require_relative 'resources/schedules'

require_relative '../HPXMLtoOpenStudio/resources/constants'
require_relative '../HPXMLtoOpenStudio/resources/constructions'
require_relative '../HPXMLtoOpenStudio/resources/geometry'
require_relative '../HPXMLtoOpenStudio/resources/hpxml'
require_relative '../HPXMLtoOpenStudio/resources/hvac'
require_relative '../HPXMLtoOpenStudio/resources/lighting'
require_relative '../HPXMLtoOpenStudio/resources/materials'
require_relative '../HPXMLtoOpenStudio/resources/psychrometrics'
require_relative '../HPXMLtoOpenStudio/resources/schedules'
require_relative '../HPXMLtoOpenStudio/resources/unit_conversions'
require_relative '../HPXMLtoOpenStudio/resources/validator'
require_relative '../HPXMLtoOpenStudio/resources/version'
require_relative '../HPXMLtoOpenStudio/resources/xmlhelper'

# start the measure
class BuildResidentialHPXML < OpenStudio::Measure::ModelMeasure
  # human readable name
  def name
    return 'HPXML Builder'
  end

  # human readable description
  def description
    return 'Builds a residential HPXML file.'
  end

  # human readable description of modeling approach
  def modeler_description
    return ''
  end

  # define the arguments that the user will input
  def arguments(model)
    args = OpenStudio::Measure::OSArgumentVector.new

    arg = OpenStudio::Measure::OSArgument.makeStringArgument('hpxml_path', true)
    arg.setDisplayName('HPXML File Path')
    arg.setDescription('Absolute/relative path of the HPXML file.')
    args << arg

    arg = OpenStudio::Measure::OSArgument.makeStringArgument('software_program_used', false)
    arg.setDisplayName('Software Program Used')
    arg.setDescription('The name of the software program used.')
    args << arg

    arg = OpenStudio::Measure::OSArgument.makeStringArgument('software_program_version', false)
    arg.setDisplayName('Software Program Version')
    arg.setDescription('The version of the software program used.')
    args << arg

    arg = OpenStudio::Measure::OSArgument::makeIntegerArgument('simulation_control_timestep', false)
    arg.setDisplayName('Simulation Control: Timestep')
    arg.setUnits('min')
    arg.setDescription('Value must be a divisor of 60.')
    args << arg

    arg = OpenStudio::Measure::OSArgument::makeIntegerArgument('simulation_control_run_period_begin_month', false)
    arg.setDisplayName('Simulation Control: Run Period Begin Month')
    arg.setUnits('#')
    arg.setDescription('This numeric field should contain the starting month number (1 = January, 2 = February, etc.) for the annual run period desired.')
    args << arg

    arg = OpenStudio::Measure::OSArgument::makeIntegerArgument('simulation_control_run_period_begin_day_of_month', false)
    arg.setDisplayName('Simulation Control: Run Period Begin Day of Month')
    arg.setUnits('#')
    arg.setDescription('This numeric field should contain the starting day of the starting month (must be valid for month) for the annual run period desired.')
    args << arg

    arg = OpenStudio::Measure::OSArgument::makeIntegerArgument('simulation_control_run_period_end_month', false)
    arg.setDisplayName('Simulation Control: Run Period End Month')
    arg.setUnits('#')
    arg.setDescription('This numeric field should contain the end month number (1 = January, 2 = February, etc.) for the annual run period desired.')
    args << arg

    arg = OpenStudio::Measure::OSArgument::makeIntegerArgument('simulation_control_run_period_end_day_of_month', false)
    arg.setDisplayName('Simulation Control: Run Period End Day of Month')
    arg.setUnits('#')
    arg.setDescription('This numeric field should contain the ending day of the ending month (must be valid for month) for the annual run period desired.')
    args << arg

    arg = OpenStudio::Measure::OSArgument::makeIntegerArgument('simulation_control_run_period_calendar_year', false)
    arg.setDisplayName('Simulation Control: Run Period Calendar Year')
    arg.setUnits('year')
    arg.setDescription('This numeric field should contain the calendar year that determines the start day of week. If you are running simulations using AMY weather files, the value entered for calendar year will not be used; it will be overridden by the actual year found in the AMY weather file.')
    args << arg

    arg = OpenStudio::Measure::OSArgument::makeBoolArgument('simulation_control_daylight_saving_enabled', false)
    arg.setDisplayName('Simulation Control: Daylight Saving Enabled')
    arg.setDescription('Whether to use daylight saving.')
    args << arg

    arg = OpenStudio::Measure::OSArgument::makeIntegerArgument('simulation_control_daylight_saving_begin_month', false)
    arg.setDisplayName('Simulation Control: Daylight Saving Begin Month')
    arg.setUnits('#')
    arg.setDescription('This numeric field should contain the starting month number (1 = January, 2 = February, etc.) for the annual daylight saving period desired.')
    args << arg

    arg = OpenStudio::Measure::OSArgument::makeIntegerArgument('simulation_control_daylight_saving_begin_day_of_month', false)
    arg.setDisplayName('Simulation Control: Daylight Saving Begin Day of Month')
    arg.setUnits('#')
    arg.setDescription('This numeric field should contain the starting day of the starting month (must be valid for month) for the daylight saving period desired.')
    args << arg

    arg = OpenStudio::Measure::OSArgument::makeIntegerArgument('simulation_control_daylight_saving_end_month', false)
    arg.setDisplayName('Simulation Control: Daylight Saving End Month')
    arg.setUnits('#')
    arg.setDescription('This numeric field should contain the end month number (1 = January, 2 = February, etc.) for the daylight saving period desired.')
    args << arg

    arg = OpenStudio::Measure::OSArgument::makeIntegerArgument('simulation_control_daylight_saving_end_day_of_month', false)
    arg.setDisplayName('Simulation Control: Daylight Saving End Day of Month')
    arg.setUnits('#')
    arg.setDescription('This numeric field should contain the ending day of the ending month (must be valid for month) for the daylight saving period desired.')
    args << arg

    schedules_type_choices = OpenStudio::StringVector.new
    schedules_type_choices << 'default'
    schedules_type_choices << 'stochastic'
    schedules_type_choices << 'user-specified'

    arg = OpenStudio::Measure::OSArgument.makeChoiceArgument('schedules_type', schedules_type_choices, true)
    arg.setDisplayName('Schedules: Type')
    arg.setDescription("The type of occupant-related schedules to use. Schedules corresponding to 'default' are average (e.g., Building America). Schedules corresponding to 'stochastic' are generated using time-inhomogenous Markov chains derived from American Time Use Survey data, and supplemented with sampling duration and power level from NEEA RBSA data as well as DHW draw duration and flow rate from Aquacraft/AWWA data.")
    arg.setDefaultValue('default')
    args << arg

    arg = OpenStudio::Measure::OSArgument.makeStringArgument('schedules_path', false)
    arg.setDisplayName('Schedules: Path')
    arg.setDescription('Absolute (or relative) path of the csv file containing user-specified occupancy schedules.')
    args << arg

    arg = OpenStudio::Measure::OSArgument.makeIntegerArgument('schedules_vacancy_begin_month', false)
    arg.setDisplayName('Schedules: Vacancy Start Begin Month')
    arg.setUnits('#')
    arg.setDescription("This numeric field should contain the starting month number (1 = January, 2 = February, etc.) for the vacancy period desired. Only applies if the schedules type is 'stochastic'.")
    args << arg

    arg = OpenStudio::Measure::OSArgument.makeIntegerArgument('schedules_vacancy_begin_day_of_month', false)
    arg.setDisplayName('Schedules: Vacancy Begin Day of Month')
    arg.setUnits('#')
    arg.setDescription("This numeric field should contain the starting day of the starting month (must be valid for month) for the vacancy period desired. Only applies if the schedules type is 'stochastic'.")
    args << arg

    arg = OpenStudio::Measure::OSArgument.makeIntegerArgument('schedules_vacancy_end_month', false)
    arg.setDisplayName('Schedules: Vacancy Start End Month')
    arg.setUnits('#')
    arg.setDescription("This numeric field should contain the end month number (1 = January, 2 = February, etc.) for the vacancy period desired. Only applies if the schedules type is 'stochastic'.")
    args << arg

    arg = OpenStudio::Measure::OSArgument.makeIntegerArgument('schedules_vacancy_end_day_of_month', false)
    arg.setDisplayName('Schedules: Vacancy End Day of Month')
    arg.setUnits('#')
    arg.setDescription("This numeric field should contain the ending day of the ending month (must be valid for month) for the vacancy period desired. Only applies if the schedules type is 'stochastic'.")
    args << arg

    arg = OpenStudio::Measure::OSArgument.makeIntegerArgument('schedules_random_seed', false)
    arg.setDisplayName('Schedules: Random Seed')
    arg.setUnits('#')
    arg.setDescription("This numeric field is the seed for the random number generator. Only applies if the schedules type is 'stochastic'.")
    args << arg

    arg = OpenStudio::Measure::OSArgument.makeStringArgument('weather_station_epw_filepath', true)
    arg.setDisplayName('EnergyPlus Weather (EPW) Filepath')
    arg.setDescription('Path of the EPW file.')
    arg.setDefaultValue('USA_CO_Denver.Intl.AP.725650_TMY3.epw')
    args << arg

    site_type_choices = OpenStudio::StringVector.new
    site_type_choices << HPXML::SiteTypeSuburban
    site_type_choices << HPXML::SiteTypeUrban
    site_type_choices << HPXML::SiteTypeRural

    arg = OpenStudio::Measure::OSArgument::makeChoiceArgument('site_type', site_type_choices, false)
    arg.setDisplayName('Site: Type')
    arg.setDescription('The type of site.')
    args << arg

    unit_type_choices = OpenStudio::StringVector.new
    unit_type_choices << HPXML::ResidentialTypeManufactured
    unit_type_choices << HPXML::ResidentialTypeSFD
    unit_type_choices << HPXML::ResidentialTypeSFA
    unit_type_choices << HPXML::ResidentialTypeApartment

    arg = OpenStudio::Measure::OSArgument::makeChoiceArgument('geometry_unit_type', unit_type_choices, true)
    arg.setDisplayName('Geometry: Unit Type')
    arg.setDescription('The type of unit.')
    arg.setDefaultValue(HPXML::ResidentialTypeSFD)
    args << arg

    arg = OpenStudio::Measure::OSArgument::makeDoubleArgument('geometry_cfa', true)
    arg.setDisplayName('Geometry: Conditioned Floor Area')
    arg.setUnits('ft^2')
    arg.setDescription('The total floor area of the conditioned space (including any conditioned basement floor area).')
    arg.setDefaultValue(2000.0)
    args << arg

    arg = OpenStudio::Measure::OSArgument::makeIntegerArgument('geometry_num_floors_above_grade', true)
    arg.setDisplayName('Geometry: Number of Floors')
    arg.setUnits('#')
    arg.setDescription("The number of floors above grade (in the unit if #{HPXML::ResidentialTypeSFA}, and in the building if #{HPXML::ResidentialTypeApartment}).")
    arg.setDefaultValue(2)
    args << arg

    arg = OpenStudio::Measure::OSArgument::makeDoubleArgument('geometry_wall_height', true)
    arg.setDisplayName('Geometry: Average Wall Height')
    arg.setUnits('ft')
    arg.setDescription('The average height of the walls.')
    arg.setDefaultValue(8.0)
    args << arg

    arg = OpenStudio::Measure::OSArgument::makeDoubleArgument('geometry_orientation', true)
    arg.setDisplayName('Geometry: Orientation')
    arg.setUnits('degrees')
    arg.setDescription("The house's orientation is measured clockwise from due south when viewed from above (e.g., North=0, East=90, South=180, West=270).")
    arg.setDefaultValue(180.0)
    args << arg

    arg = OpenStudio::Measure::OSArgument::makeDoubleArgument('geometry_aspect_ratio', true)
    arg.setDisplayName('Geometry: Aspect Ratio')
    arg.setUnits('FB/LR')
    arg.setDescription('The ratio of the front/back wall length to the left/right wall length, excluding any protruding garage wall area.')
    arg.setDefaultValue(2.0)
    args << arg

    corridor_position_choices = OpenStudio::StringVector.new
    corridor_position_choices << 'Double-Loaded Interior'
    corridor_position_choices << 'Single Exterior (Front)'
    corridor_position_choices << 'Double Exterior'
    corridor_position_choices << 'None'

    arg = OpenStudio::Measure::OSArgument::makeChoiceArgument('geometry_corridor_position', corridor_position_choices, true)
    arg.setDisplayName('Geometry: Corridor Position')
    arg.setDescription('The position of the corridor.')
    arg.setDefaultValue('Double-Loaded Interior')
    args << arg

    arg = OpenStudio::Measure::OSArgument::makeDoubleArgument('geometry_corridor_width', true)
    arg.setDisplayName('Geometry: Corridor Width')
    arg.setUnits('ft')
    arg.setDescription('The width of the corridor.')
    arg.setDefaultValue(10.0)
    args << arg

    arg = OpenStudio::Measure::OSArgument::makeDoubleArgument('geometry_inset_width', true)
    arg.setDisplayName('Geometry: Inset Width')
    arg.setUnits('ft')
    arg.setDescription('The width of the inset.')
    arg.setDefaultValue(0.0)
    args << arg

    arg = OpenStudio::Measure::OSArgument::makeDoubleArgument('geometry_inset_depth', true)
    arg.setDisplayName('Geometry: Inset Depth')
    arg.setUnits('ft')
    arg.setDescription('The depth of the inset.')
    arg.setDefaultValue(0.0)
    args << arg

    inset_position_choices = OpenStudio::StringVector.new
    inset_position_choices << 'Right'
    inset_position_choices << 'Left'

    arg = OpenStudio::Measure::OSArgument::makeChoiceArgument('geometry_inset_position', inset_position_choices, true)
    arg.setDisplayName('Geometry: Inset Position')
    arg.setDescription('The position of the inset.')
    arg.setDefaultValue('Right')
    args << arg

    arg = OpenStudio::Measure::OSArgument::makeDoubleArgument('geometry_balcony_depth', true)
    arg.setDisplayName('Geometry: Balcony Depth')
    arg.setUnits('ft')
    arg.setDescription('The depth of the balcony.')
    arg.setDefaultValue(0.0)
    args << arg

    arg = OpenStudio::Measure::OSArgument::makeDoubleArgument('geometry_garage_width', true)
    arg.setDisplayName('Geometry: Garage Width')
    arg.setUnits('ft')
    arg.setDescription('The width of the garage. Enter zero for no garage.')
    arg.setDefaultValue(0.0)
    args << arg

    arg = OpenStudio::Measure::OSArgument::makeDoubleArgument('geometry_garage_depth', true)
    arg.setDisplayName('Geometry: Garage Depth')
    arg.setUnits('ft')
    arg.setDescription('The depth of the garage.')
    arg.setDefaultValue(20.0)
    args << arg

    arg = OpenStudio::Measure::OSArgument::makeDoubleArgument('geometry_garage_protrusion', true)
    arg.setDisplayName('Geometry: Garage Protrusion')
    arg.setUnits('frac')
    arg.setDescription('The fraction of the garage that is protruding from the living space.')
    arg.setDefaultValue(0.0)
    args << arg

    garage_position_choices = OpenStudio::StringVector.new
    garage_position_choices << 'Right'
    garage_position_choices << 'Left'

    arg = OpenStudio::Measure::OSArgument::makeChoiceArgument('geometry_garage_position', garage_position_choices, true)
    arg.setDisplayName('Geometry: Garage Position')
    arg.setDescription('The position of the garage.')
    arg.setDefaultValue('Right')
    args << arg

    foundation_type_choices = OpenStudio::StringVector.new
    foundation_type_choices << HPXML::FoundationTypeSlab
    foundation_type_choices << HPXML::FoundationTypeCrawlspaceVented
    foundation_type_choices << HPXML::FoundationTypeCrawlspaceUnvented
    foundation_type_choices << HPXML::FoundationTypeBasementUnconditioned
    foundation_type_choices << HPXML::FoundationTypeBasementConditioned
    foundation_type_choices << HPXML::FoundationTypeAmbient

    arg = OpenStudio::Measure::OSArgument::makeChoiceArgument('geometry_foundation_type', foundation_type_choices, true)
    arg.setDisplayName('Geometry: Foundation Type')
    arg.setDescription('The foundation type of the building.')
    arg.setDefaultValue(HPXML::FoundationTypeSlab)
    args << arg

    arg = OpenStudio::Measure::OSArgument::makeDoubleArgument('geometry_foundation_height', true)
    arg.setDisplayName('Geometry: Foundation Height')
    arg.setUnits('ft')
    arg.setDescription('The height of the foundation (e.g., 3ft for crawlspace, 8ft for basement). Only applies to basements/crawlspaces.')
    arg.setDefaultValue(0.0)
    args << arg

    arg = OpenStudio::Measure::OSArgument::makeDoubleArgument('geometry_foundation_height_above_grade', true)
    arg.setDisplayName('Geometry: Foundation Height Above Grade')
    arg.setUnits('ft')
    arg.setDescription('The depth above grade of the foundation wall. Only applies to basements/crawlspaces.')
    arg.setDefaultValue(0.0)
    args << arg

    roof_type_choices = OpenStudio::StringVector.new
    roof_type_choices << 'gable'
    roof_type_choices << 'hip'
    roof_type_choices << 'flat'

    arg = OpenStudio::Measure::OSArgument::makeChoiceArgument('geometry_roof_type', roof_type_choices, true)
    arg.setDisplayName('Geometry: Roof Type')
    arg.setDescription('The roof type of the building.')
    arg.setDefaultValue('gable')
    args << arg

    roof_pitch_choices = OpenStudio::StringVector.new
    roof_pitch_choices << '1:12'
    roof_pitch_choices << '2:12'
    roof_pitch_choices << '3:12'
    roof_pitch_choices << '4:12'
    roof_pitch_choices << '5:12'
    roof_pitch_choices << '6:12'
    roof_pitch_choices << '7:12'
    roof_pitch_choices << '8:12'
    roof_pitch_choices << '9:12'
    roof_pitch_choices << '10:12'
    roof_pitch_choices << '11:12'
    roof_pitch_choices << '12:12'

    arg = OpenStudio::Measure::OSArgument::makeChoiceArgument('geometry_roof_pitch', roof_pitch_choices, true)
    arg.setDisplayName('Geometry: Roof Pitch')
    arg.setDescription('The roof pitch of the attic. Ignored if the building has a flat roof.')
    arg.setDefaultValue('6:12')
    args << arg

    roof_structure_choices = OpenStudio::StringVector.new
    roof_structure_choices << 'truss, cantilever'
    roof_structure_choices << 'rafter'

    arg = OpenStudio::Measure::OSArgument::makeChoiceArgument('geometry_roof_structure', roof_structure_choices, true)
    arg.setDisplayName('Geometry: Roof Structure')
    arg.setDescription('The roof structure of the building. Ignored if the building has a flat roof.')
    arg.setDefaultValue('truss, cantilever')
    args << arg

    attic_type_choices = OpenStudio::StringVector.new
    attic_type_choices << HPXML::AtticTypeVented
    attic_type_choices << HPXML::AtticTypeUnvented
    attic_type_choices << HPXML::AtticTypeConditioned

    arg = OpenStudio::Measure::OSArgument::makeChoiceArgument('geometry_attic_type', attic_type_choices, true)
    arg.setDisplayName('Geometry: Attic Type')
    arg.setDescription('The attic type of the building. Ignored if the building has a flat roof.')
    arg.setDefaultValue(HPXML::AtticTypeVented)
    args << arg

    arg = OpenStudio::Measure::OSArgument::makeDoubleArgument('geometry_eaves_depth', true)
    arg.setDisplayName('Geometry: Eaves Depth')
    arg.setUnits('ft')
    arg.setDescription('The eaves depth of the roof.')
    arg.setDefaultValue(2.0)
    args << arg

    arg = OpenStudio::Measure::OSArgument::makeIntegerArgument('geometry_num_bedrooms', true)
    arg.setDisplayName('Geometry: Number of Bedrooms')
    arg.setUnits('#')
    arg.setDescription('Specify the number of bedrooms. Used to determine the energy usage of appliances and plug loads, hot water usage, etc.')
    arg.setDefaultValue(3)
    args << arg

    arg = OpenStudio::Measure::OSArgument::makeStringArgument('geometry_num_bathrooms', true)
    arg.setDisplayName('Geometry: Number of Bathrooms')
    arg.setUnits('#')
    arg.setDescription('Specify the number of bathrooms.')
    arg.setDefaultValue(Constants.Auto)
    args << arg

    arg = OpenStudio::Measure::OSArgument::makeStringArgument('geometry_num_occupants', true)
    arg.setDisplayName('Geometry: Number of Occupants')
    arg.setUnits('#')
    arg.setDescription("Specify the number of occupants. A value of '#{Constants.Auto}' will calculate the average number of occupants from the number of bedrooms. Used to specify the internal gains from people only.")
    arg.setDefaultValue(Constants.Auto)
    args << arg

    level_choices = OpenStudio::StringVector.new
    level_choices << 'Bottom'
    level_choices << 'Middle'
    level_choices << 'Top'

    arg = OpenStudio::Measure::OSArgument::makeChoiceArgument('geometry_level', level_choices, false)
    arg.setDisplayName('Geometry: Level')
    arg.setDescription("The level of the #{HPXML::ResidentialTypeApartment} unit.")
    args << arg

    horizontal_location_choices = OpenStudio::StringVector.new
    horizontal_location_choices << 'Left'
    horizontal_location_choices << 'Middle'
    horizontal_location_choices << 'Right'

    arg = OpenStudio::Measure::OSArgument::makeChoiceArgument('geometry_horizontal_location', horizontal_location_choices, false)
    arg.setDisplayName('Geometry: Horizontal Location')
    arg.setDescription("The horizontal location of the #{HPXML::ResidentialTypeSFA} or #{HPXML::ResidentialTypeApartment} unit when viewing the front of the building.")
    args << arg

    arg = OpenStudio::Measure::OSArgument::makeIntegerArgument('geometry_building_num_units', false)
    arg.setDisplayName('Geometry: Building Number of Units')
    arg.setUnits('#')
    arg.setDescription("The number of units in the building. This is required for #{HPXML::ResidentialTypeSFA} and #{HPXML::ResidentialTypeApartment} buildings.")
    args << arg

    arg = OpenStudio::Measure::OSArgument::makeIntegerArgument('geometry_building_num_bedrooms', false)
    arg.setDisplayName('Geometry: Building Number of Bedrooms')
    arg.setUnits('#')
    arg.setDescription("The number of bedrooms in the building. This is required for #{HPXML::ResidentialTypeSFA} and #{HPXML::ResidentialTypeApartment} buildings with shared PV systems.")
    args << arg

    arg = OpenStudio::Measure::OSArgument::makeDoubleArgument('floor_assembly_r', true)
    arg.setDisplayName('Floor: Assembly R-value')
    arg.setUnits('h-ft^2-R/Btu')
    arg.setDescription('Assembly R-value for the floor (foundation ceiling). Ignored if a slab foundation.')
    arg.setDefaultValue(30)
    args << arg

    arg = OpenStudio::Measure::OSArgument::makeDoubleArgument('foundation_wall_insulation_r', true)
    arg.setDisplayName('Foundation: Wall Insulation Nominal R-value')
    arg.setUnits('h-ft^2-R/Btu')
    arg.setDescription('Nominal R-value for the foundation wall insulation. Only applies to basements/crawlspaces.')
    arg.setDefaultValue(0)
    args << arg

    arg = OpenStudio::Measure::OSArgument::makeDoubleArgument('foundation_wall_insulation_distance_to_top', true)
    arg.setDisplayName('Foundation: Wall Insulation Distance To Top')
    arg.setUnits('ft')
    arg.setDescription('The distance from the top of the foundation wall to the top of the foundation wall insulation. Only applies to basements/crawlspaces.')
    arg.setDefaultValue(0)
    args << arg

    arg = OpenStudio::Measure::OSArgument::makeDoubleArgument('foundation_wall_insulation_distance_to_bottom', true)
    arg.setDisplayName('Foundation: Wall Insulation Distance To Bottom')
    arg.setUnits('ft')
    arg.setDescription('The distance from the top of the foundation wall to the bottom of the foundation wall insulation. Only applies to basements/crawlspaces.')
    arg.setDefaultValue(0)
    args << arg

    arg = OpenStudio::Measure::OSArgument::makeDoubleArgument('foundation_wall_assembly_r', false)
    arg.setDisplayName('Foundation: Wall Assembly R-value')
    arg.setUnits('h-ft^2-R/Btu')
    arg.setDescription('Assembly R-value for the foundation walls. Only applies to basements/crawlspaces. If provided, overrides the previous foundation wall insulation inputs.')
    args << arg

    arg = OpenStudio::Measure::OSArgument::makeDoubleArgument('slab_perimeter_insulation_r', true)
    arg.setDisplayName('Slab: Perimeter Insulation Nominal R-value')
    arg.setUnits('h-ft^2-R/Btu')
    arg.setDescription('Nominal R-value of the vertical slab perimeter insulation. Applies to slab-on-grade foundations and basement/crawlspace floors.')
    arg.setDefaultValue(0)
    args << arg

    arg = OpenStudio::Measure::OSArgument::makeDoubleArgument('slab_perimeter_depth', true)
    arg.setDisplayName('Slab: Perimeter Insulation Depth')
    arg.setUnits('ft')
    arg.setDescription('Depth from grade to bottom of vertical slab perimeter insulation. Applies to slab-on-grade foundations and basement/crawlspace floors.')
    arg.setDefaultValue(0)
    args << arg

    arg = OpenStudio::Measure::OSArgument::makeDoubleArgument('slab_under_insulation_r', true)
    arg.setDisplayName('Slab: Under Slab Insulation Nominal R-value')
    arg.setUnits('h-ft^2-R/Btu')
    arg.setDescription('Nominal R-value of the horizontal under slab insulation. Applies to slab-on-grade foundations and basement/crawlspace floors.')
    arg.setDefaultValue(0)
    args << arg

    arg = OpenStudio::Measure::OSArgument::makeDoubleArgument('slab_under_width', true)
    arg.setDisplayName('Slab: Under Slab Insulation Width')
    arg.setUnits('ft')
    arg.setDescription('Width from slab edge inward of horizontal under-slab insulation. Enter 999 to specify that the under slab insulation spans the entire slab. Applies to slab-on-grade foundations and basement/crawlspace floors.')
    arg.setDefaultValue(0)
    args << arg

    arg = OpenStudio::Measure::OSArgument::makeDoubleArgument('slab_carpet_fraction', true)
    arg.setDisplayName('Slab: Carpet Fraction')
    arg.setUnits('Frac')
    arg.setDescription('Fraction of the slab floor area that is carpeted.')
    arg.setDefaultValue(0)
    args << arg

    arg = OpenStudio::Measure::OSArgument::makeDoubleArgument('slab_carpet_r', true)
    arg.setDisplayName('Slab: Carpet R-value')
    arg.setUnits('h-ft^2-R/Btu')
    arg.setDescription('R-value of the slab carpet.')
    arg.setDefaultValue(0)
    args << arg

    arg = OpenStudio::Measure::OSArgument::makeDoubleArgument('ceiling_assembly_r', true)
    arg.setDisplayName('Ceiling: Assembly R-value')
    arg.setUnits('h-ft^2-R/Btu')
    arg.setDescription('Assembly R-value for the ceiling (attic floor).')
    arg.setDefaultValue(30)
    args << arg

    roof_material_type_choices = OpenStudio::StringVector.new
    roof_material_type_choices << HPXML::RoofTypeAsphaltShingles
    roof_material_type_choices << HPXML::RoofTypeConcrete
    roof_material_type_choices << HPXML::RoofTypeClayTile
    roof_material_type_choices << HPXML::RoofTypeMetal
    roof_material_type_choices << HPXML::RoofTypePlasticRubber
    roof_material_type_choices << HPXML::RoofTypeWoodShingles

    arg = OpenStudio::Measure::OSArgument::makeChoiceArgument('roof_material_type', roof_material_type_choices, false)
    arg.setDisplayName('Roof: Material Type')
    arg.setDescription('The material type of the roof.')
    args << arg

    color_choices = OpenStudio::StringVector.new
    color_choices << Constants.Auto
    color_choices << HPXML::ColorDark
    color_choices << HPXML::ColorLight
    color_choices << HPXML::ColorMedium
    color_choices << HPXML::ColorMediumDark
    color_choices << HPXML::ColorReflective

    arg = OpenStudio::Measure::OSArgument::makeChoiceArgument('roof_color', color_choices, true)
    arg.setDisplayName('Roof: Color')
    arg.setDescription('The color of the roof.')
    arg.setDefaultValue(Constants.Auto)
    args << arg

    arg = OpenStudio::Measure::OSArgument::makeDoubleArgument('roof_assembly_r', true)
    arg.setDisplayName('Roof: Assembly R-value')
    arg.setUnits('h-ft^2-R/Btu')
    arg.setDescription('Assembly R-value of the roof.')
    arg.setDefaultValue(2.3)
    args << arg

    arg = OpenStudio::Measure::OSArgument::makeStringArgument('roof_solar_absorptance', true)
    arg.setDisplayName('Roof: Solar Absorptance')
    arg.setDescription('The solar absorptance of the roof.')
    arg.setDefaultValue(Constants.Auto)
    args << arg

    arg = OpenStudio::Measure::OSArgument::makeDoubleArgument('roof_emittance', true)
    arg.setDisplayName('Roof: Emittance')
    arg.setDescription('The emittance of the roof.')
    arg.setDefaultValue(0.92)
    args << arg

    arg = OpenStudio::Measure::OSArgument::makeBoolArgument('roof_radiant_barrier', true)
    arg.setDisplayName('Roof: Has Radiant Barrier')
    arg.setDescription('Specifies whether the attic has a radiant barrier.')
    arg.setDefaultValue(false)
    args << arg

    roof_radiant_barrier_grade_choices = OpenStudio::StringVector.new
    roof_radiant_barrier_grade_choices << '1'
    roof_radiant_barrier_grade_choices << '2'
    roof_radiant_barrier_grade_choices << '3'

    arg = OpenStudio::Measure::OSArgument::makeChoiceArgument('roof_radiant_barrier_grade', roof_radiant_barrier_grade_choices, true)
    arg.setDisplayName('Roof: Radiant Barrier Grade')
    arg.setDescription('The grade of the radiant barrier, if it exists.')
    arg.setDefaultValue('1')
    args << arg

    arg = OpenStudio::Measure::OSArgument::makeDoubleArgument('neighbor_front_distance', true)
    arg.setDisplayName('Neighbor: Front Distance')
    arg.setUnits('ft')
    arg.setDescription('The minimum distance between the simulated house and the neighboring house to the front (not including eaves). A value of zero indicates no neighbors.')
    arg.setDefaultValue(0.0)
    args << arg

    arg = OpenStudio::Measure::OSArgument::makeDoubleArgument('neighbor_back_distance', true)
    arg.setDisplayName('Neighbor: Back Distance')
    arg.setUnits('ft')
    arg.setDescription('The minimum distance between the simulated house and the neighboring house to the back (not including eaves). A value of zero indicates no neighbors.')
    arg.setDefaultValue(0.0)
    args << arg

    arg = OpenStudio::Measure::OSArgument::makeDoubleArgument('neighbor_left_distance', true)
    arg.setDisplayName('Neighbor: Left Distance')
    arg.setUnits('ft')
    arg.setDescription('The minimum distance between the simulated house and the neighboring house to the left (not including eaves). A value of zero indicates no neighbors.')
    arg.setDefaultValue(10.0)
    args << arg

    arg = OpenStudio::Measure::OSArgument::makeDoubleArgument('neighbor_right_distance', true)
    arg.setDisplayName('Neighbor: Right Distance')
    arg.setUnits('ft')
    arg.setDescription('The minimum distance between the simulated house and the neighboring house to the right (not including eaves). A value of zero indicates no neighbors.')
    arg.setDefaultValue(10.0)
    args << arg

    arg = OpenStudio::Measure::OSArgument::makeStringArgument('neighbor_front_height', true)
    arg.setDisplayName('Neighbor: Front Height')
    arg.setUnits('ft')
    arg.setDescription("The height of the neighboring building to the front. A value of '#{Constants.Auto}' will use the same height as this building.")
    arg.setDefaultValue(Constants.Auto)
    args << arg

    arg = OpenStudio::Measure::OSArgument::makeStringArgument('neighbor_back_height', true)
    arg.setDisplayName('Neighbor: Back Height')
    arg.setUnits('ft')
    arg.setDescription("The height of the neighboring building to the back. A value of '#{Constants.Auto}' will use the same height as this building.")
    arg.setDefaultValue(Constants.Auto)
    args << arg

    arg = OpenStudio::Measure::OSArgument::makeStringArgument('neighbor_left_height', true)
    arg.setDisplayName('Neighbor: Left Height')
    arg.setUnits('ft')
    arg.setDescription("The height of the neighboring building to the left. A value of '#{Constants.Auto}' will use the same height as this building.")
    arg.setDefaultValue(Constants.Auto)
    args << arg

    arg = OpenStudio::Measure::OSArgument::makeStringArgument('neighbor_right_height', true)
    arg.setDisplayName('Neighbor: Right Height')
    arg.setUnits('ft')
    arg.setDescription("The height of the neighboring building to the right. A value of '#{Constants.Auto}' will use the same height as this building.")
    arg.setDefaultValue(Constants.Auto)
    args << arg

    wall_type_choices = OpenStudio::StringVector.new
    wall_type_choices << HPXML::WallTypeWoodStud
    wall_type_choices << HPXML::WallTypeCMU
    wall_type_choices << HPXML::WallTypeDoubleWoodStud
    wall_type_choices << HPXML::WallTypeICF
    wall_type_choices << HPXML::WallTypeLog
    wall_type_choices << HPXML::WallTypeSIP
    wall_type_choices << HPXML::WallTypeConcrete
    wall_type_choices << HPXML::WallTypeSteelStud
    wall_type_choices << HPXML::WallTypeStone
    wall_type_choices << HPXML::WallTypeStrawBale
    wall_type_choices << HPXML::WallTypeBrick

    arg = OpenStudio::Measure::OSArgument::makeChoiceArgument('wall_type', wall_type_choices, true)
    arg.setDisplayName('Walls: Type')
    arg.setDescription('The type of exterior walls.')
    arg.setDefaultValue(HPXML::WallTypeWoodStud)
    args << arg

    wall_siding_type_choices = OpenStudio::StringVector.new
    wall_siding_type_choices << HPXML::SidingTypeAluminum
    wall_siding_type_choices << HPXML::SidingTypeBrick
    wall_siding_type_choices << HPXML::SidingTypeFiberCement
    wall_siding_type_choices << HPXML::SidingTypeStucco
    wall_siding_type_choices << HPXML::SidingTypeVinyl
    wall_siding_type_choices << HPXML::SidingTypeWood

    arg = OpenStudio::Measure::OSArgument::makeChoiceArgument('wall_siding_type', wall_siding_type_choices, false)
    arg.setDisplayName('Wall: Siding Type')
    arg.setDescription('The siding type of the exterior walls.')
    args << arg

    arg = OpenStudio::Measure::OSArgument::makeChoiceArgument('wall_color', color_choices, true)
    arg.setDisplayName('Wall: Color')
    arg.setDescription('The color of the exterior walls.')
    arg.setDefaultValue(Constants.Auto)
    args << arg

    arg = OpenStudio::Measure::OSArgument::makeDoubleArgument('wall_assembly_r', true)
    arg.setDisplayName('Walls: Assembly R-value')
    arg.setUnits('h-ft^2-R/Btu')
    arg.setDescription('Assembly R-value of the exterior walls.')
    arg.setDefaultValue(13)
    args << arg

    arg = OpenStudio::Measure::OSArgument::makeStringArgument('wall_solar_absorptance', true)
    arg.setDisplayName('Wall: Solar Absorptance')
    arg.setDescription('The solar absorptance of the exterior walls.')
    arg.setDefaultValue(Constants.Auto)
    args << arg

    arg = OpenStudio::Measure::OSArgument::makeDoubleArgument('wall_emittance', true)
    arg.setDisplayName('Wall: Emittance')
    arg.setDescription('The emittance of the exterior walls.')
    arg.setDefaultValue(0.92)
    args << arg

    arg = OpenStudio::Measure::OSArgument::makeDoubleArgument('window_front_wwr', true)
    arg.setDisplayName('Windows: Front Window-to-Wall Ratio')
    arg.setDescription("The ratio of window area to wall area for the building's front facade. Enter 0 if specifying Front Window Area instead.")
    arg.setDefaultValue(0.18)
    args << arg

    arg = OpenStudio::Measure::OSArgument::makeDoubleArgument('window_back_wwr', true)
    arg.setDisplayName('Windows: Back Window-to-Wall Ratio')
    arg.setDescription("The ratio of window area to wall area for the building's back facade. Enter 0 if specifying Back Window Area instead.")
    arg.setDefaultValue(0.18)
    args << arg

    arg = OpenStudio::Measure::OSArgument::makeDoubleArgument('window_left_wwr', true)
    arg.setDisplayName('Windows: Left Window-to-Wall Ratio')
    arg.setDescription("The ratio of window area to wall area for the building's left facade. Enter 0 if specifying Left Window Area instead.")
    arg.setDefaultValue(0.18)
    args << arg

    arg = OpenStudio::Measure::OSArgument::makeDoubleArgument('window_right_wwr', true)
    arg.setDisplayName('Windows: Right Window-to-Wall Ratio')
    arg.setDescription("The ratio of window area to wall area for the building's right facade. Enter 0 if specifying Right Window Area instead.")
    arg.setDefaultValue(0.18)
    args << arg

    arg = OpenStudio::Measure::OSArgument::makeDoubleArgument('window_area_front', true)
    arg.setDisplayName('Windows: Front Window Area')
    arg.setDescription("The amount of window area on the building's front facade. Enter 0 if specifying Front Window-to-Wall Ratio instead.")
    arg.setDefaultValue(0)
    args << arg

    arg = OpenStudio::Measure::OSArgument::makeDoubleArgument('window_area_back', true)
    arg.setDisplayName('Windows: Back Window Area')
    arg.setDescription("The amount of window area on the building's back facade. Enter 0 if specifying Back Window-to-Wall Ratio instead.")
    arg.setDefaultValue(0)
    args << arg

    arg = OpenStudio::Measure::OSArgument::makeDoubleArgument('window_area_left', true)
    arg.setDisplayName('Windows: Left Window Area')
    arg.setDescription("The amount of window area on the building's left facade. Enter 0 if specifying Left Window-to-Wall Ratio instead.")
    arg.setDefaultValue(0)
    args << arg

    arg = OpenStudio::Measure::OSArgument::makeDoubleArgument('window_area_right', true)
    arg.setDisplayName('Windows: Right Window Area')
    arg.setDescription("The amount of window area on the building's right facade. Enter 0 if specifying Right Window-to-Wall Ratio instead.")
    arg.setDefaultValue(0)
    args << arg

    arg = OpenStudio::Measure::OSArgument::makeDoubleArgument('window_aspect_ratio', true)
    arg.setDisplayName('Windows: Aspect Ratio')
    arg.setDescription('Ratio of window height to width.')
    arg.setDefaultValue(1.333)
    args << arg

    arg = OpenStudio::Measure::OSArgument::makeDoubleArgument('window_fraction_operable', false)
    arg.setDisplayName('Windows: Fraction Operable')
    arg.setDescription('Fraction of windows that are operable.')
    args << arg

    arg = OpenStudio::Measure::OSArgument::makeDoubleArgument('window_ufactor', true)
    arg.setDisplayName('Windows: U-Factor')
    arg.setUnits('Btu/hr-ft^2-R')
    arg.setDescription('The heat transfer coefficient of the windows.')
    arg.setDefaultValue(0.37)
    args << arg

    arg = OpenStudio::Measure::OSArgument::makeDoubleArgument('window_shgc', true)
    arg.setDisplayName('Windows: SHGC')
    arg.setDescription('The ratio of solar heat gain through a glazing system compared to that of an unobstructed opening, for windows.')
    arg.setDefaultValue(0.3)
    args << arg

    arg = OpenStudio::Measure::OSArgument::makeDoubleArgument('window_interior_shading_winter', false)
    arg.setDisplayName('Windows: Winter Interior Shading')
    arg.setDescription('Interior shading multiplier for the heating season. 1.0 indicates no reduction in solar gain, 0.85 indicates 15% reduction, etc.')
    args << arg

    arg = OpenStudio::Measure::OSArgument::makeDoubleArgument('window_interior_shading_summer', false)
    arg.setDisplayName('Windows: Summer Interior Shading')
    arg.setDescription('Interior shading multiplier for the cooling season. 1.0 indicates no reduction in solar gain, 0.85 indicates 15% reduction, etc.')
    args << arg

    arg = OpenStudio::Measure::OSArgument::makeDoubleArgument('overhangs_front_depth', true)
    arg.setDisplayName('Overhangs: Front Facade Depth')
    arg.setDescription('Specifies the depth of overhangs for windows on the front facade.')
    arg.setDefaultValue(0)
    args << arg

    arg = OpenStudio::Measure::OSArgument::makeDoubleArgument('overhangs_front_distance_to_top_of_window', true)
    arg.setDisplayName('Overhangs: Front Facade Distance to Top of Window')
    arg.setDescription('Specifies the distance to the top of window of overhangs for windows on the front facade.')
    arg.setDefaultValue(0)
    args << arg

    arg = OpenStudio::Measure::OSArgument::makeDoubleArgument('overhangs_back_depth', true)
    arg.setDisplayName('Overhangs: Back Facade Depth')
    arg.setDescription('Specifies the depth of overhangs for windows on the back facade.')
    arg.setDefaultValue(0)
    args << arg

    arg = OpenStudio::Measure::OSArgument::makeDoubleArgument('overhangs_back_distance_to_top_of_window', true)
    arg.setDisplayName('Overhangs: Back Facade Distance to Top of Window')
    arg.setDescription('Specifies the distance to the top of window of overhangs for windows on the back facade.')
    arg.setDefaultValue(0)
    args << arg

    arg = OpenStudio::Measure::OSArgument::makeDoubleArgument('overhangs_left_depth', true)
    arg.setDisplayName('Overhangs: Left Facade Depth')
    arg.setDescription('Specifies the depth of overhangs for windows on the left facade.')
    arg.setDefaultValue(0)
    args << arg

    arg = OpenStudio::Measure::OSArgument::makeDoubleArgument('overhangs_left_distance_to_top_of_window', true)
    arg.setDisplayName('Overhangs: Left Facade Distance to Top of Window')
    arg.setDescription('Specifies the distance to the top of window of overhangs for windows on the left facade.')
    arg.setDefaultValue(0)
    args << arg

    arg = OpenStudio::Measure::OSArgument::makeDoubleArgument('overhangs_right_depth', true)
    arg.setDisplayName('Overhangs: Right Facade Depth')
    arg.setDescription('Specifies the depth of overhangs for windows on the right facade.')
    arg.setDefaultValue(0)
    args << arg

    arg = OpenStudio::Measure::OSArgument::makeDoubleArgument('overhangs_right_distance_to_top_of_window', true)
    arg.setDisplayName('Overhangs: Right Facade Distance to Top of Window')
    arg.setDescription('Specifies the distance to the top of window of overhangs for windows on the right facade.')
    arg.setDefaultValue(0)
    args << arg

    arg = OpenStudio::Measure::OSArgument::makeDoubleArgument('skylight_area_front', true)
    arg.setDisplayName('Skylights: Front Roof Area')
    arg.setDescription("The amount of skylight area on the building's front conditioned roof facade.")
    arg.setDefaultValue(0)
    args << arg

    arg = OpenStudio::Measure::OSArgument::makeDoubleArgument('skylight_area_back', true)
    arg.setDisplayName('Skylights: Back Roof Area')
    arg.setDescription("The amount of skylight area on the building's back conditioned roof facade.")
    arg.setDefaultValue(0)
    args << arg

    arg = OpenStudio::Measure::OSArgument::makeDoubleArgument('skylight_area_left', true)
    arg.setDisplayName('Skylights: Left Roof Area')
    arg.setDescription("The amount of skylight area on the building's left conditioned roof facade.")
    arg.setDefaultValue(0)
    args << arg

    arg = OpenStudio::Measure::OSArgument::makeDoubleArgument('skylight_area_right', true)
    arg.setDisplayName('Skylights: Right Roof Area')
    arg.setDescription("The amount of skylight area on the building's right conditioned roof facade.")
    arg.setDefaultValue(0)
    args << arg

    arg = OpenStudio::Measure::OSArgument::makeDoubleArgument('skylight_ufactor', true)
    arg.setDisplayName('Skylights: U-Factor')
    arg.setUnits('Btu/hr-ft^2-R')
    arg.setDescription('The heat transfer coefficient of the skylights.')
    arg.setDefaultValue(0.33)
    args << arg

    skylight_shgc = OpenStudio::Measure::OSArgument::makeDoubleArgument('skylight_shgc', true)
    skylight_shgc.setDisplayName('Skylights: SHGC')
    skylight_shgc.setDescription('The ratio of solar heat gain through a glazing system compared to that of an unobstructed opening, for skylights.')
    skylight_shgc.setDefaultValue(0.45)
    args << skylight_shgc

    arg = OpenStudio::Measure::OSArgument::makeDoubleArgument('door_area', true)
    arg.setDisplayName('Doors: Area')
    arg.setUnits('ft^2')
    arg.setDescription('The area of the opaque door(s).')
    arg.setDefaultValue(20.0)
    args << arg

    arg = OpenStudio::Measure::OSArgument::makeDoubleArgument('door_rvalue', true)
    arg.setDisplayName('Doors: R-value')
    arg.setUnits('h-ft^2-R/Btu')
    arg.setDescription('R-value of the doors.')
    arg.setDefaultValue(5.0)
    args << arg

    air_leakage_units_choices = OpenStudio::StringVector.new
    air_leakage_units_choices << HPXML::UnitsACH
    air_leakage_units_choices << HPXML::UnitsCFM
    air_leakage_units_choices << HPXML::UnitsACHNatural

    arg = OpenStudio::Measure::OSArgument::makeChoiceArgument('air_leakage_units', air_leakage_units_choices, true)
    arg.setDisplayName('Air Leakage: Units')
    arg.setDescription('The unit of measure for the above-grade living air leakage.')
    arg.setDefaultValue(HPXML::UnitsACH)
    args << arg

    arg = OpenStudio::Measure::OSArgument::makeDoubleArgument('air_leakage_house_pressure', true)
    arg.setDisplayName('Air Leakage: House Pressure')
    arg.setUnits('Pa')
    arg.setDescription("The pressure of the house for the above-grade living air leakage when the air leakage units are #{HPXML::UnitsACH} or #{HPXML::UnitsCFM}.")
    arg.setDefaultValue(50)
    args << arg

    arg = OpenStudio::Measure::OSArgument::makeDoubleArgument('air_leakage_value', true)
    arg.setDisplayName('Air Leakage: Value')
    arg.setDescription('Air exchange rate, in ACH or CFM at the specified house pressure.')
    arg.setDefaultValue(3)
    args << arg

    arg = OpenStudio::Measure::OSArgument::makeStringArgument('air_leakage_shelter_coefficient', true)
    arg.setDisplayName('Air Leakage: Shelter Coefficient')
    arg.setUnits('Frac')
    arg.setDescription('The local shelter coefficient (AIM-2 infiltration model) accounts for nearby buildings, trees, and obstructions.')
    arg.setDefaultValue(Constants.Auto)
    args << arg

    heating_system_type_choices = OpenStudio::StringVector.new
    heating_system_type_choices << 'none'
    heating_system_type_choices << HPXML::HVACTypeFurnace
    heating_system_type_choices << HPXML::HVACTypeWallFurnace
    heating_system_type_choices << HPXML::HVACTypeFloorFurnace
    heating_system_type_choices << HPXML::HVACTypeBoiler
    heating_system_type_choices << HPXML::HVACTypeElectricResistance
    heating_system_type_choices << HPXML::HVACTypeStove
    heating_system_type_choices << HPXML::HVACTypePortableHeater
    heating_system_type_choices << HPXML::HVACTypeFireplace
    heating_system_type_choices << HPXML::HVACTypeFixedHeater

    heating_system_fuel_choices = OpenStudio::StringVector.new
    heating_system_fuel_choices << HPXML::FuelTypeElectricity
    heating_system_fuel_choices << HPXML::FuelTypeNaturalGas
    heating_system_fuel_choices << HPXML::FuelTypeOil
    heating_system_fuel_choices << HPXML::FuelTypePropane
    heating_system_fuel_choices << HPXML::FuelTypeWoodCord
    heating_system_fuel_choices << HPXML::FuelTypeWoodPellets
    heating_system_fuel_choices << HPXML::FuelTypeCoal

    cooling_system_type_choices = OpenStudio::StringVector.new
    cooling_system_type_choices << 'none'
    cooling_system_type_choices << HPXML::HVACTypeCentralAirConditioner
    cooling_system_type_choices << HPXML::HVACTypeRoomAirConditioner
    cooling_system_type_choices << HPXML::HVACTypeEvaporativeCooler
    cooling_system_type_choices << HPXML::HVACTypeMiniSplitAirConditioner

    compressor_type_choices = OpenStudio::StringVector.new
    compressor_type_choices << HPXML::HVACCompressorTypeSingleStage
    compressor_type_choices << HPXML::HVACCompressorTypeTwoStage
    compressor_type_choices << HPXML::HVACCompressorTypeVariableSpeed

    arg = OpenStudio::Measure::OSArgument::makeChoiceArgument('heating_system_type', heating_system_type_choices, true)
    arg.setDisplayName('Heating System: Type')
    arg.setDescription("The type of heating system. Use 'none' if there is no heating system.")
    arg.setDefaultValue(HPXML::HVACTypeFurnace)
    args << arg

    arg = OpenStudio::Measure::OSArgument::makeChoiceArgument('heating_system_fuel', heating_system_fuel_choices, true)
    arg.setDisplayName('Heating System: Fuel Type')
    arg.setDescription("The fuel type of the heating system. Ignored for #{HPXML::HVACTypeElectricResistance}.")
    arg.setDefaultValue(HPXML::FuelTypeNaturalGas)
    args << arg

    arg = OpenStudio::Measure::OSArgument::makeDoubleArgument('heating_system_heating_efficiency', true)
    arg.setDisplayName('Heating System: Rated AFUE or Percent')
    arg.setUnits('Frac')
    arg.setDescription('The rated heating efficiency value of the heating system.')
    arg.setDefaultValue(0.78)
    args << arg

    arg = OpenStudio::Measure::OSArgument::makeStringArgument('heating_system_heating_capacity', true)
    arg.setDisplayName('Heating System: Heating Capacity')
    arg.setDescription("The output heating capacity of the heating system. If using '#{Constants.Auto}', the autosizing algorithm will use ACCA Manual J/S to set the capacity to meet its load served.")
    arg.setUnits('Btu/hr')
    arg.setDefaultValue(Constants.Auto)
    args << arg

    arg = OpenStudio::Measure::OSArgument::makeDoubleArgument('heating_system_fraction_heat_load_served', true)
    arg.setDisplayName('Heating System: Fraction Heat Load Served')
    arg.setDescription('The heating load served by the heating system.')
    arg.setUnits('Frac')
    arg.setDefaultValue(1)
    args << arg

    arg = OpenStudio::Measure::OSArgument::makeDoubleArgument('heating_system_electric_auxiliary_energy', false)
    arg.setDisplayName('Heating System: Electric Auxiliary Energy')
    arg.setDescription("The electric auxiliary energy of the heating system. Applies to #{HPXML::HVACTypeBoiler}.")
    arg.setUnits('kWh/yr')
    args << arg

    arg = OpenStudio::Measure::OSArgument::makeDoubleArgument('heating_system_fan_power_watts_per_cfm', false)
    arg.setDisplayName('Heating System: Fan Power')
    arg.setDescription("Blower fan power. Applies to #{HPXML::HVACTypeFurnace}.")
    arg.setUnits('W/CFM')
    args << arg

    arg = OpenStudio::Measure::OSArgument::makeDoubleArgument('heating_system_fan_power_watts', false)
    arg.setDisplayName('Heating System: Fan Power')
    arg.setDescription("Blower fan power. Ignored for #{HPXML::HVACTypeElectricResistance}, #{HPXML::HVACTypeFurnace}, and #{HPXML::HVACTypeBoiler}.")
    arg.setUnits('W')
    args << arg

    arg = OpenStudio::Measure::OSArgument::makeBoolArgument('heating_system_has_flue_or_chimney', true)
    arg.setDisplayName('Heating System: Has Flue or Chimney')
    arg.setDescription('Whether the heating system has a flue or chimney.')
    arg.setDefaultValue(false)
    args << arg

    arg = OpenStudio::Measure::OSArgument::makeChoiceArgument('cooling_system_type', cooling_system_type_choices, true)
    arg.setDisplayName('Cooling System: Type')
    arg.setDescription("The type of cooling system. Use 'none' if there is no cooling system.")
    arg.setDefaultValue(HPXML::HVACTypeCentralAirConditioner)
    args << arg

    arg = OpenStudio::Measure::OSArgument::makeDoubleArgument('cooling_system_cooling_efficiency_seer', true)
    arg.setDisplayName('Cooling System: Rated SEER')
    arg.setUnits('SEER')
    arg.setDescription("The rated efficiency value of the #{HPXML::HVACTypeCentralAirConditioner} cooling system.")
    arg.setDefaultValue(13.0)
    args << arg

    arg = OpenStudio::Measure::OSArgument::makeDoubleArgument('cooling_system_cooling_efficiency_eer', true)
    arg.setDisplayName('Cooling System: Rated EER')
    arg.setUnits('EER')
    arg.setDescription("The rated efficiency value of the #{HPXML::HVACTypeRoomAirConditioner} cooling system.")
    arg.setDefaultValue(8.5)
    args << arg

    arg = OpenStudio::Measure::OSArgument::makeChoiceArgument('cooling_system_cooling_compressor_type', compressor_type_choices, false)
    arg.setDisplayName('Cooling System: Cooling Compressor Type')
    arg.setDescription('The compressor type of the cooling system. Only applies to central air conditioner.')
    args << arg

    arg = OpenStudio::Measure::OSArgument::makeDoubleArgument('cooling_system_cooling_sensible_heat_fraction', false)
    arg.setDisplayName('Cooling System: Cooling Sensible Heat Fraction')
    arg.setDescription('The sensible heat fraction of the cooling system. Ignored for evaporative cooler.')
    arg.setUnits('Frac')
    args << arg

    arg = OpenStudio::Measure::OSArgument::makeStringArgument('cooling_system_cooling_capacity', true)
    arg.setDisplayName('Cooling System: Cooling Capacity')
    arg.setDescription("The output cooling capacity of the cooling system. If using '#{Constants.Auto}', the autosizing algorithm will use ACCA Manual J/S to set the capacity to meet its load served. Ignored for evaporative cooler.")
    arg.setUnits('tons')
    arg.setDefaultValue(Constants.Auto)
    args << arg

    arg = OpenStudio::Measure::OSArgument::makeDoubleArgument('cooling_system_fraction_cool_load_served', true)
    arg.setDisplayName('Cooling System: Fraction Cool Load Served')
    arg.setDescription('The cooling load served by the cooling system.')
    arg.setUnits('Frac')
    arg.setDefaultValue(1)
    args << arg

    arg = OpenStudio::Measure::OSArgument::makeBoolArgument('cooling_system_is_ducted', true)
    arg.setDisplayName('Cooling System: Is Ducted')
    arg.setDescription("Whether the cooling system is ducted or not. Only used for #{HPXML::HVACTypeEvaporativeCooler} and #{HPXML::HVACTypeMiniSplitAirConditioner}.")
    arg.setDefaultValue(false)
    args << arg

    arg = OpenStudio::Measure::OSArgument::makeDoubleArgument('cooling_system_fan_power_watts_per_cfm', false)
    arg.setDisplayName('Cooling System: Fan Power')
    arg.setDescription("Blower fan power. Applies to #{HPXML::HVACTypeCentralAirConditioner}, #{HPXML::HVACTypeEvaporativeCooler}, and #{HPXML::HVACTypeMiniSplitAirConditioner}.")
    arg.setUnits('W/CFM')
    args << arg

    heat_pump_type_choices = OpenStudio::StringVector.new
    heat_pump_type_choices << 'none'
    heat_pump_type_choices << HPXML::HVACTypeHeatPumpAirToAir
    heat_pump_type_choices << HPXML::HVACTypeHeatPumpMiniSplit
    heat_pump_type_choices << HPXML::HVACTypeHeatPumpGroundToAir

    heat_pump_fuel_choices = OpenStudio::StringVector.new
    heat_pump_fuel_choices << HPXML::FuelTypeElectricity

    heat_pump_backup_fuel_choices = OpenStudio::StringVector.new
    heat_pump_backup_fuel_choices << 'none'
    heat_pump_backup_fuel_choices << HPXML::FuelTypeElectricity
    heat_pump_backup_fuel_choices << HPXML::FuelTypeNaturalGas
    heat_pump_backup_fuel_choices << HPXML::FuelTypeOil
    heat_pump_backup_fuel_choices << HPXML::FuelTypePropane

    arg = OpenStudio::Measure::OSArgument::makeChoiceArgument('heat_pump_type', heat_pump_type_choices, true)
    arg.setDisplayName('Heat Pump: Type')
    arg.setDescription("The type of heat pump. Use 'none' if there is no heat pump.")
    arg.setDefaultValue('none')
    args << arg

    arg = OpenStudio::Measure::OSArgument::makeDoubleArgument('heat_pump_heating_efficiency_hspf', true)
    arg.setDisplayName('Heat Pump: Rated Heating HSPF')
    arg.setUnits('HSPF')
    arg.setDescription("The rated heating efficiency value of the #{HPXML::HVACTypeHeatPumpAirToAir}/#{HPXML::HVACTypeHeatPumpMiniSplit} heat pump.")
    arg.setDefaultValue(7.7)
    args << arg

    arg = OpenStudio::Measure::OSArgument::makeDoubleArgument('heat_pump_heating_efficiency_cop', true)
    arg.setDisplayName('Heat Pump: Rated Heating COP')
    arg.setUnits('COP')
    arg.setDescription("The rated heating efficiency value of the #{HPXML::HVACTypeHeatPumpGroundToAir} heat pump.")
    arg.setDefaultValue(3.6)
    args << arg

    arg = OpenStudio::Measure::OSArgument::makeDoubleArgument('heat_pump_cooling_efficiency_seer', true)
    arg.setDisplayName('Heat Pump: Rated Cooling SEER')
    arg.setUnits('SEER')
    arg.setDescription("The rated cooling efficiency value of the #{HPXML::HVACTypeHeatPumpAirToAir}/#{HPXML::HVACTypeHeatPumpMiniSplit} heat pump.")
    arg.setDefaultValue(13.0)
    args << arg

    arg = OpenStudio::Measure::OSArgument::makeDoubleArgument('heat_pump_cooling_efficiency_eer', true)
    arg.setDisplayName('Heat Pump: Rated Cooling EER')
    arg.setUnits('EER')
    arg.setDescription("The rated cooling efficiency value of the #{HPXML::HVACTypeHeatPumpGroundToAir} heat pump.")
    arg.setDefaultValue(16.6)
    args << arg

    arg = OpenStudio::Measure::OSArgument::makeChoiceArgument('heat_pump_cooling_compressor_type', compressor_type_choices, false)
    arg.setDisplayName('Heat Pump: Cooling Compressor Type')
    arg.setDescription('The compressor type of the heat pump. Only applies to air-to-air and mini-split.')
    args << arg

    arg = OpenStudio::Measure::OSArgument::makeDoubleArgument('heat_pump_cooling_sensible_heat_fraction', false)
    arg.setDisplayName('Heat Pump: Cooling Sensible Heat Fraction')
    arg.setDescription('The sensible heat fraction of the heat pump.')
    arg.setUnits('Frac')
    args << arg

    arg = OpenStudio::Measure::OSArgument::makeStringArgument('heat_pump_heating_capacity', true)
    arg.setDisplayName('Heat Pump: Heating Capacity')
    arg.setDescription("The output heating capacity of the heat pump. If using '#{Constants.Auto}', the autosizing algorithm will use ACCA Manual J/S to set the capacity to meet its load served.")
    arg.setUnits('Btu/hr')
    arg.setDefaultValue(Constants.Auto)
    args << arg

    arg = OpenStudio::Measure::OSArgument::makeStringArgument('heat_pump_heating_capacity_17F', true)
    arg.setDisplayName('Heat Pump: Heating Capacity 17F')
    arg.setDescription("The output heating capacity of the heat pump at 17F. Only applies to #{HPXML::HVACTypeHeatPumpAirToAir} and #{HPXML::HVACTypeHeatPumpMiniSplit}.")
    arg.setUnits('Btu/hr')
    arg.setDefaultValue(Constants.Auto)
    args << arg

    arg = OpenStudio::Measure::OSArgument::makeStringArgument('heat_pump_cooling_capacity', true)
    arg.setDisplayName('Heat Pump: Cooling Capacity')
    arg.setDescription("The output cooling capacity of the heat pump. If using '#{Constants.Auto}', the autosizing algorithm will use ACCA Manual J/S to set the capacity to meet its load served.")
    arg.setUnits('Btu/hr')
    arg.setDefaultValue(Constants.Auto)
    args << arg

    arg = OpenStudio::Measure::OSArgument::makeDoubleArgument('heat_pump_fraction_heat_load_served', true)
    arg.setDisplayName('Heat Pump: Fraction Heat Load Served')
    arg.setDescription('The heating load served by the heat pump.')
    arg.setUnits('Frac')
    arg.setDefaultValue(1)
    args << arg

    arg = OpenStudio::Measure::OSArgument::makeDoubleArgument('heat_pump_fraction_cool_load_served', true)
    arg.setDisplayName('Heat Pump: Fraction Cool Load Served')
    arg.setDescription('The cooling load served by the heat pump.')
    arg.setUnits('Frac')
    arg.setDefaultValue(1)
    args << arg

    arg = OpenStudio::Measure::OSArgument::makeChoiceArgument('heat_pump_backup_fuel', heat_pump_backup_fuel_choices, true)
    arg.setDisplayName('Heat Pump: Backup Fuel Type')
    arg.setDescription("The backup fuel type of the heat pump. Use 'none' if there is no backup heating.")
    arg.setDefaultValue('none')
    args << arg

    arg = OpenStudio::Measure::OSArgument::makeDoubleArgument('heat_pump_backup_heating_efficiency', true)
    arg.setDisplayName('Heat Pump: Backup Rated Efficiency')
    arg.setDescription('The backup rated efficiency value of the heat pump. Percent for electricity fuel type. AFUE otherwise.')
    arg.setDefaultValue(1)
    args << arg

    arg = OpenStudio::Measure::OSArgument::makeStringArgument('heat_pump_backup_heating_capacity', true)
    arg.setDisplayName('Heat Pump: Backup Heating Capacity')
    arg.setDescription("The backup output heating capacity of the heat pump. If using '#{Constants.Auto}', the autosizing algorithm will use ACCA Manual J/S to set the capacity to meet its load served.")
    arg.setUnits('Btu/hr')
    arg.setDefaultValue(Constants.Auto)
    args << arg

    arg = OpenStudio::Measure::OSArgument::makeDoubleArgument('heat_pump_backup_heating_switchover_temp', false)
    arg.setDisplayName('Heat Pump: Backup Heating Switchover Temperature')
    arg.setDescription('The temperature at which the heat pump stops operating and the backup heating system starts running. Only applies to air-to-air and mini-split.')
    arg.setUnits('deg-F')
    args << arg

    arg = OpenStudio::Measure::OSArgument::makeBoolArgument('heat_pump_mini_split_is_ducted', false)
    arg.setDisplayName('Heat Pump: Mini-Split Is Ducted')
    arg.setDescription('Whether the mini-split heat pump is ducted or not.')
    args << arg

    arg = OpenStudio::Measure::OSArgument::makeDoubleArgument('heat_pump_pump_power_watts_per_ton', false)
    arg.setDisplayName('Heat Pump: Ground-to-Air Pump Power')
    arg.setDescription('Ground loop circulator pump power during operation of the heat pump.')
    arg.setUnits('W/ton')
    args << arg

    arg = OpenStudio::Measure::OSArgument::makeDoubleArgument('heat_pump_fan_power_watts_per_cfm', false)
    arg.setDisplayName('Heat Pump: Fan Power')
    arg.setDescription('Blower fan power.')
    arg.setUnits('W/CFM')
    args << arg

    arg = OpenStudio::Measure::OSArgument::makeDoubleArgument('setpoint_heating_weekday_temp', true)
    arg.setDisplayName('Heating Setpoint: Weekday Temperature')
    arg.setDescription('Specify the weekday heating setpoint temperature.')
    arg.setUnits('deg-F')
    arg.setDefaultValue(71)
    args << arg

    arg = OpenStudio::Measure::OSArgument::makeDoubleArgument('setpoint_heating_weekend_temp', true)
    arg.setDisplayName('Heating Setpoint: Weekend Temperature')
    arg.setDescription('Specify the weekend heating setpoint temperature.')
    arg.setUnits('deg-F')
    arg.setDefaultValue(71)
    args << arg

    arg = OpenStudio::Measure::OSArgument::makeDoubleArgument('setpoint_heating_weekday_offset_magnitude', false)
    arg.setDisplayName('Heating Setpoint: Weekday Offset Magnitude')
    arg.setDescription('Specify the weekday heating offset magnitude.')
    arg.setUnits('deg-F')
    args << arg

    arg = OpenStudio::Measure::OSArgument::makeDoubleArgument('setpoint_heating_weekend_offset_magnitude', false)
    arg.setDisplayName('Heating Setpoint: Weekend Offset Magnitude')
    arg.setDescription('Specify the weekend heating offset magnitude.')
    arg.setUnits('deg-F')
    args << arg

    arg = OpenStudio::Measure::OSArgument::makeStringArgument('setpoint_heating_weekday_schedule', false)
    arg.setDisplayName('Heating Setpoint: Weekday Schedule')
    arg.setDescription('Specify the 24-hour comma-separated weekday heating schedule of 0s and 1s.')
    arg.setUnits('deg-F')
    args << arg

    arg = OpenStudio::Measure::OSArgument::makeStringArgument('setpoint_heating_weekend_schedule', false)
    arg.setDisplayName('Heating Setpoint: Weekend Schedule')
    arg.setDescription('Specify the 24-hour comma-separated weekend heating schedule of 0s and 1s.')
    arg.setUnits('deg-F')
    args << arg

    arg = OpenStudio::Measure::OSArgument::makeDoubleArgument('setpoint_cooling_weekday_temp', true)
    arg.setDisplayName('Cooling Setpoint: Weekday Temperature')
    arg.setDescription('Specify the weekday cooling setpoint temperature.')
    arg.setUnits('deg-F')
    arg.setDefaultValue(76)
    args << arg

    arg = OpenStudio::Measure::OSArgument::makeDoubleArgument('setpoint_cooling_weekend_temp', true)
    arg.setDisplayName('Cooling Setpoint: Weekend Temperature')
    arg.setDescription('Specify the weekend cooling setpoint temperature.')
    arg.setUnits('deg-F')
    arg.setDefaultValue(76)
    args << arg

    arg = OpenStudio::Measure::OSArgument::makeDoubleArgument('setpoint_cooling_weekday_offset_magnitude', false)
    arg.setDisplayName('Cooling Setpoint: Weekday Offset Magnitude')
    arg.setDescription('Specify the weekday cooling offset magnitude.')
    arg.setUnits('deg-F')
    args << arg

    arg = OpenStudio::Measure::OSArgument::makeDoubleArgument('setpoint_cooling_weekend_offset_magnitude', false)
    arg.setDisplayName('Cooling Setpoint: Weekend Offset Magnitude')
    arg.setDescription('Specify the weekend cooling offset magnitude.')
    arg.setUnits('deg-F')
    args << arg

    arg = OpenStudio::Measure::OSArgument::makeStringArgument('setpoint_cooling_weekday_schedule', false)
    arg.setDisplayName('Cooling Setpoint: Weekday Schedule')
    arg.setDescription('Specify the 24-hour comma-separated weekday cooling schedule of 0s and 1s.')
    arg.setUnits('deg-F')
    args << arg

    arg = OpenStudio::Measure::OSArgument::makeStringArgument('setpoint_cooling_weekend_schedule', false)
    arg.setDisplayName('Cooling Setpoint: Weekend Schedule')
    arg.setDescription('Specify the 24-hour comma-separated weekend cooling schedule of 0s and 1s.')
    arg.setUnits('deg-F')
    args << arg

    duct_leakage_units_choices = OpenStudio::StringVector.new
    duct_leakage_units_choices << HPXML::UnitsCFM25
    duct_leakage_units_choices << HPXML::UnitsPercent

    duct_location_choices = OpenStudio::StringVector.new
    duct_location_choices << Constants.Auto
    duct_location_choices << HPXML::LocationLivingSpace
    duct_location_choices << HPXML::LocationBasementConditioned
    duct_location_choices << HPXML::LocationBasementUnconditioned
    duct_location_choices << HPXML::LocationCrawlspaceVented
    duct_location_choices << HPXML::LocationCrawlspaceUnvented
    duct_location_choices << HPXML::LocationAtticVented
    duct_location_choices << HPXML::LocationAtticUnvented
    duct_location_choices << HPXML::LocationGarage
    duct_location_choices << HPXML::LocationExteriorWall
    duct_location_choices << HPXML::LocationUnderSlab
    duct_location_choices << HPXML::LocationRoofDeck
    duct_location_choices << HPXML::LocationOutside
    duct_location_choices << HPXML::LocationOtherHousingUnit
    duct_location_choices << HPXML::LocationOtherHeatedSpace
    duct_location_choices << HPXML::LocationOtherMultifamilyBufferSpace
    duct_location_choices << HPXML::LocationOtherNonFreezingSpace

    arg = OpenStudio::Measure::OSArgument::makeChoiceArgument('ducts_supply_leakage_units', duct_leakage_units_choices, true)
    arg.setDisplayName('Ducts: Supply Leakage Units')
    arg.setDescription('The leakage units of the supply ducts.')
    arg.setDefaultValue(HPXML::UnitsCFM25)
    args << arg

    arg = OpenStudio::Measure::OSArgument::makeChoiceArgument('ducts_return_leakage_units', duct_leakage_units_choices, true)
    arg.setDisplayName('Ducts: Return Leakage Units')
    arg.setDescription('The leakage units of the return ducts.')
    arg.setDefaultValue(HPXML::UnitsCFM25)
    args << arg

    arg = OpenStudio::Measure::OSArgument::makeDoubleArgument('ducts_supply_leakage_value', true)
    arg.setDisplayName('Ducts: Supply Leakage Value')
    arg.setDescription('The leakage value to outside of the supply ducts.')
    arg.setDefaultValue(75)
    args << arg

    arg = OpenStudio::Measure::OSArgument::makeDoubleArgument('ducts_return_leakage_value', true)
    arg.setDisplayName('Ducts: Return Leakage Value')
    arg.setDescription('The leakage value to outside of the return ducts.')
    arg.setDefaultValue(25)
    args << arg

    arg = OpenStudio::Measure::OSArgument::makeDoubleArgument('ducts_supply_insulation_r', true)
    arg.setDisplayName('Ducts: Supply Insulation R-Value')
    arg.setDescription('The insulation r-value of the supply ducts.')
    arg.setUnits('h-ft^2-R/Btu')
    arg.setDefaultValue(0)
    args << arg

    arg = OpenStudio::Measure::OSArgument::makeDoubleArgument('ducts_return_insulation_r', true)
    arg.setDisplayName('Ducts: Return Insulation R-Value')
    arg.setDescription('The insulation r-value of the return ducts.')
    arg.setUnits('h-ft^2-R/Btu')
    arg.setDefaultValue(0)
    args << arg

    arg = OpenStudio::Measure::OSArgument::makeChoiceArgument('ducts_supply_location', duct_location_choices, true)
    arg.setDisplayName('Ducts: Supply Location')
    arg.setDescription('The location of the supply ducts.')
    arg.setDefaultValue(Constants.Auto)
    args << arg

    arg = OpenStudio::Measure::OSArgument::makeChoiceArgument('ducts_return_location', duct_location_choices, true)
    arg.setDisplayName('Ducts: Return Location')
    arg.setDescription('The location of the return ducts.')
    arg.setDefaultValue(Constants.Auto)
    args << arg

    arg = OpenStudio::Measure::OSArgument::makeStringArgument('ducts_supply_surface_area', true)
    arg.setDisplayName('Ducts: Supply Surface Area')
    arg.setDescription('The surface area of the supply ducts.')
    arg.setUnits('ft^2')
    arg.setDefaultValue(Constants.Auto)
    args << arg

    arg = OpenStudio::Measure::OSArgument::makeStringArgument('ducts_return_surface_area', true)
    arg.setDisplayName('Ducts: Return Surface Area')
    arg.setDescription('The surface area of the return ducts.')
    arg.setUnits('ft^2')
    arg.setDefaultValue(Constants.Auto)
    args << arg

    arg = OpenStudio::Measure::OSArgument::makeStringArgument('ducts_number_of_return_registers', true)
    arg.setDisplayName('Ducts: Number of Return Registers')
    arg.setDescription('The number of return registers of the ducts.')
    arg.setUnits('#')
    arg.setDefaultValue(Constants.Auto)
    args << arg

    heating_system_type_2_choices = OpenStudio::StringVector.new
    heating_system_type_2_choices << 'none'
    heating_system_type_2_choices << HPXML::HVACTypeWallFurnace
    heating_system_type_2_choices << HPXML::HVACTypeFloorFurnace
    heating_system_type_2_choices << HPXML::HVACTypeElectricResistance
    heating_system_type_2_choices << HPXML::HVACTypeStove
    heating_system_type_2_choices << HPXML::HVACTypePortableHeater
    heating_system_type_2_choices << HPXML::HVACTypeFireplace

    arg = OpenStudio::Measure::OSArgument::makeChoiceArgument('heating_system_type_2', heating_system_type_2_choices, true)
    arg.setDisplayName('Heating System 2: Type')
    arg.setDescription('The type of the second heating system.')
    arg.setDefaultValue('none')
    args << arg

    arg = OpenStudio::Measure::OSArgument::makeChoiceArgument('heating_system_fuel_2', heating_system_fuel_choices, true)
    arg.setDisplayName('Heating System 2: Fuel Type')
    arg.setDescription('The fuel type of the second heating system. Ignored for ElectricResistance.')
    arg.setDefaultValue(HPXML::FuelTypeElectricity)
    args << arg

    arg = OpenStudio::Measure::OSArgument::makeDoubleArgument('heating_system_heating_efficiency_2', true)
    arg.setDisplayName('Heating System 2: Rated AFUE or Percent')
    arg.setUnits('Frac')
    arg.setDescription('For Furnace/WallFurnace/FloorFurnace/Boiler second heating system, the rated AFUE value. For ElectricResistance/Stove/PortableHeater/Fireplace, the rated Percent value.')
    arg.setDefaultValue(1.0)
    args << arg

    arg = OpenStudio::Measure::OSArgument::makeStringArgument('heating_system_heating_capacity_2', true)
    arg.setDisplayName('Heating System 2: Heating Capacity')
    arg.setDescription("The output heating capacity of the second heating system. If using '#{Constants.Auto}', the autosizing algorithm will use ACCA Manual J/S to set the capacity to meet its load served.")
    arg.setUnits('Btu/hr')
    arg.setDefaultValue(Constants.Auto)
    args << arg

    arg = OpenStudio::Measure::OSArgument::makeDoubleArgument('heating_system_fraction_heat_load_served_2', true)
    arg.setDisplayName('Heating System 2: Fraction Heat Load Served')
    arg.setDescription('The heat load served fraction of the second heating system.')
    arg.setUnits('Frac')
    arg.setDefaultValue(0.25)
    args << arg

    arg = OpenStudio::Measure::OSArgument::makeDoubleArgument('heating_system_electric_auxiliary_energy_2', false)
    arg.setDisplayName('Heating System 2: Electric Auxiliary Energy')
    arg.setDescription('The electric auxiliary energy of the second heating system.')
    arg.setUnits('kWh/yr')
    args << arg

    arg = OpenStudio::Measure::OSArgument::makeDoubleArgument('heating_system_fan_power_watts_2', false)
    arg.setDisplayName('Heating System 2: Fan Power')
    arg.setDescription("Blower fan power. Ignored for #{HPXML::HVACTypeElectricResistance}.")
    arg.setUnits('W/CFM')
    args << arg

    arg = OpenStudio::Measure::OSArgument::makeBoolArgument('heating_system_has_flue_or_chimney_2', true)
    arg.setDisplayName('Heating System 2: Has Flue or Chimney')
    arg.setDescription('Whether the second heating system has a flue or chimney.')
    arg.setDefaultValue(false)
    args << arg

    mech_vent_fan_type_choices = OpenStudio::StringVector.new
    mech_vent_fan_type_choices << 'none'
    mech_vent_fan_type_choices << HPXML::MechVentTypeExhaust
    mech_vent_fan_type_choices << HPXML::MechVentTypeSupply
    mech_vent_fan_type_choices << HPXML::MechVentTypeERV
    mech_vent_fan_type_choices << HPXML::MechVentTypeHRV
    mech_vent_fan_type_choices << HPXML::MechVentTypeBalanced
    mech_vent_fan_type_choices << HPXML::MechVentTypeCFIS

    mech_vent_recovery_efficiency_type_choices = OpenStudio::StringVector.new
    mech_vent_recovery_efficiency_type_choices << 'Unadjusted'
    mech_vent_recovery_efficiency_type_choices << 'Adjusted'

    arg = OpenStudio::Measure::OSArgument::makeChoiceArgument('mech_vent_fan_type', mech_vent_fan_type_choices, true)
    arg.setDisplayName('Mechanical Ventilation: Fan Type')
    arg.setDescription("The type of the mechanical ventilation. Use 'none' if there is no mechanical ventilation system.")
    arg.setDefaultValue('none')
    args << arg

    arg = OpenStudio::Measure::OSArgument::makeDoubleArgument('mech_vent_flow_rate', true)
    arg.setDisplayName('Mechanical Ventilation: Flow Rate')
    arg.setDescription('The flow rate of the mechanical ventilation.')
    arg.setUnits('CFM')
    arg.setDefaultValue(110)
    args << arg

    arg = OpenStudio::Measure::OSArgument::makeDoubleArgument('mech_vent_hours_in_operation', true)
    arg.setDisplayName('Mechanical Ventilation: Hours In Operation')
    arg.setDescription('The hours in operation of the mechanical ventilation.')
    arg.setUnits('hrs')
    arg.setDefaultValue(24)
    args << arg

    arg = OpenStudio::Measure::OSArgument::makeChoiceArgument('mech_vent_total_recovery_efficiency_type', mech_vent_recovery_efficiency_type_choices, true)
    arg.setDisplayName('Mechanical Ventilation: Total Recovery Efficiency Type')
    arg.setDescription('The total recovery efficiency type of the mechanical ventilation.')
    arg.setDefaultValue('Unadjusted')
    args << arg

    arg = OpenStudio::Measure::OSArgument::makeDoubleArgument('mech_vent_total_recovery_efficiency', true)
    arg.setDisplayName('Mechanical Ventilation: Total Recovery Efficiency')
    arg.setDescription('The Unadjusted or Adjusted total recovery efficiency of the mechanical ventilation.')
    arg.setUnits('Frac')
    arg.setDefaultValue(0.48)
    args << arg

    arg = OpenStudio::Measure::OSArgument::makeChoiceArgument('mech_vent_sensible_recovery_efficiency_type', mech_vent_recovery_efficiency_type_choices, true)
    arg.setDisplayName('Mechanical Ventilation: Sensible Recovery Efficiency Type')
    arg.setDescription('The sensible recovery efficiency type of the mechanical ventilation.')
    arg.setDefaultValue('Unadjusted')
    args << arg

    arg = OpenStudio::Measure::OSArgument::makeDoubleArgument('mech_vent_sensible_recovery_efficiency', true)
    arg.setDisplayName('Mechanical Ventilation: Sensible Recovery Efficiency')
    arg.setDescription('The Unadjusted or Adjusted sensible recovery efficiency of the mechanical ventilation.')
    arg.setUnits('Frac')
    arg.setDefaultValue(0.72)
    args << arg

    arg = OpenStudio::Measure::OSArgument::makeDoubleArgument('mech_vent_fan_power', true)
    arg.setDisplayName('Mechanical Ventilation: Fan Power')
    arg.setDescription('The fan power of the mechanical ventilation.')
    arg.setUnits('W')
    arg.setDefaultValue(30)
    args << arg

    arg = OpenStudio::Measure::OSArgument::makeBoolArgument('mech_vent_is_shared_system', true)
    arg.setDisplayName('Mechanical Ventilation: Is Shared System')
    arg.setDescription('Whether the mechanical ventilation is a shared system. If true, assumed to serve all the units in the building.')
    arg.setDefaultValue(false)
    args << arg

    arg = OpenStudio::Measure::OSArgument::makeDoubleArgument('shared_mech_vent_in_unit_flow_rate', false)
    arg.setDisplayName('Shared Mechanical Ventilation: In-Unit Flow Rate')
    arg.setDescription('The flow rate delivered to the dwelling unit. This is required for a shared mechanical ventilation system.')
    arg.setUnits('CFM')
    args << arg

    arg = OpenStudio::Measure::OSArgument::makeDoubleArgument('shared_mech_vent_frac_recirculation', false)
    arg.setDisplayName('Shared Mechanical Ventilation: Fraction Recirculation')
    arg.setDescription('Fraction of the total supply air that is recirculated, with the remainder assumed to be outdoor air. The value must be 0 for exhaust only systems. This is required for a shared mechanical ventilation system.')
    arg.setUnits('Frac')
    args << arg

    arg = OpenStudio::Measure::OSArgument::makeChoiceArgument('shared_mech_vent_preheating_fuel', heating_system_fuel_choices, false)
    arg.setDisplayName('Shared Mechanical Ventilation: Preheating Fuel')
    arg.setDescription('Fuel type of the preconditioning heating equipment.')
    args << arg

    arg = OpenStudio::Measure::OSArgument::makeDoubleArgument('shared_mech_vent_preheating_efficiency', false)
    arg.setDisplayName('Shared Mechanical Ventilation: Preheating Efficiency')
    arg.setDescription('Efficiency of the preconditioning heating equipment.')
    arg.setUnits('COP')
    args << arg

    arg = OpenStudio::Measure::OSArgument::makeDoubleArgument('shared_mech_vent_preheating_fraction_heat_load_served', false)
    arg.setDisplayName('Shared Mechanical Ventilation: Preheating Fraction Ventilation Heat Load Served')
    arg.setDescription('Fraction of heating load introduced by the shared ventilation system that is met by the preconditioning heating equipment.')
    arg.setUnits('Frac')
    args << arg

    cooling_system_fuel_choices = OpenStudio::StringVector.new
    cooling_system_fuel_choices << HPXML::FuelTypeElectricity

    arg = OpenStudio::Measure::OSArgument::makeChoiceArgument('shared_mech_vent_precooling_fuel', cooling_system_fuel_choices, false)
    arg.setDisplayName('Shared Mechanical Ventilation: Precooling Fuel')
    arg.setDescription('Fuel type of the preconditioning cooling equipment.')
    args << arg

    arg = OpenStudio::Measure::OSArgument::makeDoubleArgument('shared_mech_vent_precooling_efficiency', false)
    arg.setDisplayName('Shared Mechanical Ventilation: Precooling Efficiency')
    arg.setDescription('Efficiency of the preconditioning cooling equipment.')
    arg.setUnits('COP')
    args << arg

    arg = OpenStudio::Measure::OSArgument::makeDoubleArgument('shared_mech_vent_precooling_fraction_cool_load_served', false)
    arg.setDisplayName('Shared Mechanical Ventilation: Precooling Fraction Ventilation Cool Load Served')
    arg.setDescription('Fraction of cooling load introduced by the shared ventilation system that is met by the preconditioning cooling equipment.')
    arg.setUnits('Frac')
    args << arg

    arg = OpenStudio::Measure::OSArgument::makeChoiceArgument('mech_vent_fan_type_2', mech_vent_fan_type_choices, true)
    arg.setDisplayName('Mechanical Ventilation 2: Fan Type')
    arg.setDescription("The type of the second mechanical ventilation. Use 'none' if there is no second mechanical ventilation system.")
    arg.setDefaultValue('none')
    args << arg

    arg = OpenStudio::Measure::OSArgument::makeDoubleArgument('mech_vent_flow_rate_2', true)
    arg.setDisplayName('Mechanical Ventilation 2: Flow Rate')
    arg.setDescription('The flow rate of the second mechanical ventilation.')
    arg.setUnits('CFM')
    arg.setDefaultValue(110)
    args << arg

    arg = OpenStudio::Measure::OSArgument::makeDoubleArgument('mech_vent_hours_in_operation_2', true)
    arg.setDisplayName('Mechanical Ventilation 2: Hours In Operation')
    arg.setDescription('The hours in operation of the second mechanical ventilation.')
    arg.setUnits('hrs')
    arg.setDefaultValue(24)
    args << arg

    arg = OpenStudio::Measure::OSArgument::makeChoiceArgument('mech_vent_total_recovery_efficiency_type_2', mech_vent_recovery_efficiency_type_choices, true)
    arg.setDisplayName('Mechanical Ventilation 2: Total Recovery Efficiency Type')
    arg.setDescription('The total recovery efficiency type of the second mechanical ventilation.')
    arg.setDefaultValue('Unadjusted')
    args << arg

    arg = OpenStudio::Measure::OSArgument::makeDoubleArgument('mech_vent_total_recovery_efficiency_2', true)
    arg.setDisplayName('Mechanical Ventilation 2: Total Recovery Efficiency')
    arg.setDescription('The Unadjusted or Adjusted total recovery efficiency of the second mechanical ventilation.')
    arg.setUnits('Frac')
    arg.setDefaultValue(0.48)
    args << arg

    arg = OpenStudio::Measure::OSArgument::makeChoiceArgument('mech_vent_sensible_recovery_efficiency_type_2', mech_vent_recovery_efficiency_type_choices, true)
    arg.setDisplayName('Mechanical Ventilation 2: Sensible Recovery Efficiency Type')
    arg.setDescription('The sensible recovery efficiency type of the second mechanical ventilation.')
    arg.setDefaultValue('Unadjusted')
    args << arg

    arg = OpenStudio::Measure::OSArgument::makeDoubleArgument('mech_vent_sensible_recovery_efficiency_2', true)
    arg.setDisplayName('Mechanical Ventilation 2: Sensible Recovery Efficiency')
    arg.setDescription('The Unadjusted or Adjusted sensible recovery efficiency of the second mechanical ventilation.')
    arg.setUnits('Frac')
    arg.setDefaultValue(0.72)
    args << arg

    arg = OpenStudio::Measure::OSArgument::makeDoubleArgument('mech_vent_fan_power_2', true)
    arg.setDisplayName('Mechanical Ventilation 2: Fan Power')
    arg.setDescription('The fan power of the second mechanical ventilation.')
    arg.setUnits('W')
    arg.setDefaultValue(30)
    args << arg

    arg = OpenStudio::Measure::OSArgument::makeBoolArgument('kitchen_fans_present', true)
    arg.setDisplayName('Kitchen Fans: Present')
    arg.setDescription('Whether there are kitchen fans.')
    arg.setDefaultValue(false)
    args << arg

    arg = OpenStudio::Measure::OSArgument::makeIntegerArgument('kitchen_fans_quantity', false)
    arg.setDisplayName('Kitchen Fans: Quantity')
    arg.setDescription('The quantity of the kitchen fans.')
    arg.setUnits('#')
    args << arg

    arg = OpenStudio::Measure::OSArgument::makeDoubleArgument('kitchen_fans_flow_rate', false)
    arg.setDisplayName('Kitchen Fans: Flow Rate')
    arg.setDescription('The flow rate of the kitchen fan.')
    arg.setUnits('CFM')
    args << arg

    arg = OpenStudio::Measure::OSArgument::makeDoubleArgument('kitchen_fans_hours_in_operation', false)
    arg.setDisplayName('Kitchen Fans: Hours In Operation')
    arg.setDescription('The hours in operation of the kitchen fan.')
    arg.setUnits('hrs')
    args << arg

    arg = OpenStudio::Measure::OSArgument::makeDoubleArgument('kitchen_fans_power', false)
    arg.setDisplayName('Kitchen Fans: Fan Power')
    arg.setDescription('The fan power of the kitchen fan.')
    arg.setUnits('W')
    args << arg

    arg = OpenStudio::Measure::OSArgument::makeIntegerArgument('kitchen_fans_start_hour', false)
    arg.setDisplayName('Kitchen Fans: Start Hour')
    arg.setDescription('The start hour of the kitchen fan.')
    arg.setUnits('hr')
    args << arg

    arg = OpenStudio::Measure::OSArgument::makeBoolArgument('bathroom_fans_present', true)
    arg.setDisplayName('Bathroom Fans: Present')
    arg.setDescription('Whether there are bathroom fans.')
    arg.setDefaultValue(false)
    args << arg

    arg = OpenStudio::Measure::OSArgument::makeIntegerArgument('bathroom_fans_quantity', false)
    arg.setDisplayName('Bathroom Fans: Quantity')
    arg.setDescription('The quantity of the bathroom fans.')
    arg.setUnits('#')
    args << arg

    arg = OpenStudio::Measure::OSArgument::makeDoubleArgument('bathroom_fans_flow_rate', false)
    arg.setDisplayName('Bathroom Fans: Flow Rate')
    arg.setDescription('The flow rate of the bathroom fans.')
    arg.setUnits('CFM')
    args << arg

    arg = OpenStudio::Measure::OSArgument::makeDoubleArgument('bathroom_fans_hours_in_operation', false)
    arg.setDisplayName('Bathroom Fans: Hours In Operation')
    arg.setDescription('The hours in operation of the bathroom fans.')
    arg.setUnits('hrs')
    args << arg

    arg = OpenStudio::Measure::OSArgument::makeDoubleArgument('bathroom_fans_power', false)
    arg.setDisplayName('Bathroom Fans: Fan Power')
    arg.setDescription('The fan power of the bathroom fans.')
    arg.setUnits('W')
    args << arg

    arg = OpenStudio::Measure::OSArgument::makeIntegerArgument('bathroom_fans_start_hour', false)
    arg.setDisplayName('Bathroom Fans: Start Hour')
    arg.setDescription('The start hour of the bathroom fans.')
    arg.setUnits('hr')
    args << arg

    arg = OpenStudio::Measure::OSArgument::makeBoolArgument('whole_house_fan_present', true)
    arg.setDisplayName('Whole House Fan: Present')
    arg.setDescription('Whether there is a whole house fan.')
    arg.setDefaultValue(false)
    args << arg

    arg = OpenStudio::Measure::OSArgument::makeDoubleArgument('whole_house_fan_flow_rate', true)
    arg.setDisplayName('Whole House Fan: Flow Rate')
    arg.setDescription('The flow rate of the whole house fan.')
    arg.setUnits('CFM')
    arg.setDefaultValue(4500)
    args << arg

    arg = OpenStudio::Measure::OSArgument::makeDoubleArgument('whole_house_fan_power', true)
    arg.setDisplayName('Whole House Fan: Fan Power')
    arg.setDescription('The fan power of the whole house fan.')
    arg.setUnits('W')
    arg.setDefaultValue(300)
    args << arg

    water_heater_type_choices = OpenStudio::StringVector.new
    water_heater_type_choices << 'none'
    water_heater_type_choices << HPXML::WaterHeaterTypeStorage
    water_heater_type_choices << HPXML::WaterHeaterTypeTankless
    water_heater_type_choices << HPXML::WaterHeaterTypeHeatPump
    water_heater_type_choices << HPXML::WaterHeaterTypeCombiStorage
    water_heater_type_choices << HPXML::WaterHeaterTypeCombiTankless

    water_heater_fuel_choices = OpenStudio::StringVector.new
    water_heater_fuel_choices << HPXML::FuelTypeElectricity
    water_heater_fuel_choices << HPXML::FuelTypeNaturalGas
    water_heater_fuel_choices << HPXML::FuelTypeOil
    water_heater_fuel_choices << HPXML::FuelTypePropane
    water_heater_fuel_choices << HPXML::FuelTypeWoodCord
    water_heater_fuel_choices << HPXML::FuelTypeCoal

    water_heater_location_choices = OpenStudio::StringVector.new
    water_heater_location_choices << Constants.Auto
    water_heater_location_choices << HPXML::LocationLivingSpace
    water_heater_location_choices << HPXML::LocationBasementConditioned
    water_heater_location_choices << HPXML::LocationBasementUnconditioned
    water_heater_location_choices << HPXML::LocationGarage
    water_heater_location_choices << HPXML::LocationAtticVented
    water_heater_location_choices << HPXML::LocationAtticUnvented
    water_heater_location_choices << HPXML::LocationCrawlspaceVented
    water_heater_location_choices << HPXML::LocationCrawlspaceUnvented
    water_heater_location_choices << HPXML::LocationOtherExterior
    water_heater_location_choices << HPXML::LocationOtherHousingUnit
    water_heater_location_choices << HPXML::LocationOtherHeatedSpace
    water_heater_location_choices << HPXML::LocationOtherMultifamilyBufferSpace
    water_heater_location_choices << HPXML::LocationOtherNonFreezingSpace

    water_heater_efficiency_type_choices = OpenStudio::StringVector.new
    water_heater_efficiency_type_choices << 'EnergyFactor'
    water_heater_efficiency_type_choices << 'UniformEnergyFactor'

    arg = OpenStudio::Measure::OSArgument::makeChoiceArgument('water_heater_type', water_heater_type_choices, true)
    arg.setDisplayName('Water Heater: Type')
    arg.setDescription("The type of water heater. Use 'none' if there is no water heater.")
    arg.setDefaultValue(HPXML::WaterHeaterTypeStorage)
    args << arg

    arg = OpenStudio::Measure::OSArgument::makeChoiceArgument('water_heater_fuel_type', water_heater_fuel_choices, true)
    arg.setDisplayName('Water Heater: Fuel Type')
    arg.setDescription("The fuel type of water heater. Ignored for #{HPXML::WaterHeaterTypeHeatPump}.")
    arg.setDefaultValue(HPXML::FuelTypeNaturalGas)
    args << arg

    arg = OpenStudio::Measure::OSArgument::makeChoiceArgument('water_heater_location', water_heater_location_choices, true)
    arg.setDisplayName('Water Heater: Location')
    arg.setDescription('The location of water heater.')
    arg.setDefaultValue(Constants.Auto)
    args << arg

    arg = OpenStudio::Measure::OSArgument::makeStringArgument('water_heater_tank_volume', true)
    arg.setDisplayName('Water Heater: Tank Volume')
    arg.setDescription("Nominal volume of water heater tank. Set to #{Constants.Auto} to have volume autosized. Only applies to #{HPXML::WaterHeaterTypeStorage}, #{HPXML::WaterHeaterTypeHeatPump}, and #{HPXML::WaterHeaterTypeCombiStorage}.")
    arg.setUnits('gal')
    arg.setDefaultValue(Constants.Auto)
    args << arg

    arg = OpenStudio::Measure::OSArgument::makeStringArgument('water_heater_heating_capacity', true)
    arg.setDisplayName('Water Heater: Input Capacity')
    arg.setDescription("The maximum energy input rating of water heater. Set to #{Constants.Auto} to have this field autosized. Only applies to #{HPXML::WaterHeaterTypeStorage}.")
    arg.setUnits('Btu/hr')
    arg.setDefaultValue(Constants.Auto)
    args << arg

    arg = OpenStudio::Measure::OSArgument::makeChoiceArgument('water_heater_efficiency_type', water_heater_efficiency_type_choices, true)
    arg.setDisplayName('Water Heater: Efficiency Type')
    arg.setDescription('The efficiency type of water heater. Does not apply to space-heating boilers.')
    arg.setDefaultValue('EnergyFactor')
    args << arg

    arg = OpenStudio::Measure::OSArgument::makeDoubleArgument('water_heater_efficiency_ef', true)
    arg.setDisplayName('Water Heater: Energy Factor')
    arg.setDescription('Ratio of useful energy output from water heater to the total amount of energy delivered from the water heater.')
    arg.setDefaultValue(0.67)
    args << arg

    arg = OpenStudio::Measure::OSArgument::makeDoubleArgument('water_heater_efficiency_uef', true)
    arg.setDisplayName('Water Heater: Uniform Energy Factor')
    arg.setDescription('The uniform energy factor of water heater. Does not apply to space-heating boilers.')
    arg.setDefaultValue(0.67)
    args << arg

    arg = OpenStudio::Measure::OSArgument::makeStringArgument('water_heater_recovery_efficiency', true)
    arg.setDisplayName('Water Heater: Recovery Efficiency')
    arg.setDescription('Ratio of energy delivered to water heater to the energy content of the fuel consumed by the water heater. Only used for non-electric storage water heaters.')
    arg.setUnits('Frac')
    arg.setDefaultValue(Constants.Auto)
    args << arg

    arg = OpenStudio::Measure::OSArgument::makeDoubleArgument('water_heater_standby_loss', false)
    arg.setDisplayName('Water Heater: Standby Loss')
    arg.setDescription('The standby loss of water heater. Only applies to space-heating boilers.')
    arg.setUnits('deg-F/hr')
    args << arg

    arg = OpenStudio::Measure::OSArgument::makeDoubleArgument('water_heater_jacket_rvalue', false)
    arg.setDisplayName('Water Heater: Jacket R-value')
    arg.setDescription("The jacket R-value of water heater. Doesn't apply to #{HPXML::WaterHeaterTypeTankless} or #{HPXML::WaterHeaterTypeCombiTankless}.")
    arg.setUnits('h-ft^2-R/Btu')
    args << arg

    arg = OpenStudio::Measure::OSArgument::makeStringArgument('water_heater_setpoint_temperature', true)
    arg.setDisplayName('Water Heater: Setpoint Temperature')
    arg.setDescription('The setpoint temperature of water heater.')
    arg.setUnits('deg-F')
    arg.setDefaultValue(Constants.Auto)
    args << arg

    arg = OpenStudio::Measure::OSArgument::makeDoubleArgument('water_heater_performance_adjustment', false)
    arg.setDisplayName('Water Heater: Performance Adjustment')
    arg.setDescription("A performance adjustment due to cycling inefficiencies. Only applies to #{HPXML::WaterHeaterTypeTankless}.")
    arg.setUnits('Frac')
    args << arg

    arg = OpenStudio::Measure::OSArgument::makeBoolArgument('water_heater_has_flue_or_chimney', true)
    arg.setDisplayName('Water Heater: Has Flue or Chimney')
    arg.setDescription('Whether the water heater has a flue or chimney.')
    arg.setDefaultValue(false)
    args << arg

    arg = OpenStudio::Measure::OSArgument::makeBoolArgument('water_heater_is_shared_system', true)
    arg.setDisplayName('Water Heater: Is Shared System')
    arg.setDescription('Whether the water heater is a shared system. If true, assumed to serve all the units in the building.')
    arg.setDefaultValue(false)
    args << arg

    dhw_distribution_system_type_choices = OpenStudio::StringVector.new
    dhw_distribution_system_type_choices << HPXML::DHWDistTypeStandard
    dhw_distribution_system_type_choices << HPXML::DHWDistTypeRecirc

    arg = OpenStudio::Measure::OSArgument::makeChoiceArgument('dhw_distribution_system_type', dhw_distribution_system_type_choices, true)
    arg.setDisplayName('Hot Water Distribution: System Type')
    arg.setDescription('The type of the hot water distribution system.')
    arg.setDefaultValue(HPXML::DHWDistTypeStandard)
    args << arg

    arg = OpenStudio::Measure::OSArgument::makeStringArgument('dhw_distribution_standard_piping_length', true)
    arg.setDisplayName('Hot Water Distribution: Standard Piping Length')
    arg.setUnits('ft')
    arg.setDescription("If the distribution system is #{HPXML::DHWDistTypeStandard}, the length of the piping. A value of '#{Constants.Auto}' will use a default.")
    arg.setDefaultValue(Constants.Auto)
    args << arg

    recirculation_control_type_choices = OpenStudio::StringVector.new
    recirculation_control_type_choices << HPXML::DHWRecirControlTypeNone
    recirculation_control_type_choices << HPXML::DHWRecirControlTypeTimer
    recirculation_control_type_choices << HPXML::DHWRecirControlTypeTemperature
    recirculation_control_type_choices << HPXML::DHWRecirControlTypeSensor
    recirculation_control_type_choices << HPXML::DHWRecirControlTypeManual

    arg = OpenStudio::Measure::OSArgument::makeChoiceArgument('dhw_distribution_recirc_control_type', recirculation_control_type_choices, true)
    arg.setDisplayName('Hot Water Distribution: Recirculation Control Type')
    arg.setDescription("If the distribution system is #{HPXML::DHWDistTypeRecirc}, the type of hot water recirculation control, if any.")
    arg.setDefaultValue(HPXML::DHWRecirControlTypeNone)
    args << arg

    arg = OpenStudio::Measure::OSArgument::makeStringArgument('dhw_distribution_recirc_piping_length', true)
    arg.setDisplayName('Hot Water Distribution: Recirculation Piping Length')
    arg.setUnits('ft')
    arg.setDescription("If the distribution system is #{HPXML::DHWDistTypeRecirc}, the length of the recirculation piping.")
    arg.setDefaultValue(Constants.Auto)
    args << arg

    arg = OpenStudio::Measure::OSArgument::makeStringArgument('dhw_distribution_recirc_branch_piping_length', true)
    arg.setDisplayName('Hot Water Distribution: Recirculation Branch Piping Length')
    arg.setUnits('ft')
    arg.setDescription("If the distribution system is #{HPXML::DHWDistTypeRecirc}, the length of the recirculation branch piping.")
    arg.setDefaultValue(Constants.Auto)
    args << arg

    arg = OpenStudio::Measure::OSArgument::makeStringArgument('dhw_distribution_recirc_pump_power', true)
    arg.setDisplayName('Hot Water Distribution: Recirculation Pump Power')
    arg.setUnits('W')
    arg.setDescription("If the distribution system is #{HPXML::DHWDistTypeRecirc}, the recirculation pump power.")
    arg.setDefaultValue(Constants.Auto)
    args << arg

    arg = OpenStudio::Measure::OSArgument::makeDoubleArgument('dhw_distribution_pipe_r', true)
    arg.setDisplayName('Hot Water Distribution: Pipe Insulation Nominal R-Value')
    arg.setUnits('h-ft^2-R/Btu')
    arg.setDescription('Nominal R-value of the pipe insulation.')
    arg.setDefaultValue(0.0)
    args << arg

    dwhr_facilities_connected_choices = OpenStudio::StringVector.new
    dwhr_facilities_connected_choices << 'none'
    dwhr_facilities_connected_choices << HPXML::DWHRFacilitiesConnectedOne
    dwhr_facilities_connected_choices << HPXML::DWHRFacilitiesConnectedAll

    arg = OpenStudio::Measure::OSArgument::makeChoiceArgument('dwhr_facilities_connected', dwhr_facilities_connected_choices, true)
    arg.setDisplayName('Drain Water Heat Recovery: Facilities Connected')
    arg.setDescription("Which facilities are connected for the drain water heat recovery. Use 'none' if there is no drawin water heat recovery system.")
    arg.setDefaultValue('none')
    args << arg

    arg = OpenStudio::Measure::OSArgument::makeBoolArgument('dwhr_equal_flow', true)
    arg.setDisplayName('Drain Water Heat Recovery: Equal Flow')
    arg.setDescription('Whether the drain water heat recovery has equal flow.')
    arg.setDefaultValue(true)
    args << arg

    arg = OpenStudio::Measure::OSArgument::makeDoubleArgument('dwhr_efficiency', true)
    arg.setDisplayName('Drain Water Heat Recovery: Efficiency')
    arg.setUnits('Frac')
    arg.setDescription('The efficiency of the drain water heat recovery.')
    arg.setDefaultValue(0.55)
    args << arg

    arg = OpenStudio::Measure::OSArgument::makeBoolArgument('water_fixtures_shower_low_flow', true)
    arg.setDisplayName('Hot Water Fixtures: Is Shower Low Flow')
    arg.setDescription('Whether the shower fixture is low flow.')
    arg.setDefaultValue(false)
    args << arg

    arg = OpenStudio::Measure::OSArgument::makeBoolArgument('water_fixtures_sink_low_flow', true)
    arg.setDisplayName('Hot Water Fixtures: Is Sink Low Flow')
    arg.setDescription('Whether the sink fixture is low flow.')
    arg.setDefaultValue(false)
    args << arg

    arg = OpenStudio::Measure::OSArgument::makeDoubleArgument('water_fixtures_usage_multiplier', true)
    arg.setDisplayName('Hot Water Fixtures: Usage Multiplier')
    arg.setDescription('Multiplier on the hot water usage that can reflect, e.g., high/low usage occupants.')
    arg.setDefaultValue(1.0)
    args << arg

    solar_thermal_system_type_choices = OpenStudio::StringVector.new
    solar_thermal_system_type_choices << 'none'
    solar_thermal_system_type_choices << 'hot water'

    solar_thermal_collector_loop_type_choices = OpenStudio::StringVector.new
    solar_thermal_collector_loop_type_choices << HPXML::SolarThermalLoopTypeDirect
    solar_thermal_collector_loop_type_choices << HPXML::SolarThermalLoopTypeIndirect
    solar_thermal_collector_loop_type_choices << HPXML::SolarThermalLoopTypeThermosyphon

    solar_thermal_collector_type_choices = OpenStudio::StringVector.new
    solar_thermal_collector_type_choices << HPXML::SolarThermalTypeEvacuatedTube
    solar_thermal_collector_type_choices << HPXML::SolarThermalTypeSingleGlazing
    solar_thermal_collector_type_choices << HPXML::SolarThermalTypeDoubleGlazing
    solar_thermal_collector_type_choices << HPXML::SolarThermalTypeICS

    arg = OpenStudio::Measure::OSArgument::makeChoiceArgument('solar_thermal_system_type', solar_thermal_system_type_choices, true)
    arg.setDisplayName('Solar Thermal: System Type')
    arg.setDescription("The type of solar thermal system. Use 'none' if there is no solar thermal system.")
    arg.setDefaultValue('none')
    args << arg

    arg = OpenStudio::Measure::OSArgument::makeDoubleArgument('solar_thermal_collector_area', true)
    arg.setDisplayName('Solar Thermal: Collector Area')
    arg.setUnits('ft^2')
    arg.setDescription('The collector area of the solar thermal system.')
    arg.setDefaultValue(40.0)
    args << arg

    arg = OpenStudio::Measure::OSArgument::makeChoiceArgument('solar_thermal_collector_loop_type', solar_thermal_collector_loop_type_choices, true)
    arg.setDisplayName('Solar Thermal: Collector Loop Type')
    arg.setDescription('The collector loop type of the solar thermal system.')
    arg.setDefaultValue(HPXML::SolarThermalLoopTypeDirect)
    args << arg

    arg = OpenStudio::Measure::OSArgument::makeChoiceArgument('solar_thermal_collector_type', solar_thermal_collector_type_choices, true)
    arg.setDisplayName('Solar Thermal: Collector Type')
    arg.setDescription('The collector type of the solar thermal system.')
    arg.setDefaultValue(HPXML::SolarThermalTypeEvacuatedTube)
    args << arg

    arg = OpenStudio::Measure::OSArgument::makeDoubleArgument('solar_thermal_collector_azimuth', true)
    arg.setDisplayName('Solar Thermal: Collector Azimuth')
    arg.setUnits('degrees')
    arg.setDescription('The collector azimuth of the solar thermal system.')
    arg.setDefaultValue(180)
    args << arg

    arg = OpenStudio::Measure::OSArgument::makeStringArgument('solar_thermal_collector_tilt', true)
    arg.setDisplayName('Solar Thermal: Collector Tilt')
    arg.setUnits('degrees')
    arg.setDescription('The collector tilt of the solar thermal system. Can also enter, e.g., RoofPitch, RoofPitch+20, Latitude, Latitude-15, etc.')
    arg.setDefaultValue('RoofPitch')
    args << arg

    arg = OpenStudio::Measure::OSArgument::makeDoubleArgument('solar_thermal_collector_rated_optical_efficiency', true)
    arg.setDisplayName('Solar Thermal: Collector Rated Optical Efficiency')
    arg.setUnits('Frac')
    arg.setDescription('The collector rated optical efficiency of the solar thermal system.')
    arg.setDefaultValue(0.5)
    args << arg

    arg = OpenStudio::Measure::OSArgument::makeDoubleArgument('solar_thermal_collector_rated_thermal_losses', true)
    arg.setDisplayName('Solar Thermal: Collector Rated Thermal Losses')
    arg.setUnits('Frac')
    arg.setDescription('The collector rated thermal losses of the solar thermal system.')
    arg.setDefaultValue(0.2799)
    args << arg

    arg = OpenStudio::Measure::OSArgument::makeStringArgument('solar_thermal_storage_volume', true)
    arg.setDisplayName('Solar Thermal: Storage Volume')
    arg.setUnits('Frac')
    arg.setDescription('The storage volume of the solar thermal system.')
    arg.setDefaultValue(Constants.Auto)
    args << arg

    arg = OpenStudio::Measure::OSArgument::makeDoubleArgument('solar_thermal_solar_fraction', true)
    arg.setDisplayName('Solar Thermal: Solar Fraction')
    arg.setUnits('Frac')
    arg.setDescription('The solar fraction of the solar thermal system. If provided, overrides all other solar thermal inputs.')
    arg.setDefaultValue(0)
    args << arg

    pv_system_module_type_choices = OpenStudio::StringVector.new
    pv_system_module_type_choices << 'none'
    pv_system_module_type_choices << HPXML::PVModuleTypeStandard
    pv_system_module_type_choices << HPXML::PVModuleTypePremium
    pv_system_module_type_choices << HPXML::PVModuleTypeThinFilm

    pv_system_location_choices = OpenStudio::StringVector.new
    pv_system_location_choices << HPXML::LocationRoof
    pv_system_location_choices << HPXML::LocationGround

    pv_system_tracking_choices = OpenStudio::StringVector.new
    pv_system_tracking_choices << HPXML::PVTrackingTypeFixed
    pv_system_tracking_choices << HPXML::PVTrackingType1Axis
    pv_system_tracking_choices << HPXML::PVTrackingType1AxisBacktracked
    pv_system_tracking_choices << HPXML::PVTrackingType2Axis

    arg = OpenStudio::Measure::OSArgument::makeChoiceArgument('pv_system_module_type_1', pv_system_module_type_choices, true)
    arg.setDisplayName('Photovoltaics 1: Module Type')
    arg.setDescription("Module type of the PV system 1. Use 'none' if there is no PV system 1.")
    arg.setDefaultValue('none')
    args << arg

    arg = OpenStudio::Measure::OSArgument::makeChoiceArgument('pv_system_location_1', pv_system_location_choices, true)
    arg.setDisplayName('Photovoltaics 1: Location')
    arg.setDescription('Location of the PV system 1.')
    arg.setDefaultValue(HPXML::LocationRoof)
    args << arg

    arg = OpenStudio::Measure::OSArgument::makeChoiceArgument('pv_system_tracking_1', pv_system_tracking_choices, true)
    arg.setDisplayName('Photovoltaics 1: Tracking')
    arg.setDescription('Tracking of the PV system 1.')
    arg.setDefaultValue(HPXML::PVTrackingTypeFixed)
    args << arg

    arg = OpenStudio::Measure::OSArgument::makeDoubleArgument('pv_system_array_azimuth_1', true)
    arg.setDisplayName('Photovoltaics 1: Array Azimuth')
    arg.setUnits('degrees')
    arg.setDescription('Array azimuth of the PV system 1.')
    arg.setDefaultValue(180)
    args << arg

    arg = OpenStudio::Measure::OSArgument::makeStringArgument('pv_system_array_tilt_1', true)
    arg.setDisplayName('Photovoltaics 1: Array Tilt')
    arg.setUnits('degrees')
    arg.setDescription('Array tilt of the PV system 1. Can also enter, e.g., RoofPitch, RoofPitch+20, Latitude, Latitude-15, etc.')
    arg.setDefaultValue('RoofPitch')
    args << arg

    arg = OpenStudio::Measure::OSArgument::makeDoubleArgument('pv_system_max_power_output_1', true)
    arg.setDisplayName('Photovoltaics 1: Maximum Power Output')
    arg.setUnits('W')
    arg.setDescription('Maximum power output of the PV system 1. For a shared system, this is the total building maximum power output.')
    arg.setDefaultValue(4000)
    args << arg

    arg = OpenStudio::Measure::OSArgument::makeDoubleArgument('pv_system_inverter_efficiency_1', false)
    arg.setDisplayName('Photovoltaics 1: Inverter Efficiency')
    arg.setUnits('Frac')
    arg.setDescription('Inverter efficiency of the PV system 1.')
    args << arg

    arg = OpenStudio::Measure::OSArgument::makeDoubleArgument('pv_system_system_losses_fraction_1', false)
    arg.setDisplayName('Photovoltaics 1: System Losses Fraction')
    arg.setUnits('Frac')
    arg.setDescription('System losses fraction of the PV system 1.')
    args << arg

    arg = OpenStudio::Measure::OSArgument::makeBoolArgument('pv_system_is_shared_1', true)
    arg.setDisplayName('Photovoltaics 1: Is Shared System')
    arg.setDescription('Whether PV system 1 is shared. If true, assumed to serve all the units in the building.')
    arg.setDefaultValue(false)
    args << arg

    arg = OpenStudio::Measure::OSArgument::makeChoiceArgument('pv_system_module_type_2', pv_system_module_type_choices, true)
    arg.setDisplayName('Photovoltaics 2: Module Type')
    arg.setDescription("Module type of the PV system 2. Use 'none' if there is no PV system 2.")
    arg.setDefaultValue('none')
    args << arg

    arg = OpenStudio::Measure::OSArgument::makeChoiceArgument('pv_system_location_2', pv_system_location_choices, true)
    arg.setDisplayName('Photovoltaics 2: Location')
    arg.setDescription('Location of the PV system 2.')
    arg.setDefaultValue(HPXML::LocationRoof)
    args << arg

    arg = OpenStudio::Measure::OSArgument::makeChoiceArgument('pv_system_tracking_2', pv_system_tracking_choices, true)
    arg.setDisplayName('Photovoltaics 2: Tracking')
    arg.setDescription('Tracking of the PV system 2.')
    arg.setDefaultValue(HPXML::PVTrackingTypeFixed)
    args << arg

    arg = OpenStudio::Measure::OSArgument::makeDoubleArgument('pv_system_array_azimuth_2', true)
    arg.setDisplayName('Photovoltaics 2: Array Azimuth')
    arg.setUnits('degrees')
    arg.setDescription('Array azimuth of the PV system 2.')
    arg.setDefaultValue(180)
    args << arg

    arg = OpenStudio::Measure::OSArgument::makeStringArgument('pv_system_array_tilt_2', true)
    arg.setDisplayName('Photovoltaics 2: Array Tilt')
    arg.setUnits('degrees')
    arg.setDescription('Array tilt of the PV system 2. Can also enter, e.g., RoofPitch, RoofPitch+20, Latitude, Latitude-15, etc.')
    arg.setDefaultValue('RoofPitch')
    args << arg

    arg = OpenStudio::Measure::OSArgument::makeDoubleArgument('pv_system_max_power_output_2', true)
    arg.setDisplayName('Photovoltaics 2: Maximum Power Output')
    arg.setUnits('W')
    arg.setDescription('Maximum power output of the PV system 2. For a shared system, this is the total building maximum power output.')
    arg.setDefaultValue(4000)
    args << arg

    arg = OpenStudio::Measure::OSArgument::makeDoubleArgument('pv_system_inverter_efficiency_2', false)
    arg.setDisplayName('Photovoltaics 2: Inverter Efficiency')
    arg.setUnits('Frac')
    arg.setDescription('Inverter efficiency of the PV system 2.')
    args << arg

    arg = OpenStudio::Measure::OSArgument::makeDoubleArgument('pv_system_system_losses_fraction_2', false)
    arg.setDisplayName('Photovoltaics 2: System Losses Fraction')
    arg.setUnits('Frac')
    arg.setDescription('System losses fraction of the PV system 2.')
    args << arg

    arg = OpenStudio::Measure::OSArgument::makeBoolArgument('pv_system_is_shared_2', true)
    arg.setDisplayName('Photovoltaics 2: Is Shared System')
    arg.setDescription('Whether PV system 2 is shared. If true, assumed to serve all the units in the building.')
    arg.setDefaultValue(false)
    args << arg

    arg = OpenStudio::Measure::OSArgument::makeDoubleArgument('lighting_fraction_cfl_interior', true)
    arg.setDisplayName('Lighting: Fraction CFL Interior')
    arg.setDescription('Fraction of all lamps (interior) that are compact fluorescent. Lighting not specified as CFL, LFL, or LED is assumed to be incandescent.')
    arg.setDefaultValue(0.4)
    args << arg

    arg = OpenStudio::Measure::OSArgument::makeDoubleArgument('lighting_fraction_lfl_interior', true)
    arg.setDisplayName('Lighting: Fraction LFL Interior')
    arg.setDescription('Fraction of all lamps (interior) that are linear fluorescent. Lighting not specified as CFL, LFL, or LED is assumed to be incandescent.')
    arg.setDefaultValue(0.1)
    args << arg

    arg = OpenStudio::Measure::OSArgument::makeDoubleArgument('lighting_fraction_led_interior', true)
    arg.setDisplayName('Lighting: Fraction LED Interior')
    arg.setDescription('Fraction of all lamps (interior) that are light emitting diodes. Lighting not specified as CFL, LFL, or LED is assumed to be incandescent.')
    arg.setDefaultValue(0.25)
    args << arg

    arg = OpenStudio::Measure::OSArgument::makeDoubleArgument('lighting_usage_multiplier_interior', true)
    arg.setDisplayName('Lighting: Usage Multiplier Interior')
    arg.setDescription('Multiplier on the lighting energy usage (interior) that can reflect, e.g., high/low usage occupants.')
    arg.setDefaultValue(1.0)
    args << arg

    arg = OpenStudio::Measure::OSArgument::makeDoubleArgument('lighting_fraction_cfl_exterior', true)
    arg.setDisplayName('Lighting: Fraction CFL Exterior')
    arg.setDescription('Fraction of all lamps (exterior) that are compact fluorescent. Lighting not specified as CFL, LFL, or LED is assumed to be incandescent.')
    arg.setDefaultValue(0.4)
    args << arg

    arg = OpenStudio::Measure::OSArgument::makeDoubleArgument('lighting_fraction_lfl_exterior', true)
    arg.setDisplayName('Lighting: Fraction LFL Exterior')
    arg.setDescription('Fraction of all lamps (exterior) that are linear fluorescent. Lighting not specified as CFL, LFL, or LED is assumed to be incandescent.')
    arg.setDefaultValue(0.1)
    args << arg

    arg = OpenStudio::Measure::OSArgument::makeDoubleArgument('lighting_fraction_led_exterior', true)
    arg.setDisplayName('Lighting: Fraction LED Exterior')
    arg.setDescription('Fraction of all lamps (exterior) that are light emitting diodes. Lighting not specified as CFL, LFL, or LED is assumed to be incandescent.')
    arg.setDefaultValue(0.25)
    args << arg

    arg = OpenStudio::Measure::OSArgument::makeDoubleArgument('lighting_usage_multiplier_exterior', true)
    arg.setDisplayName('Lighting: Usage Multiplier Exterior')
    arg.setDescription('Multiplier on the lighting energy usage (exterior) that can reflect, e.g., high/low usage occupants.')
    arg.setDefaultValue(1.0)
    args << arg

    arg = OpenStudio::Measure::OSArgument::makeDoubleArgument('lighting_fraction_cfl_garage', true)
    arg.setDisplayName('Lighting: Fraction CFL Garage')
    arg.setDescription('Fraction of all lamps (garage) that are compact fluorescent. Lighting not specified as CFL, LFL, or LED is assumed to be incandescent.')
    arg.setDefaultValue(0.4)
    args << arg

    arg = OpenStudio::Measure::OSArgument::makeDoubleArgument('lighting_fraction_lfl_garage', true)
    arg.setDisplayName('Lighting: Fraction LFL Garage')
    arg.setDescription('Fraction of all lamps (garage) that are linear fluorescent. Lighting not specified as CFL, LFL, or LED is assumed to be incandescent.')
    arg.setDefaultValue(0.1)
    args << arg

    arg = OpenStudio::Measure::OSArgument::makeDoubleArgument('lighting_fraction_led_garage', true)
    arg.setDisplayName('Lighting: Fraction LED Garage')
    arg.setDescription('Fraction of all lamps (garage) that are light emitting diodes. Lighting not specified as CFL, LFL, or LED is assumed to be incandescent.')
    arg.setDefaultValue(0.25)
    args << arg

    arg = OpenStudio::Measure::OSArgument::makeDoubleArgument('lighting_usage_multiplier_garage', true)
    arg.setDisplayName('Lighting: Usage Multiplier Garage')
    arg.setDescription('Multiplier on the lighting energy usage (garage) that can reflect, e.g., high/low usage occupants.')
    arg.setDefaultValue(1.0)
    args << arg

    arg = OpenStudio::Measure::OSArgument::makeBoolArgument('holiday_lighting_present', true)
    arg.setDisplayName('Holiday Lighting: Present')
    arg.setDescription('Whether there is holiday lighting.')
    arg.setDefaultValue(false)
    args << arg

    arg = OpenStudio::Measure::OSArgument::makeStringArgument('holiday_lighting_daily_kwh', true)
    arg.setDisplayName('Holiday Lighting: Daily Consumption')
    arg.setUnits('kWh/day')
    arg.setDescription('The daily energy consumption for holiday lighting (exterior).')
    arg.setDefaultValue(Constants.Auto)
    args << arg

    arg = OpenStudio::Measure::OSArgument::makeStringArgument('holiday_lighting_period_begin_month', true)
    arg.setDisplayName('Holiday Lighting: Period Begin Month')
    arg.setUnits('month')
    arg.setDescription('This numeric field should contain the starting month number (1 = January, 2 = February, etc.) for the holiday lighting period desired.')
    arg.setDefaultValue(Constants.Auto)
    args << arg

    arg = OpenStudio::Measure::OSArgument::makeStringArgument('holiday_lighting_period_begin_day_of_month', true)
    arg.setDisplayName('Holiday Lighting: Period Begin Day of Month')
    arg.setUnits('day')
    arg.setDescription('This numeric field should contain the starting day of the starting month (must be valid for month) for the holiday lighting period desired.')
    arg.setDefaultValue(Constants.Auto)
    args << arg

    arg = OpenStudio::Measure::OSArgument::makeStringArgument('holiday_lighting_period_end_month', true)
    arg.setDisplayName('Holiday Lighting: Period End Month')
    arg.setUnits('month')
    arg.setDescription('This numeric field should contain the end month number (1 = January, 2 = February, etc.) for the holiday lighting period desired.')
    arg.setDefaultValue(Constants.Auto)
    args << arg

    arg = OpenStudio::Measure::OSArgument::makeStringArgument('holiday_lighting_period_end_day_of_month', true)
    arg.setDisplayName('Holiday Lighting: Period End Day of Month')
    arg.setUnits('day')
    arg.setDescription('This numeric field should contain the ending day of the ending month (must be valid for month) for the holiday lighting period desired.')
    arg.setDefaultValue(Constants.Auto)
    args << arg

    arg = OpenStudio::Measure::OSArgument::makeBoolArgument('dehumidifier_present', true)
    arg.setDisplayName('Dehumidifier: Present')
    arg.setDescription('Whether there is a dehumidifier.')
    arg.setDefaultValue(false)
    args << arg

    dehumidifier_efficiency_type_choices = OpenStudio::StringVector.new
    dehumidifier_efficiency_type_choices << 'EnergyFactor'
    dehumidifier_efficiency_type_choices << 'IntegratedEnergyFactor'

    arg = OpenStudio::Measure::OSArgument::makeChoiceArgument('dehumidifier_efficiency_type', dehumidifier_efficiency_type_choices, true)
    arg.setDisplayName('Dehumidifier: Efficiency Type')
    arg.setDescription('The efficiency type of dehumidifier.')
    arg.setDefaultValue('EnergyFactor')
    args << arg

    arg = OpenStudio::Measure::OSArgument::makeDoubleArgument('dehumidifier_efficiency_ef', true)
    arg.setDisplayName('Dehumidifier: Energy Factor')
    arg.setUnits('liters/kWh')
    arg.setDescription('The Energy Factor (EF) of the dehumidifier.')
    arg.setDefaultValue(1.8)
    args << arg

    arg = OpenStudio::Measure::OSArgument::makeDoubleArgument('dehumidifier_efficiency_ief', true)
    arg.setDisplayName('Dehumidifier: Integrated Energy Factor')
    arg.setUnits('liters/kWh')
    arg.setDescription('The Integrated Energy Factor (IEF) of the dehumidifier.')
    arg.setDefaultValue(1.5)
    args << arg

    arg = OpenStudio::Measure::OSArgument::makeDoubleArgument('dehumidifier_capacity', true)
    arg.setDisplayName('Dehumidifier: Capacity')
    arg.setDescription('The capacity (water removal rate) of the dehumidifier.')
    arg.setUnits('pint/day')
    arg.setDefaultValue(40)
    args << arg

    arg = OpenStudio::Measure::OSArgument::makeDoubleArgument('dehumidifier_rh_setpoint', true)
    arg.setDisplayName('Dehumidifier: Relative Humidity Setpoint')
    arg.setDescription('The relative humidity setpoint of the dehumidifier.')
    arg.setUnits('Frac')
    arg.setDefaultValue(0.5)
    args << arg

    arg = OpenStudio::Measure::OSArgument::makeDoubleArgument('dehumidifier_fraction_dehumidification_load_served', true)
    arg.setDisplayName('Dehumidifier: Fraction Dehumidification Load Served')
    arg.setDescription('The dehumidification load served fraction of the dehumidifier.')
    arg.setUnits('Frac')
    arg.setDefaultValue(1)
    args << arg

    arg = OpenStudio::Measure::OSArgument::makeBoolArgument('clothes_washer_present', true)
    arg.setDisplayName('Clothes Washer: Present')
    arg.setDescription('Whether there is a clothes washer.')
    arg.setDefaultValue(true)
    args << arg

    appliance_location_choices = OpenStudio::StringVector.new
    appliance_location_choices << Constants.Auto
    appliance_location_choices << HPXML::LocationLivingSpace
    appliance_location_choices << HPXML::LocationBasementConditioned
    appliance_location_choices << HPXML::LocationBasementUnconditioned
    appliance_location_choices << HPXML::LocationGarage
    appliance_location_choices << HPXML::LocationOtherHousingUnit
    appliance_location_choices << HPXML::LocationOtherHeatedSpace
    appliance_location_choices << HPXML::LocationOtherMultifamilyBufferSpace
    appliance_location_choices << HPXML::LocationOtherNonFreezingSpace

    clothes_washer_efficiency_type_choices = OpenStudio::StringVector.new
    clothes_washer_efficiency_type_choices << 'ModifiedEnergyFactor'
    clothes_washer_efficiency_type_choices << 'IntegratedModifiedEnergyFactor'

    arg = OpenStudio::Measure::OSArgument::makeChoiceArgument('clothes_washer_location', appliance_location_choices, true)
    arg.setDisplayName('Clothes Washer: Location')
    arg.setDescription('The space type for the clothes washer location.')
    arg.setDefaultValue(Constants.Auto)
    args << arg

    arg = OpenStudio::Measure::OSArgument::makeChoiceArgument('clothes_washer_efficiency_type', clothes_washer_efficiency_type_choices, true)
    arg.setDisplayName('Clothes Washer: Efficiency Type')
    arg.setDescription('The efficiency type of clothes washer.')
    arg.setDefaultValue('IntegratedModifiedEnergyFactor')
    args << arg

    arg = OpenStudio::Measure::OSArgument::makeStringArgument('clothes_washer_efficiency_mef', true)
    arg.setDisplayName('Clothes Washer: Modified Energy Factor')
    arg.setUnits('ft^3/kWh-cycle')
    arg.setDescription('The Modified Energy Factor (MEF) is the capacity of the clothes container divided by the total clothes washer energy consumption per cycle, where the energy consumption is the sum of the machine electrical energy consumption, the hot water energy consumption, the energy required for removal of the remaining moisture in the wash load, standby energy, and off-mode energy consumption.')
    arg.setDefaultValue(Constants.Auto)
    args << arg

    arg = OpenStudio::Measure::OSArgument::makeStringArgument('clothes_washer_efficiency_imef', true)
    arg.setDisplayName('Clothes Washer: Integrated Modified Energy Factor')
    arg.setUnits('ft^3/kWh-cyc')
    arg.setDescription('The energy performance metric for ENERGY STAR certified residential clothes washers as of March 7, 2015.')
    arg.setDefaultValue(Constants.Auto)
    args << arg

    arg = OpenStudio::Measure::OSArgument::makeStringArgument('clothes_washer_rated_annual_kwh', true)
    arg.setDisplayName('Clothes Washer: Rated Annual Consumption')
    arg.setUnits('kWh/yr')
    arg.setDescription('The annual energy consumed by the clothes washer, as rated, obtained from the EnergyGuide label. This includes both the appliance electricity consumption and the energy required for water heating.')
    arg.setDefaultValue(Constants.Auto)
    args << arg

    arg = OpenStudio::Measure::OSArgument::makeStringArgument('clothes_washer_label_electric_rate', true)
    arg.setDisplayName('Clothes Washer: Label Electric Rate')
    arg.setUnits('$/kWh')
    arg.setDescription('The annual energy consumed by the clothes washer, as rated, obtained from the EnergyGuide label. This includes both the appliance electricity consumption and the energy required for water heating.')
    arg.setDefaultValue(Constants.Auto)
    args << arg

    arg = OpenStudio::Measure::OSArgument::makeStringArgument('clothes_washer_label_gas_rate', true)
    arg.setDisplayName('Clothes Washer: Label Gas Rate')
    arg.setUnits('$/therm')
    arg.setDescription('The annual energy consumed by the clothes washer, as rated, obtained from the EnergyGuide label. This includes both the appliance electricity consumption and the energy required for water heating.')
    arg.setDefaultValue(Constants.Auto)
    args << arg

    arg = OpenStudio::Measure::OSArgument::makeStringArgument('clothes_washer_label_annual_gas_cost', true)
    arg.setDisplayName('Clothes Washer: Label Annual Cost with Gas DHW')
    arg.setUnits('$')
    arg.setDescription('The annual cost of using the system under test conditions. Input is obtained from the EnergyGuide label.')
    arg.setDefaultValue(Constants.Auto)
    args << arg

    arg = OpenStudio::Measure::OSArgument::makeStringArgument('clothes_washer_label_usage', true)
    arg.setDisplayName('Clothes Washer: Label Usage')
    arg.setUnits('cyc/wk')
    arg.setDescription('The clothes washer loads per week.')
    arg.setDefaultValue(Constants.Auto)
    args << arg

    arg = OpenStudio::Measure::OSArgument::makeStringArgument('clothes_washer_capacity', true)
    arg.setDisplayName('Clothes Washer: Drum Volume')
    arg.setUnits('ft^3')
    arg.setDescription("Volume of the washer drum. Obtained from the EnergyStar website or the manufacturer's literature.")
    arg.setDefaultValue(Constants.Auto)
    args << arg

    arg = OpenStudio::Measure::OSArgument::makeDoubleArgument('clothes_washer_usage_multiplier', true)
    arg.setDisplayName('Clothes Washer: Usage Multiplier')
    arg.setDescription('Multiplier on the clothes washer energy and hot water usage that can reflect, e.g., high/low usage occupants.')
    arg.setDefaultValue(1.0)
    args << arg

    arg = OpenStudio::Measure::OSArgument::makeBoolArgument('clothes_dryer_present', true)
    arg.setDisplayName('Clothes Dryer: Present')
    arg.setDescription('Whether there is a clothes dryer.')
    arg.setDefaultValue(true)
    args << arg

    arg = OpenStudio::Measure::OSArgument::makeChoiceArgument('clothes_dryer_location', appliance_location_choices, true)
    arg.setDisplayName('Clothes Dryer: Location')
    arg.setDescription('The space type for the clothes dryer location.')
    arg.setDefaultValue(Constants.Auto)
    args << arg

    clothes_dryer_fuel_choices = OpenStudio::StringVector.new
    clothes_dryer_fuel_choices << HPXML::FuelTypeElectricity
    clothes_dryer_fuel_choices << HPXML::FuelTypeNaturalGas
    clothes_dryer_fuel_choices << HPXML::FuelTypeOil
    clothes_dryer_fuel_choices << HPXML::FuelTypePropane
    clothes_dryer_fuel_choices << HPXML::FuelTypeWoodCord
    clothes_dryer_fuel_choices << HPXML::FuelTypeCoal

    clothes_dryer_control_type_choices = OpenStudio::StringVector.new
    clothes_dryer_control_type_choices << Constants.Auto
    clothes_dryer_control_type_choices << HPXML::ClothesDryerControlTypeTimer
    clothes_dryer_control_type_choices << HPXML::ClothesDryerControlTypeMoisture

    clothes_dryer_efficiency_type_choices = OpenStudio::StringVector.new
    clothes_dryer_efficiency_type_choices << 'EnergyFactor'
    clothes_dryer_efficiency_type_choices << 'CombinedEnergyFactor'

    arg = OpenStudio::Measure::OSArgument::makeChoiceArgument('clothes_dryer_fuel_type', clothes_dryer_fuel_choices, true)
    arg.setDisplayName('Clothes Dryer: Fuel Type')
    arg.setDescription('Type of fuel used by the clothes dryer.')
    arg.setDefaultValue(HPXML::FuelTypeNaturalGas)
    args << arg

    arg = OpenStudio::Measure::OSArgument::makeChoiceArgument('clothes_dryer_efficiency_type', clothes_dryer_efficiency_type_choices, true)
    arg.setDisplayName('Clothes Dryer: Efficiency Type')
    arg.setDescription('The efficiency type of clothes dryer.')
    arg.setDefaultValue('CombinedEnergyFactor')
    args << arg

    arg = OpenStudio::Measure::OSArgument::makeDoubleArgument('clothes_dryer_efficiency_ef', true)
    arg.setDisplayName('Clothes Dryer: Energy Factor')
    arg.setUnits('lb/kWh')
    arg.setDescription('The energy performance metric for ENERGY STAR certified residential clothes dryers prior to September 13, 2013. The new metric is Combined Energy Factor.')
    arg.setDefaultValue(3.4615)
    args << arg

    arg = OpenStudio::Measure::OSArgument::makeStringArgument('clothes_dryer_efficiency_cef', true)
    arg.setDisplayName('Clothes Dryer: Combined Energy Factor')
    arg.setUnits('lb/kWh')
    arg.setDescription('The Combined Energy Factor (CEF) measures the pounds of clothing that can be dried per kWh (Fuel equivalent) of electricity, including energy consumed during Stand-by and Off modes.')
    arg.setDefaultValue(Constants.Auto)
    args << arg

    arg = OpenStudio::Measure::OSArgument::makeChoiceArgument('clothes_dryer_control_type', clothes_dryer_control_type_choices, true)
    arg.setDisplayName('Clothes Dryer: Control Type')
    arg.setDescription('Type of control used by the clothes dryer.')
    arg.setDefaultValue(Constants.Auto)
    args << arg

    arg = OpenStudio::Measure::OSArgument::makeStringArgument('clothes_dryer_vented_flow_rate', true)
    arg.setDisplayName('Clothes Dryer: Vented Flow Rate')
    arg.setDescription('The exhaust flow rate of the vented clothes dryer.')
    arg.setUnits('CFM')
    arg.setDefaultValue(Constants.Auto)
    args << arg

    arg = OpenStudio::Measure::OSArgument::makeDoubleArgument('clothes_dryer_usage_multiplier', true)
    arg.setDisplayName('Clothes Dryer: Usage Multiplier')
    arg.setDescription('Multiplier on the clothes dryer energy usage that can reflect, e.g., high/low usage occupants.')
    arg.setDefaultValue(1.0)
    args << arg

    arg = OpenStudio::Measure::OSArgument::makeBoolArgument('dishwasher_present', true)
    arg.setDisplayName('Dishwasher: Present')
    arg.setDescription('Whether there is a dishwasher.')
    arg.setDefaultValue(true)
    args << arg

    arg = OpenStudio::Measure::OSArgument::makeChoiceArgument('dishwasher_location', appliance_location_choices, true)
    arg.setDisplayName('Dishwasher: Location')
    arg.setDescription('The space type for the dishwasher location.')
    arg.setDefaultValue(Constants.Auto)
    args << arg

    dishwasher_efficiency_type_choices = OpenStudio::StringVector.new
    dishwasher_efficiency_type_choices << 'RatedAnnualkWh'
    dishwasher_efficiency_type_choices << 'EnergyFactor'

    arg = OpenStudio::Measure::OSArgument::makeChoiceArgument('dishwasher_efficiency_type', dishwasher_efficiency_type_choices, true)
    arg.setDisplayName('Dishwasher: Efficiency Type')
    arg.setDescription('The efficiency type of dishwasher.')
    arg.setDefaultValue('RatedAnnualkWh')
    args << arg

    arg = OpenStudio::Measure::OSArgument::makeStringArgument('dishwasher_efficiency_kwh', true)
    arg.setDisplayName('Dishwasher: Rated Annual kWh')
    arg.setUnits('kWh/yr')
    arg.setDescription('The rated annual kWh of the dishwasher.')
    arg.setDefaultValue(Constants.Auto)
    args << arg

    arg = OpenStudio::Measure::OSArgument::makeDoubleArgument('dishwasher_efficiency_ef', true)
    arg.setDisplayName('Dishwasher: Energy Factor')
    arg.setDescription('The energy factor of the dishwasher.')
    arg.setDefaultValue(0.46)
    args << arg

    arg = OpenStudio::Measure::OSArgument::makeStringArgument('dishwasher_label_electric_rate', true)
    arg.setDisplayName('Dishwasher: Label Electric Rate')
    arg.setUnits('$/kWh')
    arg.setDescription('The label electric rate of the dishwasher.')
    arg.setDefaultValue(Constants.Auto)
    args << arg

    arg = OpenStudio::Measure::OSArgument::makeStringArgument('dishwasher_label_gas_rate', true)
    arg.setDisplayName('Dishwasher: Label Gas Rate')
    arg.setUnits('$/therm')
    arg.setDescription('The label gas rate of the dishwasher.')
    arg.setDefaultValue(Constants.Auto)
    args << arg

    arg = OpenStudio::Measure::OSArgument::makeStringArgument('dishwasher_label_annual_gas_cost', true)
    arg.setDisplayName('Dishwasher: Label Annual Gas Cost')
    arg.setUnits('$')
    arg.setDescription('The label annual gas cost of the dishwasher.')
    arg.setDefaultValue(Constants.Auto)
    args << arg

    arg = OpenStudio::Measure::OSArgument::makeStringArgument('dishwasher_label_usage', true)
    arg.setDisplayName('Dishwasher: Label Usage')
    arg.setUnits('cyc/wk')
    arg.setDescription('The dishwasher loads per week.')
    arg.setDefaultValue(Constants.Auto)
    args << arg

    arg = OpenStudio::Measure::OSArgument::makeStringArgument('dishwasher_place_setting_capacity', true)
    arg.setDisplayName('Dishwasher: Number of Place Settings')
    arg.setUnits('#')
    arg.setDescription("The number of place settings for the unit. Data obtained from manufacturer's literature.")
    arg.setDefaultValue(Constants.Auto)
    args << arg

    arg = OpenStudio::Measure::OSArgument::makeDoubleArgument('dishwasher_usage_multiplier', true)
    arg.setDisplayName('Dishwasher: Usage Multiplier')
    arg.setDescription('Multiplier on the dishwasher energy usage that can reflect, e.g., high/low usage occupants.')
    arg.setDefaultValue(1.0)
    args << arg

    arg = OpenStudio::Measure::OSArgument::makeBoolArgument('refrigerator_present', true)
    arg.setDisplayName('Refrigerator: Present')
    arg.setDescription('Whether there is a refrigerator.')
    arg.setDefaultValue(true)
    args << arg

    arg = OpenStudio::Measure::OSArgument::makeChoiceArgument('refrigerator_location', appliance_location_choices, true)
    arg.setDisplayName('Refrigerator: Location')
    arg.setDescription('The space type for the refrigerator location.')
    arg.setDefaultValue(Constants.Auto)
    args << arg

    arg = OpenStudio::Measure::OSArgument::makeStringArgument('refrigerator_rated_annual_kwh', true)
    arg.setDisplayName('Refrigerator: Rated Annual Consumption')
    arg.setUnits('kWh/yr')
    arg.setDescription('The EnergyGuide rated annual energy consumption for a refrigerator.')
    arg.setDefaultValue(Constants.Auto)
    args << arg

    arg = OpenStudio::Measure::OSArgument::makeDoubleArgument('refrigerator_usage_multiplier', true)
    arg.setDisplayName('Refrigerator: Usage Multiplier')
    arg.setDescription('Multiplier on the refrigerator energy usage that can reflect, e.g., high/low usage occupants.')
    arg.setDefaultValue(1.0)
    args << arg

    arg = OpenStudio::Measure::OSArgument::makeBoolArgument('extra_refrigerator_present', true)
    arg.setDisplayName('Extra Refrigerator: Present')
    arg.setDescription('Whether there is an extra refrigerator.')
    arg.setDefaultValue(false)
    args << arg

    arg = OpenStudio::Measure::OSArgument::makeChoiceArgument('extra_refrigerator_location', appliance_location_choices, true)
    arg.setDisplayName('Extra Refrigerator: Location')
    arg.setDescription('The space type for the extra refrigerator location.')
    arg.setDefaultValue(Constants.Auto)
    args << arg

    arg = OpenStudio::Measure::OSArgument::makeStringArgument('extra_refrigerator_rated_annual_kwh', true)
    arg.setDisplayName('Extra Refrigerator: Rated Annual Consumption')
    arg.setUnits('kWh/yr')
    arg.setDescription('The EnergyGuide rated annual energy consumption for an extra rrefrigerator.')
    arg.setDefaultValue(Constants.Auto)
    args << arg

    arg = OpenStudio::Measure::OSArgument::makeDoubleArgument('extra_refrigerator_usage_multiplier', true)
    arg.setDisplayName('Extra Refrigerator: Usage Multiplier')
    arg.setDescription('Multiplier on the extra refrigerator energy usage that can reflect, e.g., high/low usage occupants.')
    arg.setDefaultValue(1.0)
    args << arg

    arg = OpenStudio::Measure::OSArgument::makeBoolArgument('freezer_present', true)
    arg.setDisplayName('Freezer: Present')
    arg.setDescription('Whether there is a freezer.')
    arg.setDefaultValue(false)
    args << arg

    arg = OpenStudio::Measure::OSArgument::makeChoiceArgument('freezer_location', appliance_location_choices, true)
    arg.setDisplayName('Freezer: Location')
    arg.setDescription('The space type for the freezer location.')
    arg.setDefaultValue(Constants.Auto)
    args << arg

    arg = OpenStudio::Measure::OSArgument::makeStringArgument('freezer_rated_annual_kwh', true)
    arg.setDisplayName('Freezer: Rated Annual Consumption')
    arg.setUnits('kWh/yr')
    arg.setDescription('The EnergyGuide rated annual energy consumption for a freezer.')
    arg.setDefaultValue(Constants.Auto)
    args << arg

    arg = OpenStudio::Measure::OSArgument::makeDoubleArgument('freezer_usage_multiplier', true)
    arg.setDisplayName('Freezer: Usage Multiplier')
    arg.setDescription('Multiplier on the freezer energy usage that can reflect, e.g., high/low usage occupants.')
    arg.setDefaultValue(1.0)
    args << arg

    cooking_range_oven_fuel_choices = OpenStudio::StringVector.new
    cooking_range_oven_fuel_choices << HPXML::FuelTypeElectricity
    cooking_range_oven_fuel_choices << HPXML::FuelTypeNaturalGas
    cooking_range_oven_fuel_choices << HPXML::FuelTypeOil
    cooking_range_oven_fuel_choices << HPXML::FuelTypePropane
    cooking_range_oven_fuel_choices << HPXML::FuelTypeWoodCord
    cooking_range_oven_fuel_choices << HPXML::FuelTypeCoal

    arg = OpenStudio::Measure::OSArgument::makeBoolArgument('cooking_range_oven_present', true)
    arg.setDisplayName('Cooking Range/Oven: Present')
    arg.setDescription('Whether there is a cooking range/oven.')
    arg.setDefaultValue(true)
    args << arg

    arg = OpenStudio::Measure::OSArgument::makeChoiceArgument('cooking_range_oven_location', appliance_location_choices, true)
    arg.setDisplayName('Cooking Range/Oven: Location')
    arg.setDescription('The space type for the cooking range/oven location.')
    arg.setDefaultValue(Constants.Auto)
    args << arg

    arg = OpenStudio::Measure::OSArgument::makeChoiceArgument('cooking_range_oven_fuel_type', cooking_range_oven_fuel_choices, true)
    arg.setDisplayName('Cooking Range/Oven: Fuel Type')
    arg.setDescription('Type of fuel used by the cooking range/oven.')
    arg.setDefaultValue(HPXML::FuelTypeNaturalGas)
    args << arg

    arg = OpenStudio::Measure::OSArgument::makeBoolArgument('cooking_range_oven_is_induction', false)
    arg.setDisplayName('Cooking Range/Oven: Is Induction')
    arg.setDescription('Whether the cooking range is induction.')
    args << arg

    arg = OpenStudio::Measure::OSArgument::makeBoolArgument('cooking_range_oven_is_convection', false)
    arg.setDisplayName('Cooking Range/Oven: Is Convection')
    arg.setDescription('Whether the oven is convection.')
    args << arg

    arg = OpenStudio::Measure::OSArgument::makeDoubleArgument('cooking_range_oven_usage_multiplier', true)
    arg.setDisplayName('Cooking Range/Oven: Usage Multiplier')
    arg.setDescription('Multiplier on the cooking range/oven energy usage that can reflect, e.g., high/low usage occupants.')
    arg.setDefaultValue(1.0)
    args << arg

    arg = OpenStudio::Measure::OSArgument::makeBoolArgument('ceiling_fan_present', true)
    arg.setDisplayName('Ceiling Fan: Present')
    arg.setDescription('Whether there is are any ceiling fans.')
    arg.setDefaultValue(true)
    args << arg

    arg = OpenStudio::Measure::OSArgument::makeStringArgument('ceiling_fan_efficiency', true)
    arg.setDisplayName('Ceiling Fan: Efficiency')
    arg.setUnits('CFM/W')
    arg.setDescription('The efficiency rating of the ceiling fan(s) at medium speed.')
    arg.setDefaultValue(Constants.Auto)
    args << arg

    arg = OpenStudio::Measure::OSArgument::makeStringArgument('ceiling_fan_quantity', true)
    arg.setDisplayName('Ceiling Fan: Quantity')
    arg.setUnits('#')
    arg.setDescription('Total number of ceiling fans.')
    arg.setDefaultValue(Constants.Auto)
    args << arg

    arg = OpenStudio::Measure::OSArgument::makeDoubleArgument('ceiling_fan_cooling_setpoint_temp_offset', true)
    arg.setDisplayName('Ceiling Fan: Cooling Setpoint Temperature Offset')
    arg.setUnits('deg-F')
    arg.setDescription('The setpoint temperature offset during cooling season for the ceiling fan(s). Only applies if ceiling fan quantity is greater than zero.')
    arg.setDefaultValue(0.5)
    args << arg

    arg = OpenStudio::Measure::OSArgument::makeStringArgument('plug_loads_television_annual_kwh', true)
    arg.setDisplayName('Plug Loads: Television Annual kWh')
    arg.setDescription('The annual energy consumption of the television plug loads.')
    arg.setUnits('kWh/yr')
    arg.setDefaultValue(Constants.Auto)
    args << arg

    arg = OpenStudio::Measure::OSArgument::makeDoubleArgument('plug_loads_television_usage_multiplier', true)
    arg.setDisplayName('Plug Loads: Television Usage Multiplier')
    arg.setDescription('Multiplier on the television energy usage that can reflect, e.g., high/low usage occupants.')
    arg.setDefaultValue(1.0)
    args << arg

    arg = OpenStudio::Measure::OSArgument::makeStringArgument('plug_loads_other_annual_kwh', true)
    arg.setDisplayName('Plug Loads: Other Annual kWh')
    arg.setDescription('The annual energy consumption of the other residual plug loads.')
    arg.setUnits('kWh/yr')
    arg.setDefaultValue(Constants.Auto)
    args << arg

    arg = OpenStudio::Measure::OSArgument::makeStringArgument('plug_loads_other_frac_sensible', true)
    arg.setDisplayName('Plug Loads: Other Sensible Fraction')
    arg.setDescription("Fraction of other residual plug loads' internal gains that are sensible.")
    arg.setUnits('Frac')
    arg.setDefaultValue(Constants.Auto)
    args << arg

    arg = OpenStudio::Measure::OSArgument::makeStringArgument('plug_loads_other_frac_latent', true)
    arg.setDisplayName('Plug Loads: Other Latent Fraction')
    arg.setDescription("Fraction of other residual plug loads' internal gains that are latent.")
    arg.setUnits('Frac')
    arg.setDefaultValue(Constants.Auto)
    args << arg

    arg = OpenStudio::Measure::OSArgument::makeDoubleArgument('plug_loads_other_usage_multiplier', true)
    arg.setDisplayName('Plug Loads: Other Usage Multiplier')
    arg.setDescription('Multiplier on the other energy usage that can reflect, e.g., high/low usage occupants.')
    arg.setDefaultValue(1.0)
    args << arg

    arg = OpenStudio::Measure::OSArgument::makeBoolArgument('plug_loads_well_pump_present', true)
    arg.setDisplayName('Plug Loads: Well Pump Present')
    arg.setDescription('Whether there is a well pump.')
    arg.setDefaultValue(false)
    args << arg

    arg = OpenStudio::Measure::OSArgument::makeStringArgument('plug_loads_well_pump_annual_kwh', true)
    arg.setDisplayName('Plug Loads: Well Pump Annual kWh')
    arg.setDescription('The annual energy consumption of the well pump plug loads.')
    arg.setUnits('kWh/yr')
    arg.setDefaultValue(Constants.Auto)
    args << arg

    arg = OpenStudio::Measure::OSArgument::makeDoubleArgument('plug_loads_well_pump_usage_multiplier', true)
    arg.setDisplayName('Plug Loads: Well Pump Usage Multiplier')
    arg.setDescription('Multiplier on the well_pump energy usage that can reflect, e.g., high/low usage occupants.')
    arg.setDefaultValue(1.0)
    args << arg

    arg = OpenStudio::Measure::OSArgument::makeBoolArgument('plug_loads_vehicle_present', true)
    arg.setDisplayName('Plug Loads: Vehicle Present')
    arg.setDescription('Whether there is a vehicle.')
    arg.setDefaultValue(false)
    args << arg

    arg = OpenStudio::Measure::OSArgument::makeStringArgument('plug_loads_vehicle_annual_kwh', true)
    arg.setDisplayName('Plug Loads: Vehicle Annual kWh')
    arg.setDescription('The annual energy consumption of the well pump plug loads.')
    arg.setUnits('kWh/yr')
    arg.setDefaultValue(Constants.Auto)
    args << arg

    arg = OpenStudio::Measure::OSArgument::makeDoubleArgument('plug_loads_vehicle_usage_multiplier', true)
    arg.setDisplayName('Plug Loads: Vehicle Usage Multiplier')
    arg.setDescription('Multiplier on the well_pump energy usage that can reflect, e.g., high/low usage occupants.')
    arg.setDefaultValue(1.0)
    args << arg

    fuel_loads_fuel_choices = OpenStudio::StringVector.new
    fuel_loads_fuel_choices << HPXML::FuelTypeNaturalGas
    fuel_loads_fuel_choices << HPXML::FuelTypeOil
    fuel_loads_fuel_choices << HPXML::FuelTypePropane
    fuel_loads_fuel_choices << HPXML::FuelTypeWoodCord
    fuel_loads_fuel_choices << HPXML::FuelTypeWoodPellets

    fuel_loads_location_choices = OpenStudio::StringVector.new
    fuel_loads_location_choices << Constants.Auto
    fuel_loads_location_choices << HPXML::LocationInterior
    fuel_loads_location_choices << HPXML::LocationExterior

    arg = OpenStudio::Measure::OSArgument::makeBoolArgument('fuel_loads_grill_present', true)
    arg.setDisplayName('Fuel Loads: Grill Present')
    arg.setDescription('Whether there is a fuel loads grill.')
    arg.setDefaultValue(false)
    args << arg

    arg = OpenStudio::Measure::OSArgument::makeChoiceArgument('fuel_loads_grill_fuel_type', fuel_loads_fuel_choices, true)
    arg.setDisplayName('Fuel Loads: Grill Fuel Type')
    arg.setDescription('The fuel type of the fuel loads grill.')
    arg.setDefaultValue(HPXML::FuelTypeNaturalGas)
    args << arg

    arg = OpenStudio::Measure::OSArgument::makeStringArgument('fuel_loads_grill_annual_therm', true)
    arg.setDisplayName('Fuel Loads: Grill Annual therm')
    arg.setDescription('The annual energy consumption of the fuel loads grill.')
    arg.setUnits('therm/yr')
    arg.setDefaultValue(Constants.Auto)
    args << arg

    arg = OpenStudio::Measure::OSArgument::makeChoiceArgument('fuel_loads_grill_location', fuel_loads_location_choices, true)
    arg.setDisplayName('Fuel Loads: Grill Location')
    arg.setDescription('The location of the fuel loads grill.')
    arg.setDefaultValue(Constants.Auto)
    args << arg

    arg = OpenStudio::Measure::OSArgument::makeDoubleArgument('fuel_loads_grill_usage_multiplier', true)
    arg.setDisplayName('Fuel Loads: Grill Usage Multiplier')
    arg.setDescription('Multiplier on the fuel loads grill energy usage that can reflect, e.g., high/low usage occupants.')
    arg.setDefaultValue(1.0)
    args << arg

    arg = OpenStudio::Measure::OSArgument::makeBoolArgument('fuel_loads_lighting_present', true)
    arg.setDisplayName('Fuel Loads: Lighting Present')
    arg.setDescription('Whether there is fuel loads lighting.')
    arg.setDefaultValue(false)
    args << arg

    arg = OpenStudio::Measure::OSArgument::makeChoiceArgument('fuel_loads_lighting_fuel_type', fuel_loads_fuel_choices, true)
    arg.setDisplayName('Fuel Loads: Lighting Fuel Type')
    arg.setDescription('The fuel type of the fuel loads lighting.')
    arg.setDefaultValue(HPXML::FuelTypeNaturalGas)
    args << arg

    arg = OpenStudio::Measure::OSArgument::makeStringArgument('fuel_loads_lighting_annual_therm', true)
    arg.setDisplayName('Fuel Loads: Lighting Annual therm')
    arg.setDescription('The annual energy consumption of the fuel loads lighting.')
    arg.setUnits('therm/yr')
    arg.setDefaultValue(Constants.Auto)
    args << arg

    arg = OpenStudio::Measure::OSArgument::makeChoiceArgument('fuel_loads_lighting_location', fuel_loads_location_choices, true)
    arg.setDisplayName('Fuel Loads: Lighting Location')
    arg.setDescription('The location of the fuel loads lighting.')
    arg.setDefaultValue(Constants.Auto)
    args << arg

    arg = OpenStudio::Measure::OSArgument::makeDoubleArgument('fuel_loads_lighting_usage_multiplier', true)
    arg.setDisplayName('Fuel Loads: Lighting Usage Multiplier')
    arg.setDescription('Multiplier on the fuel loads lighting energy usage that can reflect, e.g., high/low usage occupants.')
    arg.setDefaultValue(1.0)
    args << arg

    arg = OpenStudio::Measure::OSArgument::makeBoolArgument('fuel_loads_fireplace_present', true)
    arg.setDisplayName('Fuel Loads: Fireplace Present')
    arg.setDescription('Whether there is fuel loads fireplace.')
    arg.setDefaultValue(false)
    args << arg

    arg = OpenStudio::Measure::OSArgument::makeChoiceArgument('fuel_loads_fireplace_fuel_type', fuel_loads_fuel_choices, true)
    arg.setDisplayName('Fuel Loads: Fireplace Fuel Type')
    arg.setDescription('The fuel type of the fuel loads fireplace.')
    arg.setDefaultValue(HPXML::FuelTypeNaturalGas)
    args << arg

    arg = OpenStudio::Measure::OSArgument::makeStringArgument('fuel_loads_fireplace_annual_therm', true)
    arg.setDisplayName('Fuel Loads: Fireplace Annual therm')
    arg.setDescription('The annual energy consumption of the fuel loads fireplace.')
    arg.setUnits('therm/yr')
    arg.setDefaultValue(Constants.Auto)
    args << arg

    arg = OpenStudio::Measure::OSArgument::makeChoiceArgument('fuel_loads_fireplace_location', fuel_loads_location_choices, true)
    arg.setDisplayName('Fuel Loads: Fireplace Location')
    arg.setDescription('The location of the fuel loads fireplace.')
    arg.setDefaultValue(Constants.Auto)
    args << arg

    arg = OpenStudio::Measure::OSArgument::makeDoubleArgument('fuel_loads_fireplace_usage_multiplier', true)
    arg.setDisplayName('Fuel Loads: Fireplace Usage Multiplier')
    arg.setDescription('Multiplier on the fuel loads fireplace energy usage that can reflect, e.g., high/low usage occupants.')
    arg.setDefaultValue(1.0)
    args << arg

    heater_type_choices = OpenStudio::StringVector.new
    heater_type_choices << 'none'
    heater_type_choices << HPXML::HeaterTypeElectricResistance
    heater_type_choices << HPXML::HeaterTypeGas
    heater_type_choices << HPXML::HeaterTypeHeatPump

    arg = OpenStudio::Measure::OSArgument::makeBoolArgument('pool_present', true)
    arg.setDisplayName('Pool: Present')
    arg.setDescription('Whether there is a pool.')
    arg.setDefaultValue(false)
    args << arg

    arg = OpenStudio::Measure::OSArgument::makeStringArgument('pool_pump_annual_kwh', true)
    arg.setDisplayName('Pool: Pump Annual kWh')
    arg.setDescription('The annual energy consumption of the pool pump.')
    arg.setUnits('kWh/yr')
    arg.setDefaultValue(Constants.Auto)
    args << arg

    arg = OpenStudio::Measure::OSArgument::makeDoubleArgument('pool_pump_usage_multiplier', true)
    arg.setDisplayName('Pool: Pump Usage Multiplier')
    arg.setDescription('Multiplier on the pool pump energy usage that can reflect, e.g., high/low usage occupants.')
    arg.setDefaultValue(1.0)
    args << arg

    arg = OpenStudio::Measure::OSArgument::makeChoiceArgument('pool_heater_type', heater_type_choices, true)
    arg.setDisplayName('Pool: Heater Type')
    arg.setDescription("The type of pool heater. Use 'none' if there is no pool heater.")
    arg.setDefaultValue('none')
    args << arg

    arg = OpenStudio::Measure::OSArgument::makeStringArgument('pool_heater_annual_kwh', true)
    arg.setDisplayName('Pool: Heater Annual kWh')
    arg.setDescription("The annual energy consumption of the #{HPXML::HeaterTypeElectricResistance} pool heater.")
    arg.setUnits('kWh/yr')
    arg.setDefaultValue(Constants.Auto)
    args << arg

    arg = OpenStudio::Measure::OSArgument::makeStringArgument('pool_heater_annual_therm', true)
    arg.setDisplayName('Pool: Heater Annual therm')
    arg.setDescription("The annual energy consumption of the #{HPXML::HeaterTypeGas} pool heater.")
    arg.setUnits('therm/yr')
    arg.setDefaultValue(Constants.Auto)
    args << arg

    arg = OpenStudio::Measure::OSArgument::makeDoubleArgument('pool_heater_usage_multiplier', true)
    arg.setDisplayName('Pool: Heater Usage Multiplier')
    arg.setDescription('Multiplier on the pool heater energy usage that can reflect, e.g., high/low usage occupants.')
    arg.setDefaultValue(1.0)
    args << arg

    arg = OpenStudio::Measure::OSArgument::makeBoolArgument('hot_tub_present', true)
    arg.setDisplayName('Hot Tub: Present')
    arg.setDescription('Whether there is a hot tub.')
    arg.setDefaultValue(false)
    args << arg

    arg = OpenStudio::Measure::OSArgument::makeStringArgument('hot_tub_pump_annual_kwh', true)
    arg.setDisplayName('Hot Tub: Pump Annual kWh')
    arg.setDescription('The annual energy consumption of the hot tub pump.')
    arg.setUnits('kWh/yr')
    arg.setDefaultValue(Constants.Auto)
    args << arg

    arg = OpenStudio::Measure::OSArgument::makeDoubleArgument('hot_tub_pump_usage_multiplier', true)
    arg.setDisplayName('Hot Tub: Pump Usage Multiplier')
    arg.setDescription('Multiplier on the hot tub pump energy usage that can reflect, e.g., high/low usage occupants.')
    arg.setDefaultValue(1.0)
    args << arg

    arg = OpenStudio::Measure::OSArgument::makeChoiceArgument('hot_tub_heater_type', heater_type_choices, true)
    arg.setDisplayName('Hot Tub: Heater Type')
    arg.setDescription("The type of hot tub heater. Use 'none' if there is no hot tub heater.")
    arg.setDefaultValue('none')
    args << arg

    arg = OpenStudio::Measure::OSArgument::makeStringArgument('hot_tub_heater_annual_kwh', true)
    arg.setDisplayName('Hot Tub: Heater Annual kWh')
    arg.setDescription("The annual energy consumption of the #{HPXML::HeaterTypeElectricResistance} hot tub heater.")
    arg.setUnits('kWh/yr')
    arg.setDefaultValue(Constants.Auto)
    args << arg

    arg = OpenStudio::Measure::OSArgument::makeStringArgument('hot_tub_heater_annual_therm', true)
    arg.setDisplayName('Hot Tub: Heater Annual therm')
    arg.setDescription("The annual energy consumption of the #{HPXML::HeaterTypeGas} hot tub heater.")
    arg.setUnits('therm/yr')
    arg.setDefaultValue(Constants.Auto)
    args << arg

    arg = OpenStudio::Measure::OSArgument::makeDoubleArgument('hot_tub_heater_usage_multiplier', true)
    arg.setDisplayName('Hot Tub: Heater Usage Multiplier')
    arg.setDescription('Multiplier on the hot tub heater energy usage that can reflect, e.g., high/low usage occupants.')
    arg.setDefaultValue(1.0)
    args << arg

    return args
  end

  # define what happens when the measure is run
  def run(model, runner, user_arguments)
    super(model, runner, user_arguments)

    # use the built-in error checking
    if !runner.validateUserArguments(arguments(model), user_arguments)
      return false
    end

    Version.check_openstudio_version()

    # assign the user inputs to variables
    args = get_argument_values(runner, user_arguments)
    args[:hpxml_path] = runner.getStringArgumentValue('hpxml_path', user_arguments)
    args[:software_program_used] = runner.getOptionalStringArgumentValue('software_program_used', user_arguments)
    args[:software_program_version] = runner.getOptionalStringArgumentValue('software_program_version', user_arguments)
    args[:geometry_roof_pitch] = { '1:12' => 1.0 / 12.0, '2:12' => 2.0 / 12.0, '3:12' => 3.0 / 12.0, '4:12' => 4.0 / 12.0, '5:12' => 5.0 / 12.0, '6:12' => 6.0 / 12.0, '7:12' => 7.0 / 12.0, '8:12' => 8.0 / 12.0, '9:12' => 9.0 / 12.0, '10:12' => 10.0 / 12.0, '11:12' => 11.0 / 12.0, '12:12' => 12.0 / 12.0 }[args[:geometry_roof_pitch]]

    # Argument error checks
    warnings, errors = validate_arguments(args)
    unless warnings.empty?
      warnings.each do |warning|
        runner.registerWarning(warning)
      end
    end
    unless errors.empty?
      errors.each do |error|
        runner.registerError(error)
      end
      return false
    end

    # Create EpwFile object
    epw_path = args[:weather_station_epw_filepath]
    if not File.exist? epw_path
      epw_path = File.join(File.expand_path(File.join(File.dirname(__FILE__), '..', 'weather')), epw_path) # a filename was entered for weather_station_epw_filepath
    end
    if not File.exist? epw_path
      runner.registerError("Could not find EPW file at '#{epw_path}'.")
      return false
    end
    epw_file = OpenStudio::EpwFile.new(epw_path)

    # Create HPXML file
    hpxml_doc = HPXMLFile.create(runner, model, args, epw_file)
    if not hpxml_doc
      runner.registerError('Unsuccessful creation of HPXML file.')
      return false
    end

    hpxml_path = args[:hpxml_path]
    unless (Pathname.new hpxml_path).absolute?
      hpxml_path = File.expand_path(File.join(File.dirname(__FILE__), hpxml_path))
    end

    # Check for invalid HPXML file
    skip_validation = false
    if not skip_validation
      if not validate_hpxml(runner, hpxml_path, hpxml_doc)
        return false
      end
    end

    XMLHelper.write_file(hpxml_doc, hpxml_path)
    runner.registerInfo("Wrote file: #{hpxml_path}")
  end

  def get_argument_values(runner, user_arguments)
    return { simulation_control_timestep: runner.getOptionalIntegerArgumentValue('simulation_control_timestep', user_arguments),
             simulation_control_run_period_begin_month: runner.getOptionalIntegerArgumentValue('simulation_control_run_period_begin_month', user_arguments),
             simulation_control_run_period_begin_day_of_month: runner.getOptionalIntegerArgumentValue('simulation_control_run_period_begin_day_of_month', user_arguments),
             simulation_control_run_period_end_month: runner.getOptionalIntegerArgumentValue('simulation_control_run_period_end_month', user_arguments),
             simulation_control_run_period_end_day_of_month: runner.getOptionalIntegerArgumentValue('simulation_control_run_period_end_day_of_month', user_arguments),
             simulation_control_run_period_calendar_year: runner.getOptionalIntegerArgumentValue('simulation_control_run_period_calendar_year', user_arguments),
             simulation_control_daylight_saving_enabled: runner.getOptionalStringArgumentValue('simulation_control_daylight_saving_enabled', user_arguments),
             simulation_control_daylight_saving_begin_month: runner.getOptionalIntegerArgumentValue('simulation_control_daylight_saving_begin_month', user_arguments),
             simulation_control_daylight_saving_begin_day_of_month: runner.getOptionalIntegerArgumentValue('simulation_control_daylight_saving_begin_day_of_month', user_arguments),
             simulation_control_daylight_saving_end_month: runner.getOptionalIntegerArgumentValue('simulation_control_daylight_saving_end_month', user_arguments),
             simulation_control_daylight_saving_end_day_of_month: runner.getOptionalIntegerArgumentValue('simulation_control_daylight_saving_end_day_of_month', user_arguments),
             schedules_type: runner.getStringArgumentValue('schedules_type', user_arguments),
             schedules_path: runner.getOptionalStringArgumentValue('schedules_path', user_arguments),
             schedules_vacancy_begin_month: runner.getOptionalIntegerArgumentValue('schedules_vacancy_begin_month', user_arguments),
             schedules_vacancy_begin_day_of_month: runner.getOptionalIntegerArgumentValue('schedules_vacancy_begin_day_of_month', user_arguments),
             schedules_vacancy_end_month: runner.getOptionalIntegerArgumentValue('schedules_vacancy_end_month', user_arguments),
             schedules_vacancy_end_day_of_month: runner.getOptionalIntegerArgumentValue('schedules_vacancy_end_day_of_month', user_arguments),
             schedules_random_seed: runner.getOptionalIntegerArgumentValue('schedules_random_seed', user_arguments),
             weather_station_epw_filepath: runner.getStringArgumentValue('weather_station_epw_filepath', user_arguments),
             site_type: runner.getOptionalStringArgumentValue('site_type', user_arguments),
             geometry_unit_type: runner.getStringArgumentValue('geometry_unit_type', user_arguments),
             geometry_cfa: runner.getDoubleArgumentValue('geometry_cfa', user_arguments),
             geometry_num_floors_above_grade: runner.getIntegerArgumentValue('geometry_num_floors_above_grade', user_arguments),
             geometry_wall_height: runner.getDoubleArgumentValue('geometry_wall_height', user_arguments),
             geometry_orientation: runner.getDoubleArgumentValue('geometry_orientation', user_arguments),
             geometry_aspect_ratio: runner.getDoubleArgumentValue('geometry_aspect_ratio', user_arguments),
             geometry_corridor_position: runner.getStringArgumentValue('geometry_corridor_position', user_arguments),
             geometry_corridor_width: runner.getDoubleArgumentValue('geometry_corridor_width', user_arguments),
             geometry_inset_width: runner.getDoubleArgumentValue('geometry_inset_width', user_arguments),
             geometry_inset_depth: runner.getDoubleArgumentValue('geometry_inset_depth', user_arguments),
             geometry_inset_position: runner.getStringArgumentValue('geometry_inset_position', user_arguments),
             geometry_balcony_depth: runner.getDoubleArgumentValue('geometry_balcony_depth', user_arguments),
             geometry_garage_width: runner.getDoubleArgumentValue('geometry_garage_width', user_arguments),
             geometry_garage_depth: runner.getDoubleArgumentValue('geometry_garage_depth', user_arguments),
             geometry_garage_protrusion: runner.getDoubleArgumentValue('geometry_garage_protrusion', user_arguments),
             geometry_garage_position: runner.getStringArgumentValue('geometry_garage_position', user_arguments),
             geometry_foundation_type: runner.getStringArgumentValue('geometry_foundation_type', user_arguments),
             geometry_foundation_height: runner.getDoubleArgumentValue('geometry_foundation_height', user_arguments),
             geometry_foundation_height_above_grade: runner.getDoubleArgumentValue('geometry_foundation_height_above_grade', user_arguments),
             geometry_roof_type: runner.getStringArgumentValue('geometry_roof_type', user_arguments),
             geometry_roof_pitch: runner.getStringArgumentValue('geometry_roof_pitch', user_arguments),
             geometry_roof_structure: runner.getStringArgumentValue('geometry_roof_structure', user_arguments),
             geometry_attic_type: runner.getStringArgumentValue('geometry_attic_type', user_arguments),
             geometry_eaves_depth: runner.getDoubleArgumentValue('geometry_eaves_depth', user_arguments),
             geometry_num_bedrooms: runner.getIntegerArgumentValue('geometry_num_bedrooms', user_arguments),
             geometry_num_bathrooms: runner.getStringArgumentValue('geometry_num_bathrooms', user_arguments),
             geometry_num_occupants: runner.getStringArgumentValue('geometry_num_occupants', user_arguments),
             geometry_level: runner.getOptionalStringArgumentValue('geometry_level', user_arguments),
             geometry_horizontal_location: runner.getOptionalStringArgumentValue('geometry_horizontal_location', user_arguments),
             geometry_building_num_units: runner.getOptionalIntegerArgumentValue('geometry_building_num_units', user_arguments),
             geometry_building_num_bedrooms: runner.getOptionalIntegerArgumentValue('geometry_building_num_bedrooms', user_arguments),
             floor_assembly_r: runner.getDoubleArgumentValue('floor_assembly_r', user_arguments),
             foundation_wall_insulation_r: runner.getDoubleArgumentValue('foundation_wall_insulation_r', user_arguments),
             foundation_wall_insulation_distance_to_top: runner.getDoubleArgumentValue('foundation_wall_insulation_distance_to_top', user_arguments),
             foundation_wall_insulation_distance_to_bottom: runner.getDoubleArgumentValue('foundation_wall_insulation_distance_to_bottom', user_arguments),
             foundation_wall_assembly_r: runner.getOptionalDoubleArgumentValue('foundation_wall_assembly_r', user_arguments),
             slab_perimeter_insulation_r: runner.getDoubleArgumentValue('slab_perimeter_insulation_r', user_arguments),
             slab_perimeter_depth: runner.getDoubleArgumentValue('slab_perimeter_depth', user_arguments),
             slab_under_insulation_r: runner.getDoubleArgumentValue('slab_under_insulation_r', user_arguments),
             slab_under_width: runner.getDoubleArgumentValue('slab_under_width', user_arguments),
             slab_carpet_fraction: runner.getDoubleArgumentValue('slab_carpet_fraction', user_arguments),
             slab_carpet_r: runner.getDoubleArgumentValue('slab_carpet_r', user_arguments),
             ceiling_assembly_r: runner.getDoubleArgumentValue('ceiling_assembly_r', user_arguments),
             roof_material_type: runner.getOptionalStringArgumentValue('roof_material_type', user_arguments),
             roof_color: runner.getStringArgumentValue('roof_color', user_arguments),
             roof_assembly_r: runner.getDoubleArgumentValue('roof_assembly_r', user_arguments),
             roof_solar_absorptance: runner.getStringArgumentValue('roof_solar_absorptance', user_arguments),
             roof_emittance: runner.getDoubleArgumentValue('roof_emittance', user_arguments),
             roof_radiant_barrier: runner.getBoolArgumentValue('roof_radiant_barrier', user_arguments),
             roof_radiant_barrier_grade: runner.getStringArgumentValue('roof_radiant_barrier_grade', user_arguments),
             neighbor_front_distance: runner.getDoubleArgumentValue('neighbor_front_distance', user_arguments),
             neighbor_back_distance: runner.getDoubleArgumentValue('neighbor_back_distance', user_arguments),
             neighbor_left_distance: runner.getDoubleArgumentValue('neighbor_left_distance', user_arguments),
             neighbor_right_distance: runner.getDoubleArgumentValue('neighbor_right_distance', user_arguments),
             neighbor_front_height: runner.getStringArgumentValue('neighbor_front_height', user_arguments),
             neighbor_back_height: runner.getStringArgumentValue('neighbor_back_height', user_arguments),
             neighbor_left_height: runner.getStringArgumentValue('neighbor_left_height', user_arguments),
             neighbor_right_height: runner.getStringArgumentValue('neighbor_right_height', user_arguments),
             wall_type: runner.getStringArgumentValue('wall_type', user_arguments),
             wall_siding_type: runner.getOptionalStringArgumentValue('wall_siding_type', user_arguments),
             wall_color: runner.getStringArgumentValue('wall_color', user_arguments),
             wall_assembly_r: runner.getDoubleArgumentValue('wall_assembly_r', user_arguments),
             wall_solar_absorptance: runner.getStringArgumentValue('wall_solar_absorptance', user_arguments),
             wall_emittance: runner.getDoubleArgumentValue('wall_emittance', user_arguments),
             window_front_wwr: runner.getDoubleArgumentValue('window_front_wwr', user_arguments),
             window_back_wwr: runner.getDoubleArgumentValue('window_back_wwr', user_arguments),
             window_left_wwr: runner.getDoubleArgumentValue('window_left_wwr', user_arguments),
             window_right_wwr: runner.getDoubleArgumentValue('window_right_wwr', user_arguments),
             window_area_front: runner.getDoubleArgumentValue('window_area_front', user_arguments),
             window_area_back: runner.getDoubleArgumentValue('window_area_back', user_arguments),
             window_area_left: runner.getDoubleArgumentValue('window_area_left', user_arguments),
             window_area_right: runner.getDoubleArgumentValue('window_area_right', user_arguments),
             window_aspect_ratio: runner.getDoubleArgumentValue('window_aspect_ratio', user_arguments),
             window_fraction_operable: runner.getOptionalDoubleArgumentValue('window_fraction_operable', user_arguments),
             window_ufactor: runner.getDoubleArgumentValue('window_ufactor', user_arguments),
             window_shgc: runner.getDoubleArgumentValue('window_shgc', user_arguments),
             window_interior_shading_winter: runner.getOptionalDoubleArgumentValue('window_interior_shading_winter', user_arguments),
             window_interior_shading_summer: runner.getOptionalDoubleArgumentValue('window_interior_shading_summer', user_arguments),
             overhangs_front_depth: runner.getDoubleArgumentValue('overhangs_front_depth', user_arguments),
             overhangs_front_distance_to_top_of_window: runner.getDoubleArgumentValue('overhangs_front_distance_to_top_of_window', user_arguments),
             overhangs_back_depth: runner.getDoubleArgumentValue('overhangs_back_depth', user_arguments),
             overhangs_back_distance_to_top_of_window: runner.getDoubleArgumentValue('overhangs_back_distance_to_top_of_window', user_arguments),
             overhangs_left_depth: runner.getDoubleArgumentValue('overhangs_left_depth', user_arguments),
             overhangs_left_distance_to_top_of_window: runner.getDoubleArgumentValue('overhangs_left_distance_to_top_of_window', user_arguments),
             overhangs_right_depth: runner.getDoubleArgumentValue('overhangs_right_depth', user_arguments),
             overhangs_right_distance_to_top_of_window: runner.getDoubleArgumentValue('overhangs_right_distance_to_top_of_window', user_arguments),
             skylight_area_front: runner.getDoubleArgumentValue('skylight_area_front', user_arguments),
             skylight_area_back: runner.getDoubleArgumentValue('skylight_area_back', user_arguments),
             skylight_area_left: runner.getDoubleArgumentValue('skylight_area_left', user_arguments),
             skylight_area_right: runner.getDoubleArgumentValue('skylight_area_right', user_arguments),
             skylight_ufactor: runner.getDoubleArgumentValue('skylight_ufactor', user_arguments),
             skylight_shgc: runner.getDoubleArgumentValue('skylight_shgc', user_arguments),
             door_area: runner.getDoubleArgumentValue('door_area', user_arguments),
             door_rvalue: runner.getDoubleArgumentValue('door_rvalue', user_arguments),
             air_leakage_units: runner.getStringArgumentValue('air_leakage_units', user_arguments),
             air_leakage_house_pressure: runner.getDoubleArgumentValue('air_leakage_house_pressure', user_arguments),
             air_leakage_value: runner.getDoubleArgumentValue('air_leakage_value', user_arguments),
             air_leakage_shelter_coefficient: runner.getStringArgumentValue('air_leakage_shelter_coefficient', user_arguments),
             heating_system_type: runner.getStringArgumentValue('heating_system_type', user_arguments),
             heating_system_fuel: runner.getStringArgumentValue('heating_system_fuel', user_arguments),
             heating_system_heating_efficiency: runner.getDoubleArgumentValue('heating_system_heating_efficiency', user_arguments),
             heating_system_heating_capacity: runner.getStringArgumentValue('heating_system_heating_capacity', user_arguments),
             heating_system_fraction_heat_load_served: runner.getDoubleArgumentValue('heating_system_fraction_heat_load_served', user_arguments),
             heating_system_electric_auxiliary_energy: runner.getOptionalDoubleArgumentValue('heating_system_electric_auxiliary_energy', user_arguments),
             heating_system_fan_power_watts_per_cfm: runner.getOptionalDoubleArgumentValue('heating_system_fan_power_watts_per_cfm', user_arguments),
             heating_system_fan_power_watts: runner.getOptionalDoubleArgumentValue('heating_system_fan_power_watts', user_arguments),
             heating_system_has_flue_or_chimney: runner.getBoolArgumentValue('heating_system_has_flue_or_chimney', user_arguments),
             cooling_system_type: runner.getStringArgumentValue('cooling_system_type', user_arguments),
             cooling_system_cooling_efficiency_seer: runner.getDoubleArgumentValue('cooling_system_cooling_efficiency_seer', user_arguments),
             cooling_system_cooling_efficiency_eer: runner.getDoubleArgumentValue('cooling_system_cooling_efficiency_eer', user_arguments),
             cooling_system_cooling_compressor_type: runner.getOptionalStringArgumentValue('cooling_system_cooling_compressor_type', user_arguments),
             cooling_system_cooling_sensible_heat_fraction: runner.getOptionalDoubleArgumentValue('cooling_system_cooling_sensible_heat_fraction', user_arguments),
             cooling_system_cooling_capacity: runner.getStringArgumentValue('cooling_system_cooling_capacity', user_arguments),
             cooling_system_fraction_cool_load_served: runner.getDoubleArgumentValue('cooling_system_fraction_cool_load_served', user_arguments),
             cooling_system_is_ducted: runner.getBoolArgumentValue('cooling_system_is_ducted', user_arguments),
             cooling_system_fan_power_watts_per_cfm: runner.getOptionalDoubleArgumentValue('cooling_system_fan_power_watts_per_cfm', user_arguments),
             heat_pump_type: runner.getStringArgumentValue('heat_pump_type', user_arguments),
             heat_pump_heating_efficiency_hspf: runner.getDoubleArgumentValue('heat_pump_heating_efficiency_hspf', user_arguments),
             heat_pump_heating_efficiency_cop: runner.getDoubleArgumentValue('heat_pump_heating_efficiency_cop', user_arguments),
             heat_pump_cooling_efficiency_seer: runner.getDoubleArgumentValue('heat_pump_cooling_efficiency_seer', user_arguments),
             heat_pump_cooling_efficiency_eer: runner.getDoubleArgumentValue('heat_pump_cooling_efficiency_eer', user_arguments),
             heat_pump_cooling_compressor_type: runner.getOptionalStringArgumentValue('heat_pump_cooling_compressor_type', user_arguments),
             heat_pump_cooling_sensible_heat_fraction: runner.getOptionalDoubleArgumentValue('heat_pump_cooling_sensible_heat_fraction', user_arguments),
             heat_pump_heating_capacity: runner.getStringArgumentValue('heat_pump_heating_capacity', user_arguments),
             heat_pump_heating_capacity_17F: runner.getStringArgumentValue('heat_pump_heating_capacity_17F', user_arguments),
             heat_pump_cooling_capacity: runner.getStringArgumentValue('heat_pump_cooling_capacity', user_arguments),
             heat_pump_fraction_heat_load_served: runner.getDoubleArgumentValue('heat_pump_fraction_heat_load_served', user_arguments),
             heat_pump_fraction_cool_load_served: runner.getDoubleArgumentValue('heat_pump_fraction_cool_load_served', user_arguments),
             heat_pump_backup_fuel: runner.getStringArgumentValue('heat_pump_backup_fuel', user_arguments),
             heat_pump_backup_heating_efficiency: runner.getDoubleArgumentValue('heat_pump_backup_heating_efficiency', user_arguments),
             heat_pump_backup_heating_capacity: runner.getStringArgumentValue('heat_pump_backup_heating_capacity', user_arguments),
             heat_pump_backup_heating_switchover_temp: runner.getOptionalDoubleArgumentValue('heat_pump_backup_heating_switchover_temp', user_arguments),
             heat_pump_mini_split_is_ducted: runner.getOptionalStringArgumentValue('heat_pump_mini_split_is_ducted', user_arguments),
             heat_pump_pump_power_watts_per_ton: runner.getOptionalDoubleArgumentValue('heat_pump_pump_power_watts_per_ton', user_arguments),
             heat_pump_fan_power_watts_per_cfm: runner.getOptionalDoubleArgumentValue('heat_pump_fan_power_watts_per_cfm', user_arguments),
             setpoint_heating_weekday_temp: runner.getDoubleArgumentValue('setpoint_heating_weekday_temp', user_arguments),
             setpoint_heating_weekend_temp: runner.getDoubleArgumentValue('setpoint_heating_weekend_temp', user_arguments),
             setpoint_heating_weekday_offset_magnitude: runner.getOptionalDoubleArgumentValue('setpoint_heating_weekday_offset_magnitude', user_arguments),
             setpoint_heating_weekend_offset_magnitude: runner.getOptionalDoubleArgumentValue('setpoint_heating_weekend_offset_magnitude', user_arguments),
             setpoint_heating_weekday_schedule: runner.getOptionalStringArgumentValue('setpoint_heating_weekday_schedule', user_arguments),
             setpoint_heating_weekend_schedule: runner.getOptionalStringArgumentValue('setpoint_heating_weekend_schedule', user_arguments),
             setpoint_cooling_weekday_temp: runner.getDoubleArgumentValue('setpoint_cooling_weekday_temp', user_arguments),
             setpoint_cooling_weekend_temp: runner.getDoubleArgumentValue('setpoint_cooling_weekend_temp', user_arguments),
             setpoint_cooling_weekday_offset_magnitude: runner.getOptionalDoubleArgumentValue('setpoint_cooling_weekday_offset_magnitude', user_arguments),
             setpoint_cooling_weekend_offset_magnitude: runner.getOptionalDoubleArgumentValue('setpoint_cooling_weekend_offset_magnitude', user_arguments),
             setpoint_cooling_weekday_schedule: runner.getOptionalStringArgumentValue('setpoint_cooling_weekday_schedule', user_arguments),
             setpoint_cooling_weekend_schedule: runner.getOptionalStringArgumentValue('setpoint_cooling_weekend_schedule', user_arguments),
             ducts_supply_leakage_units: runner.getStringArgumentValue('ducts_supply_leakage_units', user_arguments),
             ducts_return_leakage_units: runner.getStringArgumentValue('ducts_return_leakage_units', user_arguments),
             ducts_supply_leakage_value: runner.getDoubleArgumentValue('ducts_supply_leakage_value', user_arguments),
             ducts_return_leakage_value: runner.getDoubleArgumentValue('ducts_return_leakage_value', user_arguments),
             ducts_supply_insulation_r: runner.getDoubleArgumentValue('ducts_supply_insulation_r', user_arguments),
             ducts_return_insulation_r: runner.getDoubleArgumentValue('ducts_return_insulation_r', user_arguments),
             ducts_supply_location: runner.getStringArgumentValue('ducts_supply_location', user_arguments),
             ducts_return_location: runner.getStringArgumentValue('ducts_return_location', user_arguments),
             ducts_supply_surface_area: runner.getStringArgumentValue('ducts_supply_surface_area', user_arguments),
             ducts_return_surface_area: runner.getStringArgumentValue('ducts_return_surface_area', user_arguments),
             ducts_number_of_return_registers: runner.getStringArgumentValue('ducts_number_of_return_registers', user_arguments),
             heating_system_type_2: runner.getStringArgumentValue('heating_system_type_2', user_arguments),
             heating_system_fuel_2: runner.getStringArgumentValue('heating_system_fuel_2', user_arguments),
             heating_system_heating_efficiency_2: runner.getDoubleArgumentValue('heating_system_heating_efficiency_2', user_arguments),
             heating_system_heating_capacity_2: runner.getStringArgumentValue('heating_system_heating_capacity_2', user_arguments),
             heating_system_fraction_heat_load_served_2: runner.getDoubleArgumentValue('heating_system_fraction_heat_load_served_2', user_arguments),
             heating_system_electric_auxiliary_energy_2: runner.getOptionalDoubleArgumentValue('heating_system_electric_auxiliary_energy_2', user_arguments),
             heating_system_fan_power_watts_2: runner.getOptionalDoubleArgumentValue('heating_system_fan_power_watts_2', user_arguments),
             heating_system_has_flue_or_chimney_2: runner.getBoolArgumentValue('heating_system_has_flue_or_chimney_2', user_arguments),
             mech_vent_fan_type: runner.getStringArgumentValue('mech_vent_fan_type', user_arguments),
             mech_vent_flow_rate: runner.getDoubleArgumentValue('mech_vent_flow_rate', user_arguments),
             mech_vent_hours_in_operation: runner.getDoubleArgumentValue('mech_vent_hours_in_operation', user_arguments),
             mech_vent_total_recovery_efficiency_type: runner.getStringArgumentValue('mech_vent_total_recovery_efficiency_type', user_arguments),
             mech_vent_total_recovery_efficiency: runner.getDoubleArgumentValue('mech_vent_total_recovery_efficiency', user_arguments),
             mech_vent_sensible_recovery_efficiency_type: runner.getStringArgumentValue('mech_vent_sensible_recovery_efficiency_type', user_arguments),
             mech_vent_sensible_recovery_efficiency: runner.getDoubleArgumentValue('mech_vent_sensible_recovery_efficiency', user_arguments),
             mech_vent_fan_power: runner.getDoubleArgumentValue('mech_vent_fan_power', user_arguments),
             mech_vent_is_shared_system: runner.getBoolArgumentValue('mech_vent_is_shared_system', user_arguments),
             shared_mech_vent_in_unit_flow_rate: runner.getOptionalDoubleArgumentValue('shared_mech_vent_in_unit_flow_rate', user_arguments),
             shared_mech_vent_frac_recirculation: runner.getOptionalDoubleArgumentValue('shared_mech_vent_frac_recirculation', user_arguments),
             shared_mech_vent_preheating_fuel: runner.getOptionalStringArgumentValue('shared_mech_vent_preheating_fuel', user_arguments),
             shared_mech_vent_preheating_efficiency: runner.getOptionalDoubleArgumentValue('shared_mech_vent_preheating_efficiency', user_arguments),
             shared_mech_vent_preheating_fraction_heat_load_served: runner.getOptionalDoubleArgumentValue('shared_mech_vent_preheating_fraction_heat_load_served', user_arguments),
             shared_mech_vent_precooling_fuel: runner.getOptionalStringArgumentValue('shared_mech_vent_precooling_fuel', user_arguments),
             shared_mech_vent_precooling_efficiency: runner.getOptionalDoubleArgumentValue('shared_mech_vent_precooling_efficiency', user_arguments),
             shared_mech_vent_precooling_fraction_cool_load_served: runner.getOptionalDoubleArgumentValue('shared_mech_vent_precooling_fraction_cool_load_served', user_arguments),
             mech_vent_fan_type_2: runner.getStringArgumentValue('mech_vent_fan_type_2', user_arguments),
             mech_vent_flow_rate_2: runner.getDoubleArgumentValue('mech_vent_flow_rate_2', user_arguments),
             mech_vent_hours_in_operation_2: runner.getDoubleArgumentValue('mech_vent_hours_in_operation_2', user_arguments),
             mech_vent_total_recovery_efficiency_type_2: runner.getStringArgumentValue('mech_vent_total_recovery_efficiency_type_2', user_arguments),
             mech_vent_total_recovery_efficiency_2: runner.getDoubleArgumentValue('mech_vent_total_recovery_efficiency_2', user_arguments),
             mech_vent_sensible_recovery_efficiency_type_2: runner.getStringArgumentValue('mech_vent_sensible_recovery_efficiency_type_2', user_arguments),
             mech_vent_sensible_recovery_efficiency_2: runner.getDoubleArgumentValue('mech_vent_sensible_recovery_efficiency_2', user_arguments),
             mech_vent_fan_power_2: runner.getDoubleArgumentValue('mech_vent_fan_power_2', user_arguments),
             kitchen_fans_present: runner.getBoolArgumentValue('kitchen_fans_present', user_arguments),
             kitchen_fans_quantity: runner.getOptionalIntegerArgumentValue('kitchen_fans_quantity', user_arguments),
             kitchen_fans_flow_rate: runner.getOptionalDoubleArgumentValue('kitchen_fans_flow_rate', user_arguments),
             kitchen_fans_hours_in_operation: runner.getOptionalDoubleArgumentValue('kitchen_fans_hours_in_operation', user_arguments),
             kitchen_fans_power: runner.getOptionalDoubleArgumentValue('kitchen_fans_power', user_arguments),
             kitchen_fans_start_hour: runner.getOptionalIntegerArgumentValue('kitchen_fans_start_hour', user_arguments),
             bathroom_fans_present: runner.getBoolArgumentValue('bathroom_fans_present', user_arguments),
             bathroom_fans_quantity: runner.getOptionalIntegerArgumentValue('bathroom_fans_quantity', user_arguments),
             bathroom_fans_flow_rate: runner.getOptionalDoubleArgumentValue('bathroom_fans_flow_rate', user_arguments),
             bathroom_fans_hours_in_operation: runner.getOptionalDoubleArgumentValue('bathroom_fans_hours_in_operation', user_arguments),
             bathroom_fans_power: runner.getOptionalDoubleArgumentValue('bathroom_fans_power', user_arguments),
             bathroom_fans_start_hour: runner.getOptionalIntegerArgumentValue('bathroom_fans_start_hour', user_arguments),
             whole_house_fan_present: runner.getBoolArgumentValue('whole_house_fan_present', user_arguments),
             whole_house_fan_flow_rate: runner.getDoubleArgumentValue('whole_house_fan_flow_rate', user_arguments),
             whole_house_fan_power: runner.getDoubleArgumentValue('whole_house_fan_power', user_arguments),
             water_heater_type: runner.getStringArgumentValue('water_heater_type', user_arguments),
             water_heater_fuel_type: runner.getStringArgumentValue('water_heater_fuel_type', user_arguments),
             water_heater_location: runner.getStringArgumentValue('water_heater_location', user_arguments),
             water_heater_tank_volume: runner.getStringArgumentValue('water_heater_tank_volume', user_arguments),
             water_heater_heating_capacity: runner.getStringArgumentValue('water_heater_heating_capacity', user_arguments),
             water_heater_efficiency_type: runner.getStringArgumentValue('water_heater_efficiency_type', user_arguments),
             water_heater_efficiency_ef: runner.getDoubleArgumentValue('water_heater_efficiency_ef', user_arguments),
             water_heater_efficiency_uef: runner.getDoubleArgumentValue('water_heater_efficiency_uef', user_arguments),
             water_heater_recovery_efficiency: runner.getStringArgumentValue('water_heater_recovery_efficiency', user_arguments),
             water_heater_standby_loss: runner.getOptionalDoubleArgumentValue('water_heater_standby_loss', user_arguments),
             water_heater_jacket_rvalue: runner.getOptionalDoubleArgumentValue('water_heater_jacket_rvalue', user_arguments),
             water_heater_setpoint_temperature: runner.getStringArgumentValue('water_heater_setpoint_temperature', user_arguments),
             water_heater_performance_adjustment: runner.getOptionalDoubleArgumentValue('water_heater_performance_adjustment', user_arguments),
             water_heater_has_flue_or_chimney: runner.getBoolArgumentValue('water_heater_has_flue_or_chimney', user_arguments),
             water_heater_is_shared_system: runner.getBoolArgumentValue('water_heater_is_shared_system', user_arguments),
             dhw_distribution_system_type: runner.getStringArgumentValue('dhw_distribution_system_type', user_arguments),
             dhw_distribution_standard_piping_length: runner.getStringArgumentValue('dhw_distribution_standard_piping_length', user_arguments),
             dhw_distribution_recirc_control_type: runner.getStringArgumentValue('dhw_distribution_recirc_control_type', user_arguments),
             dhw_distribution_recirc_piping_length: runner.getStringArgumentValue('dhw_distribution_recirc_piping_length', user_arguments),
             dhw_distribution_recirc_branch_piping_length: runner.getStringArgumentValue('dhw_distribution_recirc_branch_piping_length', user_arguments),
             dhw_distribution_recirc_pump_power: runner.getStringArgumentValue('dhw_distribution_recirc_pump_power', user_arguments),
             dhw_distribution_pipe_r: runner.getDoubleArgumentValue('dhw_distribution_pipe_r', user_arguments),
             dwhr_facilities_connected: runner.getStringArgumentValue('dwhr_facilities_connected', user_arguments),
             dwhr_equal_flow: runner.getBoolArgumentValue('dwhr_equal_flow', user_arguments),
             dwhr_efficiency: runner.getDoubleArgumentValue('dwhr_efficiency', user_arguments),
             water_fixtures_shower_low_flow: runner.getBoolArgumentValue('water_fixtures_shower_low_flow', user_arguments),
             water_fixtures_sink_low_flow: runner.getBoolArgumentValue('water_fixtures_sink_low_flow', user_arguments),
             water_fixtures_usage_multiplier: runner.getDoubleArgumentValue('water_fixtures_usage_multiplier', user_arguments),
             solar_thermal_system_type: runner.getStringArgumentValue('solar_thermal_system_type', user_arguments),
             solar_thermal_collector_area: runner.getDoubleArgumentValue('solar_thermal_collector_area', user_arguments),
             solar_thermal_collector_loop_type: runner.getStringArgumentValue('solar_thermal_collector_loop_type', user_arguments),
             solar_thermal_collector_type: runner.getStringArgumentValue('solar_thermal_collector_type', user_arguments),
             solar_thermal_collector_azimuth: runner.getDoubleArgumentValue('solar_thermal_collector_azimuth', user_arguments),
             solar_thermal_collector_tilt: runner.getStringArgumentValue('solar_thermal_collector_tilt', user_arguments),
             solar_thermal_collector_rated_optical_efficiency: runner.getDoubleArgumentValue('solar_thermal_collector_rated_optical_efficiency', user_arguments),
             solar_thermal_collector_rated_thermal_losses: runner.getDoubleArgumentValue('solar_thermal_collector_rated_thermal_losses', user_arguments),
             solar_thermal_storage_volume: runner.getStringArgumentValue('solar_thermal_storage_volume', user_arguments),
             solar_thermal_solar_fraction: runner.getDoubleArgumentValue('solar_thermal_solar_fraction', user_arguments),
             pv_system_module_type_1: runner.getStringArgumentValue('pv_system_module_type_1', user_arguments),
             pv_system_location_1: runner.getStringArgumentValue('pv_system_location_1', user_arguments),
             pv_system_tracking_1: runner.getStringArgumentValue('pv_system_tracking_1', user_arguments),
             pv_system_array_azimuth_1: runner.getDoubleArgumentValue('pv_system_array_azimuth_1', user_arguments),
             pv_system_array_tilt_1: runner.getStringArgumentValue('pv_system_array_tilt_1', user_arguments),
             pv_system_max_power_output_1: runner.getDoubleArgumentValue('pv_system_max_power_output_1', user_arguments),
             pv_system_inverter_efficiency_1: runner.getOptionalDoubleArgumentValue('pv_system_inverter_efficiency_1', user_arguments),
             pv_system_system_losses_fraction_1: runner.getOptionalDoubleArgumentValue('pv_system_system_losses_fraction_1', user_arguments),
             pv_system_is_shared_1: runner.getBoolArgumentValue('pv_system_is_shared_1', user_arguments),
             pv_system_module_type_2: runner.getStringArgumentValue('pv_system_module_type_2', user_arguments),
             pv_system_location_2: runner.getStringArgumentValue('pv_system_location_2', user_arguments),
             pv_system_tracking_2: runner.getStringArgumentValue('pv_system_tracking_2', user_arguments),
             pv_system_array_azimuth_2: runner.getDoubleArgumentValue('pv_system_array_azimuth_2', user_arguments),
             pv_system_array_tilt_2: runner.getStringArgumentValue('pv_system_array_tilt_2', user_arguments),
             pv_system_max_power_output_2: runner.getDoubleArgumentValue('pv_system_max_power_output_2', user_arguments),
             pv_system_inverter_efficiency_2: runner.getOptionalDoubleArgumentValue('pv_system_inverter_efficiency_2', user_arguments),
             pv_system_system_losses_fraction_2: runner.getOptionalDoubleArgumentValue('pv_system_system_losses_fraction_2', user_arguments),
             pv_system_is_shared_2: runner.getBoolArgumentValue('pv_system_is_shared_2', user_arguments),
             lighting_fraction_cfl_interior: runner.getDoubleArgumentValue('lighting_fraction_cfl_interior', user_arguments),
             lighting_fraction_lfl_interior: runner.getDoubleArgumentValue('lighting_fraction_lfl_interior', user_arguments),
             lighting_fraction_led_interior: runner.getDoubleArgumentValue('lighting_fraction_led_interior', user_arguments),
             lighting_usage_multiplier_interior: runner.getDoubleArgumentValue('lighting_usage_multiplier_interior', user_arguments),
             lighting_fraction_cfl_exterior: runner.getDoubleArgumentValue('lighting_fraction_cfl_exterior', user_arguments),
             lighting_fraction_lfl_exterior: runner.getDoubleArgumentValue('lighting_fraction_lfl_exterior', user_arguments),
             lighting_fraction_led_exterior: runner.getDoubleArgumentValue('lighting_fraction_led_exterior', user_arguments),
             lighting_usage_multiplier_exterior: runner.getDoubleArgumentValue('lighting_usage_multiplier_exterior', user_arguments),
             lighting_fraction_cfl_garage: runner.getDoubleArgumentValue('lighting_fraction_cfl_garage', user_arguments),
             lighting_fraction_lfl_garage: runner.getDoubleArgumentValue('lighting_fraction_lfl_garage', user_arguments),
             lighting_fraction_led_garage: runner.getDoubleArgumentValue('lighting_fraction_led_garage', user_arguments),
             lighting_usage_multiplier_garage: runner.getDoubleArgumentValue('lighting_usage_multiplier_garage', user_arguments),
             holiday_lighting_present: runner.getBoolArgumentValue('holiday_lighting_present', user_arguments),
             holiday_lighting_daily_kwh: runner.getStringArgumentValue('holiday_lighting_daily_kwh', user_arguments),
             holiday_lighting_period_begin_month: runner.getStringArgumentValue('holiday_lighting_period_begin_month', user_arguments),
             holiday_lighting_period_begin_day_of_month: runner.getStringArgumentValue('holiday_lighting_period_begin_day_of_month', user_arguments),
             holiday_lighting_period_end_month: runner.getStringArgumentValue('holiday_lighting_period_end_month', user_arguments),
             holiday_lighting_period_end_day_of_month: runner.getStringArgumentValue('holiday_lighting_period_end_day_of_month', user_arguments),
             dehumidifier_present: runner.getBoolArgumentValue('dehumidifier_present', user_arguments),
             dehumidifier_efficiency_type: runner.getStringArgumentValue('dehumidifier_efficiency_type', user_arguments),
             dehumidifier_efficiency_ef: runner.getDoubleArgumentValue('dehumidifier_efficiency_ef', user_arguments),
             dehumidifier_efficiency_ief: runner.getDoubleArgumentValue('dehumidifier_efficiency_ief', user_arguments),
             dehumidifier_capacity: runner.getDoubleArgumentValue('dehumidifier_capacity', user_arguments),
             dehumidifier_rh_setpoint: runner.getDoubleArgumentValue('dehumidifier_rh_setpoint', user_arguments),
             dehumidifier_fraction_dehumidification_load_served: runner.getDoubleArgumentValue('dehumidifier_fraction_dehumidification_load_served', user_arguments),
             clothes_washer_present: runner.getBoolArgumentValue('clothes_washer_present', user_arguments),
             clothes_washer_location: runner.getStringArgumentValue('clothes_washer_location', user_arguments),
             clothes_washer_efficiency_type: runner.getStringArgumentValue('clothes_washer_efficiency_type', user_arguments),
             clothes_washer_efficiency_mef: runner.getStringArgumentValue('clothes_washer_efficiency_mef', user_arguments),
             clothes_washer_efficiency_imef: runner.getStringArgumentValue('clothes_washer_efficiency_imef', user_arguments),
             clothes_washer_rated_annual_kwh: runner.getStringArgumentValue('clothes_washer_rated_annual_kwh', user_arguments),
             clothes_washer_label_electric_rate: runner.getStringArgumentValue('clothes_washer_label_electric_rate', user_arguments),
             clothes_washer_label_gas_rate: runner.getStringArgumentValue('clothes_washer_label_gas_rate', user_arguments),
             clothes_washer_label_annual_gas_cost: runner.getStringArgumentValue('clothes_washer_label_annual_gas_cost', user_arguments),
             clothes_washer_label_usage: runner.getStringArgumentValue('clothes_washer_label_usage', user_arguments),
             clothes_washer_capacity: runner.getStringArgumentValue('clothes_washer_capacity', user_arguments),
             clothes_washer_usage_multiplier: runner.getDoubleArgumentValue('clothes_washer_usage_multiplier', user_arguments),
             clothes_dryer_present: runner.getBoolArgumentValue('clothes_dryer_present', user_arguments),
             clothes_dryer_location: runner.getStringArgumentValue('clothes_dryer_location', user_arguments),
             clothes_dryer_fuel_type: runner.getStringArgumentValue('clothes_dryer_fuel_type', user_arguments),
             clothes_dryer_efficiency_type: runner.getStringArgumentValue('clothes_dryer_efficiency_type', user_arguments),
             clothes_dryer_efficiency_ef: runner.getDoubleArgumentValue('clothes_dryer_efficiency_ef', user_arguments),
             clothes_dryer_efficiency_cef: runner.getStringArgumentValue('clothes_dryer_efficiency_cef', user_arguments),
             clothes_dryer_control_type: runner.getStringArgumentValue('clothes_dryer_control_type', user_arguments),
             clothes_dryer_vented_flow_rate: runner.getStringArgumentValue('clothes_dryer_vented_flow_rate', user_arguments),
             clothes_dryer_usage_multiplier: runner.getDoubleArgumentValue('clothes_dryer_usage_multiplier', user_arguments),
             dishwasher_present: runner.getBoolArgumentValue('dishwasher_present', user_arguments),
             dishwasher_location: runner.getStringArgumentValue('dishwasher_location', user_arguments),
             dishwasher_efficiency_type: runner.getStringArgumentValue('dishwasher_efficiency_type', user_arguments),
             dishwasher_efficiency_kwh: runner.getStringArgumentValue('dishwasher_efficiency_kwh', user_arguments),
             dishwasher_efficiency_ef: runner.getDoubleArgumentValue('dishwasher_efficiency_ef', user_arguments),
             dishwasher_label_electric_rate: runner.getStringArgumentValue('dishwasher_label_electric_rate', user_arguments),
             dishwasher_label_gas_rate: runner.getStringArgumentValue('dishwasher_label_gas_rate', user_arguments),
             dishwasher_label_annual_gas_cost: runner.getStringArgumentValue('dishwasher_label_annual_gas_cost', user_arguments),
             dishwasher_label_usage: runner.getStringArgumentValue('dishwasher_label_usage', user_arguments),
             dishwasher_place_setting_capacity: runner.getStringArgumentValue('dishwasher_place_setting_capacity', user_arguments),
             dishwasher_usage_multiplier: runner.getDoubleArgumentValue('dishwasher_usage_multiplier', user_arguments),
             refrigerator_present: runner.getBoolArgumentValue('refrigerator_present', user_arguments),
             refrigerator_location: runner.getStringArgumentValue('refrigerator_location', user_arguments),
             refrigerator_rated_annual_kwh: runner.getStringArgumentValue('refrigerator_rated_annual_kwh', user_arguments),
             refrigerator_usage_multiplier: runner.getDoubleArgumentValue('refrigerator_usage_multiplier', user_arguments),
             extra_refrigerator_present: runner.getBoolArgumentValue('extra_refrigerator_present', user_arguments),
             extra_refrigerator_location: runner.getStringArgumentValue('extra_refrigerator_location', user_arguments),
             extra_refrigerator_rated_annual_kwh: runner.getStringArgumentValue('extra_refrigerator_rated_annual_kwh', user_arguments),
             extra_refrigerator_usage_multiplier: runner.getDoubleArgumentValue('extra_refrigerator_usage_multiplier', user_arguments),
             freezer_present: runner.getBoolArgumentValue('freezer_present', user_arguments),
             freezer_location: runner.getStringArgumentValue('freezer_location', user_arguments),
             freezer_rated_annual_kwh: runner.getStringArgumentValue('freezer_rated_annual_kwh', user_arguments),
             freezer_usage_multiplier: runner.getDoubleArgumentValue('freezer_usage_multiplier', user_arguments),
             cooking_range_oven_present: runner.getBoolArgumentValue('cooking_range_oven_present', user_arguments),
             cooking_range_oven_location: runner.getStringArgumentValue('cooking_range_oven_location', user_arguments),
             cooking_range_oven_fuel_type: runner.getStringArgumentValue('cooking_range_oven_fuel_type', user_arguments),
             cooking_range_oven_is_induction: runner.getOptionalStringArgumentValue('cooking_range_oven_is_induction', user_arguments),
             cooking_range_oven_is_convection: runner.getOptionalStringArgumentValue('cooking_range_oven_is_convection', user_arguments),
             cooking_range_oven_usage_multiplier: runner.getDoubleArgumentValue('cooking_range_oven_usage_multiplier', user_arguments),
             ceiling_fan_present: runner.getBoolArgumentValue('ceiling_fan_present', user_arguments),
             ceiling_fan_efficiency: runner.getStringArgumentValue('ceiling_fan_efficiency', user_arguments),
             ceiling_fan_quantity: runner.getStringArgumentValue('ceiling_fan_quantity', user_arguments),
             ceiling_fan_cooling_setpoint_temp_offset: runner.getDoubleArgumentValue('ceiling_fan_cooling_setpoint_temp_offset', user_arguments),
             plug_loads_television_annual_kwh: runner.getStringArgumentValue('plug_loads_television_annual_kwh', user_arguments),
             plug_loads_television_usage_multiplier: runner.getDoubleArgumentValue('plug_loads_television_usage_multiplier', user_arguments),
             plug_loads_other_annual_kwh: runner.getStringArgumentValue('plug_loads_other_annual_kwh', user_arguments),
             plug_loads_other_frac_sensible: runner.getStringArgumentValue('plug_loads_other_frac_sensible', user_arguments),
             plug_loads_other_frac_latent: runner.getStringArgumentValue('plug_loads_other_frac_latent', user_arguments),
             plug_loads_other_usage_multiplier: runner.getDoubleArgumentValue('plug_loads_other_usage_multiplier', user_arguments),
             plug_loads_well_pump_present: runner.getBoolArgumentValue('plug_loads_well_pump_present', user_arguments),
             plug_loads_well_pump_annual_kwh: runner.getStringArgumentValue('plug_loads_well_pump_annual_kwh', user_arguments),
             plug_loads_well_pump_usage_multiplier: runner.getDoubleArgumentValue('plug_loads_well_pump_usage_multiplier', user_arguments),
             plug_loads_vehicle_present: runner.getBoolArgumentValue('plug_loads_vehicle_present', user_arguments),
             plug_loads_vehicle_annual_kwh: runner.getStringArgumentValue('plug_loads_vehicle_annual_kwh', user_arguments),
             plug_loads_vehicle_usage_multiplier: runner.getDoubleArgumentValue('plug_loads_vehicle_usage_multiplier', user_arguments),
             fuel_loads_grill_present: runner.getBoolArgumentValue('fuel_loads_grill_present', user_arguments),
             fuel_loads_grill_fuel_type: runner.getStringArgumentValue('fuel_loads_grill_fuel_type', user_arguments),
             fuel_loads_grill_annual_therm: runner.getStringArgumentValue('fuel_loads_grill_annual_therm', user_arguments),
             fuel_loads_grill_location: runner.getStringArgumentValue('fuel_loads_grill_location', user_arguments),
             fuel_loads_grill_usage_multiplier: runner.getDoubleArgumentValue('fuel_loads_grill_usage_multiplier', user_arguments),
             fuel_loads_lighting_present: runner.getBoolArgumentValue('fuel_loads_lighting_present', user_arguments),
             fuel_loads_lighting_fuel_type: runner.getStringArgumentValue('fuel_loads_lighting_fuel_type', user_arguments),
             fuel_loads_lighting_annual_therm: runner.getStringArgumentValue('fuel_loads_lighting_annual_therm', user_arguments),
             fuel_loads_lighting_location: runner.getStringArgumentValue('fuel_loads_lighting_location', user_arguments),
             fuel_loads_lighting_usage_multiplier: runner.getDoubleArgumentValue('fuel_loads_lighting_usage_multiplier', user_arguments),
             fuel_loads_fireplace_present: runner.getBoolArgumentValue('fuel_loads_fireplace_present', user_arguments),
             fuel_loads_fireplace_fuel_type: runner.getStringArgumentValue('fuel_loads_fireplace_fuel_type', user_arguments),
             fuel_loads_fireplace_annual_therm: runner.getStringArgumentValue('fuel_loads_fireplace_annual_therm', user_arguments),
             fuel_loads_fireplace_location: runner.getStringArgumentValue('fuel_loads_fireplace_location', user_arguments),
             fuel_loads_fireplace_usage_multiplier: runner.getDoubleArgumentValue('fuel_loads_fireplace_usage_multiplier', user_arguments),
             pool_present: runner.getBoolArgumentValue('pool_present', user_arguments),
             pool_pump_annual_kwh: runner.getStringArgumentValue('pool_pump_annual_kwh', user_arguments),
             pool_pump_usage_multiplier: runner.getDoubleArgumentValue('pool_pump_usage_multiplier', user_arguments),
             pool_heater_type: runner.getStringArgumentValue('pool_heater_type', user_arguments),
             pool_heater_annual_kwh: runner.getStringArgumentValue('pool_heater_annual_kwh', user_arguments),
             pool_heater_annual_therm: runner.getStringArgumentValue('pool_heater_annual_therm', user_arguments),
             pool_heater_usage_multiplier: runner.getDoubleArgumentValue('pool_heater_usage_multiplier', user_arguments),
             hot_tub_present: runner.getBoolArgumentValue('hot_tub_present', user_arguments),
             hot_tub_pump_annual_kwh: runner.getStringArgumentValue('hot_tub_pump_annual_kwh', user_arguments),
             hot_tub_pump_usage_multiplier: runner.getDoubleArgumentValue('hot_tub_pump_usage_multiplier', user_arguments),
             hot_tub_heater_type: runner.getStringArgumentValue('hot_tub_heater_type', user_arguments),
             hot_tub_heater_annual_kwh: runner.getStringArgumentValue('hot_tub_heater_annual_kwh', user_arguments),
             hot_tub_heater_annual_therm: runner.getStringArgumentValue('hot_tub_heater_annual_therm', user_arguments),
             hot_tub_heater_usage_multiplier: runner.getDoubleArgumentValue('hot_tub_heater_usage_multiplier', user_arguments) }
  end

  def validate_arguments(args)
    warnings = []
    errors = []

    # heat pump water heater with natural gas fuel type
    warning = ([HPXML::WaterHeaterTypeHeatPump].include?(args[:water_heater_type]) && (args[:water_heater_fuel_type] != HPXML::FuelTypeElectricity))
    warnings << "water_heater_type=#{args[:water_heater_type]} and water_heater_fuel_type=#{args[:water_heater_fuel_type]}" if warning

    # heating system and heat pump
    error = (args[:heating_system_type] != 'none') && (args[:heat_pump_type] != 'none') && (args[:heating_system_fraction_heat_load_served] > 0) && (args[:heat_pump_fraction_heat_load_served] > 0)
    errors << "heating_system_type=#{args[:heating_system_type]} and heat_pump_type=#{args[:heat_pump_type]}" if error

    # cooling system and heat pump
    error = (args[:cooling_system_type] != 'none') && (args[:heat_pump_type] != 'none') && (args[:cooling_system_fraction_cool_load_served] > 0) && (args[:heat_pump_fraction_cool_load_served] > 0)
    errors << "cooling_system_type=#{args[:cooling_system_type]} and heat_pump_type=#{args[:heat_pump_type]}" if error

    # non integer number of bathrooms
    if args[:geometry_num_bathrooms] != Constants.Auto
      error = (Float(args[:geometry_num_bathrooms]) % 1 != 0)
      errors << "geometry_num_bathrooms=#{args[:geometry_num_bathrooms]}" if error
    end

    # non integer ceiling fan quantity
    if args[:ceiling_fan_quantity] != Constants.Auto
      error = (Float(args[:ceiling_fan_quantity]) % 1 != 0)
      errors << "ceiling_fan_quantity=#{args[:ceiling_fan_quantity]}" if error
    end

    # single-family, slab, foundation height > 0
    warning = [HPXML::ResidentialTypeSFD, HPXML::ResidentialTypeSFA].include?(args[:geometry_unit_type]) && (args[:geometry_foundation_type] == HPXML::FoundationTypeSlab) && (args[:geometry_foundation_height] > 0)
    warnings << "geometry_unit_type=#{args[:geometry_unit_type]} and geometry_foundation_type=#{args[:geometry_foundation_type]} and geometry_foundation_height=#{args[:geometry_foundation_height]}" if warning

    # single-family, non slab, foundation height = 0
    error = [HPXML::ResidentialTypeSFD, HPXML::ResidentialTypeSFA].include?(args[:geometry_unit_type]) && (args[:geometry_foundation_type] != HPXML::FoundationTypeSlab) && (args[:geometry_foundation_height] == 0)
    errors << "geometry_unit_type=#{args[:geometry_unit_type]} and geometry_foundation_type=#{args[:geometry_foundation_type]} and geometry_foundation_height=#{args[:geometry_foundation_height]}" if error

    # single-family attached, multifamily and ambient foundation
    error = [HPXML::ResidentialTypeSFA, HPXML::ResidentialTypeApartment].include?(args[:geometry_unit_type]) && (args[:geometry_foundation_type] == HPXML::FoundationTypeAmbient)
    errors << "geometry_unit_type=#{args[:geometry_unit_type]} and geometry_foundation_type=#{args[:geometry_foundation_type]}" if error

    # multifamily, bottom, slab, foundation height > 0
    if args[:geometry_level].is_initialized
      warning = (args[:geometry_unit_type] == HPXML::ResidentialTypeApartment) && (args[:geometry_level].get == 'Bottom') && (args[:geometry_foundation_type] == HPXML::FoundationTypeSlab) && (args[:geometry_foundation_height] > 0)
      warnings << "geometry_unit_type=#{args[:geometry_unit_type]} and geometry_level=#{args[:geometry_level].get} and geometry_foundation_type=#{args[:geometry_foundation_type]} and geometry_foundation_height=#{args[:geometry_foundation_height]}" if warning
    end

    # multifamily, bottom, non slab, foundation height = 0
    if args[:geometry_level].is_initialized
      error = (args[:geometry_unit_type] == HPXML::ResidentialTypeApartment) && (args[:geometry_level].get == 'Bottom') && (args[:geometry_foundation_type] != HPXML::FoundationTypeSlab) && (args[:geometry_foundation_height] == 0)
      errors << "geometry_unit_type=#{args[:geometry_unit_type]} and geometry_level=#{args[:geometry_level].get} and geometry_foundation_type=#{args[:geometry_foundation_type]} and geometry_foundation_height=#{args[:geometry_foundation_height]}" if error
    end

    # multifamily and finished basement
    error = (args[:geometry_unit_type] == HPXML::ResidentialTypeApartment) && (args[:geometry_foundation_type] == HPXML::FoundationTypeBasementConditioned)
    errors << "geometry_unit_type=#{args[:geometry_unit_type]} and geometry_foundation_type=#{args[:geometry_foundation_type]}" if error

    # slab and foundation height above grade > 0
    warning = (args[:geometry_foundation_type] == HPXML::FoundationTypeSlab) && (args[:geometry_foundation_height_above_grade] > 0)
    warnings << "geometry_foundation_type=#{args[:geometry_foundation_type]} and geometry_foundation_height_above_grade=#{args[:geometry_foundation_height_above_grade]}" if warning

    # duct location and surface area not both auto or not both specified
    error = ((args[:ducts_supply_location] == Constants.Auto) && (args[:ducts_supply_surface_area] != Constants.Auto)) || ((args[:ducts_supply_location] != Constants.Auto) && (args[:ducts_supply_surface_area] == Constants.Auto)) || ((args[:ducts_return_location] == Constants.Auto) && (args[:ducts_return_surface_area] != Constants.Auto)) || ((args[:ducts_return_location] != Constants.Auto) && (args[:ducts_return_surface_area] == Constants.Auto))
    errors << "ducts_supply_location=#{args[:ducts_supply_location]} and ducts_supply_surface_area=#{args[:ducts_supply_surface_area]} and ducts_return_location=#{args[:ducts_return_location]} and ducts_return_surface_area=#{args[:ducts_return_surface_area]}" if error

    # second heating system fraction heat load served non less than 50%
    warning = (args[:heating_system_type_2] != 'none') && (args[:heating_system_fraction_heat_load_served_2] >= 0.5)
    warnings << "heating_system_type_2=#{args[:heating_system_type_2]} and heating_system_fraction_heat_load_served_2=#{args[:heating_system_fraction_heat_load_served_2]}" if warning

    # single-family attached and num units, horizontal location not specified
    error = (args[:geometry_unit_type] == HPXML::ResidentialTypeSFA) && (!args[:geometry_building_num_units].is_initialized || !args[:geometry_horizontal_location].is_initialized)
    errors << "geometry_unit_type=#{args[:geometry_unit_type]} and geometry_building_num_units=#{args[:geometry_building_num_units].is_initialized} and geometry_horizontal_location=#{args[:geometry_horizontal_location].is_initialized}" if error

    # apartment unit and num units, level, horizontal location not specified
    error = (args[:geometry_unit_type] == HPXML::ResidentialTypeApartment) && (!args[:geometry_building_num_units].is_initialized || !args[:geometry_level].is_initialized || !args[:geometry_horizontal_location].is_initialized)
    errors << "geometry_unit_type=#{args[:geometry_unit_type]} and geometry_building_num_units=#{args[:geometry_building_num_units].is_initialized} and geometry_level=#{args[:geometry_level].is_initialized} and geometry_horizontal_location=#{args[:geometry_horizontal_location].is_initialized}" if error

    # crawlspace or unconditioned basement with foundation wall and ceiling insulation
    warning = [HPXML::FoundationTypeCrawlspaceVented, HPXML::FoundationTypeCrawlspaceUnvented, HPXML::FoundationTypeBasementUnconditioned].include?(args[:geometry_foundation_type]) && ((args[:foundation_wall_insulation_r] > 0) || (args[:foundation_wall_assembly_r].is_initialized && (args[:foundation_wall_assembly_r].get > 0))) && (args[:floor_assembly_r] > 2.1)
    warnings << "geometry_foundation_type=#{args[:geometry_foundation_type]} and foundation_wall_insulation_r=#{args[:foundation_wall_insulation_r]} and foundation_wall_assembly_r=#{args[:foundation_wall_assembly_r].is_initialized} and floor_assembly_r=#{args[:floor_assembly_r]}" if warning

    # vented/unvented attic with floor and roof insulation
    warning = [HPXML::AtticTypeVented, HPXML::AtticTypeUnvented].include?(args[:geometry_attic_type]) && (args[:geometry_roof_type] != 'flat') && (args[:ceiling_assembly_r] > 2.1) && (args[:roof_assembly_r] > 2.3)
    warnings << "geometry_attic_type=#{args[:geometry_attic_type]} and ceiling_assembly_r=#{args[:ceiling_assembly_r]} and roof_assembly_r=#{args[:roof_assembly_r]}" if warning

    # conditioned basement with ceiling insulation
    warning = (args[:geometry_foundation_type] == HPXML::FoundationTypeBasementConditioned) && (args[:floor_assembly_r] > 2.1)
    warnings << "geometry_foundation_type=#{args[:geometry_foundation_type]} and floor_assembly_r=#{args[:floor_assembly_r]}" if warning

    # conditioned attic with floor insulation
    warning = (args[:geometry_attic_type] == HPXML::AtticTypeConditioned) && (args[:geometry_roof_type] != 'flat') && (args[:ceiling_assembly_r] > 2.1)
    warnings << "geometry_attic_type=#{args[:geometry_attic_type]} and ceiling_assembly_r=#{args[:ceiling_assembly_r]}" if warning

    # dhw indirect but no boiler
    error = ((args[:water_heater_type] == HPXML::WaterHeaterTypeCombiStorage) || (args[:water_heater_type] == HPXML::WaterHeaterTypeCombiTankless)) && (args[:heating_system_type] != HPXML::HVACTypeBoiler)
    errors << "water_heater_type=#{args[:water_heater_type]} and heating_system_type=#{args[:heating_system_type]}" if error

    return warnings, errors
  end

  def validate_hpxml(runner, hpxml_path, hpxml_doc)
    schemas_dir = File.join(File.dirname(__FILE__), '../HPXMLtoOpenStudio/resources')

    is_valid = true

    # Validate input HPXML against schema
    XMLHelper.validate(hpxml_doc.to_xml, File.join(schemas_dir, 'HPXML.xsd'), runner).each do |error|
      runner.registerError("#{hpxml_path}: #{error}")
      is_valid = false
    end

    # Validate input HPXML against schematron docs
    stron_paths = [File.join(schemas_dir, 'HPXMLvalidator.xml'),
                   File.join(schemas_dir, 'EPvalidator.xml')]
    errors, warnings = Validator.run_validators(hpxml_doc, stron_paths)
    errors.each do |error|
      runner.registerError("#{hpxml_path}: #{error}")
      is_valid = false
    end
    warnings.each do |warning|
      runner.registerWarning("#{warning}")
    end

    return is_valid
  end
end

class HPXMLFile
  def self.create(runner, model, args, epw_file)
    model_geometry = OpenStudio::Model::Model.new

    success = create_geometry_envelope(runner, model_geometry, args)
    return false if not success

    success = create_schedules(runner, model, epw_file, args)
    return false if not success

    hpxml = HPXML.new

    set_header(hpxml, runner, args)
    set_site(hpxml, runner, args)
    set_neighbor_buildings(hpxml, runner, args)
    set_building_occupancy(hpxml, runner, args)
    set_building_construction(hpxml, runner, args)
    set_climate_and_risk_zones(hpxml, runner, args, epw_file)
    set_air_infiltration_measurements(hpxml, runner, args)
    set_attics(hpxml, runner, model_geometry, args)
    set_foundations(hpxml, runner, model_geometry, args)
    set_roofs(hpxml, runner, model_geometry, args)
    set_rim_joists(hpxml, runner, model_geometry, args)
    set_walls(hpxml, runner, model_geometry, args)
    set_foundation_walls(hpxml, runner, model_geometry, args)
    set_frame_floors(hpxml, runner, model_geometry, args)
    set_slabs(hpxml, runner, model_geometry, args)
    set_windows(hpxml, runner, model_geometry, args)
    set_skylights(hpxml, runner, model_geometry, args)
    set_doors(hpxml, runner, model_geometry, args)
    set_heating_systems(hpxml, runner, args)
    set_cooling_systems(hpxml, runner, args)
    set_heat_pumps(hpxml, runner, args)
    set_hvac_distribution(hpxml, runner, args)
    set_hvac_control(hpxml, runner, args)
    set_ventilation_fans(hpxml, runner, args)
    set_water_heating_systems(hpxml, runner, args)
    set_hot_water_distribution(hpxml, runner, args)
    set_water_fixtures(hpxml, runner, args)
    set_solar_thermal(hpxml, runner, args, epw_file)
    set_pv_systems(hpxml, runner, args, epw_file)
    set_lighting(hpxml, runner, args)
    set_dehumidifier(hpxml, runner, args)
    set_clothes_washer(hpxml, runner, args)
    set_clothes_dryer(hpxml, runner, args)
    set_dishwasher(hpxml, runner, args)
    set_refrigerator(hpxml, runner, args)
    set_extra_refrigerator(hpxml, runner, args)
    set_freezer(hpxml, runner, args)
    set_cooking_range_oven(hpxml, runner, args)
    set_ceiling_fans(hpxml, runner, args)
    set_plug_loads_television(hpxml, runner, args)
    set_plug_loads_other(hpxml, runner, args)
    set_plug_loads_well_pump(hpxml, runner, args)
    set_plug_loads_vehicle(hpxml, runner, args)
    set_fuel_loads_grill(hpxml, runner, args)
    set_fuel_loads_lighting(hpxml, runner, args)
    set_fuel_loads_fireplace(hpxml, runner, args)
    set_pool(hpxml, runner, args)
    set_hot_tub(hpxml, runner, args)

    # Check for errors in the HPXML object
    errors = hpxml.check_for_errors()
    if errors.size > 0
      fail "ERROR: Invalid HPXML object produced.\n#{errors}"
    end

    hpxml_doc = hpxml.to_oga()

    return hpxml_doc
  end

  def self.create_geometry_envelope(runner, model, args)
    if args[:geometry_foundation_type] == HPXML::FoundationTypeSlab
      args[:geometry_foundation_height] = 0.0
      args[:geometry_foundation_height_above_grade] = 0.0
    end

    if args[:geometry_unit_type] == HPXML::ResidentialTypeSFD
      success = Geometry.create_single_family_detached(runner: runner, model: model, **args)
    elsif args[:geometry_unit_type] == HPXML::ResidentialTypeSFA
      success = Geometry.create_single_family_attached(runner: runner, model: model, **args)
    elsif args[:geometry_unit_type] == HPXML::ResidentialTypeApartment
      success = Geometry.create_multifamily(runner: runner, model: model, **args)
    end
    return false if not success

    success = Geometry.create_windows_and_skylights(runner: runner, model: model, **args)
    return false if not success

    success = Geometry.create_doors(runner: runner, model: model, **args)
    return false if not success

    return true
  end

  def self.create_schedules(runner, model, epw_file, args)
    if ['default', 'user-specified'].include? args[:schedules_type]
      if args[:schedules_type] == 'user-specified'
        args[:schedules_path] = args[:schedules_path].get
      else
        args[:schedules_path] = nil
      end
      return true
    end

    info_msgs = []

    # set the calendar year
    year_description = model.getYearDescription
    year_description.setCalendarYear(2007) # default to TMY
    if args[:simulation_control_run_period_calendar_year].is_initialized
      year_description.setCalendarYear(args[:simulation_control_run_period_calendar_year].get)
    end
    if epw_file.startDateActualYear.is_initialized # AMY
      year_description.setCalendarYear(epw_file.startDateActualYear.get)
    end
    info_msgs << "CalendarYear=#{year_description.calendarYear}"

    # set the timestep
    timestep = model.getTimestep
    timestep.setNumberOfTimestepsPerHour(1)
    if args[:simulation_control_timestep].is_initialized
      timestep.setNumberOfTimestepsPerHour(60 / args[:simulation_control_timestep].get)
    end
    info_msgs << "NumberOfTimestepsPerHour=#{timestep.numberOfTimestepsPerHour}"
<<<<<<< HEAD

    # get the seed
    random_seed = args[:schedules_random_seed].get if args[:schedules_random_seed].is_initialized

=======

    # get the seed
    random_seed = args[:schedules_random_seed].get if args[:schedules_random_seed].is_initialized

>>>>>>> 27f4c020
    # instantiate the generator
    schedule_generator = ScheduleGenerator.new(runner: runner, model: model, epw_file: epw_file, random_seed: random_seed)

    # create the schedule
    if args[:geometry_num_occupants] == Constants.Auto
      args[:geometry_num_occupants] = Geometry.get_occupancy_default_num(args[:geometry_num_bedrooms])
    else
      args[:geometry_num_occupants] = Integer(args[:geometry_num_occupants])
    end
    args[:resources_path] = File.join(File.dirname(__FILE__), 'resources')
    success = schedule_generator.create(args: args)
    return false if not success

    # export the schedule
    args[:schedules_path] = '../schedules.csv'
    success = schedule_generator.export(schedules_path: File.expand_path(args[:schedules_path]))
    return false if not success

    runner.registerInfo("Created schedule with #{info_msgs.join(', ')}")

    return true
  end

  def self.set_header(hpxml, runner, args)
    hpxml.header.xml_type = 'HPXML'
    hpxml.header.xml_generated_by = 'BuildResidentialHPXML'
    hpxml.header.transaction = 'create'

    if args[:software_program_used].is_initialized
      hpxml.header.software_program_used = args[:software_program_used].get
    end

    if args[:software_program_version].is_initialized
      hpxml.header.software_program_version = args[:software_program_version].get
    end

    if args[:simulation_control_timestep].is_initialized
      hpxml.header.timestep = args[:simulation_control_timestep].get
    end

    if args[:simulation_control_run_period_begin_month].is_initialized
      hpxml.header.sim_begin_month = args[:simulation_control_run_period_begin_month].get
    end
    if args[:simulation_control_run_period_begin_day_of_month].is_initialized
      hpxml.header.sim_begin_day_of_month = args[:simulation_control_run_period_begin_day_of_month].get
    end
    if args[:simulation_control_run_period_end_month].is_initialized
      hpxml.header.sim_end_month = args[:simulation_control_run_period_end_month].get
    end
    if args[:simulation_control_run_period_end_day_of_month].is_initialized
      hpxml.header.sim_end_day_of_month = args[:simulation_control_run_period_end_day_of_month].get
    end
    if args[:simulation_control_run_period_calendar_year].is_initialized
      hpxml.header.sim_calendar_year = args[:simulation_control_run_period_calendar_year].get
    end

    if args[:simulation_control_daylight_saving_enabled].is_initialized
      hpxml.header.dst_enabled = args[:simulation_control_daylight_saving_enabled].get
    end
    if args[:simulation_control_daylight_saving_begin_month].is_initialized
      hpxml.header.dst_begin_month = args[:simulation_control_daylight_saving_begin_month].get
    end
    if args[:simulation_control_daylight_saving_begin_day_of_month].is_initialized
      hpxml.header.dst_begin_day_of_month = args[:simulation_control_daylight_saving_begin_day_of_month].get
    end
    if args[:simulation_control_daylight_saving_end_month].is_initialized
      hpxml.header.dst_end_month = args[:simulation_control_daylight_saving_end_month].get
    end
    if args[:simulation_control_daylight_saving_end_day_of_month].is_initialized
      hpxml.header.dst_end_day_of_month = args[:simulation_control_daylight_saving_end_day_of_month].get
    end

    hpxml.header.building_id = 'MyBuilding'
    hpxml.header.event_type = 'proposed workscope'
    hpxml.header.schedules_path = args[:schedules_path]
  end

  def self.set_site(hpxml, runner, args)
    if args[:air_leakage_shelter_coefficient] != Constants.Auto
      shelter_coefficient = args[:air_leakage_shelter_coefficient]
    end

    if args[:site_type].is_initialized
      hpxml.site.site_type = args[:site_type].get
    end

    hpxml.site.shelter_coefficient = shelter_coefficient
  end

  def self.set_neighbor_buildings(hpxml, runner, args)
    [args[:neighbor_front_distance], args[:neighbor_back_distance], args[:neighbor_left_distance], args[:neighbor_right_distance]].each_with_index do |distance, i|
      next if distance == 0

      if i == 0 # front
        azimuth = Geometry.get_abs_azimuth(Constants.CoordRelative, 0, args[:geometry_orientation], 0)
      elsif i == 1 # back
        azimuth = Geometry.get_abs_azimuth(Constants.CoordRelative, 180, args[:geometry_orientation], 0)
      elsif i == 2 # left
        azimuth = Geometry.get_abs_azimuth(Constants.CoordRelative, 90, args[:geometry_orientation], 0)
      elsif i == 3 # right
        azimuth = Geometry.get_abs_azimuth(Constants.CoordRelative, 270, args[:geometry_orientation], 0)
      end

      neighbor_height = [args[:neighbor_front_height], args[:neighbor_back_height], args[:neighbor_left_height], args[:neighbor_right_height]]

      if (distance > 0) && (neighbor_height[i] != Constants.Auto)
        height = Float(neighbor_height[i])
      end

      hpxml.neighbor_buildings.add(azimuth: azimuth,
                                   distance: distance,
                                   height: height)
    end
  end

  def self.set_building_occupancy(hpxml, runner, args)
    if args[:geometry_num_occupants] != Constants.Auto
      hpxml.building_occupancy.number_of_residents = args[:geometry_num_occupants]
    end
  end

  def self.set_building_construction(hpxml, runner, args)
    number_of_conditioned_floors_above_grade = args[:geometry_num_floors_above_grade]

    number_of_conditioned_floors = number_of_conditioned_floors_above_grade
    if args[:geometry_foundation_type] == HPXML::FoundationTypeBasementConditioned
      number_of_conditioned_floors += 1
    end

    if args[:geometry_num_bathrooms] != Constants.Auto
      number_of_bathrooms = args[:geometry_num_bathrooms]
    end

    conditioned_building_volume = args[:geometry_cfa] * args[:geometry_wall_height]

    hpxml.building_construction.number_of_conditioned_floors = number_of_conditioned_floors
    hpxml.building_construction.number_of_conditioned_floors_above_grade = number_of_conditioned_floors_above_grade
    hpxml.building_construction.number_of_bedrooms = args[:geometry_num_bedrooms]
    hpxml.building_construction.number_of_bathrooms = number_of_bathrooms
    hpxml.building_construction.conditioned_floor_area = args[:geometry_cfa]
    hpxml.building_construction.conditioned_building_volume = conditioned_building_volume
    hpxml.building_construction.average_ceiling_height = args[:geometry_wall_height]
    hpxml.building_construction.residential_facility_type = args[:geometry_unit_type]

    if (args[:heating_system_type] != 'none' && args[:heating_system_has_flue_or_chimney]) ||
       (args[:heating_system_type_2] != 'none' && args[:heating_system_has_flue_or_chimney_2]) ||
       (args[:water_heater_type] != 'none' && args[:water_heater_has_flue_or_chimney])
      hpxml.building_construction.has_flue_or_chimney = true
    end
  end

  def self.set_climate_and_risk_zones(hpxml, runner, args, epw_file)
    hpxml.climate_and_risk_zones.weather_station_id = 'WeatherStation'
    iecc_zone = Location.get_climate_zone_iecc(epw_file.wmoNumber)

    unless iecc_zone.nil?
      hpxml.climate_and_risk_zones.iecc_year = 2006
      hpxml.climate_and_risk_zones.iecc_zone = iecc_zone
    end
    weather_station_name = File.basename(args[:weather_station_epw_filepath]).gsub('.epw', '')
    hpxml.climate_and_risk_zones.weather_station_name = weather_station_name
    hpxml.climate_and_risk_zones.weather_station_epw_filepath = args[:weather_station_epw_filepath]
  end

  def self.set_air_infiltration_measurements(hpxml, runner, args)
    if args[:air_leakage_units] == HPXML::UnitsACH
      house_pressure = args[:air_leakage_house_pressure]
      unit_of_measure = HPXML::UnitsACH
    elsif args[:air_leakage_units] == HPXML::UnitsCFM
      house_pressure = args[:air_leakage_house_pressure]
      unit_of_measure = HPXML::UnitsCFM
    elsif args[:air_leakage_units] == HPXML::UnitsACHNatural
      house_pressure = nil
      unit_of_measure = HPXML::UnitsACHNatural
    end
    infiltration_volume = args[:geometry_cfa] * args[:geometry_wall_height]

    hpxml.air_infiltration_measurements.add(id: 'InfiltrationMeasurement',
                                            house_pressure: house_pressure,
                                            unit_of_measure: unit_of_measure,
                                            air_leakage: args[:air_leakage_value],
                                            infiltration_volume: infiltration_volume)
  end

  def self.set_attics(hpxml, runner, model, args)
    return if args[:geometry_unit_type] == HPXML::ResidentialTypeApartment
    return if args[:geometry_unit_type] == HPXML::ResidentialTypeSFA # TODO: remove when we can model single-family attached units

    if args[:geometry_roof_type] == 'flat'
      hpxml.attics.add(id: HPXML::AtticTypeFlatRoof,
                       attic_type: HPXML::AtticTypeFlatRoof)
    else
      hpxml.attics.add(id: args[:geometry_attic_type],
                       attic_type: args[:geometry_attic_type])
    end
  end

  def self.set_foundations(hpxml, runner, model, args)
    return if args[:geometry_unit_type] == HPXML::ResidentialTypeApartment

    hpxml.foundations.add(id: args[:geometry_foundation_type],
                          foundation_type: args[:geometry_foundation_type])
  end

  def self.set_roofs(hpxml, runner, model, args)
    args[:geometry_roof_pitch] *= 12.0
    if args[:geometry_roof_type] == 'flat'
      args[:geometry_roof_pitch] = 0.0
    end

    model.getSurfaces.sort.each do |surface|
      next unless ['Outdoors'].include? surface.outsideBoundaryCondition
      next if surface.surfaceType != 'RoofCeiling'

      interior_adjacent_to = get_adjacent_to(surface)
      next if [HPXML::LocationOtherHousingUnit].include? interior_adjacent_to

      if args[:roof_material_type].is_initialized
        roof_type = args[:roof_material_type].get
      end

      if args[:roof_color] == Constants.Auto && args[:roof_solar_absorptance] == Constants.Auto
        solar_absorptance = 0.7
      end

      if args[:roof_color] != Constants.Auto
        roof_color = args[:roof_color]
      end

      if args[:roof_solar_absorptance] != Constants.Auto
        solar_absorptance = args[:roof_solar_absorptance]
      end

      if args[:roof_radiant_barrier]
        radiant_barrier_grade = args[:roof_radiant_barrier_grade]
      end

      hpxml.roofs.add(id: valid_attr(surface.name),
                      interior_adjacent_to: get_adjacent_to(surface),
                      area: UnitConversions.convert(surface.grossArea, 'm^2', 'ft^2').round,
                      roof_type: roof_type,
                      roof_color: roof_color,
                      solar_absorptance: solar_absorptance,
                      emittance: args[:roof_emittance],
                      pitch: args[:geometry_roof_pitch],
                      radiant_barrier: args[:roof_radiant_barrier],
                      radiant_barrier_grade: radiant_barrier_grade,
                      insulation_assembly_r_value: args[:roof_assembly_r])
    end
  end

  def self.set_rim_joists(hpxml, runner, model, args)
    model.getSurfaces.sort.each do |surface|
      # TODO
    end
  end

  def self.set_walls(hpxml, runner, model, args)
    model.getSurfaces.sort.each do |surface|
      next if surface.surfaceType != 'Wall'

      interior_adjacent_to = get_adjacent_to(surface)
      if [HPXML::LocationOtherHousingUnit].include? interior_adjacent_to
        has_door = false
        surface.subSurfaces.each do |sub_surface|
          next if sub_surface.subSurfaceType != 'Door'

          has_door = true
        end
        next unless has_door
      else
        next unless [HPXML::LocationLivingSpace, HPXML::LocationAtticUnvented, HPXML::LocationAtticVented, HPXML::LocationGarage].include? interior_adjacent_to
      end

      exterior_adjacent_to = HPXML::LocationOutside
      if surface.adjacentSurface.is_initialized
        exterior_adjacent_to = get_adjacent_to(surface.adjacentSurface.get)
      elsif surface.outsideBoundaryCondition == 'Adiabatic'
        exterior_adjacent_to = HPXML::LocationOtherHousingUnit
      end

      if interior_adjacent_to == HPXML::LocationOtherHousingUnit && exterior_adjacent_to == HPXML::LocationOtherHousingUnit
        interior_adjacent_to = HPXML::LocationLivingSpace
        exterior_adjacent_to == HPXML::LocationOtherHousingUnit
      else
        next if interior_adjacent_to == exterior_adjacent_to
      end
      next if [HPXML::LocationLivingSpace, HPXML::LocationBasementConditioned].include? exterior_adjacent_to

      wall_type = args[:wall_type]
      if [HPXML::LocationAtticUnvented, HPXML::LocationAtticVented].include? interior_adjacent_to
        wall_type = HPXML::WallTypeWoodStud
      end

      if exterior_adjacent_to == HPXML::LocationOutside && args[:wall_siding_type].is_initialized
        siding = args[:wall_siding_type].get
      end

      if args[:wall_color] == Constants.Auto && args[:wall_solar_absorptance] == Constants.Auto
        solar_absorptance = 0.7
      end

      if args[:wall_color] != Constants.Auto
        color = args[:wall_color]
      end

      if args[:wall_solar_absorptance] != Constants.Auto
        solar_absorptance = args[:wall_solar_absorptance]
      end

      hpxml.walls.add(id: valid_attr(surface.name),
                      exterior_adjacent_to: exterior_adjacent_to,
                      interior_adjacent_to: interior_adjacent_to,
                      wall_type: wall_type,
                      siding: siding,
                      color: color,
                      solar_absorptance: solar_absorptance,
                      area: UnitConversions.convert(surface.grossArea, 'm^2', 'ft^2').round,
                      emittance: args[:wall_emittance])

      is_uncond_attic_roof_insulated = false
      if [HPXML::LocationAtticUnvented, HPXML::LocationAtticVented].include? interior_adjacent_to
        hpxml.roofs.each do |roof|
          next unless (roof.interior_adjacent_to == interior_adjacent_to) && (roof.insulation_assembly_r_value > 4.0)

          is_uncond_attic_roof_insulated = true
        end
      end

      if hpxml.walls[-1].is_thermal_boundary || is_uncond_attic_roof_insulated # Assume wall is insulated if roof is insulated
        hpxml.walls[-1].insulation_assembly_r_value = args[:wall_assembly_r]
      else
        hpxml.walls[-1].insulation_assembly_r_value = 4.0 # Uninsulated
      end
    end
  end

  def self.set_foundation_walls(hpxml, runner, model, args)
    model.getSurfaces.sort.each do |surface|
      next unless ['Foundation'].include? surface.outsideBoundaryCondition
      next if surface.surfaceType != 'Wall'

      if args[:foundation_wall_assembly_r].is_initialized && (args[:foundation_wall_assembly_r].get > 0)
        insulation_assembly_r_value = args[:foundation_wall_assembly_r]
      else
        insulation_exterior_r_value = args[:foundation_wall_insulation_r]
        insulation_exterior_distance_to_top = args[:foundation_wall_insulation_distance_to_top]
        insulation_exterior_distance_to_bottom = args[:foundation_wall_insulation_distance_to_bottom]
        insulation_interior_r_value = 0
        insulation_interior_distance_to_top = 0
        insulation_interior_distance_to_bottom = 0
      end

      hpxml.foundation_walls.add(id: valid_attr(surface.name),
                                 exterior_adjacent_to: HPXML::LocationGround,
                                 interior_adjacent_to: get_adjacent_to(surface),
                                 height: args[:geometry_foundation_height],
                                 area: UnitConversions.convert(surface.grossArea, 'm^2', 'ft^2').round,
                                 thickness: 8,
                                 depth_below_grade: args[:geometry_foundation_height] - args[:geometry_foundation_height_above_grade],
                                 insulation_assembly_r_value: insulation_assembly_r_value,
                                 insulation_interior_r_value: insulation_interior_r_value,
                                 insulation_interior_distance_to_top: insulation_interior_distance_to_top,
                                 insulation_interior_distance_to_bottom: insulation_interior_distance_to_bottom,
                                 insulation_exterior_r_value: insulation_exterior_r_value,
                                 insulation_exterior_distance_to_top: insulation_exterior_distance_to_top,
                                 insulation_exterior_distance_to_bottom: insulation_exterior_distance_to_bottom)
    end
  end

  def self.set_frame_floors(hpxml, runner, model, args)
    if [HPXML::FoundationTypeBasementConditioned].include?(args[:geometry_foundation_type]) && (args[:floor_assembly_r] > 2.1)
      args[:floor_assembly_r] = 2.1 # Uninsulated
    end

    if [HPXML::AtticTypeConditioned].include?(args[:geometry_attic_type]) && (args[:geometry_roof_type] != 'flat') && (args[:ceiling_assembly_r] > 2.1)
      args[:ceiling_assembly_r] = 2.1 # Uninsulated
    end

    model.getSurfaces.sort.each do |surface|
      next if surface.outsideBoundaryCondition == 'Foundation'
      next unless ['Floor', 'RoofCeiling'].include? surface.surfaceType

      interior_adjacent_to = get_adjacent_to(surface)
      next unless [HPXML::LocationLivingSpace, HPXML::LocationGarage].include? interior_adjacent_to

      exterior_adjacent_to = HPXML::LocationOutside
      if surface.adjacentSurface.is_initialized
        exterior_adjacent_to = get_adjacent_to(surface.adjacentSurface.get)
      elsif surface.outsideBoundaryCondition == 'Adiabatic'
        exterior_adjacent_to = HPXML::LocationOtherHousingUnit
        if surface.surfaceType == 'Floor'
          other_space_above_or_below = HPXML::FrameFloorOtherSpaceBelow
        elsif surface.surfaceType == 'RoofCeiling'
          other_space_above_or_below = HPXML::FrameFloorOtherSpaceAbove
        end
      end

      next if interior_adjacent_to == exterior_adjacent_to
      next if (surface.surfaceType == 'RoofCeiling') && (exterior_adjacent_to == HPXML::LocationOutside)
      next if [HPXML::LocationLivingSpace, HPXML::LocationBasementConditioned].include? exterior_adjacent_to

      hpxml.frame_floors.add(id: valid_attr(surface.name),
                             exterior_adjacent_to: exterior_adjacent_to,
                             interior_adjacent_to: interior_adjacent_to,
                             area: UnitConversions.convert(surface.grossArea, 'm^2', 'ft^2').round,
                             other_space_above_or_below: other_space_above_or_below)

      if hpxml.frame_floors[-1].is_thermal_boundary
        if [HPXML::LocationAtticUnvented, HPXML::LocationAtticVented, HPXML::LocationGarage].include? exterior_adjacent_to
          hpxml.frame_floors[-1].insulation_assembly_r_value = args[:ceiling_assembly_r]
        else
          hpxml.frame_floors[-1].insulation_assembly_r_value = args[:floor_assembly_r]
        end
      else
        hpxml.frame_floors[-1].insulation_assembly_r_value = 2.1 # Uninsulated
      end
    end
  end

  def self.set_slabs(hpxml, runner, model, args)
    model.getSurfaces.sort.each do |surface|
      next unless ['Foundation'].include? surface.outsideBoundaryCondition
      next if surface.surfaceType != 'Floor'

      interior_adjacent_to = get_adjacent_to(surface)
      next if [HPXML::LocationOutside, HPXML::LocationOtherHousingUnit].include? interior_adjacent_to

      has_foundation_walls = false
      if [HPXML::LocationCrawlspaceVented, HPXML::LocationCrawlspaceUnvented, HPXML::LocationBasementUnconditioned, HPXML::LocationBasementConditioned].include? interior_adjacent_to
        has_foundation_walls = true
      end
      exposed_perimeter = Geometry.calculate_exposed_perimeter(model, [surface], has_foundation_walls).round

      if [HPXML::LocationLivingSpace, HPXML::LocationGarage].include? interior_adjacent_to
        depth_below_grade = 0
      end

      if args[:slab_under_width] == 999
        under_slab_insulation_spans_entire_slab = true
      else
        under_slab_insulation_width = args[:slab_under_width]
      end

      thickness = 4.0
      if interior_adjacent_to.include? 'crawlspace'
        thickness = 0.0 # Assume soil
      end

      hpxml.slabs.add(id: valid_attr(surface.name),
                      interior_adjacent_to: interior_adjacent_to,
                      area: UnitConversions.convert(surface.grossArea, 'm^2', 'ft^2').round,
                      thickness: thickness,
                      exposed_perimeter: exposed_perimeter,
                      perimeter_insulation_depth: args[:slab_perimeter_depth],
                      under_slab_insulation_width: under_slab_insulation_width,
                      perimeter_insulation_r_value: args[:slab_perimeter_insulation_r],
                      under_slab_insulation_r_value: args[:slab_under_insulation_r],
                      under_slab_insulation_spans_entire_slab: under_slab_insulation_spans_entire_slab,
                      depth_below_grade: depth_below_grade,
                      carpet_fraction: args[:slab_carpet_fraction],
                      carpet_r_value: args[:slab_carpet_r])
    end
  end

  def self.set_windows(hpxml, runner, model, args)
    model.getSurfaces.sort.each do |surface|
      surface.subSurfaces.sort.each do |sub_surface|
        next if sub_surface.subSurfaceType != 'FixedWindow'

        sub_surface_height = Geometry.get_surface_height(sub_surface)
        sub_surface_facade = Geometry.get_facade_for_surface(sub_surface)

        if (sub_surface_facade == Constants.FacadeFront) && (args[:overhangs_front_depth] > 0)
          overhangs_depth = args[:overhangs_front_depth]
          overhangs_distance_to_top_of_window = args[:overhangs_front_distance_to_top_of_window]
          overhangs_distance_to_bottom_of_window = (overhangs_distance_to_top_of_window + sub_surface_height).round
        elsif (sub_surface_facade == Constants.FacadeBack) && (args[:overhangs_back_depth] > 0)
          overhangs_depth = args[:overhangs_back_depth]
          overhangs_distance_to_top_of_window = args[:overhangs_back_distance_to_top_of_window]
          overhangs_distance_to_bottom_of_window = (overhangs_distance_to_top_of_window + sub_surface_height).round
        elsif (sub_surface_facade == Constants.FacadeLeft) && (args[:overhangs_left_depth] > 0)
          overhangs_depth = args[:overhangs_left_depth]
          overhangs_distance_to_top_of_window = args[:overhangs_left_distance_to_top_of_window]
          overhangs_distance_to_bottom_of_window = (overhangs_distance_to_top_of_window + sub_surface_height).round
        elsif (sub_surface_facade == Constants.FacadeRight) && (args[:overhangs_right_depth] > 0)
          overhangs_depth = args[:overhangs_right_depth]
          overhangs_distance_to_top_of_window = args[:overhangs_right_distance_to_top_of_window]
          overhangs_distance_to_bottom_of_window = (overhangs_distance_to_top_of_window + sub_surface_height).round
        elsif args[:geometry_eaves_depth] > 0
          eaves_z = args[:geometry_wall_height] * args[:geometry_num_floors_above_grade]
          if args[:geometry_foundation_type] == HPXML::FoundationTypeAmbient
            eaves_z += args[:geometry_foundation_height]
          end
          sub_surface_z = -9e99
          space = sub_surface.space.get
          z_origin = space.zOrigin
          sub_surface.vertices.each do |vertex|
            z = vertex.z + z_origin
            next if z < sub_surface_z

            sub_surface_z = z
          end
          sub_surface_z = UnitConversions.convert(sub_surface_z, 'm', 'ft')
          overhangs_depth = args[:geometry_eaves_depth]
          overhangs_distance_to_top_of_window = eaves_z - sub_surface_z
          overhangs_distance_to_bottom_of_window = (overhangs_distance_to_top_of_window + sub_surface_height).round
        end

        if sub_surface_facade == Constants.FacadeFront
          azimuth = Geometry.get_abs_azimuth(Constants.CoordRelative, 0, args[:geometry_orientation], 0)
        elsif sub_surface_facade == Constants.FacadeBack
          azimuth = Geometry.get_abs_azimuth(Constants.CoordRelative, 180, args[:geometry_orientation], 0)
        elsif sub_surface_facade == Constants.FacadeLeft
          azimuth = Geometry.get_abs_azimuth(Constants.CoordRelative, 90, args[:geometry_orientation], 0)
        elsif sub_surface_facade == Constants.FacadeRight
          azimuth = Geometry.get_abs_azimuth(Constants.CoordRelative, 270, args[:geometry_orientation], 0)
        end

        if args[:window_interior_shading_winter].is_initialized
          interior_shading_factor_winter = args[:window_interior_shading_winter].get
        end

        if args[:window_interior_shading_summer].is_initialized
          interior_shading_factor_summer = args[:window_interior_shading_summer].get
        end

        if args[:window_fraction_operable].is_initialized
          fraction_operable = args[:window_fraction_operable].get
        end

        hpxml.windows.add(id: "#{valid_attr(sub_surface.name)}_#{sub_surface_facade}",
                          area: UnitConversions.convert(sub_surface.grossArea, 'm^2', 'ft^2').round(1),
                          azimuth: azimuth,
                          ufactor: args[:window_ufactor],
                          shgc: args[:window_shgc],
                          overhangs_depth: overhangs_depth,
                          overhangs_distance_to_top_of_window: overhangs_distance_to_top_of_window,
                          overhangs_distance_to_bottom_of_window: overhangs_distance_to_bottom_of_window,
                          interior_shading_factor_winter: interior_shading_factor_winter,
                          interior_shading_factor_summer: interior_shading_factor_summer,
                          fraction_operable: fraction_operable,
                          wall_idref: valid_attr(surface.name))
      end # sub_surfaces
    end # surfaces
  end

  def self.set_skylights(hpxml, runner, model, args)
    model.getSurfaces.sort.each do |surface|
      surface.subSurfaces.sort.each do |sub_surface|
        next if sub_surface.subSurfaceType != 'Skylight'

        sub_surface_facade = Geometry.get_facade_for_surface(sub_surface)

        hpxml.skylights.add(id: "#{valid_attr(sub_surface.name)}_#{sub_surface_facade}",
                            area: UnitConversions.convert(sub_surface.grossArea, 'm^2', 'ft^2').round,
                            azimuth: UnitConversions.convert(sub_surface.azimuth, 'rad', 'deg').round,
                            ufactor: args[:skylight_ufactor],
                            shgc: args[:skylight_shgc],
                            roof_idref: valid_attr(surface.name))
      end
    end
  end

  def self.set_doors(hpxml, runner, model, args)
    model.getSurfaces.sort.each do |surface|
      surface.subSurfaces.sort.each do |sub_surface|
        next if sub_surface.subSurfaceType != 'Door'

        sub_surface_facade = Geometry.get_facade_for_surface(sub_surface)

        hpxml.doors.add(id: "#{valid_attr(sub_surface.name)}_#{sub_surface_facade}",
                        wall_idref: valid_attr(surface.name),
                        area: UnitConversions.convert(sub_surface.grossArea, 'm^2', 'ft^2').round,
                        azimuth: args[:geometry_orientation],
                        r_value: args[:door_rvalue])
      end
    end
  end

  def self.set_heating_systems(hpxml, runner, args)
    heating_system_type = args[:heating_system_type]

    return if heating_system_type == 'none'

    if args[:heating_system_heating_capacity] != Constants.Auto
      heating_capacity = args[:heating_system_heating_capacity]
    end

    if args[:heating_system_electric_auxiliary_energy].is_initialized
      if args[:heating_system_electric_auxiliary_energy].get > 0
        electric_auxiliary_energy = args[:heating_system_electric_auxiliary_energy].get
      end
    end

    if heating_system_type == HPXML::HVACTypeElectricResistance
      heating_system_fuel = HPXML::FuelTypeElectricity
    else
      heating_system_fuel = args[:heating_system_fuel]
    end

    if [HPXML::HVACTypeFurnace, HPXML::HVACTypeWallFurnace, HPXML::HVACTypeFloorFurnace, HPXML::HVACTypeBoiler].include? heating_system_type
      heating_efficiency_afue = args[:heating_system_heating_efficiency]
    elsif [HPXML::HVACTypeElectricResistance, HPXML::HVACTypeStove, HPXML::HVACTypePortableHeater, HPXML::HVACTypeFireplace, HPXML::HVACTypeFixedHeater].include? heating_system_type
      heating_efficiency_percent = args[:heating_system_heating_efficiency]
    end

    if [HPXML::HVACTypeFurnace].include? heating_system_type
      if args[:heating_system_fan_power_watts_per_cfm].is_initialized
        fan_watts_per_cfm = args[:heating_system_fan_power_watts_per_cfm].get
      end
    elsif [HPXML::HVACTypeWallFurnace, HPXML::HVACTypeFloorFurnace, HPXML::HVACTypeStove, HPXML::HVACTypePortableHeater, HPXML::HVACTypeFireplace, HPXML::HVACTypeFixedHeater].include? heating_system_type
      if args[:heating_system_fan_power_watts].is_initialized
        fan_watts = args[:heating_system_fan_power_watts].get
      end
    end

    hpxml.heating_systems.add(id: 'HeatingSystem',
                              heating_system_type: heating_system_type,
                              heating_system_fuel: heating_system_fuel,
                              heating_capacity: heating_capacity,
                              fraction_heat_load_served: args[:heating_system_fraction_heat_load_served],
                              electric_auxiliary_energy: electric_auxiliary_energy,
                              heating_efficiency_afue: heating_efficiency_afue,
                              heating_efficiency_percent: heating_efficiency_percent,
                              fan_watts_per_cfm: fan_watts_per_cfm,
                              fan_watts: fan_watts)

    heating_system_type_2 = args[:heating_system_type_2]

    return if heating_system_type_2 == 'none'

    if args[:heating_system_heating_capacity_2] != Constants.Auto
      heating_capacity_2 = args[:heating_system_heating_capacity_2]
    end

    if args[:heating_system_electric_auxiliary_energy_2].is_initialized
      if args[:heating_system_electric_auxiliary_energy_2].get > 0
        electric_auxiliary_energy_2 = args[:heating_system_electric_auxiliary_energy_2].get
      end
    end

    if args[:heating_system_fuel_2] == HPXML::HVACTypeElectricResistance
      heating_system_fuel_2 = HPXML::FuelTypeElectricity
    else
      heating_system_fuel_2 = args[:heating_system_fuel_2]
    end

    if [HPXML::HVACTypeFurnace, HPXML::HVACTypeWallFurnace].include? heating_system_type_2
      heating_efficiency_afue_2 = args[:heating_system_heating_efficiency_2]
    elsif [HPXML::HVACTypeElectricResistance, HPXML::HVACTypeStove, HPXML::HVACTypePortableHeater, HPXML::HVACTypeFireplace].include? heating_system_type_2
      heating_efficiency_percent_2 = args[:heating_system_heating_efficiency_2]
    end

    if args[:heating_system_fan_power_watts_2].is_initialized
      fan_watts = args[:heating_system_fan_power_watts_2].get
    end

    hpxml.heating_systems.add(id: 'SecondHeatingSystem',
                              heating_system_type: heating_system_type_2,
                              heating_system_fuel: heating_system_fuel_2,
                              heating_capacity: heating_capacity_2,
                              fraction_heat_load_served: args[:heating_system_fraction_heat_load_served_2],
                              electric_auxiliary_energy: electric_auxiliary_energy_2,
                              heating_efficiency_afue: heating_efficiency_afue_2,
                              heating_efficiency_percent: heating_efficiency_percent_2,
                              fan_watts: fan_watts)
  end

  def self.set_cooling_systems(hpxml, runner, args)
    cooling_system_type = args[:cooling_system_type]

    return if cooling_system_type == 'none'

    if cooling_system_type != HPXML::HVACTypeEvaporativeCooler
      if args[:cooling_system_cooling_capacity] != Constants.Auto
        cooling_capacity = args[:cooling_system_cooling_capacity]
      end
    end

    if args[:cooling_system_cooling_compressor_type].is_initialized
      if cooling_system_type == HPXML::HVACTypeCentralAirConditioner
        compressor_type = args[:cooling_system_cooling_compressor_type].get
      end
    end

    if args[:cooling_system_cooling_sensible_heat_fraction].is_initialized
      if cooling_system_type != HPXML::HVACTypeEvaporativeCooler
        cooling_shr = args[:cooling_system_cooling_sensible_heat_fraction].get
      end
    end

    if [HPXML::HVACTypeCentralAirConditioner, HPXML::HVACTypeMiniSplitAirConditioner].include? cooling_system_type
      cooling_efficiency_seer = args[:cooling_system_cooling_efficiency_seer]
    elsif [HPXML::HVACTypeRoomAirConditioner].include? cooling_system_type
      cooling_efficiency_eer = args[:cooling_system_cooling_efficiency_eer]
    end

    if [HPXML::HVACTypeCentralAirConditioner, HPXML::HVACTypeEvaporativeCooler, HPXML::HVACTypeMiniSplitAirConditioner].include? cooling_system_type
      if args[:cooling_system_fan_power_watts_per_cfm].is_initialized
        fan_watts_per_cfm = args[:cooling_system_fan_power_watts_per_cfm].get
      end
    end

    hpxml.cooling_systems.add(id: 'CoolingSystem',
                              cooling_system_type: cooling_system_type,
                              cooling_system_fuel: HPXML::FuelTypeElectricity,
                              cooling_capacity: cooling_capacity,
                              fraction_cool_load_served: args[:cooling_system_fraction_cool_load_served],
                              compressor_type: compressor_type,
                              cooling_shr: cooling_shr,
                              cooling_efficiency_seer: cooling_efficiency_seer,
                              cooling_efficiency_eer: cooling_efficiency_eer,
                              fan_watts_per_cfm: fan_watts_per_cfm)
  end

  def self.set_heat_pumps(hpxml, runner, args)
    heat_pump_type = args[:heat_pump_type]

    return if heat_pump_type == 'none'

    if args[:heat_pump_heating_capacity] != Constants.Auto
      heating_capacity = args[:heat_pump_heating_capacity]
    end

    if [HPXML::HVACTypeHeatPumpAirToAir, HPXML::HVACTypeHeatPumpMiniSplit].include? heat_pump_type
      if args[:heat_pump_heating_capacity_17F] != Constants.Auto
        heating_capacity_17F = args[:heat_pump_heating_capacity_17F]
      end
    end

    if args[:heat_pump_backup_fuel] != 'none'
      backup_heating_fuel = args[:heat_pump_backup_fuel]

      if args[:heat_pump_backup_heating_capacity] != Constants.Auto
        backup_heating_capacity = args[:heat_pump_backup_heating_capacity]
      end

      if backup_heating_fuel == HPXML::FuelTypeElectricity
        backup_heating_efficiency_percent = args[:heat_pump_backup_heating_efficiency]
      else
        backup_heating_efficiency_afue = args[:heat_pump_backup_heating_efficiency]
      end
      if args[:heat_pump_backup_heating_switchover_temp].is_initialized
        if [HPXML::HVACTypeHeatPumpAirToAir, HPXML::HVACTypeHeatPumpMiniSplit].include? heat_pump_type
          backup_heating_switchover_temp = args[:heat_pump_backup_heating_switchover_temp].get
        end
      end
    end

    if args[:heat_pump_cooling_capacity] != Constants.Auto
      cooling_capacity = args[:heat_pump_cooling_capacity]
    end

    if args[:heat_pump_cooling_compressor_type].is_initialized
      if [HPXML::HVACTypeHeatPumpAirToAir, HPXML::HVACTypeHeatPumpMiniSplit].include? heat_pump_type
        compressor_type = args[:heat_pump_cooling_compressor_type].get
      end
    end

    if args[:heat_pump_cooling_sensible_heat_fraction].is_initialized
      cooling_shr = args[:heat_pump_cooling_sensible_heat_fraction].get
    end

    if [HPXML::HVACTypeHeatPumpAirToAir, HPXML::HVACTypeHeatPumpMiniSplit].include? heat_pump_type
      heating_efficiency_hspf = args[:heat_pump_heating_efficiency_hspf]
      cooling_efficiency_seer = args[:heat_pump_cooling_efficiency_seer]
    elsif [HPXML::HVACTypeHeatPumpGroundToAir].include? heat_pump_type
      heating_efficiency_cop = args[:heat_pump_heating_efficiency_cop]
      cooling_efficiency_eer = args[:heat_pump_cooling_efficiency_eer]

      if args[:heat_pump_pump_power_watts_per_ton].is_initialized
        pump_watts_per_ton = args[:heat_pump_pump_power_watts_per_ton].get
      end
    end

    if args[:heat_pump_fan_power_watts_per_cfm].is_initialized
      fan_watts_per_cfm = args[:heat_pump_fan_power_watts_per_cfm].get
    end

    hpxml.heat_pumps.add(id: 'HeatPump',
                         heat_pump_type: heat_pump_type,
                         heat_pump_fuel: HPXML::FuelTypeElectricity,
                         heating_capacity: heating_capacity,
                         heating_capacity_17F: heating_capacity_17F,
                         compressor_type: compressor_type,
                         cooling_shr: cooling_shr,
                         cooling_capacity: cooling_capacity,
                         fraction_heat_load_served: args[:heat_pump_fraction_heat_load_served],
                         fraction_cool_load_served: args[:heat_pump_fraction_cool_load_served],
                         backup_heating_fuel: backup_heating_fuel,
                         backup_heating_capacity: backup_heating_capacity,
                         backup_heating_efficiency_afue: backup_heating_efficiency_afue,
                         backup_heating_efficiency_percent: backup_heating_efficiency_percent,
                         backup_heating_switchover_temp: backup_heating_switchover_temp,
                         heating_efficiency_hspf: heating_efficiency_hspf,
                         cooling_efficiency_seer: cooling_efficiency_seer,
                         heating_efficiency_cop: heating_efficiency_cop,
                         cooling_efficiency_eer: cooling_efficiency_eer,
                         pump_watts_per_ton: pump_watts_per_ton,
                         fan_watts_per_cfm: fan_watts_per_cfm)
  end

  def self.set_hvac_distribution(hpxml, runner, args)
    # HydronicDistribution?
    hpxml.heating_systems.each do |heating_system|
      next unless [HPXML::HVACTypeBoiler].include? heating_system.heating_system_type

      hpxml.hvac_distributions.add(id: 'HydronicDistribution',
                                   distribution_system_type: HPXML::HVACDistributionTypeHydronic,
                                   hydronic_type: HPXML::HydronicTypeBaseboard)
      heating_system.distribution_system_idref = hpxml.hvac_distributions[-1].id
      break
    end

    # AirDistribution?
    air_distribution_systems = []
    hpxml.heating_systems.each do |heating_system|
      if [HPXML::HVACTypeFurnace].include? heating_system.heating_system_type
        air_distribution_systems << heating_system
      end
    end
    hpxml.cooling_systems.each do |cooling_system|
      if [HPXML::HVACTypeCentralAirConditioner].include? cooling_system.cooling_system_type
        air_distribution_systems << cooling_system
      elsif [HPXML::HVACTypeEvaporativeCooler, HPXML::HVACTypeMiniSplitAirConditioner].include?(cooling_system.cooling_system_type) && args[:cooling_system_is_ducted]
        air_distribution_systems << cooling_system
      end
    end
    hpxml.heat_pumps.each do |heat_pump|
      if [HPXML::HVACTypeHeatPumpAirToAir, HPXML::HVACTypeHeatPumpGroundToAir].include? heat_pump.heat_pump_type
        air_distribution_systems << heat_pump
      elsif [HPXML::HVACTypeHeatPumpMiniSplit].include?(heat_pump.heat_pump_type)
        if args[:heat_pump_mini_split_is_ducted].is_initialized
          air_distribution_systems << heat_pump if to_boolean(args[:heat_pump_mini_split_is_ducted].get)
        end
      end
    end
    return unless air_distribution_systems.size > 0

    if args[:ducts_number_of_return_registers] != Constants.Auto
      number_of_return_registers = args[:ducts_number_of_return_registers]
    end

    hpxml.hvac_distributions.add(id: 'AirDistribution',
                                 distribution_system_type: HPXML::HVACDistributionTypeAir,
                                 conditioned_floor_area_served: args[:geometry_cfa],
                                 number_of_return_registers: number_of_return_registers)

    air_distribution_systems.each do |hvac_system|
      hvac_system.distribution_system_idref = hpxml.hvac_distributions[-1].id
    end

    # Duct Leakage
    hpxml.hvac_distributions[-1].duct_leakage_measurements.add(duct_type: HPXML::DuctTypeSupply,
                                                               duct_leakage_units: args[:ducts_supply_leakage_units],
                                                               duct_leakage_value: args[:ducts_supply_leakage_value],
                                                               duct_leakage_total_or_to_outside: HPXML::DuctLeakageToOutside)

    if not ([HPXML::HVACTypeEvaporativeCooler].include?(args[:cooling_system_type]) && args[:cooling_system_is_ducted])

      hpxml.hvac_distributions[-1].duct_leakage_measurements.add(duct_type: HPXML::DuctTypeReturn,
                                                                 duct_leakage_units: args[:ducts_return_leakage_units],
                                                                 duct_leakage_value: args[:ducts_return_leakage_value],
                                                                 duct_leakage_total_or_to_outside: HPXML::DuctLeakageToOutside)
    end

    # Ducts
    if args[:ducts_supply_location] != Constants.Auto
      ducts_supply_location = args[:ducts_supply_location]
    end

    if args[:ducts_return_location] != Constants.Auto
      ducts_return_location = args[:ducts_return_location]
    end

    if args[:ducts_supply_surface_area] != Constants.Auto
      ducts_supply_surface_area = args[:ducts_supply_surface_area]
    end

    if args[:ducts_return_surface_area] != Constants.Auto
      ducts_return_surface_area = args[:ducts_return_surface_area]
    end

    hpxml.hvac_distributions[-1].ducts.add(duct_type: HPXML::DuctTypeSupply,
                                           duct_insulation_r_value: args[:ducts_supply_insulation_r],
                                           duct_location: ducts_supply_location,
                                           duct_surface_area: ducts_supply_surface_area)

    if not ([HPXML::HVACTypeEvaporativeCooler].include?(args[:cooling_system_type]) && args[:cooling_system_is_ducted])
      hpxml.hvac_distributions[-1].ducts.add(duct_type: HPXML::DuctTypeReturn,
                                             duct_insulation_r_value: args[:ducts_return_insulation_r],
                                             duct_location: ducts_return_location,
                                             duct_surface_area: ducts_return_surface_area)
    end
  end

  def self.modify_setpoint_schedule(schedule, offset_magnitude, offset_schedule)
    offset_schedule.each_with_index do |direction, i|
      schedule[i] += offset_magnitude * direction
    end
    return schedule
  end

  def self.set_hvac_control(hpxml, runner, args)
    return if (args[:heating_system_type] == 'none') && (args[:cooling_system_type] == 'none') && (args[:heat_pump_type] == 'none')

    weekday_heating_setpoints = [args[:setpoint_heating_weekday_temp]] * 24
    weekend_heating_setpoints = [args[:setpoint_heating_weekend_temp]] * 24

    weekday_cooling_setpoints = [args[:setpoint_cooling_weekday_temp]] * 24
    weekend_cooling_setpoints = [args[:setpoint_cooling_weekend_temp]] * 24

    if args[:setpoint_heating_weekday_offset_magnitude].is_initialized && args[:setpoint_heating_weekday_schedule].is_initialized
      setpoint_heating_weekday_offset_magnitude = args[:setpoint_heating_weekday_offset_magnitude].get
      setpoint_heating_weekday_schedule = args[:setpoint_heating_weekday_schedule].get.split(', ').map { |i| Float(i) }
      weekday_heating_setpoints = modify_setpoint_schedule(weekday_heating_setpoints, setpoint_heating_weekday_offset_magnitude, setpoint_heating_weekday_schedule)
    end

    if args[:setpoint_heating_weekend_offset_magnitude].is_initialized && args[:setpoint_heating_weekend_schedule].is_initialized
      setpoint_heating_weekend_offset_magnitude = args[:setpoint_heating_weekend_offset_magnitude].get
      setpoint_heating_weekend_schedule = args[:setpoint_heating_weekend_schedule].get.split(', ').map { |i| Float(i) }
      weekend_heating_setpoints = modify_setpoint_schedule(weekend_heating_setpoints, setpoint_heating_weekend_offset_magnitude, setpoint_heating_weekend_schedule)
    end

    if args[:setpoint_cooling_weekday_offset_magnitude].is_initialized && args[:setpoint_cooling_weekday_schedule].is_initialized
      setpoint_cooling_weekday_offset_magnitude = args[:setpoint_cooling_weekday_offset_magnitude].get
      setpoint_cooling_weekday_schedule = args[:setpoint_cooling_weekday_schedule].get.split(', ').map { |i| Float(i) }
      weekday_cooling_setpoints = modify_setpoint_schedule(weekday_cooling_setpoints, setpoint_cooling_weekday_offset_magnitude, setpoint_cooling_weekday_schedule)
    end

    if args[:setpoint_cooling_weekend_offset_magnitude].is_initialized && args[:setpoint_cooling_weekend_schedule].is_initialized
      setpoint_cooling_weekend_offset_magnitude = args[:setpoint_cooling_weekend_offset_magnitude].get
      setpoint_cooling_weekend_schedule = args[:setpoint_cooling_weekend_schedule].get.split(', ').map { |i| Float(i) }
      weekend_cooling_setpoints = modify_setpoint_schedule(weekend_cooling_setpoints, setpoint_cooling_weekend_offset_magnitude, setpoint_cooling_weekend_schedule)
    end

    weekday_heating_setpoints = weekday_heating_setpoints.join(', ')
    weekend_heating_setpoints = weekend_heating_setpoints.join(', ')
    weekday_cooling_setpoints = weekday_cooling_setpoints.join(', ')
    weekend_cooling_setpoints = weekend_cooling_setpoints.join(', ')

    ceiling_fan_quantity = nil
    if args[:ceiling_fan_quantity] != Constants.Auto
      ceiling_fan_quantity = Float(args[:ceiling_fan_quantity])
    end

    if (args[:ceiling_fan_cooling_setpoint_temp_offset] > 0) && (ceiling_fan_quantity.nil? || ceiling_fan_quantity > 0)
      ceiling_fan_cooling_setpoint_temp_offset = args[:ceiling_fan_cooling_setpoint_temp_offset]
    end

    hpxml.hvac_controls.add(id: 'HVACControl',
                            weekday_heating_setpoints: weekday_heating_setpoints,
                            weekend_heating_setpoints: weekend_heating_setpoints,
                            weekday_cooling_setpoints: weekday_cooling_setpoints,
                            weekend_cooling_setpoints: weekend_cooling_setpoints,
                            ceiling_fan_cooling_setpoint_temp_offset: ceiling_fan_cooling_setpoint_temp_offset)
  end

  def self.set_ventilation_fans(hpxml, runner, args)
    if args[:mech_vent_fan_type] != 'none'

      if args[:mech_vent_fan_type].include? 'recovery ventilator'

        if args[:mech_vent_fan_type].include? 'energy'

          if args[:mech_vent_total_recovery_efficiency_type] == 'Unadjusted'
            total_recovery_efficiency = args[:mech_vent_total_recovery_efficiency]
          elsif args[:mech_vent_total_recovery_efficiency_type] == 'Adjusted'
            total_recovery_efficiency_adjusted = args[:mech_vent_total_recovery_efficiency]
          end

        end

        if args[:mech_vent_sensible_recovery_efficiency_type] == 'Unadjusted'
          sensible_recovery_efficiency = args[:mech_vent_sensible_recovery_efficiency]
        elsif args[:mech_vent_sensible_recovery_efficiency_type] == 'Adjusted'
          sensible_recovery_efficiency_adjusted = args[:mech_vent_sensible_recovery_efficiency]
        end

      end

      distribution_system_idref = nil
      if args[:mech_vent_fan_type] == HPXML::MechVentTypeCFIS
        hpxml.hvac_distributions.each do |hvac_distribution|
          next unless hvac_distribution.distribution_system_type == HPXML::HVACDistributionTypeAir

          distribution_system_idref = hvac_distribution.id
        end
      end

      if args[:mech_vent_is_shared_system]
        is_shared_system = args[:mech_vent_is_shared_system]
        in_unit_flow_rate = args[:shared_mech_vent_in_unit_flow_rate].get
        fraction_recirculation = args[:shared_mech_vent_frac_recirculation].get
        if args[:shared_mech_vent_preheating_fuel].is_initialized && args[:shared_mech_vent_preheating_efficiency].is_initialized && args[:shared_mech_vent_preheating_fraction_heat_load_served].is_initialized
          preheating_fuel = args[:shared_mech_vent_preheating_fuel].get
          preheating_efficiency_cop = args[:shared_mech_vent_preheating_efficiency].get
          preheating_fraction_load_served = args[:shared_mech_vent_preheating_fraction_heat_load_served].get
        end
        if args[:shared_mech_vent_precooling_fuel].is_initialized && args[:shared_mech_vent_precooling_efficiency].is_initialized && args[:shared_mech_vent_precooling_fraction_cool_load_served].is_initialized
          precooling_fuel = args[:shared_mech_vent_precooling_fuel].get
          precooling_efficiency_cop = args[:shared_mech_vent_precooling_efficiency].get
          precooling_fraction_load_served = args[:shared_mech_vent_precooling_fraction_cool_load_served].get
        end
      end

      hpxml.ventilation_fans.add(id: 'MechanicalVentilation',
                                 fan_type: args[:mech_vent_fan_type],
                                 rated_flow_rate: args[:mech_vent_flow_rate],
                                 hours_in_operation: args[:mech_vent_hours_in_operation],
                                 used_for_whole_building_ventilation: true,
                                 total_recovery_efficiency: total_recovery_efficiency,
                                 total_recovery_efficiency_adjusted: total_recovery_efficiency_adjusted,
                                 sensible_recovery_efficiency: sensible_recovery_efficiency,
                                 sensible_recovery_efficiency_adjusted: sensible_recovery_efficiency_adjusted,
                                 fan_power: args[:mech_vent_fan_power],
                                 distribution_system_idref: distribution_system_idref,
                                 is_shared_system: is_shared_system,
                                 in_unit_flow_rate: in_unit_flow_rate,
                                 fraction_recirculation: fraction_recirculation,
                                 preheating_fuel: preheating_fuel,
                                 preheating_efficiency_cop: preheating_efficiency_cop,
                                 preheating_fraction_load_served: preheating_fraction_load_served,
                                 precooling_fuel: precooling_fuel,
                                 precooling_efficiency_cop: precooling_efficiency_cop,
                                 precooling_fraction_load_served: precooling_fraction_load_served)
    end

    if args[:mech_vent_fan_type_2] != 'none'

      if args[:mech_vent_fan_type_2].include? 'recovery ventilator'

        if args[:mech_vent_fan_type_2].include? 'energy'

          if args[:mech_vent_total_recovery_efficiency_type_2] == 'Unadjusted'
            total_recovery_efficiency = args[:mech_vent_total_recovery_efficiency_2]
          elsif args[:mech_vent_total_recovery_efficiency_type_2] == 'Adjusted'
            total_recovery_efficiency_adjusted = args[:mech_vent_total_recovery_efficiency_2]
          end

        end

        if args[:mech_vent_sensible_recovery_efficiency_type_2] == 'Unadjusted'
          sensible_recovery_efficiency = args[:mech_vent_sensible_recovery_efficiency_2]
        elsif args[:mech_vent_sensible_recovery_efficiency_type_2] == 'Adjusted'
          sensible_recovery_efficiency_adjusted = args[:mech_vent_sensible_recovery_efficiency_2]
        end

      end

      distribution_system_idref = nil
      if args[:mech_vent_fan_type_2] == HPXML::MechVentTypeCFIS
        hpxml.hvac_distributions.each do |hvac_distribution|
          next unless hvac_distribution.distribution_system_type == HPXML::HVACDistributionTypeAir

          distribution_system_idref = hvac_distribution.id
        end
      end

      hpxml.ventilation_fans.add(id: 'SecondMechanicalVentilation',
                                 fan_type: args[:mech_vent_fan_type_2],
                                 rated_flow_rate: args[:mech_vent_flow_rate_2],
                                 hours_in_operation: args[:mech_vent_hours_in_operation_2],
                                 used_for_whole_building_ventilation: true,
                                 total_recovery_efficiency: total_recovery_efficiency,
                                 total_recovery_efficiency_adjusted: total_recovery_efficiency_adjusted,
                                 sensible_recovery_efficiency: sensible_recovery_efficiency,
                                 sensible_recovery_efficiency_adjusted: sensible_recovery_efficiency_adjusted,
                                 fan_power: args[:mech_vent_fan_power_2],
                                 distribution_system_idref: distribution_system_idref)
    end

    if args[:kitchen_fans_present]
      if args[:kitchen_fans_flow_rate].is_initialized
        rated_flow_rate = args[:kitchen_fans_flow_rate].get
      end

      if args[:kitchen_fans_power].is_initialized
        fan_power = args[:kitchen_fans_power].get
      end

      if args[:kitchen_fans_hours_in_operation].is_initialized
        hours_in_operation = args[:kitchen_fans_hours_in_operation].get
      end

      if args[:kitchen_fans_start_hour].is_initialized
        start_hour = args[:kitchen_fans_start_hour].get
      end

      if args[:kitchen_fans_quantity].is_initialized
        quantity = args[:kitchen_fans_quantity].get
      end

      hpxml.ventilation_fans.add(id: 'KitchenRangeFan',
                                 rated_flow_rate: rated_flow_rate,
                                 used_for_local_ventilation: true,
                                 hours_in_operation: hours_in_operation,
                                 fan_location: 'kitchen',
                                 fan_power: fan_power,
                                 start_hour: start_hour,
                                 quantity: quantity)
    end

    if args[:bathroom_fans_present]
      if args[:bathroom_fans_flow_rate].is_initialized
        rated_flow_rate = args[:bathroom_fans_flow_rate].get
      end

      if args[:bathroom_fans_power].is_initialized
        fan_power = args[:bathroom_fans_power].get
      end

      if args[:bathroom_fans_hours_in_operation].is_initialized
        hours_in_operation = args[:bathroom_fans_hours_in_operation].get
      end

      if args[:bathroom_fans_start_hour].is_initialized
        start_hour = args[:bathroom_fans_start_hour].get
      end

      if args[:bathroom_fans_quantity].is_initialized
        quantity = args[:bathroom_fans_quantity].get
      end

      hpxml.ventilation_fans.add(id: 'BathFans',
                                 rated_flow_rate: rated_flow_rate,
                                 used_for_local_ventilation: true,
                                 hours_in_operation: hours_in_operation,
                                 fan_location: 'bath',
                                 fan_power: fan_power,
                                 start_hour: start_hour,
                                 quantity: quantity)
    end

    if args[:whole_house_fan_present]
      hpxml.ventilation_fans.add(id: 'WholeHouseFan',
                                 rated_flow_rate: args[:whole_house_fan_flow_rate],
                                 used_for_seasonal_cooling_load_reduction: true,
                                 fan_power: args[:whole_house_fan_power])
    end
  end

  def self.set_water_heating_systems(hpxml, runner, args)
    water_heater_type = args[:water_heater_type]
    return if water_heater_type == 'none'

    if water_heater_type != HPXML::WaterHeaterTypeHeatPump
      fuel_type = args[:water_heater_fuel_type]
    else
      fuel_type = HPXML::FuelTypeElectricity
    end

    if args[:water_heater_location] != Constants.Auto
      location = args[:water_heater_location]
    end

    if args[:geometry_num_bathrooms] != Constants.Auto
      num_bathrooms = args[:geometry_num_bathrooms]
    end

    if args[:water_heater_tank_volume] != Constants.Auto
      tank_volume = args[:water_heater_tank_volume]
    end

    if args[:water_heater_heating_capacity] != Constants.Auto
      heating_capacity = args[:water_heater_heating_capacity]
    end

    if args[:water_heater_setpoint_temperature] != Constants.Auto
      temperature = args[:water_heater_setpoint_temperature]
    end

    if not [HPXML::WaterHeaterTypeCombiStorage, HPXML::WaterHeaterTypeCombiTankless].include? water_heater_type
      if args[:water_heater_efficiency_type] == 'EnergyFactor'
        energy_factor = args[:water_heater_efficiency_ef]
      elsif args[:water_heater_efficiency_type] == 'UniformEnergyFactor'
        uniform_energy_factor = args[:water_heater_efficiency_uef]
      end
    end

    if (fuel_type != HPXML::FuelTypeElectricity) && (water_heater_type == HPXML::WaterHeaterTypeStorage)
      if args[:water_heater_recovery_efficiency] != Constants.Auto
        recovery_efficiency = args[:water_heater_recovery_efficiency]
      end
    end

    if [HPXML::WaterHeaterTypeTankless, HPXML::WaterHeaterTypeCombiTankless].include? water_heater_type
      tank_volume = nil
    end

    if [HPXML::WaterHeaterTypeTankless].include? water_heater_type
      heating_capacity = nil
      recovery_efficiency = nil
    elsif [HPXML::WaterHeaterTypeCombiTankless, HPXML::WaterHeaterTypeCombiStorage].include? water_heater_type
      fuel_type = nil
      heating_capacity = nil
      energy_factor = nil

      if hpxml.heating_systems.size == 0
        fail 'Combi boiler water heater specified but no heating system found.'
      end

      related_hvac_idref = hpxml.heating_systems[0].id
    end

    if [HPXML::WaterHeaterTypeCombiTankless, HPXML::WaterHeaterTypeCombiStorage].include? water_heater_type
      if args[:water_heater_standby_loss].is_initialized
        if args[:water_heater_standby_loss].get > 0
          standby_loss = args[:water_heater_standby_loss].get
        end
      end
    end

    if not [HPXML::WaterHeaterTypeTankless, HPXML::WaterHeaterTypeCombiTankless].include? water_heater_type
      if args[:water_heater_jacket_rvalue].is_initialized
        if args[:water_heater_jacket_rvalue].get > 0
          jacket_r_value = args[:water_heater_jacket_rvalue].get
        end
      end
    end

    if [HPXML::WaterHeaterTypeTankless].include? water_heater_type
      if args[:water_heater_performance_adjustment].is_initialized
        performance_adjustment = args[:water_heater_performance_adjustment].get
      end
    end

    if args[:water_heater_is_shared_system]
      is_shared_system = args[:water_heater_is_shared_system]
      number_of_units_served = args[:geometry_building_num_units].get
    end

    hpxml.water_heating_systems.add(id: 'WaterHeater',
                                    water_heater_type: water_heater_type,
                                    fuel_type: fuel_type,
                                    location: location,
                                    performance_adjustment: performance_adjustment,
                                    tank_volume: tank_volume,
                                    fraction_dhw_load_served: 1.0,
                                    heating_capacity: heating_capacity,
                                    energy_factor: energy_factor,
                                    uniform_energy_factor: uniform_energy_factor,
                                    recovery_efficiency: recovery_efficiency,
                                    related_hvac_idref: related_hvac_idref,
                                    standby_loss: standby_loss,
                                    jacket_r_value: jacket_r_value,
                                    temperature: temperature,
                                    is_shared_system: is_shared_system,
                                    number_of_units_served: number_of_units_served)
  end

  def self.set_hot_water_distribution(hpxml, runner, args)
    return if args[:water_heater_type] == 'none'

    if args[:dwhr_facilities_connected] != 'none'
      dwhr_facilities_connected = args[:dwhr_facilities_connected]
      dwhr_equal_flow = args[:dwhr_equal_flow]
      dwhr_efficiency = args[:dwhr_efficiency]
    end

    if args[:dhw_distribution_system_type] == HPXML::DHWDistTypeStandard
      if args[:dhw_distribution_standard_piping_length] != Constants.Auto
        standard_piping_length = args[:dhw_distribution_standard_piping_length]
      end
    else
      recirculation_control_type = args[:dhw_distribution_recirc_control_type]

      if args[:dhw_distribution_recirc_piping_length] != Constants.Auto
        recirculation_piping_length = args[:dhw_distribution_recirc_piping_length]
      end

      if args[:dhw_distribution_recirc_branch_piping_length] != Constants.Auto
        recirculation_branch_piping_length = args[:dhw_distribution_recirc_branch_piping_length]
      end

      if args[:dhw_distribution_recirc_pump_power] != Constants.Auto
        recirculation_pump_power = args[:dhw_distribution_recirc_pump_power]
      end
    end

    hpxml.hot_water_distributions.add(id: 'HotWaterDistribution',
                                      system_type: args[:dhw_distribution_system_type],
                                      standard_piping_length: standard_piping_length,
                                      recirculation_control_type: recirculation_control_type,
                                      recirculation_piping_length: recirculation_piping_length,
                                      recirculation_branch_piping_length: recirculation_branch_piping_length,
                                      recirculation_pump_power: recirculation_pump_power,
                                      pipe_r_value: args[:dhw_distribution_pipe_r],
                                      dwhr_facilities_connected: dwhr_facilities_connected,
                                      dwhr_equal_flow: dwhr_equal_flow,
                                      dwhr_efficiency: dwhr_efficiency)
  end

  def self.set_water_fixtures(hpxml, runer, args)
    return if args[:water_heater_type] == 'none'

    hpxml.water_fixtures.add(id: 'ShowerFixture',
                             water_fixture_type: HPXML::WaterFixtureTypeShowerhead,
                             low_flow: args[:water_fixtures_shower_low_flow])

    hpxml.water_fixtures.add(id: 'SinkFixture',
                             water_fixture_type: HPXML::WaterFixtureTypeFaucet,
                             low_flow: args[:water_fixtures_sink_low_flow])

    if args[:water_fixtures_usage_multiplier] != 1.0
      hpxml.water_heating.water_fixtures_usage_multiplier = args[:water_fixtures_usage_multiplier]
    end
  end

  def self.get_absolute_tilt(tilt_str, roof_pitch, epw_file)
    tilt_str = tilt_str.downcase
    if tilt_str.start_with? 'roofpitch'
      roof_angle = Math.atan(roof_pitch / 12.0) * 180.0 / Math::PI
      return Float(eval(tilt_str.gsub('roofpitch', roof_angle.to_s)))
    elsif tilt_str.start_with? 'latitude'
      return Float(eval(tilt_str.gsub('latitude', epw_file.latitude.to_s)))
    else
      return Float(tilt_str)
    end
  end

  def self.set_solar_thermal(hpxml, runner, args, epw_file)
    return if args[:solar_thermal_system_type] == 'none'

    if args[:solar_thermal_solar_fraction] > 0
      solar_fraction = args[:solar_thermal_solar_fraction]
    else
      collector_area = args[:solar_thermal_collector_area]
      collector_loop_type = args[:solar_thermal_collector_loop_type]
      collector_type = args[:solar_thermal_collector_type]
      collector_azimuth = args[:solar_thermal_collector_azimuth]
      collector_tilt = get_absolute_tilt(args[:solar_thermal_collector_tilt], args[:geometry_roof_pitch], epw_file)
      collector_frta = args[:solar_thermal_collector_rated_optical_efficiency]
      collector_frul = args[:solar_thermal_collector_rated_thermal_losses]

      if args[:solar_thermal_storage_volume] != Constants.Auto
        storage_volume = args[:solar_thermal_storage_volume]
      end
    end

    if hpxml.water_heating_systems.size == 0
      fail 'Solar thermal system specified but no water heater found.'
    end

    hpxml.solar_thermal_systems.add(id: 'SolarThermalSystem',
                                    system_type: args[:solar_thermal_system_type],
                                    collector_area: collector_area,
                                    collector_loop_type: collector_loop_type,
                                    collector_type: collector_type,
                                    collector_azimuth: collector_azimuth,
                                    collector_tilt: collector_tilt,
                                    collector_frta: collector_frta,
                                    collector_frul: collector_frul,
                                    storage_volume: storage_volume,
                                    water_heating_system_idref: hpxml.water_heating_systems[0].id,
                                    solar_fraction: solar_fraction)
  end

  def self.set_pv_systems(hpxml, runner, args, epw_file)
    [args[:pv_system_module_type_1], args[:pv_system_module_type_2]].each_with_index do |module_type, i|
      next if module_type == 'none'

      max_power_output = [args[:pv_system_max_power_output_1], args[:pv_system_max_power_output_2]][i]

      if [args[:pv_system_inverter_efficiency_1], args[:pv_system_inverter_efficiency_2]][i].is_initialized
        inverter_efficiency = [args[:pv_system_inverter_efficiency_1], args[:pv_system_inverter_efficiency_2]][i].get
      end

      if [args[:pv_system_system_losses_fraction_1], args[:pv_system_system_losses_fraction_2]][i].is_initialized
        system_losses_fraction = [args[:pv_system_system_losses_fraction_1], args[:pv_system_system_losses_fraction_2]][i].get
      end

      if [args[:pv_system_is_shared_1], args[:pv_system_is_shared_2]][i]
        is_shared_system = [args[:pv_system_is_shared_1], args[:pv_system_is_shared_2]][i]
        number_of_bedrooms_served = args[:geometry_building_num_bedrooms].get
      end

      hpxml.pv_systems.add(id: "PVSystem#{i + 1}",
                           location: [args[:pv_system_location_1], args[:pv_system_location_2]][i],
                           module_type: module_type,
                           tracking: [args[:pv_system_tracking_1], args[:pv_system_tracking_2]][i],
                           array_azimuth: [args[:pv_system_array_azimuth_1], args[:pv_system_array_azimuth_2]][i],
                           array_tilt: get_absolute_tilt([args[:pv_system_array_tilt_1], args[:pv_system_array_tilt_2]][i], args[:geometry_roof_pitch], epw_file),
                           max_power_output: max_power_output,
                           inverter_efficiency: inverter_efficiency,
                           system_losses_fraction: system_losses_fraction,
                           is_shared_system: is_shared_system,
                           number_of_bedrooms_served: number_of_bedrooms_served)
    end
  end

  def self.set_lighting(hpxml, runner, args)
    hpxml.lighting_groups.add(id: 'Lighting_CFL_Interior',
                              location: HPXML::LocationInterior,
                              fraction_of_units_in_location: args[:lighting_fraction_cfl_interior],
                              lighting_type: HPXML::LightingTypeCFL)
    hpxml.lighting_groups.add(id: 'Lighting_CFL_Exterior',
                              location: HPXML::LocationExterior,
                              fraction_of_units_in_location: args[:lighting_fraction_cfl_exterior],
                              lighting_type: HPXML::LightingTypeCFL)
    hpxml.lighting_groups.add(id: 'Lighting_CFL_Garage',
                              location: HPXML::LocationGarage,
                              fraction_of_units_in_location: args[:lighting_fraction_cfl_garage],
                              lighting_type: HPXML::LightingTypeCFL)
    hpxml.lighting_groups.add(id: 'Lighting_LFL_Interior',
                              location: HPXML::LocationInterior,
                              fraction_of_units_in_location: args[:lighting_fraction_lfl_interior],
                              lighting_type: HPXML::LightingTypeLFL)
    hpxml.lighting_groups.add(id: 'Lighting_LFL_Exterior',
                              location: HPXML::LocationExterior,
                              fraction_of_units_in_location: args[:lighting_fraction_lfl_exterior],
                              lighting_type: HPXML::LightingTypeLFL)
    hpxml.lighting_groups.add(id: 'Lighting_LFL_Garage',
                              location: HPXML::LocationGarage,
                              fraction_of_units_in_location: args[:lighting_fraction_lfl_garage],
                              lighting_type: HPXML::LightingTypeLFL)
    hpxml.lighting_groups.add(id: 'Lighting_LED_Interior',
                              location: HPXML::LocationInterior,
                              fraction_of_units_in_location: args[:lighting_fraction_led_interior],
                              lighting_type: HPXML::LightingTypeLED)
    hpxml.lighting_groups.add(id: 'Lighting_LED_Exterior',
                              location: HPXML::LocationExterior,
                              fraction_of_units_in_location: args[:lighting_fraction_led_exterior],
                              lighting_type: HPXML::LightingTypeLED)
    hpxml.lighting_groups.add(id: 'Lighting_LED_Garage',
                              location: HPXML::LocationGarage,
                              fraction_of_units_in_location: args[:lighting_fraction_led_garage],
                              lighting_type: HPXML::LightingTypeLED)

    if args[:lighting_usage_multiplier_interior] != 1.0
      hpxml.lighting.interior_usage_multiplier = args[:lighting_usage_multiplier_interior]
    end

    if args[:lighting_usage_multiplier_exterior] != 1.0
      hpxml.lighting.exterior_usage_multiplier = args[:lighting_usage_multiplier_exterior]
    end

    if args[:lighting_usage_multiplier_garage] != 1.0
      hpxml.lighting.garage_usage_multiplier = args[:lighting_usage_multiplier_garage]
    end

    return unless args[:holiday_lighting_present]

    hpxml.lighting.holiday_exists = true

    if args[:holiday_lighting_daily_kwh] != Constants.Auto
      hpxml.lighting.holiday_kwh_per_day = args[:holiday_lighting_daily_kwh]
    end

    if args[:holiday_lighting_period_begin_month] != Constants.Auto
      hpxml.lighting.holiday_period_begin_month = args[:holiday_lighting_period_begin_month]
    end

    if args[:holiday_lighting_period_begin_day_of_month] != Constants.Auto
      hpxml.lighting.holiday_period_begin_day_of_month = args[:holiday_lighting_period_begin_day_of_month]
    end

    if args[:holiday_lighting_period_end_month] != Constants.Auto
      hpxml.lighting.holiday_period_end_month = args[:holiday_lighting_period_end_month]
    end

    if args[:holiday_lighting_period_end_day_of_month] != Constants.Auto
      hpxml.lighting.holiday_period_end_day_of_month = args[:holiday_lighting_period_end_day_of_month]
    end
  end

  def self.set_dehumidifier(hpxml, runner, args)
    return unless args[:dehumidifier_present]

    if args[:dehumidifier_efficiency_type] == 'EnergyFactor'
      energy_factor = args[:dehumidifier_efficiency_ef]
    elsif args[:dehumidifier_efficiency_type] == 'IntegratedEnergyFactor'
      integrated_energy_factor = args[:dehumidifier_efficiency_ief]
    end

    hpxml.dehumidifiers.add(id: 'Dehumidifier',
                            capacity: args[:dehumidifier_capacity],
                            energy_factor: energy_factor,
                            integrated_energy_factor: integrated_energy_factor,
                            rh_setpoint: args[:dehumidifier_rh_setpoint],
                            fraction_served: args[:dehumidifier_fraction_dehumidification_load_served])
  end

  def self.set_clothes_washer(hpxml, runner, args)
    if args[:water_heater_type] == 'none'
      args[:clothes_washer_present] = false
    end

    return unless args[:clothes_washer_present]

    if args[:clothes_washer_rated_annual_kwh] != Constants.Auto
      rated_annual_kwh = args[:clothes_washer_rated_annual_kwh]
    end

    if args[:clothes_washer_location] != Constants.Auto
      location = args[:clothes_washer_location]
    end

    if args[:clothes_washer_efficiency_type] == 'ModifiedEnergyFactor'
      if args[:clothes_washer_efficiency_mef] != Constants.Auto
        modified_energy_factor = args[:clothes_washer_efficiency_mef]
      end
    elsif args[:clothes_washer_efficiency_type] == 'IntegratedModifiedEnergyFactor'
      if args[:clothes_washer_efficiency_imef] != Constants.Auto
        integrated_modified_energy_factor = args[:clothes_washer_efficiency_imef]
      end
    end

    if args[:clothes_washer_label_electric_rate] != Constants.Auto
      label_electric_rate = args[:clothes_washer_label_electric_rate]
    end

    if args[:clothes_washer_label_gas_rate] != Constants.Auto
      label_gas_rate = args[:clothes_washer_label_gas_rate]
    end

    if args[:clothes_washer_label_annual_gas_cost] != Constants.Auto
      label_annual_gas_cost = args[:clothes_washer_label_annual_gas_cost]
    end

    if args[:clothes_washer_label_usage] != Constants.Auto
      label_usage = args[:clothes_washer_label_usage]
    end

    if args[:clothes_washer_capacity] != Constants.Auto
      capacity = args[:clothes_washer_capacity]
    end

    if args[:clothes_washer_usage_multiplier] != 1.0
      usage_multiplier = args[:clothes_washer_usage_multiplier]
    end

    hpxml.clothes_washers.add(id: 'ClothesWasher',
                              location: location,
                              modified_energy_factor: modified_energy_factor,
                              integrated_modified_energy_factor: integrated_modified_energy_factor,
                              rated_annual_kwh: rated_annual_kwh,
                              label_electric_rate: label_electric_rate,
                              label_gas_rate: label_gas_rate,
                              label_annual_gas_cost: label_annual_gas_cost,
                              label_usage: label_usage,
                              capacity: capacity,
                              usage_multiplier: usage_multiplier)
  end

  def self.set_clothes_dryer(hpxml, runner, args)
    return unless args[:clothes_washer_present]
    return unless args[:clothes_dryer_present]

    if args[:clothes_dryer_efficiency_type] == 'EnergyFactor'
      energy_factor = args[:clothes_dryer_efficiency_ef]
    elsif args[:clothes_dryer_efficiency_type] == 'CombinedEnergyFactor'
      if args[:clothes_dryer_efficiency_cef] != Constants.Auto
        combined_energy_factor = args[:clothes_dryer_efficiency_cef]
      end
    end

    if args[:clothes_dryer_location] != Constants.Auto
      location = args[:clothes_dryer_location]
    end

    if args[:clothes_dryer_control_type] != Constants.Auto
      control_type = args[:clothes_dryer_control_type]
    end

    if args[:clothes_dryer_vented_flow_rate] != Constants.Auto
      is_vented = false
      if Float(args[:clothes_dryer_vented_flow_rate]) > 0
        is_vented = true
        vented_flow_rate = args[:clothes_dryer_vented_flow_rate]
      end
    end

    if args[:clothes_dryer_usage_multiplier] != 1.0
      usage_multiplier = args[:clothes_dryer_usage_multiplier]
    end

    hpxml.clothes_dryers.add(id: 'ClothesDryer',
                             location: location,
                             fuel_type: args[:clothes_dryer_fuel_type],
                             energy_factor: energy_factor,
                             combined_energy_factor: combined_energy_factor,
                             control_type: control_type,
                             is_vented: is_vented,
                             vented_flow_rate: vented_flow_rate,
                             usage_multiplier: usage_multiplier)
  end

  def self.set_dishwasher(hpxml, runner, args)
    return unless args[:dishwasher_present]

    if args[:dishwasher_location] != Constants.Auto
      location = args[:dishwasher_location]
    end

    if args[:dishwasher_efficiency_type] == 'RatedAnnualkWh'
      if args[:dishwasher_efficiency_kwh] != Constants.Auto
        rated_annual_kwh = args[:dishwasher_efficiency_kwh]
      end
    elsif args[:dishwasher_efficiency_type] == 'EnergyFactor'
      energy_factor = args[:dishwasher_efficiency_ef]
    end

    if args[:dishwasher_label_electric_rate] != Constants.Auto
      label_electric_rate = args[:dishwasher_label_electric_rate]
    end

    if args[:dishwasher_label_gas_rate] != Constants.Auto
      label_gas_rate = args[:dishwasher_label_gas_rate]
    end

    if args[:dishwasher_label_annual_gas_cost] != Constants.Auto
      label_annual_gas_cost = args[:dishwasher_label_annual_gas_cost]
    end

    if args[:dishwasher_label_usage] != Constants.Auto
      label_usage = args[:dishwasher_label_usage]
    end

    if args[:dishwasher_place_setting_capacity] != Constants.Auto
      place_setting_capacity = args[:dishwasher_place_setting_capacity]
    end

    if args[:dishwasher_usage_multiplier] != 1.0
      usage_multiplier = args[:dishwasher_usage_multiplier]
    end

    hpxml.dishwashers.add(id: 'Dishwasher',
                          location: location,
                          rated_annual_kwh: rated_annual_kwh,
                          energy_factor: energy_factor,
                          label_electric_rate: label_electric_rate,
                          label_gas_rate: label_gas_rate,
                          label_annual_gas_cost: label_annual_gas_cost,
                          label_usage: label_usage,
                          place_setting_capacity: place_setting_capacity,
                          usage_multiplier: usage_multiplier)
  end

  def self.set_refrigerator(hpxml, runner, args)
    return unless args[:refrigerator_present]

    if args[:refrigerator_rated_annual_kwh] != Constants.Auto
      refrigerator_rated_annual_kwh = args[:refrigerator_rated_annual_kwh]
    end

    if args[:refrigerator_location] != Constants.Auto
      location = args[:refrigerator_location]
    end

    if args[:refrigerator_usage_multiplier] != 1.0
      usage_multiplier = args[:refrigerator_usage_multiplier]
    end

    if args[:extra_refrigerator_present]
      primary_indicator = true
    end

    hpxml.refrigerators.add(id: 'Refrigerator',
                            location: location,
                            rated_annual_kwh: refrigerator_rated_annual_kwh,
                            primary_indicator: primary_indicator,
                            usage_multiplier: usage_multiplier)
  end

  def self.set_extra_refrigerator(hpxml, runner, args)
    return unless args[:extra_refrigerator_present]

    if args[:extra_refrigerator_rated_annual_kwh] != Constants.Auto
      rated_annual_kwh = args[:extra_refrigerator_rated_annual_kwh]
    end

    if args[:extra_refrigerator_location] != Constants.Auto
      location = args[:extra_refrigerator_location]
    end

    if args[:extra_refrigerator_usage_multiplier] != 1.0
      usage_multiplier = args[:extra_refrigerator_usage_multiplier]
    end

    hpxml.refrigerators.add(id: 'ExtraRefrigerator',
                            location: location,
                            rated_annual_kwh: rated_annual_kwh,
                            primary_indicator: false,
                            usage_multiplier: usage_multiplier)
  end

  def self.set_freezer(hpxml, runner, args)
    return unless args[:freezer_present]

    if args[:freezer_rated_annual_kwh] != Constants.Auto
      rated_annual_kwh = args[:freezer_rated_annual_kwh]
    end

    if args[:freezer_location] != Constants.Auto
      location = args[:freezer_location]
    end

    if args[:freezer_usage_multiplier] != 1.0
      usage_multiplier = args[:freezer_usage_multiplier]
    end

    hpxml.freezers.add(id: 'Freezer',
                       location: location,
                       rated_annual_kwh: rated_annual_kwh,
                       usage_multiplier: usage_multiplier)
  end

  def self.set_cooking_range_oven(hpxml, runner, args)
    return unless args[:cooking_range_oven_present]

    if args[:cooking_range_oven_location] != Constants.Auto
      location = args[:cooking_range_oven_location]
    end

    if args[:cooking_range_oven_is_induction].is_initialized
      is_induction = args[:cooking_range_oven_is_induction].get
    end

    if args[:cooking_range_oven_usage_multiplier] != 1.0
      usage_multiplier = args[:cooking_range_oven_usage_multiplier]
    end

    hpxml.cooking_ranges.add(id: 'CookingRange',
                             location: location,
                             fuel_type: args[:cooking_range_oven_fuel_type],
                             is_induction: is_induction,
                             usage_multiplier: usage_multiplier)

    if args[:cooking_range_oven_is_convection].is_initialized
      is_convection = args[:cooking_range_oven_is_convection].get
    end

    hpxml.ovens.add(id: 'Oven',
                    is_convection: is_convection)
  end

  def self.set_ceiling_fans(hpxml, runner, args)
    return unless args[:ceiling_fan_present]

    if args[:ceiling_fan_efficiency] != Constants.Auto
      efficiency = args[:ceiling_fan_efficiency]
    end

    if args[:ceiling_fan_quantity] != Constants.Auto
      quantity = args[:ceiling_fan_quantity]
    end

    hpxml.ceiling_fans.add(id: 'CeilingFan',
                           efficiency: efficiency,
                           quantity: quantity)
  end

  def self.set_plug_loads_television(hpxml, runner, args)
    if args[:plug_loads_television_annual_kwh] != Constants.Auto
      kWh_per_year = args[:plug_loads_television_annual_kwh]
    end

    if args[:plug_loads_television_usage_multiplier] != 1.0
      usage_multiplier = args[:plug_loads_television_usage_multiplier]
    end

    hpxml.plug_loads.add(id: 'PlugLoadsTelevision',
                         plug_load_type: HPXML::PlugLoadTypeTelevision,
                         kWh_per_year: kWh_per_year,
                         usage_multiplier: usage_multiplier)
  end

  def self.set_plug_loads_other(hpxml, runner, args)
    if args[:plug_loads_other_annual_kwh] != Constants.Auto
      kWh_per_year = args[:plug_loads_other_annual_kwh]
    end

    if args[:plug_loads_other_frac_sensible] != Constants.Auto
      frac_sensible = args[:plug_loads_other_frac_sensible]
    end

    if args[:plug_loads_other_frac_latent] != Constants.Auto
      frac_latent = args[:plug_loads_other_frac_latent]
    end

    if args[:plug_loads_other_usage_multiplier] != 1.0
      usage_multiplier = args[:plug_loads_other_usage_multiplier]
    end

    hpxml.plug_loads.add(id: 'PlugLoadsOther',
                         plug_load_type: HPXML::PlugLoadTypeOther,
                         kWh_per_year: kWh_per_year,
                         frac_sensible: frac_sensible,
                         frac_latent: frac_latent,
                         usage_multiplier: usage_multiplier)
  end

  def self.set_plug_loads_well_pump(hpxml, runner, args)
    return unless args[:plug_loads_well_pump_present]

    if args[:plug_loads_well_pump_annual_kwh] != Constants.Auto
      kWh_per_year = args[:plug_loads_well_pump_annual_kwh]
    end

    if args[:plug_loads_well_pump_usage_multiplier] != 1.0
      usage_multiplier = args[:plug_loads_well_pump_usage_multiplier]
    end

    if args[:plug_loads_well_pump_weekday_fractions] != Constants.Auto
      weekday_fractions = args[:plug_loads_well_pump_weekday_fractions]
    end

    if args[:plug_loads_well_pump_weekend_fractions] != Constants.Auto
      weekend_fractions = args[:plug_loads_well_pump_weekend_fractions]
    end

    if args[:plug_loads_well_pump_monthly_multipliers] != Constants.Auto
      monthly_multipliers = args[:plug_loads_well_pump_monthly_multipliers]
    end

    hpxml.plug_loads.add(id: 'PlugLoadsWellPump',
                         plug_load_type: HPXML::PlugLoadTypeWellPump,
                         kWh_per_year: kWh_per_year,
                         usage_multiplier: usage_multiplier,
                         weekday_fractions: weekday_fractions,
                         weekend_fractions: weekend_fractions,
                         monthly_multipliers: monthly_multipliers,
                         location: HPXML::LocationExterior)
  end

  def self.set_plug_loads_vehicle(hpxml, runner, args)
    return unless args[:plug_loads_vehicle_present]

    if args[:plug_loads_vehicle_annual_kwh] != Constants.Auto
      kWh_per_year = args[:plug_loads_vehicle_annual_kwh]
    end

    if args[:plug_loads_vehicle_usage_multiplier] != 1.0
      usage_multiplier = args[:plug_loads_vehicle_usage_multiplier]
    end

    if args[:plug_loads_vehicle_weekday_fractions] != Constants.Auto
      weekday_fractions = args[:plug_loads_vehicle_weekday_fractions]
    end

    if args[:plug_loads_vehicle_weekend_fractions] != Constants.Auto
      weekend_fractions = args[:plug_loads_vehicle_weekend_fractions]
    end

    if args[:plug_loads_vehicle_monthly_multipliers] != Constants.Auto
      monthly_multipliers = args[:plug_loads_vehicle_monthly_multipliers]
    end

    hpxml.plug_loads.add(id: 'PlugLoadsVehicle',
                         plug_load_type: HPXML::PlugLoadTypeElectricVehicleCharging,
                         kWh_per_year: kWh_per_year,
                         usage_multiplier: usage_multiplier,
                         weekday_fractions: weekday_fractions,
                         weekend_fractions: weekend_fractions,
                         monthly_multipliers: monthly_multipliers,
                         location: HPXML::LocationExterior)
  end

  def self.set_fuel_loads_grill(hpxml, runner, args)
    if args[:fuel_loads_grill_present]
      if args[:fuel_loads_grill_annual_therm] != Constants.Auto
        therm_per_year = args[:fuel_loads_grill_annual_therm]
      end

      if args[:fuel_loads_grill_location] != Constants.Auto
        location = args[:fuel_loads_grill_location]
      end

      if args[:fuel_loads_grill_usage_multiplier] != 1.0
        usage_multiplier = args[:fuel_loads_grill_usage_multiplier]
      end

      hpxml.fuel_loads.add(id: 'FuelLoadsGrill',
                           fuel_load_type: HPXML::FuelLoadTypeGrill,
                           fuel_type: args[:fuel_loads_grill_fuel_type],
                           location: location,
                           therm_per_year: therm_per_year,
                           usage_multiplier: usage_multiplier)
    end
  end

  def self.set_fuel_loads_lighting(hpxml, runner, args)
    if args[:fuel_loads_lighting_present]
      if args[:fuel_loads_lighting_annual_therm] != Constants.Auto
        therm_per_year = args[:fuel_loads_lighting_annual_therm]
      end

      if args[:fuel_loads_lighting_location] != Constants.Auto
        location = args[:fuel_loads_lighting_location]
      end

      if args[:fuel_loads_lighting_usage_multiplier] != 1.0
        usage_multiplier = args[:fuel_loads_lighting_usage_multiplier]
      end

      hpxml.fuel_loads.add(id: 'FuelLoadsLighting',
                           fuel_load_type: HPXML::FuelLoadTypeLighting,
                           fuel_type: args[:fuel_loads_lighting_fuel_type],
                           location: location,
                           therm_per_year: therm_per_year,
                           usage_multiplier: usage_multiplier)
    end
  end

  def self.set_fuel_loads_fireplace(hpxml, runner, args)
    if args[:fuel_loads_fireplace_present]
      if args[:fuel_loads_fireplace_annual_therm] != Constants.Auto
        therm_per_year = args[:fuel_loads_fireplace_annual_therm]
      end

      if args[:fuel_loads_fireplace_location] != Constants.Auto
        location = args[:fuel_loads_fireplace_location]
      end

      if args[:fuel_loads_fireplace_usage_multiplier] != 1.0
        usage_multiplier = args[:fuel_loads_fireplace_usage_multiplier]
      end

      hpxml.fuel_loads.add(id: 'FuelLoadsFireplace',
                           fuel_load_type: HPXML::FuelLoadTypeFireplace,
                           fuel_type: args[:fuel_loads_fireplace_fuel_type],
                           location: location,
                           therm_per_year: therm_per_year,
                           usage_multiplier: usage_multiplier)
    end
  end

  def self.set_pool(hpxml, runner, args)
    return unless args[:pool_present]

    if args[:pool_pump_annual_kwh] != Constants.Auto
      pump_kwh_per_year = args[:pool_pump_annual_kwh]
    end

    if args[:pool_pump_usage_multiplier] != 1.0
      pump_usage_multiplier = args[:pool_pump_usage_multiplier]
    end

    if args[:pool_heater_type] != 'none'
      heater_type = args[:pool_heater_type]
    end

    if args[:pool_heater_annual_kwh] != Constants.Auto
      heater_load_units = 'kWh/year'
      heater_load_value = args[:pool_heater_annual_kwh]
    end

    if args[:pool_heater_annual_therm] != Constants.Auto
      heater_load_units = 'therm/year'
      heater_load_value = args[:pool_heater_annual_therm]
    end

    if args[:pool_heater_usage_multiplier] != 1.0
      heater_usage_multiplier = args[:pool_heater_usage_multiplier]
    end

    hpxml.pools.add(id: 'Pool',
                    pump_kwh_per_year: pump_kwh_per_year,
                    pump_usage_multiplier: pump_usage_multiplier,
                    heater_type: heater_type,
                    heater_load_units: heater_load_units,
                    heater_load_value: heater_load_value,
                    heater_usage_multiplier: heater_usage_multiplier)
  end

  def self.set_hot_tub(hpxml, runner, args)
    return unless args[:hot_tub_present]

    if args[:hot_tub_pump_annual_kwh] != Constants.Auto
      pump_kwh_per_year = args[:hot_tub_pump_annual_kwh]
    end

    if args[:hot_tub_pump_usage_multiplier] != 1.0
      pump_usage_multiplier = args[:hot_tub_pump_usage_multiplier]
    end

    if args[:hot_tub_heater_type] != 'none'
      heater_type = args[:hot_tub_heater_type]
    end

    if args[:hot_tub_heater_annual_kwh] != Constants.Auto
      heater_load_units = 'kWh/year'
      heater_load_value = args[:hot_tub_heater_annual_kwh]
    end

    if args[:hot_tub_heater_annual_therm] != Constants.Auto
      heater_load_units = 'therm/year'
      heater_load_value = args[:hot_tub_heater_annual_therm]
    end

    if args[:hot_tub_heater_usage_multiplier] != 1.0
      heater_usage_multiplier = args[:hot_tub_heater_usage_multiplier]
    end

    hpxml.hot_tubs.add(id: 'HotTub',
                       pump_kwh_per_year: pump_kwh_per_year,
                       pump_usage_multiplier: pump_usage_multiplier,
                       heater_type: heater_type,
                       heater_load_units: heater_load_units,
                       heater_load_value: heater_load_value,
                       heater_usage_multiplier: heater_usage_multiplier)
  end

  def self.valid_attr(attr)
    attr = attr.to_s
    attr = attr.gsub(' ', '_')
    attr = attr.gsub('|', '_')
    return attr
  end

  def self.get_adjacent_to(surface)
    space = surface.space.get
    st = space.spaceType.get
    space_type = st.standardsSpaceType.get

    if ['vented crawlspace'].include? space_type
      return HPXML::LocationCrawlspaceVented
    elsif ['unvented crawlspace'].include? space_type
      return HPXML::LocationCrawlspaceUnvented
    elsif ['garage'].include? space_type
      return HPXML::LocationGarage
    elsif ['living space'].include? space_type
      if Geometry.space_is_below_grade(space)
        return HPXML::LocationBasementConditioned
      else
        return HPXML::LocationLivingSpace
      end
    elsif ['vented attic'].include? space_type
      return HPXML::LocationAtticVented
    elsif ['unvented attic'].include? space_type
      return HPXML::LocationAtticUnvented
    elsif ['unconditioned basement'].include? space_type
      return HPXML::LocationBasementUnconditioned
    elsif ['corridor'].include? space_type
      return HPXML::LocationOtherHousingUnit
    elsif ['ambient'].include? space_type
      return HPXML::LocationOutside
    else
      fail "Unhandled SpaceType value (#{space_type}) for surface '#{surface.name}'."
    end
  end
end

# register the measure to be used by the application
BuildResidentialHPXML.new.registerWithApplication<|MERGE_RESOLUTION|>--- conflicted
+++ resolved
@@ -1213,80 +1213,56 @@
     arg.setUnits('W/CFM')
     args << arg
 
-    arg = OpenStudio::Measure::OSArgument::makeDoubleArgument('setpoint_heating_weekday_temp', true)
-    arg.setDisplayName('Heating Setpoint: Weekday Temperature')
-    arg.setDescription('Specify the weekday heating setpoint temperature.')
+    arg = OpenStudio::Measure::OSArgument::makeDoubleArgument('setpoint_heating_temp', true)
+    arg.setDisplayName('Setpoint: Heating Temperature')
+    arg.setDescription('Specify the heating setpoint temperature.')
     arg.setUnits('deg-F')
     arg.setDefaultValue(71)
     args << arg
 
-    arg = OpenStudio::Measure::OSArgument::makeDoubleArgument('setpoint_heating_weekend_temp', true)
-    arg.setDisplayName('Heating Setpoint: Weekend Temperature')
-    arg.setDescription('Specify the weekend heating setpoint temperature.')
+    arg = OpenStudio::Measure::OSArgument::makeDoubleArgument('setpoint_heating_setback_temp', true)
+    arg.setDisplayName('Setpoint: Heating Setback Temperature')
+    arg.setDescription('Specify the heating setback temperature.')
     arg.setUnits('deg-F')
     arg.setDefaultValue(71)
     args << arg
 
-    arg = OpenStudio::Measure::OSArgument::makeDoubleArgument('setpoint_heating_weekday_offset_magnitude', false)
-    arg.setDisplayName('Heating Setpoint: Weekday Offset Magnitude')
-    arg.setDescription('Specify the weekday heating offset magnitude.')
-    arg.setUnits('deg-F')
-    args << arg
-
-    arg = OpenStudio::Measure::OSArgument::makeDoubleArgument('setpoint_heating_weekend_offset_magnitude', false)
-    arg.setDisplayName('Heating Setpoint: Weekend Offset Magnitude')
-    arg.setDescription('Specify the weekend heating offset magnitude.')
-    arg.setUnits('deg-F')
-    args << arg
-
-    arg = OpenStudio::Measure::OSArgument::makeStringArgument('setpoint_heating_weekday_schedule', false)
-    arg.setDisplayName('Heating Setpoint: Weekday Schedule')
-    arg.setDescription('Specify the 24-hour comma-separated weekday heating schedule of 0s and 1s.')
-    arg.setUnits('deg-F')
-    args << arg
-
-    arg = OpenStudio::Measure::OSArgument::makeStringArgument('setpoint_heating_weekend_schedule', false)
-    arg.setDisplayName('Heating Setpoint: Weekend Schedule')
-    arg.setDescription('Specify the 24-hour comma-separated weekend heating schedule of 0s and 1s.')
-    arg.setUnits('deg-F')
-    args << arg
-
-    arg = OpenStudio::Measure::OSArgument::makeDoubleArgument('setpoint_cooling_weekday_temp', true)
-    arg.setDisplayName('Cooling Setpoint: Weekday Temperature')
-    arg.setDescription('Specify the weekday cooling setpoint temperature.')
+    arg = OpenStudio::Measure::OSArgument::makeDoubleArgument('setpoint_heating_setback_hours_per_week', true)
+    arg.setDisplayName('Setpoint: Heating Setback Hours per Week')
+    arg.setDescription('Specify the heating setback number of hours per week value.')
+    arg.setDefaultValue(0)
+    args << arg
+
+    arg = OpenStudio::Measure::OSArgument::makeDoubleArgument('setpoint_heating_setback_start_hour', true)
+    arg.setDisplayName('Setpoint: Heating Setback Start Hour')
+    arg.setDescription('Specify the heating setback start hour value. 0 = midnight, 12 = noon')
+    arg.setDefaultValue(23)
+    args << arg
+
+    arg = OpenStudio::Measure::OSArgument::makeDoubleArgument('setpoint_cooling_temp', true)
+    arg.setDisplayName('Setpoint: Cooling Temperature')
+    arg.setDescription('Specify the cooling setpoint temperature.')
     arg.setUnits('deg-F')
     arg.setDefaultValue(76)
     args << arg
 
-    arg = OpenStudio::Measure::OSArgument::makeDoubleArgument('setpoint_cooling_weekend_temp', true)
-    arg.setDisplayName('Cooling Setpoint: Weekend Temperature')
-    arg.setDescription('Specify the weekend cooling setpoint temperature.')
+    arg = OpenStudio::Measure::OSArgument::makeDoubleArgument('setpoint_cooling_setup_temp', true)
+    arg.setDisplayName('Setpoint: Cooling Setup Temperature')
+    arg.setDescription('Specify the cooling setup temperature.')
     arg.setUnits('deg-F')
     arg.setDefaultValue(76)
     args << arg
 
-    arg = OpenStudio::Measure::OSArgument::makeDoubleArgument('setpoint_cooling_weekday_offset_magnitude', false)
-    arg.setDisplayName('Cooling Setpoint: Weekday Offset Magnitude')
-    arg.setDescription('Specify the weekday cooling offset magnitude.')
-    arg.setUnits('deg-F')
-    args << arg
-
-    arg = OpenStudio::Measure::OSArgument::makeDoubleArgument('setpoint_cooling_weekend_offset_magnitude', false)
-    arg.setDisplayName('Cooling Setpoint: Weekend Offset Magnitude')
-    arg.setDescription('Specify the weekend cooling offset magnitude.')
-    arg.setUnits('deg-F')
-    args << arg
-
-    arg = OpenStudio::Measure::OSArgument::makeStringArgument('setpoint_cooling_weekday_schedule', false)
-    arg.setDisplayName('Cooling Setpoint: Weekday Schedule')
-    arg.setDescription('Specify the 24-hour comma-separated weekday cooling schedule of 0s and 1s.')
-    arg.setUnits('deg-F')
-    args << arg
-
-    arg = OpenStudio::Measure::OSArgument::makeStringArgument('setpoint_cooling_weekend_schedule', false)
-    arg.setDisplayName('Cooling Setpoint: Weekend Schedule')
-    arg.setDescription('Specify the 24-hour comma-separated weekend cooling schedule of 0s and 1s.')
-    arg.setUnits('deg-F')
+    arg = OpenStudio::Measure::OSArgument::makeDoubleArgument('setpoint_cooling_setup_hours_per_week', true)
+    arg.setDisplayName('Setpoint: Cooling Setup Hours per Week')
+    arg.setDescription('Specify the cooling setup number of hours per week value.')
+    arg.setDefaultValue(0)
+    args << arg
+
+    arg = OpenStudio::Measure::OSArgument::makeDoubleArgument('setpoint_cooling_setup_start_hour', true)
+    arg.setDisplayName('Setpoint: Cooling Setup Start Hour')
+    arg.setDescription('Specify the cooling setup start hour value. 0 = midnight, 12 = noon')
+    arg.setDefaultValue(9)
     args << arg
 
     duct_leakage_units_choices = OpenStudio::StringVector.new
@@ -3209,18 +3185,14 @@
              heat_pump_mini_split_is_ducted: runner.getOptionalStringArgumentValue('heat_pump_mini_split_is_ducted', user_arguments),
              heat_pump_pump_power_watts_per_ton: runner.getOptionalDoubleArgumentValue('heat_pump_pump_power_watts_per_ton', user_arguments),
              heat_pump_fan_power_watts_per_cfm: runner.getOptionalDoubleArgumentValue('heat_pump_fan_power_watts_per_cfm', user_arguments),
-             setpoint_heating_weekday_temp: runner.getDoubleArgumentValue('setpoint_heating_weekday_temp', user_arguments),
-             setpoint_heating_weekend_temp: runner.getDoubleArgumentValue('setpoint_heating_weekend_temp', user_arguments),
-             setpoint_heating_weekday_offset_magnitude: runner.getOptionalDoubleArgumentValue('setpoint_heating_weekday_offset_magnitude', user_arguments),
-             setpoint_heating_weekend_offset_magnitude: runner.getOptionalDoubleArgumentValue('setpoint_heating_weekend_offset_magnitude', user_arguments),
-             setpoint_heating_weekday_schedule: runner.getOptionalStringArgumentValue('setpoint_heating_weekday_schedule', user_arguments),
-             setpoint_heating_weekend_schedule: runner.getOptionalStringArgumentValue('setpoint_heating_weekend_schedule', user_arguments),
-             setpoint_cooling_weekday_temp: runner.getDoubleArgumentValue('setpoint_cooling_weekday_temp', user_arguments),
-             setpoint_cooling_weekend_temp: runner.getDoubleArgumentValue('setpoint_cooling_weekend_temp', user_arguments),
-             setpoint_cooling_weekday_offset_magnitude: runner.getOptionalDoubleArgumentValue('setpoint_cooling_weekday_offset_magnitude', user_arguments),
-             setpoint_cooling_weekend_offset_magnitude: runner.getOptionalDoubleArgumentValue('setpoint_cooling_weekend_offset_magnitude', user_arguments),
-             setpoint_cooling_weekday_schedule: runner.getOptionalStringArgumentValue('setpoint_cooling_weekday_schedule', user_arguments),
-             setpoint_cooling_weekend_schedule: runner.getOptionalStringArgumentValue('setpoint_cooling_weekend_schedule', user_arguments),
+             setpoint_heating_temp: runner.getDoubleArgumentValue('setpoint_heating_temp', user_arguments),
+             setpoint_heating_setback_temp: runner.getDoubleArgumentValue('setpoint_heating_setback_temp', user_arguments),
+             setpoint_heating_setback_hours_per_week: runner.getDoubleArgumentValue('setpoint_heating_setback_hours_per_week', user_arguments),
+             setpoint_heating_setback_start_hour: runner.getDoubleArgumentValue('setpoint_heating_setback_start_hour', user_arguments),
+             setpoint_cooling_temp: runner.getDoubleArgumentValue('setpoint_cooling_temp', user_arguments),
+             setpoint_cooling_setup_temp: runner.getDoubleArgumentValue('setpoint_cooling_setup_temp', user_arguments),
+             setpoint_cooling_setup_hours_per_week: runner.getDoubleArgumentValue('setpoint_cooling_setup_hours_per_week', user_arguments),
+             setpoint_cooling_setup_start_hour: runner.getDoubleArgumentValue('setpoint_cooling_setup_start_hour', user_arguments),
              ducts_supply_leakage_units: runner.getStringArgumentValue('ducts_supply_leakage_units', user_arguments),
              ducts_return_leakage_units: runner.getStringArgumentValue('ducts_return_leakage_units', user_arguments),
              ducts_supply_leakage_value: runner.getDoubleArgumentValue('ducts_supply_leakage_value', user_arguments),
@@ -3710,17 +3682,10 @@
       timestep.setNumberOfTimestepsPerHour(60 / args[:simulation_control_timestep].get)
     end
     info_msgs << "NumberOfTimestepsPerHour=#{timestep.numberOfTimestepsPerHour}"
-<<<<<<< HEAD
 
     # get the seed
     random_seed = args[:schedules_random_seed].get if args[:schedules_random_seed].is_initialized
 
-=======
-
-    # get the seed
-    random_seed = args[:schedules_random_seed].get if args[:schedules_random_seed].is_initialized
-
->>>>>>> 27f4c020
     # instantiate the generator
     schedule_generator = ScheduleGenerator.new(runner: runner, model: model, epw_file: epw_file, random_seed: random_seed)
 
@@ -4618,50 +4583,20 @@
     end
   end
 
-  def self.modify_setpoint_schedule(schedule, offset_magnitude, offset_schedule)
-    offset_schedule.each_with_index do |direction, i|
-      schedule[i] += offset_magnitude * direction
-    end
-    return schedule
-  end
-
   def self.set_hvac_control(hpxml, runner, args)
     return if (args[:heating_system_type] == 'none') && (args[:cooling_system_type] == 'none') && (args[:heat_pump_type] == 'none')
 
-    weekday_heating_setpoints = [args[:setpoint_heating_weekday_temp]] * 24
-    weekend_heating_setpoints = [args[:setpoint_heating_weekend_temp]] * 24
-
-    weekday_cooling_setpoints = [args[:setpoint_cooling_weekday_temp]] * 24
-    weekend_cooling_setpoints = [args[:setpoint_cooling_weekend_temp]] * 24
-
-    if args[:setpoint_heating_weekday_offset_magnitude].is_initialized && args[:setpoint_heating_weekday_schedule].is_initialized
-      setpoint_heating_weekday_offset_magnitude = args[:setpoint_heating_weekday_offset_magnitude].get
-      setpoint_heating_weekday_schedule = args[:setpoint_heating_weekday_schedule].get.split(', ').map { |i| Float(i) }
-      weekday_heating_setpoints = modify_setpoint_schedule(weekday_heating_setpoints, setpoint_heating_weekday_offset_magnitude, setpoint_heating_weekday_schedule)
-    end
-
-    if args[:setpoint_heating_weekend_offset_magnitude].is_initialized && args[:setpoint_heating_weekend_schedule].is_initialized
-      setpoint_heating_weekend_offset_magnitude = args[:setpoint_heating_weekend_offset_magnitude].get
-      setpoint_heating_weekend_schedule = args[:setpoint_heating_weekend_schedule].get.split(', ').map { |i| Float(i) }
-      weekend_heating_setpoints = modify_setpoint_schedule(weekend_heating_setpoints, setpoint_heating_weekend_offset_magnitude, setpoint_heating_weekend_schedule)
-    end
-
-    if args[:setpoint_cooling_weekday_offset_magnitude].is_initialized && args[:setpoint_cooling_weekday_schedule].is_initialized
-      setpoint_cooling_weekday_offset_magnitude = args[:setpoint_cooling_weekday_offset_magnitude].get
-      setpoint_cooling_weekday_schedule = args[:setpoint_cooling_weekday_schedule].get.split(', ').map { |i| Float(i) }
-      weekday_cooling_setpoints = modify_setpoint_schedule(weekday_cooling_setpoints, setpoint_cooling_weekday_offset_magnitude, setpoint_cooling_weekday_schedule)
-    end
-
-    if args[:setpoint_cooling_weekend_offset_magnitude].is_initialized && args[:setpoint_cooling_weekend_schedule].is_initialized
-      setpoint_cooling_weekend_offset_magnitude = args[:setpoint_cooling_weekend_offset_magnitude].get
-      setpoint_cooling_weekend_schedule = args[:setpoint_cooling_weekend_schedule].get.split(', ').map { |i| Float(i) }
-      weekend_cooling_setpoints = modify_setpoint_schedule(weekend_cooling_setpoints, setpoint_cooling_weekend_offset_magnitude, setpoint_cooling_weekend_schedule)
-    end
-
-    weekday_heating_setpoints = weekday_heating_setpoints.join(', ')
-    weekend_heating_setpoints = weekend_heating_setpoints.join(', ')
-    weekday_cooling_setpoints = weekday_cooling_setpoints.join(', ')
-    weekend_cooling_setpoints = weekend_cooling_setpoints.join(', ')
+    if (args[:setpoint_heating_temp] != args[:setpoint_heating_setback_temp]) && (args[:setpoint_heating_setback_hours_per_week] > 0)
+      heating_setback_temp = args[:setpoint_heating_setback_temp]
+      heating_setback_hours_per_week = args[:setpoint_heating_setback_hours_per_week]
+      heating_setback_start_hour = args[:setpoint_heating_setback_start_hour]
+    end
+
+    if (args[:setpoint_cooling_temp] != args[:setpoint_cooling_setup_temp]) && (args[:setpoint_cooling_setup_hours_per_week] > 0)
+      cooling_setup_temp = args[:setpoint_cooling_setup_temp]
+      cooling_setup_hours_per_week = args[:setpoint_cooling_setup_hours_per_week]
+      cooling_setup_start_hour = args[:setpoint_cooling_setup_start_hour]
+    end
 
     ceiling_fan_quantity = nil
     if args[:ceiling_fan_quantity] != Constants.Auto
@@ -4673,10 +4608,14 @@
     end
 
     hpxml.hvac_controls.add(id: 'HVACControl',
-                            weekday_heating_setpoints: weekday_heating_setpoints,
-                            weekend_heating_setpoints: weekend_heating_setpoints,
-                            weekday_cooling_setpoints: weekday_cooling_setpoints,
-                            weekend_cooling_setpoints: weekend_cooling_setpoints,
+                            heating_setpoint_temp: args[:setpoint_heating_temp],
+                            cooling_setpoint_temp: args[:setpoint_cooling_temp],
+                            heating_setback_temp: heating_setback_temp,
+                            heating_setback_hours_per_week: heating_setback_hours_per_week,
+                            heating_setback_start_hour: heating_setback_start_hour,
+                            cooling_setup_temp: cooling_setup_temp,
+                            cooling_setup_hours_per_week: cooling_setup_hours_per_week,
+                            cooling_setup_start_hour: cooling_setup_start_hour,
                             ceiling_fan_cooling_setpoint_temp_offset: ceiling_fan_cooling_setpoint_temp_offset)
   end
 
