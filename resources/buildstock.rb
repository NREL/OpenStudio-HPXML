# frozen_string_literal: true

$VERBOSE = nil # Prevents ruby warnings, see https://github.com/NREL/OpenStudio/issues/4301

require 'csv'
require "#{File.dirname(__FILE__)}/meta_measure"

class TsvFile
  def initialize(full_path, runner)
    @full_path = full_path
    @filename = File.basename(full_path)
    @runner = runner
    @rows, @option_cols, @dependency_cols, @dependency_options, @full_header, @header = get_file_data()
    @rows_keys_s = cache_data()
  end

  attr_accessor :dependency_cols, :dependency_options, :rows, :option_cols, :header, :filename, :rows_keys_s, :full_path

  def get_file_data()
    option_key = 'Option='
    dep_key = 'Dependency='

    full_header = nil
    rows = []
    CSV.foreach(@full_path, { col_sep: "\t" }) do |row|
      next if row[0].start_with? "\#"

      row.delete_if { |x| x.nil? || (x.size == 0) } # purge trailing empty fields

      # Store one header line
      if full_header.nil?
        full_header = row
        next
      end

      rows << row
    end

    if full_header.nil?
      register_error("Could not find header row in #{@filename}.", @runner)
    end

    # Strip out everything but options and dependencies from header
    header = full_header.select { |el| el.start_with?(option_key) || el.start_with?(dep_key) }

    # Get all option names/dependencies and corresponding column numbers on header row
    option_cols = {}
    dependency_cols = {}
    full_header.each_with_index do |d, col|
      next if d.nil?

      if d.strip.start_with?(option_key)
        val = d.strip.sub(option_key, '').strip
        option_cols[val] = col
      elsif d.strip.start_with?(dep_key)
        val = d.strip.sub(dep_key, '').strip
        dependency_cols[val] = col
      end
    end
    if option_cols.size == 0
      register_error("No options found in #{@filename}.", @runner)
    end

    # Get all dependencies and their listed options
    dependency_options = {}
    dependency_cols.each do |dependency, col|
      dependency_options[dependency] = []
      rows.each do |row|
        next if row[0].start_with? "\#"
        next if dependency_options[dependency].include? row[col]

        dependency_options[dependency] << row[col]
      end
    end

    return rows, option_cols, dependency_cols, dependency_options, full_header, header
  end

  def cache_data
    # Caches data for faster tsv lookups
    rows_keys_s = {}
    @rows.each_with_index do |row, rownum|
      next if row[0].start_with? "\#"

      row_key_values = {}
      @dependency_cols.each do |dep, dep_col|
        row_key_values[dep] = row[@dependency_cols[dep]]
      end
      key_s = hash_to_string(row_key_values)
      key_s_downcase = key_s.downcase

      if not rows_keys_s[key_s_downcase].nil?
        if key_s.size > 0
          register_error("Multiple rows found in #{@filename.to_s} with dependencies: #{key_s.to_s}.", @runner)
        else
          register_error("Multiple rows found in #{@filename.to_s}.", @runner)
        end
      end

      rows_keys_s[key_s_downcase] = rownum
    end
    return rows_keys_s
  end

  def get_option_name_from_sample_number(sample_value, dependency_values)
    # Retrieve option name from probability file based on sample value

    matched_option_name = nil
    matched_row_num = nil

    if dependency_values.nil?
      dependency_values = {}
    end

    key_s = hash_to_string(dependency_values)
    key_s_downcase = key_s.downcase

<<<<<<< HEAD
    num_matches = @rows_keys_s.count(key_s_downcase)
    if num_matches > 1
      if key_s.size > 0
        register_error("Multiple rows found in #{@filename} with dependencies: #{key_s}.", @runner)
      else
        register_error("Multiple rows found in #{@filename}.", @runner)
      end
    elsif num_matches == 0
=======
    rownum = @rows_keys_s[key_s_downcase]
    if rownum.nil?
>>>>>>> 94f5d9b7
      if key_s.size > 0
        register_error("Could not determine appropriate option in #{@filename} for sample value #{sample_value} with dependencies: #{key_s}.", @runner)
      else
        register_error("Could not determine appropriate option in #{@filename} for sample value #{sample_value}.", @runner)
      end
    end

    # Convert data to numeric row values
    rowvals = {}
    row = @rows[rownum]
    @option_cols.each do |option_name, option_col|
      if not row[option_col].is_number?
        register_error("Field '#{row[option_col]}' in #{@filename} must be numeric.", @runner)
      end
      rowvals[option_name] = row[option_col].to_f

<<<<<<< HEAD
    # Check positivity of the probability values
    if rowvals.values.min < 0
      register_error("Probability value in #{@filename} is less than zero.", @runner)
=======
      # Check positivity of the probability values
      if rowvals[option_name] < 0
        register_error("Probability value in #{@filename.to_s} is less than zero.", @runner)
      end
>>>>>>> 94f5d9b7
    end

    # Sum of values within 2% of 100%?
    sum_rowvals = rowvals.values.reduce(:+)
    if (sum_rowvals < 0.98) || (sum_rowvals > 1.02)
      register_error("Values in #{@filename} incorrectly sum to #{sum_rowvals}.", @runner)
    end

    # If values don't exactly sum to 1, normalize them
    if sum_rowvals != 1.0
      rowvals.each do |option_name, rowval|
        rowvals[option_name] = rowval / sum_rowvals
      end
    end

    # Find appropriate value
    rowsum = 0
    n_options = @option_cols.size
    @option_cols.each_with_index do |(option_name, option_col), index|
      rowsum += rowvals[option_name]
      next unless (rowsum >= sample_value) || ((index == n_options - 1) && (rowsum + 0.00001 >= sample_value))
      matched_option_name = option_name
      matched_row_num = rownum
      break
    end

    return matched_option_name, matched_row_num
  end
end

def get_parameters_ordered_from_options_lookup_tsv(lookup_csv_data, characteristics_dir = nil)
  # Obtain full list of parameters and their order
  params = []
  lookup_csv_data.each do |row|
    next if row.size < 2
    next if row[0].nil? || (row[0].downcase == 'parameter name') || row[1].nil?
    next if params.include?(row[0])

    if not characteristics_dir.nil?
      # skip this option if there is no tsv file provided
      tsvpath = File.join(characteristics_dir, row[0] + '.tsv')
      next if not File.exist?(tsvpath)
    end
    params << row[0]
  end

  return params
end

def get_options_for_parameter_from_options_lookup_tsv(lookup_csv_data, parameter_name)
  options = []
  lookup_csv_data.each do |row|
    next if row.size < 2
    next if row[0].nil? || (row[0].downcase == 'parameter name') || row[1].nil?
    next if row[0].downcase != parameter_name.downcase

    options << row[1]
  end

  return options
end

def get_combination_hashes(tsvfiles, dependencies)
  # Returns an array with hashes that include each combination of
  # dependency values for the given dependencies.
  combos_hashes = []

  # Construct array of dependency value arrays
  depval_array = []
  dependencies.each do |dep|
    depval_array << tsvfiles[dep].option_cols.keys
  end

  if depval_array.size == 0
    return combos_hashes
  end

  # Create combinations
  combos = depval_array.first.product(*depval_array[1..-1])

  # Convert to combinations of hashes
  combos.each do |combo|
    # Convert to hash
    combo_hash = {}
    if combo.is_a?(String)
      combo_hash[dependencies[0]] = combo
    else
      dependencies.each_with_index do |dep, i|
        combo_hash[dep] = combo[i]
      end
    end
    combos_hashes << combo_hash
  end
  return combos_hashes
end

def get_value_from_workflow_step_value(step_value)
  variant_type = step_value.variantType
  if variant_type == 'Boolean'.to_VariantType
    return step_value.valueAsBoolean
  elsif variant_type == 'Double'.to_VariantType
    return step_value.valueAsDouble
  elsif variant_type == 'Integer'.to_VariantType
    return step_value.valueAsInteger
  elsif variant_type == 'String'.to_VariantType
    return step_value.valueAsString
  end
end

def get_value_from_runner_past_results(runner, key_lookup, measure_name, error_if_missing = true)
  require 'openstudio'
  key_lookup = OpenStudio::toUnderscoreCase(key_lookup)
  success_value = OpenStudio::StepResult.new('Success')
  runner.workflow.workflowSteps.each do |step|
    next if not step.result.is_initialized

    step_result = step.result.get
    next if not step_result.measureName.is_initialized
    next if step_result.measureName.get != measure_name
    next if step_result.value != success_value

    step_result.stepValues.each do |step_value|
      next if step_value.name != key_lookup

      return get_value_from_workflow_step_value(step_value)
    end
  end
  if error_if_missing
    register_error("Could not find past value for '#{key_lookup}'.", runner)
  end
  return
end

def get_value_from_runner(runner, key_lookup, error_if_missing = true)
  key_lookup = OpenStudio::toUnderscoreCase(key_lookup)
  runner.result.stepValues.each do |step_value|
    next if step_value.name != key_lookup

    return get_value_from_workflow_step_value(step_value)
  end
  if error_if_missing
    register_error("Could not find value for '#{key_lookup}'.", runner)
  end
end

def get_measure_args_from_option_names(lookup_csv_data, option_names, parameter_name, lookup_file, runner = nil)
  found_options = {}
  options_measure_args = {}
  option_names.each do |option_name|
    found_options[option_name] = false
    options_measure_args[option_name] = {}
  end
  current_option = nil

  lookup_csv_data.each do |row|
    next if row.size < 2

    # Found option row?
    if (not row[0].nil?) && (not row[1].nil?)
      current_option = nil # reset
      option_names.each do |option_name|
        if (row[0].downcase == parameter_name.downcase) && (row[1].downcase == option_name.downcase)
          current_option = option_name
          break
        end
      end
    end
    if not current_option.nil?
      found_options[current_option] = true
      if (row.size >= 3) && (not row[2].nil?)
        measure_dir = row[2]
        args = {}
        for col in 3..(row.size - 1)
          next if row[col].nil? || (not row[col].include?('='))

          data = row[col].split('=')
          arg_name = data[0]
          arg_val = data[1]
          args[arg_name] = arg_val
        end
        options_measure_args[current_option][measure_dir] = args
      end
    else
      break if found_options.values.all? { |elem| elem == true }
    end
  end
  option_names.each do |option_name|
    if not found_options[option_name]
      register_error("Could not find parameter '#{parameter_name}' and option '#{option_name}' in #{lookup_file}.", runner)
    end
  end
  return options_measure_args
end

def print_option_assignment(parameter_name, option_name, runner)
  runner.registerInfo("Assigning option '#{option_name}' for parameter '#{parameter_name}'.")
end

def register_value(runner, parameter_name, option_name)
  runner.registerValue(parameter_name, option_name)
end

# Accepts string option_apply_logic and tries to evaluate it based on
# (parameter_name, option_name) pairs stored in runner.
#
# Returns a Boolean if evaluating and applying the logic is successful; nil
# otherwise. Returning true means that the building as defined in runner belongs
# to the downselect set (should be run); returning false means that this
# building has been filtered out.
def evaluate_logic(option_apply_logic, runner, past_results = true)
  # Convert to appropriate ruby statement for evaluation
  if option_apply_logic.count('(') != option_apply_logic.count(')')
    runner.registerError('Inconsistent number of open and close parentheses in logic.')
    return
  end

  ruby_eval_str = ''
  option_apply_logic.split('||').each do |or_segment|
    or_segment.split('&&').each do |segment|
      segment.strip!

      # Handle presence of open parentheses
      rindex = segment.rindex('(')
      if rindex.nil?
        rindex = 0
      else
        rindex += 1
      end
      segment_open = segment[0, rindex].gsub(' ', '')

      # Handle presence of exclamation point
      segment_equality = "'=='"
      if segment[rindex] == '!'
        segment_equality = "'!='"
        rindex += 1
      end

      # Handle presence of close parentheses
      lindex = segment.index(')')
      if lindex.nil?
        lindex = segment.size
      end
      segment_close = segment[lindex, segment.size - lindex].gsub(' ', '')

      segment_parameter, segment_option = segment[rindex, lindex - rindex].strip.split('|')

      # Get existing building option name for the same parameter
      if past_results
        segment_existing_option = get_value_from_runner_past_results(runner, segment_parameter, 'build_existing_model')
      else
        segment_existing_option = get_value_from_runner(runner, segment_parameter)
      end

      ruby_eval_str += segment_open + "'" + segment_existing_option + segment_equality + segment_option + "'" + segment_close + ' and '
    end
    ruby_eval_str.chomp!(' and ')
    ruby_eval_str += ' or '
  end
  ruby_eval_str.chomp!(' or ')
  result = eval(ruby_eval_str)
  runner.registerInfo("Evaluating logic: #{option_apply_logic}.")
  runner.registerInfo("Converted to Ruby: #{ruby_eval_str}.")
  runner.registerInfo("Ruby Evaluation: #{result}.")
  if not [true, false].include?(result)
    runner.registerError("Logic was not successfully evaluated: #{ruby_eval_str}")
    return
  end
  return result
end

def get_data_for_sample(buildstock_csv, building_id, runner)
  CSV.foreach(buildstock_csv, headers: true) do |sample|
    next if sample['Building'].to_i != building_id

    return sample
  end
  # If we got this far, couldn't find the sample #
  msg = "Could not find row for #{building_id.to_s} in #{File.basename(buildstock_csv).to_s}."
  runner.registerError(msg)
  fail msg
end

def version
  data = {}
  File.open("#{File.dirname(__FILE__)}/__version__.py", 'r') do |file|
    file.each_line do |line|
      key, value = line.split(' = ')
      data[key] = value.chomp.gsub("'", '')
    end
  end
  return data
end

def software_program_used
  return version['__title__']
end

def software_program_version
  return version['__version__']
end

class RunOSWs
  require 'csv'
  require 'json'

  def self.add_simulation_output_report(osw)
    json = JSON.parse(File.read(osw), symbolize_names: true)
    measures = []
    json[:steps].each do |measure|
      measures << measure[:measure_dir_name]
    end

    unless measures.include? 'SimulationOutputReport'
      simulation_output_report = { measure_dir_name: 'SimulationOutputReport' }
      json[:steps] << simulation_output_report
    end

    File.open(osw, 'w') do |f|
      f.write(JSON.pretty_generate(json))
    end
  end

  def self.run_and_check(in_osw, parent_dir)
    # Run workflow
    cli_path = OpenStudio.getOpenStudioCLI
    command = "cd #{parent_dir} && \"#{cli_path}\" run -w #{in_osw}"
    # workflow_start = Time.now
    system(command)
    # workflow_time = (Time.now - workflow_start).round(1)
    finished_job = File.join(parent_dir, 'run/finished.job')

    result = {}
    rows = {}

    results = File.join(parent_dir, 'run/results.json')
    if File.exist?(File.expand_path(results))
      old_rows = JSON.parse(File.read(File.expand_path(results)))
      old_rows.each do |measure, values|
        rows[measure] = {}
        values.each do |arg, val|
          rows[measure]["#{OpenStudio::toUnderscoreCase(measure)}.#{arg}"] = val
        end
      end
    end

    result = get_measure_results(rows, result, 'BuildExistingModel')
    result = get_measure_results(rows, result, 'ApplyUpgrade')
    result = get_measure_results(rows, result, 'SimulationOutputReport')
    result = get_measure_results(rows, result, 'UpgradeCosts')
    # result['workflow.time'] = workflow_time
    return finished_job, result
  end

  def self.get_measure_results(rows, result, measure)
    if rows.keys.include?(measure)
      # if measure == 'ApplyUpgrade'
      # rows[measure].keys.each do |key|
      # unless key.include?('time_')
      # rows[measure].delete(key)
      # end
      # end
      # end
      result = result.merge(rows[measure])
      result.delete('applicable')
    end
    return result
  end

  def self.write_summary_results(results_dir, results, filename = 'results.csv')
    Dir.mkdir(results_dir)
    csv_out = File.join(results_dir, filename)

    column_headers = []
    results.each do |result|
      result.keys.each do |column_header|
        unless column_headers.include?(column_header)
          column_headers << column_header
        end
      end
    end
    column_headers = column_headers.sort

    CSV.open(csv_out, 'wb') do |csv|
      csv << column_headers
      results.each do |result|
        csv_row = []
        column_headers.each do |column_header|
          if result.keys.include?(column_header)
            csv_row << result[column_header]
          else
            csv_row << ''
          end
        end
        csv << csv_row
      end
    end

    return csv_out
  end

  def self._rm_path(path)
    if Dir.exist?(path)
      FileUtils.rm_r(path)
    end
    while true
      break if not Dir.exist?(path)

      sleep(0.01)
    end
  end
end<|MERGE_RESOLUTION|>--- conflicted
+++ resolved
@@ -115,19 +115,8 @@
     key_s = hash_to_string(dependency_values)
     key_s_downcase = key_s.downcase
 
-<<<<<<< HEAD
-    num_matches = @rows_keys_s.count(key_s_downcase)
-    if num_matches > 1
-      if key_s.size > 0
-        register_error("Multiple rows found in #{@filename} with dependencies: #{key_s}.", @runner)
-      else
-        register_error("Multiple rows found in #{@filename}.", @runner)
-      end
-    elsif num_matches == 0
-=======
     rownum = @rows_keys_s[key_s_downcase]
     if rownum.nil?
->>>>>>> 94f5d9b7
       if key_s.size > 0
         register_error("Could not determine appropriate option in #{@filename} for sample value #{sample_value} with dependencies: #{key_s}.", @runner)
       else
@@ -144,16 +133,10 @@
       end
       rowvals[option_name] = row[option_col].to_f
 
-<<<<<<< HEAD
-    # Check positivity of the probability values
-    if rowvals.values.min < 0
-      register_error("Probability value in #{@filename} is less than zero.", @runner)
-=======
       # Check positivity of the probability values
       if rowvals[option_name] < 0
         register_error("Probability value in #{@filename.to_s} is less than zero.", @runner)
       end
->>>>>>> 94f5d9b7
     end
 
     # Sum of values within 2% of 100%?
