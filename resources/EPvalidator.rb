class EnergyPlusValidator
  def self.run_validator(hpxml_doc)
<<<<<<< HEAD
  
=======
    one = [1]
    zero_or_one = [0, 1]
    one_or_more = []

>>>>>>> 61820dce
    # A hash of hashes that defines the XML elements used by the EnergyPlus HPXML Use Case.
    #
    # Example:
    #
    # use_case = {
    #     nil => {
    #         'floor_area' => one,            # 1 element required always
    #         'garage_area' => zero_or_one,   # 0 or 1 elements required always
    #         'walls' => one_or_more,         # 1 or more elements required always
    #     },
    #     '/walls' => {
    #         'rvalue' => one,                # 1 element required if /walls element exists (conditional)
    #         'windows' => zero_or_one,       # 0 or 1 elements required if /walls element exists (conditional)
    #         'layers' => one_or_more,        # 1 or more elements required if /walls element exists (conditional)
    #     }
    # }
    #
<<<<<<< HEAD
    
    one = [1]
    zero_or_one = [0,1]
    zero_or_more = nil
    one_or_more = []
    
    requirements = {
    
        # Root
        nil => {
            '/HPXML/XMLTransactionHeaderInformation/XMLType' => one, # Required by HPXML schema
            '/HPXML/XMLTransactionHeaderInformation/XMLGeneratedBy' => one, # Required by HPXML schema
            '/HPXML/XMLTransactionHeaderInformation/CreatedDateAndTime' => one, # Required by HPXML schema
            '/HPXML/XMLTransactionHeaderInformation/Transaction' => one, # Required by HPXML schema
            '/HPXML/SoftwareInfo/extension/ERICalculation[Version="2014" or Version="2014A" or Version="2014AE" or Version="2014AEG"]' => one, # Choose version of 301 standard and addenda (e.g., A, E, G)

            '/HPXML/Building' => one,
            '/HPXML/Building/BuildingID' => one, # Required by HPXML schema
            '/HPXML/Building/ProjectStatus/EventType' => one, # Required by HPXML schema
        
            '/HPXML/Building/BuildingDetails/BuildingSummary/Site/FuelTypesAvailable[Fuel="electricity" or Fuel="natural gas" or Fuel="fuel oil" or Fuel="propane" or Fuel="kerosene" or Fuel="diesel" or Fuel="anthracite coal" or Fuel="bituminous coal" or Fuel="coke" or Fuel="wood" or Fuel="wood pellets"]' => one_or_more,
            '/HPXML/Building/BuildingDetails/BuildingSummary/Site/extension/ShelterCoefficient' => zero_or_one, # Uses ERI assumption if not provided
            '/HPXML/Building/BuildingDetails/BuildingSummary/BuildingOccupancy/NumberofResidents' => zero_or_one, # Uses ERI assumption if not provided
            '/HPXML/Building/BuildingDetails/BuildingSummary/BuildingConstruction/NumberofConditionedFloors' => one,
            '/HPXML/Building/BuildingDetails/BuildingSummary/BuildingConstruction/NumberofConditionedFloorsAboveGrade' => one,
            '/HPXML/Building/BuildingDetails/BuildingSummary/BuildingConstruction/NumberofBedrooms' => one,
            '/HPXML/Building/BuildingDetails/BuildingSummary/BuildingConstruction/ConditionedFloorArea' => one,
            '/HPXML/Building/BuildingDetails/BuildingSummary/BuildingConstruction/ConditionedBuildingVolume' => one,
            '/HPXML/Building/BuildingDetails/BuildingSummary/BuildingConstruction/GaragePresent' => one,
            
            '/HPXML/Building/BuildingDetails/ClimateandRiskZones/WeatherStation/SystemIdentifiersInfo' => one, # Required by HPXML schema
            '/HPXML/Building/BuildingDetails/ClimateandRiskZones/WeatherStation/Name' => one, # Required by HPXML schema
            '/HPXML/Building/BuildingDetails/ClimateandRiskZones/WeatherStation/WMO' => one, # Reference weather/data.csv for the list of acceptable WMO station numbers
            
            '/HPXML/Building/BuildingDetails/Enclosure/AtticAndRoof/Attics' => one, # See [Attic]
            '/HPXML/Building/BuildingDetails/Enclosure/Foundations' => one, # See [Foundation]
            '/HPXML/Building/BuildingDetails/Enclosure/RimJoists' => zero_or_one, # See [RimJoist]
            '/HPXML/Building/BuildingDetails/Enclosure/Walls' => one, # See [Wall]
            '/HPXML/Building/BuildingDetails/Enclosure/Windows' => zero_or_one, # See [Window]
            '/HPXML/Building/BuildingDetails/Enclosure/Skylights' => zero_or_one, # See [Skylight]
            '/HPXML/Building/BuildingDetails/Enclosure/Doors' => zero_or_one, # See [Door]
            
            '/HPXML/Building/BuildingDetails/Enclosure/AirInfiltration/AirInfiltrationMeasurement[HousePressure="50"]/BuildingAirLeakage[UnitofMeasure="ACH"]/AirLeakage' => one, # ACH50; see [AirInfiltration]
            
            '/HPXML/Building/BuildingDetails/Systems/HVAC/HVACPlant/HeatingSystem' => zero_or_more, # See [HeatingSystem]
            '/HPXML/Building/BuildingDetails/Systems/HVAC/HVACPlant/CoolingSystem' => zero_or_more, # See [CoolingSystem]
            '/HPXML/Building/BuildingDetails/Systems/HVAC/HVACPlant/HeatPump' => zero_or_more, # See [HeatPump]
            '/HPXML/Building/BuildingDetails/Systems/HVAC/HVACPlant/HVACControl' => zero_or_one, # See [HVACControl]
            '/HPXML/Building/BuildingDetails/Systems/HVAC/extension/Dehumidifier' => zero_or_one, # See [Dehumidifier]
            '/HPXML/Building/BuildingDetails/Systems/HVAC/extension/NaturalVentilation' => zero_or_one, # See [NaturalVentilation]
            
            '/HPXML/Building/BuildingDetails/Systems/MechanicalVentilation/VentilationFans/VentilationFan[UsedForWholeBuildingVentilation="true"]' => zero_or_one, # See [MechanicalVentilation]
            '/HPXML/Building/BuildingDetails/Systems/WaterHeating' => zero_or_one, # See [WaterHeatingSystem]
            '/HPXML/Building/BuildingDetails/Systems/Photovoltaics' => zero_or_one, # See [PVSystem]
            
            '/HPXML/Building/BuildingDetails/Appliances/ClothesWasher' => one, # See [ClothesWasher]
            '/HPXML/Building/BuildingDetails/Appliances/ClothesDryer' => one, # See [ClothesDryer]
            '/HPXML/Building/BuildingDetails/Appliances/Dishwasher' => one, # See [Dishwasher]
            '/HPXML/Building/BuildingDetails/Appliances/Refrigerator' => one, # See [Refrigerator]
            '/HPXML/Building/BuildingDetails/Appliances/CookingRange' => one, # See [CookingRange]
            
            '/HPXML/Building/BuildingDetails/Lighting' => one, # See [Lighting]
            '/HPXML/Building/BuildingDetails/Lighting/CeilingFan' => zero_or_one, # See [CeilingFan]
        },
        
        
        
        # [Attic]
        '/HPXML/Building/BuildingDetails/Enclosure/AtticAndRoof/Attics/Attic' => {
            '[AtticType="unvented attic" or AtticType="vented attic" or AtticType="flat roof" or AtticType="cathedral ceiling" or AtticType="cape cod"]' => one, # See [AtticType=Unvented] or [AtticType=Vented] or [AtticType=Cape]
            'Roofs' => one, # See [AtticRoof]
            'Walls' => zero_or_one, # See [AtticWall]
        },
        
            ## [AtticType=Unvented]
            '/HPXML/Building/BuildingDetails/Enclosure/AtticAndRoof/Attics/Attic[AtticType="unvented attic"]' => {
                'Floors' => one, # See [AtticFloor]
            },
          
            ## [AtticType=Vented]
            '/HPXML/Building/BuildingDetails/Enclosure/AtticAndRoof/Attics/Attic[AtticType="vented attic"]' => {
                'Floors' => one, # See [AtticFloor]
                'extension/AtticSpecificLeakageArea' => one,
            },
          
            ## [AtticType=Cape]
            '/HPXML/Building/BuildingDetails/Enclosure/AtticAndRoof/Attics/Attic[AtticType="cape cod"]' => {
                'Floors' => one, # See [AtticFloor]
            },
            
            ## [AtticRoof]
            '/HPXML/Building/BuildingDetails/Enclosure/AtticAndRoof/Attics/Roofs/Roof' => {
                'SystemIdentifier' => one, # Required by HPXML schema
                'Area' => one,
                'SolarAbsorptance' => one,
                'Emittance' => one,
                'Pitch' => one,
                'RadiantBarrier' => one,
                'Insulation/SystemIdentifier' => one, # Required by HPXML schema
                'Insulation/AssemblyEffectiveRValue' => one,
            },
    
            ## [AtticFloor]
            '/HPXML/Building/BuildingDetails/Enclosure/AtticAndRoof/Attics/Attic/Floors/Floor' => {
                'SystemIdentifier' => one, # Required by HPXML schema
                'Area' => one,
                'Insulation/SystemIdentifier' => one, # Required by HPXML schema
                'Insulation/AssemblyEffectiveRValue' => one,
                'extension[ExteriorAdjacentTo="living space" or ExteriorAdjacentTo="garage" or ExteriorAdjacentTo="ambient"]' => one,
            },
            
            ## [AtticWall]
            '/HPXML/Building/BuildingDetails/Enclosure/AtticAndRoof/Attics/Attic/Walls/Wall' => {
                'SystemIdentifier' => one, # Required by HPXML schema
                'WallType/WoodStud' => one,
                'Area' => one,
                'SolarAbsorptance' => one,
                'Emittance' => one,
                'Insulation/SystemIdentifier' => one, # Required by HPXML schema
                'Insulation/AssemblyEffectiveRValue' => one,
                'extension[ExteriorAdjacentTo="living space" or ExteriorAdjacentTo="garage" or ExteriorAdjacentTo="vented attic" or ExteriorAdjacentTo="unvented attic" or ExteriorAdjacentTo="cape cod" or ExteriorAdjacentTo="ambient"]' => one,
            },

            
            
        # [Foundation]
        '/HPXML/Building/BuildingDetails/Enclosure/Foundations/Foundation' => {
            'SystemIdentifier' => one, # Required by HPXML schema
            'FoundationType[Basement | Crawlspace | SlabOnGrade | Ambient]' => one, # See [FoundationType=Basement] or [FoundationType=Crawl] or [FoundationType=Slab] or [FoundationType=Ambient]
        },
            
            ## [FoundationType=Basement]
            '/HPXML/Building/BuildingDetails/Enclosure/Foundations/Foundation[FoundationType/Basement]' => {
                'FoundationType/Basement/Conditioned' => one, # If not conditioned, see [FoundationType=UnconditionedBasement]
                'FoundationWall' => one_or_more, # See [FoundationWall]
                'Slab' => one_or_more, # See [FoundationSlab]
            },
            
            ## [FoundationType=UnconditionedBasement]
            '/HPXML/Building/BuildingDetails/Enclosure/Foundations/Foundation[FoundationType/Basement[Conditioned="false"]]' => {
                'FrameFloor' => one_or_more, # See [FoundationFrameFloor]
            },
    
            ## [FoundationType=Crawl]
            '/HPXML/Building/BuildingDetails/Enclosure/Foundations/Foundation[FoundationType/Crawlspace]' => {
                'FoundationType/Crawlspace/Vented' => one, # If vented, see [FoundationType=VentedCrawl]
                'FrameFloor' => one_or_more, # See [FoundationFrameFloor]
                'FoundationWall' => one_or_more, # See [FoundationWall]
                'Slab' => one_or_more, # See [FoundationSlab]; use slab with zero thickness for dirt floor
            },
            
            ## [FoundationType=VentedCrawl]
            '/HPXML/Building/BuildingDetails/Enclosure/Foundations/Foundation[FoundationType/Crawlspace[Vented="true"]]' => {
                'extension/CrawlspaceSpecificLeakageArea' => one,
            },
            
            ## [FoundationType=Slab]
            '/HPXML/Building/BuildingDetails/Enclosure/Foundations/Foundation[FoundationType/SlabOnGrade]' => {
                'Slab' => one_or_more, # See [FoundationSlab]
            },
    
            ## [FoundationType=Ambient]
            '/HPXML/Building/BuildingDetails/Enclosure/Foundations/Foundation[FoundationType/Ambient]' => {
                'FrameFloor' => one_or_more, # See [FoundationFrameFloor]
            },
    
            ## [FoundationFrameFloor]
            '/HPXML/Building/BuildingDetails/Enclosure/Foundations/Foundation/FrameFloor' => {
                'SystemIdentifier' => one, # Required by HPXML schema
                'Area' => one,
                'Insulation/SystemIdentifier' => one, # Required by HPXML schema
                'Insulation/AssemblyEffectiveRValue' => one,
                'extension[ExteriorAdjacentTo="living space" or ExteriorAdjacentTo="garage"]' => one,
            },

            ## [FoundationWall]
            '/HPXML/Building/BuildingDetails/Enclosure/Foundations/Foundation/FoundationWall' => {
                'SystemIdentifier' => one, # Required by HPXML schema
                'Height' => one,
                'Area' => one,
                'Thickness' => one,
                'DepthBelowGrade' => one,
                'Insulation/SystemIdentifier' => one, # Required by HPXML schema
                'Insulation/AssemblyEffectiveRValue' => one,
                'extension[ExteriorAdjacentTo="ground" or ExteriorAdjacentTo="unconditioned basement" or ExteriorAdjacentTo="conditioned basement" or ExteriorAdjacentTo="crawlspace"]' => one,
            },

            ## [FoundationSlab]
            '/HPXML/Building/BuildingDetails/Enclosure/Foundations/Foundation/Slab' => {
                'SystemIdentifier' => one, # Required by HPXML schema
                'Area' => one,
                'Thickness' => one, # Use zero for dirt floor
                'ExposedPerimeter' => one,
                'PerimeterInsulationDepth' => one,
                'UnderSlabInsulationWidth' => one,
                'DepthBelowGrade' => one,
                'PerimeterInsulation/SystemIdentifier' => one, # Required by HPXML schema
                'PerimeterInsulation/Layer[InstallationType="continuous"]/NominalRValue' => one,
                'UnderSlabInsulation/SystemIdentifier' => one, # Required by HPXML schema
                'UnderSlabInsulation/Layer[InstallationType="continuous"]/NominalRValue' => one,
                'extension/CarpetFraction' => one,
                'extension/CarpetRValue' => one,
            },
          

          
        # [RimJoist]
        '/HPXML/Building/BuildingDetails/Enclosure/RimJoists/RimJoist' => {
            'SystemIdentifier' => one, # Required by HPXML schema
            '[ExteriorAdjacentTo="ambient" or ExteriorAdjacentTo="unconditioned basement" or ExteriorAdjacentTo="living space" or ExteriorAdjacentTo="ground" or ExteriorAdjacentTo="crawlspace" or ExteriorAdjacentTo="attic" or ExteriorAdjacentTo="garage"]' => one,
            '[InteriorAdjacentTo="unconditioned basement" or InteriorAdjacentTo="living space" or InteriorAdjacentTo="crawlspace" or InteriorAdjacentTo="attic" or InteriorAdjacentTo="garage"]' => one,
            'Area' => one,
            'Insulation/SystemIdentifier' => one, # Required by HPXML schema
            'Insulation/AssemblyEffectiveRValue' => one,
        },
            
            
            
        # [Wall]
        '/HPXML/Building/BuildingDetails/Enclosure/Walls/Wall' => {
            'SystemIdentifier' => one, # Required by HPXML schema
            'WallType/WoodStud' => one,
            'Area' => one,
            'SolarAbsorptance' => one,
            'Emittance' => one,
            'Insulation/SystemIdentifier' => one, # Required by HPXML schema
            'Insulation/AssemblyEffectiveRValue' => one,
            'extension[InteriorAdjacentTo="living space" or InteriorAdjacentTo="garage" or InteriorAdjacentTo="vented attic" or InteriorAdjacentTo="unvented attic" or InteriorAdjacentTo="cape cod"]' => one,
            'extension[ExteriorAdjacentTo="living space" or ExteriorAdjacentTo="garage" or ExteriorAdjacentTo="vented attic" or ExteriorAdjacentTo="unvented attic" or ExteriorAdjacentTo="cape cod" or ExteriorAdjacentTo="ambient"]' => one,
        },
    
    
    
        # [Window]
        '/HPXML/Building/BuildingDetails/Enclosure/Windows/Window' => {
            'SystemIdentifier' => one, # Required by HPXML schema
            'Area' => one,
            'Azimuth' => one,
            'UFactor' => one,
            'SHGC' => one,
            'Overhangs' => zero_or_one, # See [WindowOverhang]
            'AttachedToWall' => one,
            'extension/InteriorShadingFactorSummer' => zero_or_one, # Uses ERI assumption if not provided
            'extension/InteriorShadingFactorWinter' => zero_or_one, # Uses ERI assumption if not provided
        },
        
            ## [WindowOverhang]
            '/HPXML/Building/BuildingDetails/Enclosure/Windows/Window/Overhangs' => {
                'Depth' => one,
                'DistanceToTopOfWindow' => one,
            },
    
    
    
        # [Skylight]
        '/HPXML/Building/BuildingDetails/Enclosure/Skylights/Skylight' => {
            'SystemIdentifier' => one, # Required by HPXML schema
            'Area' => one,
            'Azimuth' => one,
            'UFactor' => one,
            'SHGC' => one,
            'AttachedToRoof' => one,
        },
    
    
    
        # [Door]
        '/HPXML/Building/BuildingDetails/Enclosure/Doors/Door' => {
            'SystemIdentifier' => one, # Required by HPXML schema
            'Area' => one,
            'Azimuth' => one,
            'RValue' => one,
            'AttachedToWall' => one,
        },
        
        
        
        # [AirInfiltration]
        'BuildingDetails/Enclosure/AirInfiltration/AirInfiltrationMeasurement' => {
            'SystemIdentifier' => one, # Required by HPXML schema
        },
        
        
        
        # [HeatingSystem]
        '/HPXML/Building/BuildingDetails/Systems/HVAC/HVACPlant/HeatingSystem' => {
            'SystemIdentifier' => one, # Required by HPXML schema
            '../../HVACControl' => one, # See [HVACControl]
            'HeatingSystemType[ElectricResistance | Furnace | WallFurnace | Boiler | Stove]' => one, # See [HeatingType=Resistance] or [HeatingType=Furnace] or [HeatingType=WallFurnace] or [HeatingType=Boiler] or [HeatingType=Stove]
            'HeatingCapacity' => one, # Use -1 for autosizing
            'FractionHeatLoadServed' => one,
        },
        
            ## [HeatingType=Resistance]
            '/HPXML/Building/BuildingDetails/Systems/HVAC/HVACPlant/HeatingSystem[HeatingSystemType/ElectricResistance]' => {
                '[HeatingSystemFuel="electricity"]' => one,
                'AnnualHeatingEfficiency[Units="Percent"]/Value' => one,
            },
            
            ## [HeatingType=Furnace]
            '/HPXML/Building/BuildingDetails/Systems/HVAC/HVACPlant/HeatingSystem[HeatingSystemType/Furnace]' => {
                'DistributionSystem' => zero_or_one, # See [HVACDistribution]
                '[HeatingSystemFuel="natural gas" or HeatingSystemFuel="fuel oil" or HeatingSystemFuel="propane" or HeatingSystemFuel="electricity"]' => one, # See [HeatingType=FuelEquipment] if not electricity
                'AnnualHeatingEfficiency[Units="AFUE"]/Value' => one,
            },
        
            ## [HeatingType=WallFurnace]
            '/HPXML/Building/BuildingDetails/Systems/HVAC/HVACPlant/HeatingSystem[HeatingSystemType/WallFurnace]' => {
                '[HeatingSystemFuel="natural gas" or HeatingSystemFuel="fuel oil" or HeatingSystemFuel="propane" or HeatingSystemFuel="electricity"]' => one, # See [HeatingType=FuelEquipment] if not electricity
                'AnnualHeatingEfficiency[Units="AFUE"]/Value' => one,
            },
        
            ## [HeatingType=Boiler]
            '/HPXML/Building/BuildingDetails/Systems/HVAC/HVACPlant/HeatingSystem[HeatingSystemType/Boiler]' => {
                'DistributionSystem' => zero_or_one, # See [HVACDistribution]
                '[HeatingSystemFuel="natural gas" or HeatingSystemFuel="fuel oil" or HeatingSystemFuel="propane" or HeatingSystemFuel="electricity"]' => one, # See [HeatingType=FuelEquipment] if not electricity
                'AnnualHeatingEfficiency[Units="AFUE"]/Value' => one,
            },
            
            ## [HeatingType=Stove]
            '/HPXML/Building/BuildingDetails/Systems/HVAC/HVACPlant/HeatingSystem[HeatingSystemType/Stove]' => {
                '[HeatingSystemFuel="natural gas" or HeatingSystemFuel="fuel oil" or HeatingSystemFuel="propane" or HeatingSystemFuel="electricity"]' => one, # See [HeatingType=FuelEquipment] if not electricity
                'AnnualHeatingEfficiency[Units="Percent"]/Value' => one,
            },
            
            ## [HeatingType=FuelEquipment]
            '/HPXML/Building/BuildingDetails/Systems/HVAC/HVACPlant/HeatingSystem[HeatingSystemFuel="natural gas" or HeatingSystemFuel="fuel oil" or HeatingSystemFuel="propane"]' => {
                'ElectricAuxiliaryEnergy' => zero_or_one, # If not provided, uses 301 defaults for furnace/boiler and zero for other heating systems
            },
            
            
            
        ## [CoolingSystem]
        '/HPXML/Building/BuildingDetails/Systems/HVAC/HVACPlant/CoolingSystem' => {
            'SystemIdentifier' => one, # Required by HPXML schema
            '../../HVACControl' => one, # See [HVACControl]
            '[CoolingSystemType="central air conditioning" or CoolingSystemType="room air conditioner"]' => one, # See [CoolingType=CentralAC] or [CoolingType=RoomAC]
            '[CoolingSystemFuel="electricity"]' => one,
            'CoolingCapacity' => one, # Use -1 for autosizing
            'FractionCoolLoadServed' => one,
        },
    
            ## [CoolingType=CentralAC]
            '/HPXML/Building/BuildingDetails/Systems/HVAC/HVACPlant/CoolingSystem[CoolingSystemType="central air conditioning"]' => {
                'DistributionSystem' => zero_or_one, # See [HVACDistribution]
                'AnnualCoolingEfficiency[Units="SEER"]/Value' => one,
            },
            
            ## [CoolingType=RoomAC]
            '/HPXML/Building/BuildingDetails/Systems/HVAC/HVACPlant/CoolingSystem[CoolingSystemType="room air conditioning"]' => {
                'AnnualCoolingEfficiency[Units="EER"]/Value' => one,
            },
            
            
            
        ## [HeatPump]
        '/HPXML/Building/BuildingDetails/Systems/HVAC/HVACPlant/HeatPump' => {
            'SystemIdentifier' => one, # Required by HPXML schema
            '../../HVACControl' => one, # See [HVACControl]
            '[HeatPumpType="air-to-air" or HeatPumpType="mini-split" or HeatPumpType="ground-to-air"]' => one, # See [HeatPumpType=ASHP] or [HeatPumpType=MSHP] or [HeatPumpType=GSHP]
            'CoolingCapacity' => one, # Use -1 for autosizing
            'FractionHeatLoadServed' => one,
            'FractionCoolLoadServed' => one,
        },
            
            ## [HeatPumpType=ASHP]
            '/HPXML/Building/BuildingDetails/Systems/HVAC/HVACPlant/HeatPump[HeatPumpType="air-to-air"]' => {
                'DistributionSystem' => zero_or_one, # See [HVACDistribution]
                'AnnualCoolingEfficiency[Units="SEER"]/Value' => one,
                'AnnualHeatingEfficiency[Units="HSPF"]/Value' => one,
            },

            ## [HeatPumpType=MSHP]
            '/HPXML/Building/BuildingDetails/Systems/HVAC/HVACPlant/HeatPump[HeatPumpType="mini-split"]' => {
                'DistributionSystem' => zero_or_one, # See [HVACDistribution]
                'AnnualCoolingEfficiency[Units="SEER"]/Value' => one,
                'AnnualHeatingEfficiency[Units="HSPF"]/Value' => one,
            },

            ## [HeatPumpType=GSHP]
            '/HPXML/Building/BuildingDetails/Systems/HVAC/HVACPlant/HeatPump[HeatPumpType="ground-to-air"]' => {
                'DistributionSystem' => zero_or_one, # See [HVACDistribution]
                'AnnualCoolingEfficiency[Units="EER"]/Value' => one,
                'AnnualHeatingEfficiency[Units="COP"]/Value' => one,
            },
            
        
        
        # [HVACControl]
        '/HPXML/Building/BuildingDetails/Systems/HVAC/HVACControl' => {
            'SystemIdentifier' => one, # Required by HPXML schema
            '[ControlType="manual thermostat" or ControlType="programmable thermostat"]' => one,
        },


        
        # [Dehumidifier]
        '/HPXML/Building/BuildingDetails/Systems/HVAC/extension/Dehumidifier' => {
            'EnergyFactor' => one,
            'WaterRemovalRrate' => one,
            'AirFlowRate' => one,
            'HumiditySetpoint' => one,
        },

        
        
        # [HVACDistribution]
        '/HPXML/Building/BuildingDetails/Systems/HVAC/HVACDistribution' => {
            'SystemIdentifier' => one, # Required by HPXML schema
            '[DistributionSystemType/AirDistribution | DistributionSystemType/HydronicDistribution | DistributionSystemType[Other="DSE"]]' => one, # See [HVACDistType=Air] or [HVACDistType=DSE]
        },
            
            ## [HVACDistType=Air]
            '/HPXML/Building/BuildingDetails/Systems/HVAC/HVACDistribution/DistributionSystemType/AirDistribution' => {
                'DuctLeakageMeasurement[DuctType="supply"]/DuctLeakage[Units="CFM25" and TotalOrToOutside="to outside"]/Value' => one,
                'DuctLeakageMeasurement[DuctType="return"]/DuctLeakage[Units="CFM25" and TotalOrToOutside="to outside"]/Value' => one,
                'Ducts[DuctType="supply"]' => one_or_more, # See [HVACDuct]
                'Ducts[DuctType="return"]' => one_or_more, # See [HVACDuct]
            },
        
            ## [HVACDistType=DSE]
            '/HPXML/Building/BuildingDetails/Systems/HVAC/HVACDistribution[DistributionSystemType[Other="DSE"]]' => {
                '[AnnualHeatingDistributionSystemEfficiency | AnnualCoolingDistributionSystemEfficiency]' => one_or_more,
            },
            
            ## [HVACDuct]
            '/HPXML/Building/BuildingDetails/Systems/HVAC/HVACDistribution/DistributionSystemType/AirDistribution/Ducts[DuctType="supply" or DuctType="return"]' => {
                'DuctInsulationRValue' => one,
                'DuctLocation' => one, # TODO: Restrict values
                'DuctSurfaceArea' => one,
            },
            
            
            
        # [MechanicalVentilation]
        '/HPXML/Building/BuildingDetails/Systems/MechanicalVentilation/VentilationFans/VentilationFan[UsedForWholeBuildingVentilation="true"]' => {
            'SystemIdentifier' => one, # Required by HPXML schema
            '[FanType="energy recovery ventilator" or FanType="heat recovery ventilator" or FanType="exhaust only" or FanType="supply only" or FanType="balanced" or FanType="central fan integrated supply"]' => one, # See [MechVentType=HRV] or [MechVentType=ERV]
            'RatedFlowRate' => one,
            'HoursInOperation' => one,
            'UsedForWholeBuildingVentilation' => one,
            'FanPower' => one,
        },
        
            ## [MechVentType=HRV]
            '/HPXML/Building/BuildingDetails/Systems/MechanicalVentilation/VentilationFans/VentilationFan[UsedForWholeBuildingVentilation="true"][FanType="heat recovery ventilator"]' => {
                'SensibleRecoveryEfficiency' => one,
            },
            
            ## [MechVentType=ERV]
            '/HPXML/Building/BuildingDetails/Systems/MechanicalVentilation/VentilationFans/VentilationFan[UsedForWholeBuildingVentilation="true"][FanType="energy recovery ventilator"]' => {
                'TotalRecoveryEfficiency' => one,
                'SensibleRecoveryEfficiency' => one,
            },

            
        
        # [WaterHeatingSystem]
        '/HPXML/Building/BuildingDetails/Systems/WaterHeating/WaterHeatingSystem' => {
            '../HotWaterDistribution' => one, # See [HotWaterDistribution]
            '../WaterFixture[WaterFixtureType="shower head" or WaterFixtureType="faucet"]' => one_or_more, # See [WaterFixture]
            'SystemIdentifier' => one, # Required by HPXML schema
            '[WaterHeaterType="storage water heater" or WaterHeaterType="instantaneous water heater" or WaterHeaterType="heat pump water heater"]' => one, # See [WHType=Tank]
            '[Location="conditioned space" or Location="basement - unconditioned" or Location="attic - unconditioned" or Location="garage - unconditioned" or Location="crawlspace - unvented" or Location="crawlspace - vented"]' => one,
            'FractionDHWLoadServed' => one,
            '[EnergyFactor | UniformEnergyFactor]' => one,
            'HotWaterTemperature' => zero_or_one, # Uses ERI assumption if not provided
            'extension/EnergyFactorMultiplier' => zero_or_one, # Uses ERI assumption if not provided
        },
        
            ## [WHType=Tank]
            '/HPXML/Building/BuildingDetails/Systems/WaterHeating/WaterHeatingSystem[WaterHeaterType="storage water heater"]' => {
                '[FuelType="natural gas" or FuelType="fuel oil" or FuelType="propane" or FuelType="electricity"]' => one, # If not electricity, see [WHType=FuelTank]
                'TankVolume' => one,
                'HeatingCapacity' => one,
            },
            
            ## [WHType=FuelTank]
            '/HPXML/Building/BuildingDetails/Systems/WaterHeating/WaterHeatingSystem[WaterHeaterType="storage water heater" and FuelType!="electricity"]' => {
                'RecoveryEfficiency' => one,
            },
            
            ## [WHType=Tankless]
            '/HPXML/Building/BuildingDetails/Systems/WaterHeating/WaterHeatingSystem[WaterHeaterType="instantaneous water heater"]' => {
                '[FuelType="natural gas" or FuelType="fuel oil" or FuelType="propane" or FuelType="electricity"]' => one,
            },
            
            ## [WHType=HeatPump]
            '/HPXML/Building/BuildingDetails/Systems/WaterHeating/WaterHeatingSystem[WaterHeaterType="heat pump water heater"]' => {
                '[FuelType="electricity"]' => one,
                'TankVolume' => one,
            },
        
        
        
        # [HotWaterDistribution]
        '/HPXML/Building/BuildingDetails/Systems/WaterHeating/HotWaterDistribution' => {
            'SystemIdentifier' => one, # Required by HPXML schema
            '[SystemType/Standard | SystemType/Recirculation]' => one, # See [HWDistType=Standard] or [HWDistType=Recirculation]
            'PipeInsulation/PipeRValue' => one,
            'DrainWaterHeatRecovery' => zero_or_one, # See [DrainWaterHeatRecovery]
        },
        
            ## [HWDistType=Standard]
            '/HPXML/Building/BuildingDetails/Systems/WaterHeating/HotWaterDistribution/SystemType/Standard' => {
                'PipingLength' => zero_or_one, # Uses ERI Reference Home if not provided
            },
            
            ## [HWDistType=Recirculation]
            '/HPXML/Building/BuildingDetails/Systems/WaterHeating/HotWaterDistribution/SystemType/Recirculation' => {
                'ControlType' => one,
                'RecirculationPipingLoopLength' => zero_or_one, # Uses ERI Reference Home if not provided
                'BranchPipingLoopLength' => one,
                'PumpPower' => one,
            },
        
            ## [DrainWaterHeatRecovery]
            '/HPXML/Building/BuildingDetails/Systems/WaterHeating/HotWaterDistribution/DrainWaterHeatRecovery' => {
                'FacilitiesConnected' => one,
                'EqualFlow' => one,
                'Efficiency' => one,
            },
        
        
        
        # [WaterFixture]
        '/HPXML/Building/BuildingDetails/Systems/WaterHeating/WaterFixture' => {
            'SystemIdentifier' => one, # Required by HPXML schema
            'WaterFixtureType' => one, # Required by HPXML schema
            'LowFlow' => one,
        },
        
        
        
        # [PVSystem]
        '/HPXML/Building/BuildingDetails/Systems/Photovoltaics/PVSystem' => {
            'SystemIdentifier' => one, # Required by HPXML schema
            '[ModuleType="standard" or ModuleType="premium" or ModuleType="thin film"]' => one,
            '[ArrayType="fixed roof mount" or ArrayType="fixed open rack" or ArrayType="1-axis" or ArrayType="1-axis backtracked" or ArrayType="2-axis"]' => one,
            'ArrayAzimuth' => one,
            'ArrayTilt' => one,
            'MaxPowerOutput' => one,
            'InverterEfficiency' => one, # PVWatts default is 0.96
            'SystemLossesFraction' => one, # PVWatts default is 0.14
        },
        
        
        
        # [ClothesWasher]
        '/HPXML/Building/BuildingDetails/Appliances/ClothesWasher' => {
            'SystemIdentifier' => one, # Required by HPXML schema
            '[ModifiedEnergyFactor | IntegratedModifiedEnergyFactor]' => zero_or_one, # Uses ERI Reference Home if neither provided; otherwise see [CWType=UserSpecified]
        },
        
            ## [CWType=UserSpecified]
            '/HPXML/Building/BuildingDetails/Appliances/ClothesWasher[ModifiedEnergyFactor]' => {
                'RatedAnnualkWh' => one,
                'LabelElectricRate' => one,
                'LabelGasRate' => one,
                'LabelAnnualGasCost' => one,
                'Capacity' => one,
            },
        
        
        
        # [ClothesDryer]
        '/HPXML/Building/BuildingDetails/Appliances/ClothesDryer' => {
            'SystemIdentifier' => one, # Required by HPXML schema
            '[FuelType="natural gas" or FuelType="fuel oil" or FuelType="propane" or FuelType="electricity"]' => one,
            '[EnergyFactor | CombinedEnergyFactor]' => zero_or_one, # Uses ERI Reference Home if neither provided; otherwise see [CDType=UserSpecified]
        },
        
            ## [CDType=UserSpecified]
            '/HPXML/Building/BuildingDetails/Appliances/ClothesDryer[EnergyFactor]' => {
                '[ControlType="timer" or ControlType="moisture"]' => one,
            },
        
        
        
        # [Dishwasher]
        '/HPXML/Building/BuildingDetails/Appliances/Dishwasher' => {
            'SystemIdentifier' => one, # Required by HPXML schema
            '[EnergyFactor | RatedAnnualkWh]' => zero_or_one, # Uses ERI Reference Home if neither provided; otherwise see [DWType=UserSpecified]
        },
        
            ## [DWType=UserSpecified]
            '/HPXML/Building/BuildingDetails/Appliances/Dishwasher[EnergyFactor | RatedAnnualkWh]' => {
                'PlaceSettingCapacity' => one,
            },
        
        
        
        # [Refrigerator]
        '/HPXML/Building/BuildingDetails/Appliances/Refrigerator' => {
            'SystemIdentifier' => one, # Required by HPXML schema
            'RatedAnnualkWh' => zero_or_one, # Uses ERI Reference Home if not provided
        },
        
        
        
        # [CookingRange]
        '/HPXML/Building/BuildingDetails/Appliances/CookingRange' => {
            'SystemIdentifier' => one, # Required by HPXML schema
            '[FuelType="natural gas" or FuelType="fuel oil" or FuelType="propane" or FuelType="electricity"]' => one,
            'IsInduction' => zero_or_one, # Uses ERI Reference Home if not provided; otherwise see [CRType=UserSpecified]
        },
        
            ## [CRType=UserSpecified]
            '/HPXML/Building/BuildingDetails/Appliances/CookingRange[IsInduction]' => {
                '../Oven/IsConvection' => one,
            },
        
        
        
        # [Lighting]
        '/HPXML/Building/BuildingDetails/Lighting' => {
            'LightingFractions' => zero_or_one, # Uses ERI Reference Home if not provided; otherwise see [LtgType=UserSpecified]
        },
        
            ## [LtgType=UserSpecified]
            '/HPXML/Building/BuildingDetails/Lighting/LightingFractions' => {
                'extension/FractionQualifyingTierIFixturesInterior' => one,
                'extension/FractionQualifyingTierIFixturesExterior' => one,
                'extension/FractionQualifyingTierIFixturesGarage' => one,
                'extension/FractionQualifyingTierIIFixturesInterior' => one,
                'extension/FractionQualifyingTierIIFixturesExterior' => one,
                'extension/FractionQualifyingTierIIFixturesGarage' => one,
            },


        
        # [CeilingFan]
        '/HPXML/Building/BuildingDetails/Lighting/CeilingFan' => {
            'SystemIdentifier' => one, # Required by HPXML schema
            'Airflow[FanSpeed="medium"]/Efficiency' => zero_or_one, # Uses Reference Home if not provided
            'Quantity' => zero_or_one,  # Uses Reference Home if not provided
        },
=======

    requirements = {

      # Root
      nil => {
        '/HPXML/XMLTransactionHeaderInformation/XMLType' => one, # Required by HPXML schema
        '/HPXML/XMLTransactionHeaderInformation/XMLGeneratedBy' => one, # Required by HPXML schema
        '/HPXML/XMLTransactionHeaderInformation/CreatedDateAndTime' => one, # Required by HPXML schema
        '/HPXML/XMLTransactionHeaderInformation/Transaction' => one, # Required by HPXML schema
        '/HPXML/SoftwareInfo/extension/ERICalculation[Version="2014" or Version="2014A" or Version="2014AE" or Version="2014AEG"]' => one, # Choose version of 301 standard and addenda (e.g., A, E, G)

        '/HPXML/Building' => one,
        '/HPXML/Building/BuildingID' => one, # Required by HPXML schema
        '/HPXML/Building/ProjectStatus/EventType' => one, # Required by HPXML schema

        '/HPXML/Building/BuildingDetails/BuildingSummary/Site/FuelTypesAvailable[Fuel="electricity" or Fuel="natural gas" or Fuel="fuel oil" or Fuel="propane" or Fuel="kerosene" or Fuel="diesel" or Fuel="anthracite coal" or Fuel="bituminous coal" or Fuel="coke" or Fuel="wood" or Fuel="wood pellets"]' => one_or_more,
        '/HPXML/Building/BuildingDetails/BuildingSummary/Site/extension/ShelterCoefficient' => zero_or_one, # Uses ERI assumption if not provided
        '/HPXML/Building/BuildingDetails/BuildingSummary/BuildingOccupancy/NumberofResidents' => zero_or_one, # Uses ERI assumption if not provided
        '/HPXML/Building/BuildingDetails/BuildingSummary/BuildingConstruction/NumberofConditionedFloors' => one,
        '/HPXML/Building/BuildingDetails/BuildingSummary/BuildingConstruction/NumberofConditionedFloorsAboveGrade' => one,
        '/HPXML/Building/BuildingDetails/BuildingSummary/BuildingConstruction/NumberofBedrooms' => one,
        '/HPXML/Building/BuildingDetails/BuildingSummary/BuildingConstruction/ConditionedFloorArea' => one,
        '/HPXML/Building/BuildingDetails/BuildingSummary/BuildingConstruction/ConditionedBuildingVolume' => one,
        '/HPXML/Building/BuildingDetails/BuildingSummary/BuildingConstruction/GaragePresent' => one,

        '/HPXML/Building/BuildingDetails/ClimateandRiskZones/WeatherStation/SystemIdentifiersInfo' => one, # Required by HPXML schema
        '/HPXML/Building/BuildingDetails/ClimateandRiskZones/WeatherStation/Name' => one, # Required by HPXML schema
        '/HPXML/Building/BuildingDetails/ClimateandRiskZones/WeatherStation/WMO' => one, # Reference weather/data.csv for the list of acceptable WMO station numbers

        '/HPXML/Building/BuildingDetails/Enclosure/AtticAndRoof/Attics' => one, # See [Attic]
        '/HPXML/Building/BuildingDetails/Enclosure/Foundations' => one, # See [Foundation]
        '/HPXML/Building/BuildingDetails/Enclosure/RimJoists' => zero_or_one, # See [RimJoist]
        '/HPXML/Building/BuildingDetails/Enclosure/Walls' => one, # See [Wall]
        '/HPXML/Building/BuildingDetails/Enclosure/Windows' => zero_or_one, # See [Window]
        '/HPXML/Building/BuildingDetails/Enclosure/Skylights' => zero_or_one, # See [Skylight]
        '/HPXML/Building/BuildingDetails/Enclosure/Doors' => zero_or_one, # See [Door]

        '/HPXML/Building/BuildingDetails/Enclosure/AirInfiltration/AirInfiltrationMeasurement[HousePressure="50"]/BuildingAirLeakage[UnitofMeasure="ACH"]/AirLeakage' => one, # ACH50; see [AirInfiltration]

        '/HPXML/Building/BuildingDetails/Systems/HVAC/HVACPlant/HeatingSystem' => zero_or_one, # See [HeatingSystem]
        '/HPXML/Building/BuildingDetails/Systems/HVAC/HVACPlant/CoolingSystem' => zero_or_one, # See [CoolingSystem]
        '/HPXML/Building/BuildingDetails/Systems/HVAC/HVACPlant/HeatPump' => zero_or_one, # See [HeatPump]
        '/HPXML/Building/BuildingDetails/Systems/HVAC/HVACPlant/HVACControl' => zero_or_one, # See [HVACControl]
        '/HPXML/Building/BuildingDetails/Systems/HVAC/extension/Dehumidifier' => zero_or_one, # See [Dehumidifier]
        '/HPXML/Building/BuildingDetails/Systems/HVAC/extension/NaturalVentilation' => zero_or_one, # See [NaturalVentilation]

        '/HPXML/Building/BuildingDetails/Systems/MechanicalVentilation/VentilationFans/VentilationFan[UsedForWholeBuildingVentilation="true"]' => zero_or_one, # See [MechanicalVentilation]
        '/HPXML/Building/BuildingDetails/Systems/WaterHeating' => zero_or_one, # See [WaterHeatingSystem]
        '/HPXML/Building/BuildingDetails/Systems/Photovoltaics' => zero_or_one, # See [PVSystem]

        '/HPXML/Building/BuildingDetails/Appliances/ClothesWasher' => one, # See [ClothesWasher]
        '/HPXML/Building/BuildingDetails/Appliances/ClothesDryer' => one, # See [ClothesDryer]
        '/HPXML/Building/BuildingDetails/Appliances/Dishwasher' => one, # See [Dishwasher]
        '/HPXML/Building/BuildingDetails/Appliances/Refrigerator' => one, # See [Refrigerator]
        '/HPXML/Building/BuildingDetails/Appliances/CookingRange' => one, # See [CookingRange]

        '/HPXML/Building/BuildingDetails/Lighting' => one, # See [Lighting]
        '/HPXML/Building/BuildingDetails/Lighting/CeilingFan' => zero_or_one, # See [CeilingFan]
      },

      # [Attic]
      '/HPXML/Building/BuildingDetails/Enclosure/AtticAndRoof/Attics/Attic' => {
        '[AtticType="unvented attic" or AtticType="vented attic" or AtticType="flat roof" or AtticType="cathedral ceiling" or AtticType="cape cod"]' => one, # See [AtticType=Unvented] or [AtticType=Vented] or [AtticType=Cape]
        'Roofs' => one, # See [AtticRoof]
        'Walls' => zero_or_one, # See [AtticWall]
      },

      ## [AtticType=Unvented]
      '/HPXML/Building/BuildingDetails/Enclosure/AtticAndRoof/Attics/Attic[AtticType="unvented attic"]' => {
        'Floors' => one, # See [AtticFloor]
      },

      ## [AtticType=Vented]
      '/HPXML/Building/BuildingDetails/Enclosure/AtticAndRoof/Attics/Attic[AtticType="vented attic"]' => {
        'Floors' => one, # See [AtticFloor]
        'extension/AtticSpecificLeakageArea' => one,
      },

      ## [AtticType=Cape]
      '/HPXML/Building/BuildingDetails/Enclosure/AtticAndRoof/Attics/Attic[AtticType="cape cod"]' => {
        'Floors' => one, # See [AtticFloor]
      },

      ## [AtticRoof]
      '/HPXML/Building/BuildingDetails/Enclosure/AtticAndRoof/Attics/Roofs/Roof' => {
        'SystemIdentifier' => one, # Required by HPXML schema
        'Area' => one,
        'SolarAbsorptance' => one,
        'Emittance' => one,
        'Pitch' => one,
        'RadiantBarrier' => one,
        'Insulation/SystemIdentifier' => one, # Required by HPXML schema
        'Insulation/AssemblyEffectiveRValue' => one,
      },

      ## [AtticFloor]
      '/HPXML/Building/BuildingDetails/Enclosure/AtticAndRoof/Attics/Attic/Floors/Floor' => {
        'SystemIdentifier' => one, # Required by HPXML schema
        'Area' => one,
        'Insulation/SystemIdentifier' => one, # Required by HPXML schema
        'Insulation/AssemblyEffectiveRValue' => one,
        'extension[ExteriorAdjacentTo="living space" or ExteriorAdjacentTo="garage" or ExteriorAdjacentTo="ambient"]' => one,
      },

      ## [AtticWall]
      '/HPXML/Building/BuildingDetails/Enclosure/AtticAndRoof/Attics/Attic/Walls/Wall' => {
        'SystemIdentifier' => one, # Required by HPXML schema
        'WallType/WoodStud' => one,
        'Area' => one,
        'SolarAbsorptance' => one,
        'Emittance' => one,
        'Insulation/SystemIdentifier' => one, # Required by HPXML schema
        'Insulation/AssemblyEffectiveRValue' => one,
        'extension[ExteriorAdjacentTo="living space" or ExteriorAdjacentTo="garage" or ExteriorAdjacentTo="vented attic" or ExteriorAdjacentTo="unvented attic" or ExteriorAdjacentTo="cape cod" or ExteriorAdjacentTo="ambient"]' => one,
      },

      # [Foundation]
      '/HPXML/Building/BuildingDetails/Enclosure/Foundations/Foundation' => {
        'SystemIdentifier' => one, # Required by HPXML schema
        'FoundationType[Basement | Crawlspace | SlabOnGrade | Ambient]' => one, # See [FoundationType=Basement] or [FoundationType=Crawl] or [FoundationType=Slab] or [FoundationType=Ambient]
      },

      ## [FoundationType=Basement]
      '/HPXML/Building/BuildingDetails/Enclosure/Foundations/Foundation[FoundationType/Basement]' => {
        'FoundationType/Basement/Conditioned' => one, # If not conditioned, see [FoundationType=UnconditionedBasement]
        'FoundationWall' => one_or_more, # See [FoundationWall]
        'Slab' => one_or_more, # See [FoundationSlab]
      },

      ## [FoundationType=UnconditionedBasement]
      '/HPXML/Building/BuildingDetails/Enclosure/Foundations/Foundation[FoundationType/Basement[Conditioned="false"]]' => {
        'FrameFloor' => one_or_more, # See [FoundationFrameFloor]
      },

      ## [FoundationType=Crawl]
      '/HPXML/Building/BuildingDetails/Enclosure/Foundations/Foundation[FoundationType/Crawlspace]' => {
        'FoundationType/Crawlspace/Vented' => one, # If vented, see [FoundationType=VentedCrawl]
        'FrameFloor' => one_or_more, # See [FoundationFrameFloor]
        'FoundationWall' => one_or_more, # See [FoundationWall]
        'Slab' => one_or_more, # See [FoundationSlab]; use slab with zero thickness for dirt floor
      },

      ## [FoundationType=VentedCrawl]
      '/HPXML/Building/BuildingDetails/Enclosure/Foundations/Foundation[FoundationType/Crawlspace[Vented="true"]]' => {
        'extension/CrawlspaceSpecificLeakageArea' => one,
      },

      ## [FoundationType=Slab]
      '/HPXML/Building/BuildingDetails/Enclosure/Foundations/Foundation[FoundationType/SlabOnGrade]' => {
        'Slab' => one_or_more, # See [FoundationSlab]
      },

      ## [FoundationType=Ambient]
      '/HPXML/Building/BuildingDetails/Enclosure/Foundations/Foundation[FoundationType/Ambient]' => {
        'FrameFloor' => one_or_more, # See [FoundationFrameFloor]
      },

      ## [FoundationFrameFloor]
      '/HPXML/Building/BuildingDetails/Enclosure/Foundations/Foundation/FrameFloor' => {
        'SystemIdentifier' => one, # Required by HPXML schema
        'Area' => one,
        'Insulation/SystemIdentifier' => one, # Required by HPXML schema
        'Insulation/AssemblyEffectiveRValue' => one,
        'extension[ExteriorAdjacentTo="living space" or ExteriorAdjacentTo="garage"]' => one,
      },

      ## [FoundationWall]
      '/HPXML/Building/BuildingDetails/Enclosure/Foundations/Foundation/FoundationWall' => {
        'SystemIdentifier' => one, # Required by HPXML schema
        'Height' => one,
        'Area' => one,
        'Thickness' => one,
        'DepthBelowGrade' => one,
        'Insulation/SystemIdentifier' => one, # Required by HPXML schema
        'Insulation/AssemblyEffectiveRValue' => one,
        'extension[ExteriorAdjacentTo="ground" or ExteriorAdjacentTo="unconditioned basement" or ExteriorAdjacentTo="conditioned basement" or ExteriorAdjacentTo="crawlspace"]' => one,
      },

      ## [FoundationSlab]
      '/HPXML/Building/BuildingDetails/Enclosure/Foundations/Foundation/Slab' => {
        'SystemIdentifier' => one, # Required by HPXML schema
        'Area' => one,
        'Thickness' => one, # Use zero for dirt floor
        'ExposedPerimeter' => one,
        'PerimeterInsulationDepth' => one,
        'UnderSlabInsulationWidth' => one,
        'DepthBelowGrade' => one,
        'PerimeterInsulation/SystemIdentifier' => one, # Required by HPXML schema
        'PerimeterInsulation/Layer[InstallationType="continuous"]/NominalRValue' => one,
        'UnderSlabInsulation/SystemIdentifier' => one, # Required by HPXML schema
        'UnderSlabInsulation/Layer[InstallationType="continuous"]/NominalRValue' => one,
        'extension/CarpetFraction' => one,
        'extension/CarpetRValue' => one,
      },

      # [RimJoist]
      '/HPXML/Building/BuildingDetails/Enclosure/RimJoists/RimJoist' => {
        'SystemIdentifier' => one, # Required by HPXML schema
        '[ExteriorAdjacentTo="ambient" or ExteriorAdjacentTo="unconditioned basement" or ExteriorAdjacentTo="living space" or ExteriorAdjacentTo="ground" or ExteriorAdjacentTo="crawlspace" or ExteriorAdjacentTo="attic" or ExteriorAdjacentTo="garage"]' => one,
        '[InteriorAdjacentTo="unconditioned basement" or InteriorAdjacentTo="living space" or InteriorAdjacentTo="crawlspace" or InteriorAdjacentTo="attic" or InteriorAdjacentTo="garage"]' => one,
        'Area' => one,
        'Insulation/SystemIdentifier' => one, # Required by HPXML schema
        'Insulation/AssemblyEffectiveRValue' => one,
      },

      # [Wall]
      '/HPXML/Building/BuildingDetails/Enclosure/Walls/Wall' => {
        'SystemIdentifier' => one, # Required by HPXML schema
        'WallType/WoodStud' => one,
        'Area' => one,
        'SolarAbsorptance' => one,
        'Emittance' => one,
        'Insulation/SystemIdentifier' => one, # Required by HPXML schema
        'Insulation/AssemblyEffectiveRValue' => one,
        'extension[InteriorAdjacentTo="living space" or InteriorAdjacentTo="garage" or InteriorAdjacentTo="vented attic" or InteriorAdjacentTo="unvented attic" or InteriorAdjacentTo="cape cod"]' => one,
        'extension[ExteriorAdjacentTo="living space" or ExteriorAdjacentTo="garage" or ExteriorAdjacentTo="vented attic" or ExteriorAdjacentTo="unvented attic" or ExteriorAdjacentTo="cape cod" or ExteriorAdjacentTo="ambient"]' => one,
      },

      # [Window]
      '/HPXML/Building/BuildingDetails/Enclosure/Windows/Window' => {
        'SystemIdentifier' => one, # Required by HPXML schema
        'Area' => one,
        'Azimuth' => one,
        'UFactor' => one,
        'SHGC' => one,
        'Overhangs' => zero_or_one, # See [WindowOverhang]
        'AttachedToWall' => one,
        'extension/InteriorShadingFactorSummer' => zero_or_one, # Uses ERI assumption if not provided
        'extension/InteriorShadingFactorWinter' => zero_or_one, # Uses ERI assumption if not provided
      },

      ## [WindowOverhang]
      '/HPXML/Building/BuildingDetails/Enclosure/Windows/Window/Overhangs' => {
        'Depth' => one,
        'DistanceToTopOfWindow' => one,
      },

      # [Skylight]
      '/HPXML/Building/BuildingDetails/Enclosure/Skylights/Skylight' => {
        'SystemIdentifier' => one, # Required by HPXML schema
        'Area' => one,
        'Azimuth' => one,
        'UFactor' => one,
        'SHGC' => one,
        'AttachedToRoof' => one,
      },

      # [Door]
      '/HPXML/Building/BuildingDetails/Enclosure/Doors/Door' => {
        'SystemIdentifier' => one, # Required by HPXML schema
        'Area' => one,
        'Azimuth' => one,
        'RValue' => one,
        'AttachedToWall' => one,
      },

      # [AirInfiltration]
      'BuildingDetails/Enclosure/AirInfiltration/AirInfiltrationMeasurement' => {
        'SystemIdentifier' => one, # Required by HPXML schema
      },

      # [HeatingSystem]
      '/HPXML/Building/BuildingDetails/Systems/HVAC/HVACPlant/HeatingSystem' => {
        'SystemIdentifier' => one, # Required by HPXML schema
        '../../HVACControl' => one, # See [HVACControl]
        'HeatingSystemType[ElectricResistance | Furnace | WallFurnace | Boiler | Stove]' => one, # See [HeatingType=Resistance] or [HeatingType=Furnace] or [HeatingType=WallFurnace] or [HeatingType=Boiler] or [HeatingType=Stove]
        'HeatingCapacity' => one, # Use -1 for autosizing
        'FractionHeatLoadServed' => one,
      },

      ## [HeatingType=Resistance]
      '/HPXML/Building/BuildingDetails/Systems/HVAC/HVACPlant/HeatingSystem[HeatingSystemType/ElectricResistance]' => {
        '[HeatingSystemFuel="electricity"]' => one,
        'AnnualHeatingEfficiency[Units="Percent"]/Value' => one,
      },

      ## [HeatingType=Furnace]
      '/HPXML/Building/BuildingDetails/Systems/HVAC/HVACPlant/HeatingSystem[HeatingSystemType/Furnace]' => {
        'DistributionSystem' => zero_or_one, # See [HVACDistribution]
        '[HeatingSystemFuel="natural gas" or HeatingSystemFuel="fuel oil" or HeatingSystemFuel="propane" or HeatingSystemFuel="electricity"]' => one, # See [HeatingType=FuelEquipment] if not electricity
        'AnnualHeatingEfficiency[Units="AFUE"]/Value' => one,
      },

      ## [HeatingType=WallFurnace]
      '/HPXML/Building/BuildingDetails/Systems/HVAC/HVACPlant/HeatingSystem[HeatingSystemType/WallFurnace]' => {
        '[HeatingSystemFuel="natural gas" or HeatingSystemFuel="fuel oil" or HeatingSystemFuel="propane" or HeatingSystemFuel="electricity"]' => one, # See [HeatingType=FuelEquipment] if not electricity
        'AnnualHeatingEfficiency[Units="AFUE"]/Value' => one,
      },

      ## [HeatingType=Boiler]
      '/HPXML/Building/BuildingDetails/Systems/HVAC/HVACPlant/HeatingSystem[HeatingSystemType/Boiler]' => {
        'DistributionSystem' => zero_or_one, # See [HVACDistribution]
        '[HeatingSystemFuel="natural gas" or HeatingSystemFuel="fuel oil" or HeatingSystemFuel="propane" or HeatingSystemFuel="electricity"]' => one, # See [HeatingType=FuelEquipment] if not electricity
        'AnnualHeatingEfficiency[Units="AFUE"]/Value' => one,
      },

      ## [HeatingType=Stove]
      '/HPXML/Building/BuildingDetails/Systems/HVAC/HVACPlant/HeatingSystem[HeatingSystemType/Stove]' => {
        '[HeatingSystemFuel="natural gas" or HeatingSystemFuel="fuel oil" or HeatingSystemFuel="propane" or HeatingSystemFuel="electricity"]' => one, # See [HeatingType=FuelEquipment] if not electricity
        'AnnualHeatingEfficiency[Units="Percent"]/Value' => one,
      },

      ## [HeatingType=FuelEquipment]
      '/HPXML/Building/BuildingDetails/Systems/HVAC/HVACPlant/HeatingSystem[HeatingSystemFuel="natural gas" or HeatingSystemFuel="fuel oil" or HeatingSystemFuel="propane"]' => {
        'ElectricAuxiliaryEnergy' => zero_or_one, # If not provided, uses 301 defaults for furnace/boiler and zero for other heating systems
      },

      ## [CoolingSystem]
      '/HPXML/Building/BuildingDetails/Systems/HVAC/HVACPlant/CoolingSystem' => {
        'SystemIdentifier' => one, # Required by HPXML schema
        '../../HVACControl' => one, # See [HVACControl]
        '[CoolingSystemType="central air conditioning" or CoolingSystemType="room air conditioner"]' => one, # See [CoolingType=CentralAC] or [CoolingType=RoomAC]
        '[CoolingSystemFuel="electricity"]' => one,
        'CoolingCapacity' => one, # Use -1 for autosizing
        'FractionCoolLoadServed' => one,
      },

      ## [CoolingType=CentralAC]
      '/HPXML/Building/BuildingDetails/Systems/HVAC/HVACPlant/CoolingSystem[CoolingSystemType="central air conditioning"]' => {
        'DistributionSystem' => zero_or_one, # See [HVACDistribution]
        'AnnualCoolingEfficiency[Units="SEER"]/Value' => one,
      },

      ## [CoolingType=RoomAC]
      '/HPXML/Building/BuildingDetails/Systems/HVAC/HVACPlant/CoolingSystem[CoolingSystemType="room air conditioning"]' => {
        'AnnualCoolingEfficiency[Units="EER"]/Value' => one,
      },

      ## [HeatPump]
      '/HPXML/Building/BuildingDetails/Systems/HVAC/HVACPlant/HeatPump' => {
        'SystemIdentifier' => one, # Required by HPXML schema
        '../../HVACControl' => one, # See [HVACControl]
        '[HeatPumpType="air-to-air" or HeatPumpType="mini-split" or HeatPumpType="ground-to-air"]' => one, # See [HeatPumpType=ASHP] or [HeatPumpType=MSHP] or [HeatPumpType=GSHP]
        'CoolingCapacity' => one, # Use -1 for autosizing
        'FractionHeatLoadServed' => one,
        'FractionCoolLoadServed' => one,
      },

      ## [HeatPumpType=ASHP]
      '/HPXML/Building/BuildingDetails/Systems/HVAC/HVACPlant/HeatPump[HeatPumpType="air-to-air"]' => {
        'DistributionSystem' => zero_or_one, # See [HVACDistribution]
        'AnnualCoolingEfficiency[Units="SEER"]/Value' => one,
        'AnnualHeatingEfficiency[Units="HSPF"]/Value' => one,
      },

      ## [HeatPumpType=MSHP]
      '/HPXML/Building/BuildingDetails/Systems/HVAC/HVACPlant/HeatPump[HeatPumpType="mini-split"]' => {
        'DistributionSystem' => zero_or_one, # See [HVACDistribution]
        'AnnualCoolingEfficiency[Units="SEER"]/Value' => one,
        'AnnualHeatingEfficiency[Units="HSPF"]/Value' => one,
      },

      ## [HeatPumpType=GSHP]
      '/HPXML/Building/BuildingDetails/Systems/HVAC/HVACPlant/HeatPump[HeatPumpType="ground-to-air"]' => {
        'DistributionSystem' => zero_or_one, # See [HVACDistribution]
        'AnnualCoolingEfficiency[Units="EER"]/Value' => one,
        'AnnualHeatingEfficiency[Units="COP"]/Value' => one,
      },

      # [HVACControl]
      '/HPXML/Building/BuildingDetails/Systems/HVAC/HVACControl' => {
        'SystemIdentifier' => one, # Required by HPXML schema
        '[ControlType="manual thermostat" or ControlType="programmable thermostat"]' => one,
      },

      # [Dehumidifier]
      '/HPXML/Building/BuildingDetails/Systems/HVAC/extension/Dehumidifier' => {
        'EnergyFactor' => one,
        'WaterRemovalRrate' => one,
        'AirFlowRate' => one,
        'HumiditySetpoint' => one,
      },

      # [HVACDistribution]
      '/HPXML/Building/BuildingDetails/Systems/HVAC/HVACDistribution' => {
        'SystemIdentifier' => one, # Required by HPXML schema
        '[DistributionSystemType/AirDistribution | DistributionSystemType/HydronicDistribution | DistributionSystemType[Other="DSE"]]' => one, # See [HVACDistType=Air] or [HVACDistType=DSE]
      },

      ## [HVACDistType=Air]
      '/HPXML/Building/BuildingDetails/Systems/HVAC/HVACDistribution/DistributionSystemType/AirDistribution' => {
        'DuctLeakageMeasurement[DuctType="supply"]/DuctLeakage[Units="CFM25" and TotalOrToOutside="to outside"]/Value' => one,
        'DuctLeakageMeasurement[DuctType="return"]/DuctLeakage[Units="CFM25" and TotalOrToOutside="to outside"]/Value' => one,
        'Ducts[DuctType="supply"]' => one_or_more, # See [HVACDuct]
        'Ducts[DuctType="return"]' => one_or_more, # See [HVACDuct]
      },

      ## [HVACDistType=DSE]
      '/HPXML/Building/BuildingDetails/Systems/HVAC/HVACDistribution[DistributionSystemType[Other="DSE"]]' => {
        '[AnnualHeatingDistributionSystemEfficiency | AnnualCoolingDistributionSystemEfficiency]' => one_or_more,
      },

      ## [HVACDuct]
      '/HPXML/Building/BuildingDetails/Systems/HVAC/HVACDistribution/DistributionSystemType/AirDistribution/Ducts[DuctType="supply" or DuctType="return"]' => {
        'DuctInsulationRValue' => one,
        'DuctLocation' => one, # TODO: Restrict values
        'DuctSurfaceArea' => one,
      },

      # [MechanicalVentilation]
      '/HPXML/Building/BuildingDetails/Systems/MechanicalVentilation/VentilationFans/VentilationFan[UsedForWholeBuildingVentilation="true"]' => {
        'SystemIdentifier' => one, # Required by HPXML schema
        '[FanType="energy recovery ventilator" or FanType="heat recovery ventilator" or FanType="exhaust only" or FanType="supply only" or FanType="balanced" or FanType="central fan integrated supply"]' => one, # See [MechVentType=HRV] or [MechVentType=ERV]
        'RatedFlowRate' => one,
        'HoursInOperation' => one,
        'UsedForWholeBuildingVentilation' => one,
        'FanPower' => one,
      },

      ## [MechVentType=HRV]
      '/HPXML/Building/BuildingDetails/Systems/MechanicalVentilation/VentilationFans/VentilationFan[UsedForWholeBuildingVentilation="true"][FanType="heat recovery ventilator"]' => {
        'SensibleRecoveryEfficiency' => one,
      },

      ## [MechVentType=ERV]
      '/HPXML/Building/BuildingDetails/Systems/MechanicalVentilation/VentilationFans/VentilationFan[UsedForWholeBuildingVentilation="true"][FanType="energy recovery ventilator"]' => {
        'TotalRecoveryEfficiency' => one,
        'SensibleRecoveryEfficiency' => one,
      },

      # [WaterHeatingSystem]
      '/HPXML/Building/BuildingDetails/Systems/WaterHeating/WaterHeatingSystem' => {
        '../HotWaterDistribution' => one, # See [HotWaterDistribution]
        '../WaterFixture[WaterFixtureType="shower head" or WaterFixtureType="faucet"]' => one_or_more, # See [WaterFixture]
        'SystemIdentifier' => one, # Required by HPXML schema
        '[WaterHeaterType="storage water heater" or WaterHeaterType="instantaneous water heater" or WaterHeaterType="heat pump water heater"]' => one, # See [WHType=Tank]
        '[Location="conditioned space" or Location="basement - unconditioned" or Location="attic - unconditioned" or Location="garage - unconditioned" or Location="crawlspace - unvented" or Location="crawlspace - vented"]' => one,
        'FractionDHWLoadServed' => one,
        '[EnergyFactor | UniformEnergyFactor]' => one,
        'HotWaterTemperature' => zero_or_one, # Uses ERI assumption if not provided
        'extension/EnergyFactorMultiplier' => zero_or_one, # Uses ERI assumption if not provided
      },

      ## [WHType=Tank]
      '/HPXML/Building/BuildingDetails/Systems/WaterHeating/WaterHeatingSystem[WaterHeaterType="storage water heater"]' => {
        '[FuelType="natural gas" or FuelType="fuel oil" or FuelType="propane" or FuelType="electricity"]' => one, # If not electricity, see [WHType=FuelTank]
        'TankVolume' => one,
        'HeatingCapacity' => one,
      },

      ## [WHType=FuelTank]
      '/HPXML/Building/BuildingDetails/Systems/WaterHeating/WaterHeatingSystem[WaterHeaterType="storage water heater" and FuelType!="electricity"]' => {
        'RecoveryEfficiency' => one,
      },

      ## [WHType=Tankless]
      '/HPXML/Building/BuildingDetails/Systems/WaterHeating/WaterHeatingSystem[WaterHeaterType="instantaneous water heater"]' => {
        '[FuelType="natural gas" or FuelType="fuel oil" or FuelType="propane" or FuelType="electricity"]' => one,
      },

      ## [WHType=HeatPump]
      '/HPXML/Building/BuildingDetails/Systems/WaterHeating/WaterHeatingSystem[WaterHeaterType="heat pump water heater"]' => {
        '[FuelType="electricity"]' => one,
        'TankVolume' => one,
      },

      # [HotWaterDistribution]
      '/HPXML/Building/BuildingDetails/Systems/WaterHeating/HotWaterDistribution' => {
        'SystemIdentifier' => one, # Required by HPXML schema
        '[SystemType/Standard | SystemType/Recirculation]' => one, # See [HWDistType=Standard] or [HWDistType=Recirculation]
        'PipeInsulation/PipeRValue' => one,
        'DrainWaterHeatRecovery' => zero_or_one, # See [DrainWaterHeatRecovery]
      },

      ## [HWDistType=Standard]
      '/HPXML/Building/BuildingDetails/Systems/WaterHeating/HotWaterDistribution/SystemType/Standard' => {
        'PipingLength' => zero_or_one, # Uses ERI Reference Home if not provided
      },

      ## [HWDistType=Recirculation]
      '/HPXML/Building/BuildingDetails/Systems/WaterHeating/HotWaterDistribution/SystemType/Recirculation' => {
        'ControlType' => one,
        'RecirculationPipingLoopLength' => zero_or_one, # Uses ERI Reference Home if not provided
        'BranchPipingLoopLength' => one,
        'PumpPower' => one,
      },

      ## [DrainWaterHeatRecovery]
      '/HPXML/Building/BuildingDetails/Systems/WaterHeating/HotWaterDistribution/DrainWaterHeatRecovery' => {
        'FacilitiesConnected' => one,
        'EqualFlow' => one,
        'Efficiency' => one,
      },

      # [WaterFixture]
      '/HPXML/Building/BuildingDetails/Systems/WaterHeating/WaterFixture' => {
        'SystemIdentifier' => one, # Required by HPXML schema
        'WaterFixtureType' => one, # Required by HPXML schema
        'LowFlow' => one,
      },

      # [PVSystem]
      '/HPXML/Building/BuildingDetails/Systems/Photovoltaics/PVSystem' => {
        'SystemIdentifier' => one, # Required by HPXML schema
        '[ModuleType="standard" or ModuleType="premium" or ModuleType="thin film"]' => one,
        '[ArrayType="fixed roof mount" or ArrayType="fixed open rack" or ArrayType="1-axis" or ArrayType="1-axis backtracked" or ArrayType="2-axis"]' => one,
        'ArrayAzimuth' => one,
        'ArrayTilt' => one,
        'MaxPowerOutput' => one,
        'InverterEfficiency' => one, # PVWatts default is 0.96
        'SystemLossesFraction' => one, # PVWatts default is 0.14
      },

      # [ClothesWasher]
      '/HPXML/Building/BuildingDetails/Appliances/ClothesWasher' => {
        'SystemIdentifier' => one, # Required by HPXML schema
        '[ModifiedEnergyFactor | IntegratedModifiedEnergyFactor]' => zero_or_one, # Uses ERI Reference Home if neither provided; otherwise see [CWType=UserSpecified]
      },

      ## [CWType=UserSpecified]
      '/HPXML/Building/BuildingDetails/Appliances/ClothesWasher[ModifiedEnergyFactor]' => {
        'RatedAnnualkWh' => one,
        'LabelElectricRate' => one,
        'LabelGasRate' => one,
        'LabelAnnualGasCost' => one,
        'Capacity' => one,
      },

      # [ClothesDryer]
      '/HPXML/Building/BuildingDetails/Appliances/ClothesDryer' => {
        'SystemIdentifier' => one, # Required by HPXML schema
        '[FuelType="natural gas" or FuelType="fuel oil" or FuelType="propane" or FuelType="electricity"]' => one,
        '[EnergyFactor | CombinedEnergyFactor]' => zero_or_one, # Uses ERI Reference Home if neither provided; otherwise see [CDType=UserSpecified]
      },

      ## [CDType=UserSpecified]
      '/HPXML/Building/BuildingDetails/Appliances/ClothesDryer[EnergyFactor]' => {
        '[ControlType="timer" or ControlType="moisture"]' => one,
      },

      # [Dishwasher]
      '/HPXML/Building/BuildingDetails/Appliances/Dishwasher' => {
        'SystemIdentifier' => one, # Required by HPXML schema
        '[EnergyFactor | RatedAnnualkWh]' => zero_or_one, # Uses ERI Reference Home if neither provided; otherwise see [DWType=UserSpecified]
      },

      ## [DWType=UserSpecified]
      '/HPXML/Building/BuildingDetails/Appliances/Dishwasher[EnergyFactor | RatedAnnualkWh]' => {
        'PlaceSettingCapacity' => one,
      },

      # [Refrigerator]
      '/HPXML/Building/BuildingDetails/Appliances/Refrigerator' => {
        'SystemIdentifier' => one, # Required by HPXML schema
        'RatedAnnualkWh' => zero_or_one, # Uses ERI Reference Home if not provided
      },

      # [CookingRange]
      '/HPXML/Building/BuildingDetails/Appliances/CookingRange' => {
        'SystemIdentifier' => one, # Required by HPXML schema
        '[FuelType="natural gas" or FuelType="fuel oil" or FuelType="propane" or FuelType="electricity"]' => one,
        'IsInduction' => zero_or_one, # Uses ERI Reference Home if not provided; otherwise see [CRType=UserSpecified]
      },

      ## [CRType=UserSpecified]
      '/HPXML/Building/BuildingDetails/Appliances/CookingRange[IsInduction]' => {
        '../Oven/IsConvection' => one,
      },

      # [Lighting]
      '/HPXML/Building/BuildingDetails/Lighting' => {
        'LightingFractions' => zero_or_one, # Uses ERI Reference Home if not provided; otherwise see [LtgType=UserSpecified]
      },

      ## [LtgType=UserSpecified]
      '/HPXML/Building/BuildingDetails/Lighting/LightingFractions' => {
        'extension/FractionQualifyingTierIFixturesInterior' => one,
        'extension/FractionQualifyingTierIFixturesExterior' => one,
        'extension/FractionQualifyingTierIFixturesGarage' => one,
        'extension/FractionQualifyingTierIIFixturesInterior' => one,
        'extension/FractionQualifyingTierIIFixturesExterior' => one,
        'extension/FractionQualifyingTierIIFixturesGarage' => one,
      },

      # [CeilingFan]
      '/HPXML/Building/BuildingDetails/Lighting/CeilingFan' => {
        'SystemIdentifier' => one, # Required by HPXML schema
        'Airflow[FanSpeed="medium"]/Efficiency' => zero_or_one, # Uses Reference Home if not provided
        'Quantity' => zero_or_one, # Uses Reference Home if not provided
      },
>>>>>>> 61820dce

    }

    # TODO: Make common across all validators
    # TODO: Profile code for runtime improvements
    errors = []
    requirements.each do |parent, requirement|
      if parent.nil? # Unconditional
        requirement.each do |child, expected_sizes|
          next if expected_sizes.nil?
          xpath = combine_into_xpath(parent, child)
          actual_size = REXML::XPath.first(hpxml_doc, "count(#{xpath})")
          check_number_of_elements(actual_size, expected_sizes, xpath, errors)
        end
      else # Conditional based on parent element existence
        next if hpxml_doc.elements[parent].nil? # Skip if parent element doesn't exist

        hpxml_doc.elements.each(parent) do |parent_element|
          requirement.each do |child, expected_sizes|
            next if expected_sizes.nil?
            xpath = combine_into_xpath(parent, child)
            actual_size = REXML::XPath.first(parent_element, "count(#{child})")
            check_number_of_elements(actual_size, expected_sizes, xpath, errors)
          end
        end
      end
    end

    return errors
  end

  def self.check_number_of_elements(actual_size, expected_sizes, xpath, errors)
    if expected_sizes.size > 0
      return if expected_sizes.include?(actual_size)

      errors << "Expected #{expected_sizes.to_s} element(s) but found #{actual_size.to_s} element(s) for xpath: #{xpath}"
    else
      return if actual_size > 0

      errors << "Expected 1 or more element(s) but found 0 elements for xpath: #{xpath}"
    end
  end

  def self.combine_into_xpath(parent, child)
    if parent.nil?
      return child
    elsif child.start_with?("[")
      return [parent, child].join('')
    end

    return [parent, child].join('/')
  end
end<|MERGE_RESOLUTION|>--- conflicted
+++ resolved
@@ -1,13 +1,5 @@
 class EnergyPlusValidator
   def self.run_validator(hpxml_doc)
-<<<<<<< HEAD
-  
-=======
-    one = [1]
-    zero_or_one = [0, 1]
-    one_or_more = []
-
->>>>>>> 61820dce
     # A hash of hashes that defines the XML elements used by the EnergyPlus HPXML Use Case.
     #
     # Example:
@@ -25,645 +17,11 @@
     #     }
     # }
     #
-<<<<<<< HEAD
-    
+
     one = [1]
-    zero_or_one = [0,1]
+    zero_or_one = [0, 1]
     zero_or_more = nil
     one_or_more = []
-    
-    requirements = {
-    
-        # Root
-        nil => {
-            '/HPXML/XMLTransactionHeaderInformation/XMLType' => one, # Required by HPXML schema
-            '/HPXML/XMLTransactionHeaderInformation/XMLGeneratedBy' => one, # Required by HPXML schema
-            '/HPXML/XMLTransactionHeaderInformation/CreatedDateAndTime' => one, # Required by HPXML schema
-            '/HPXML/XMLTransactionHeaderInformation/Transaction' => one, # Required by HPXML schema
-            '/HPXML/SoftwareInfo/extension/ERICalculation[Version="2014" or Version="2014A" or Version="2014AE" or Version="2014AEG"]' => one, # Choose version of 301 standard and addenda (e.g., A, E, G)
-
-            '/HPXML/Building' => one,
-            '/HPXML/Building/BuildingID' => one, # Required by HPXML schema
-            '/HPXML/Building/ProjectStatus/EventType' => one, # Required by HPXML schema
-        
-            '/HPXML/Building/BuildingDetails/BuildingSummary/Site/FuelTypesAvailable[Fuel="electricity" or Fuel="natural gas" or Fuel="fuel oil" or Fuel="propane" or Fuel="kerosene" or Fuel="diesel" or Fuel="anthracite coal" or Fuel="bituminous coal" or Fuel="coke" or Fuel="wood" or Fuel="wood pellets"]' => one_or_more,
-            '/HPXML/Building/BuildingDetails/BuildingSummary/Site/extension/ShelterCoefficient' => zero_or_one, # Uses ERI assumption if not provided
-            '/HPXML/Building/BuildingDetails/BuildingSummary/BuildingOccupancy/NumberofResidents' => zero_or_one, # Uses ERI assumption if not provided
-            '/HPXML/Building/BuildingDetails/BuildingSummary/BuildingConstruction/NumberofConditionedFloors' => one,
-            '/HPXML/Building/BuildingDetails/BuildingSummary/BuildingConstruction/NumberofConditionedFloorsAboveGrade' => one,
-            '/HPXML/Building/BuildingDetails/BuildingSummary/BuildingConstruction/NumberofBedrooms' => one,
-            '/HPXML/Building/BuildingDetails/BuildingSummary/BuildingConstruction/ConditionedFloorArea' => one,
-            '/HPXML/Building/BuildingDetails/BuildingSummary/BuildingConstruction/ConditionedBuildingVolume' => one,
-            '/HPXML/Building/BuildingDetails/BuildingSummary/BuildingConstruction/GaragePresent' => one,
-            
-            '/HPXML/Building/BuildingDetails/ClimateandRiskZones/WeatherStation/SystemIdentifiersInfo' => one, # Required by HPXML schema
-            '/HPXML/Building/BuildingDetails/ClimateandRiskZones/WeatherStation/Name' => one, # Required by HPXML schema
-            '/HPXML/Building/BuildingDetails/ClimateandRiskZones/WeatherStation/WMO' => one, # Reference weather/data.csv for the list of acceptable WMO station numbers
-            
-            '/HPXML/Building/BuildingDetails/Enclosure/AtticAndRoof/Attics' => one, # See [Attic]
-            '/HPXML/Building/BuildingDetails/Enclosure/Foundations' => one, # See [Foundation]
-            '/HPXML/Building/BuildingDetails/Enclosure/RimJoists' => zero_or_one, # See [RimJoist]
-            '/HPXML/Building/BuildingDetails/Enclosure/Walls' => one, # See [Wall]
-            '/HPXML/Building/BuildingDetails/Enclosure/Windows' => zero_or_one, # See [Window]
-            '/HPXML/Building/BuildingDetails/Enclosure/Skylights' => zero_or_one, # See [Skylight]
-            '/HPXML/Building/BuildingDetails/Enclosure/Doors' => zero_or_one, # See [Door]
-            
-            '/HPXML/Building/BuildingDetails/Enclosure/AirInfiltration/AirInfiltrationMeasurement[HousePressure="50"]/BuildingAirLeakage[UnitofMeasure="ACH"]/AirLeakage' => one, # ACH50; see [AirInfiltration]
-            
-            '/HPXML/Building/BuildingDetails/Systems/HVAC/HVACPlant/HeatingSystem' => zero_or_more, # See [HeatingSystem]
-            '/HPXML/Building/BuildingDetails/Systems/HVAC/HVACPlant/CoolingSystem' => zero_or_more, # See [CoolingSystem]
-            '/HPXML/Building/BuildingDetails/Systems/HVAC/HVACPlant/HeatPump' => zero_or_more, # See [HeatPump]
-            '/HPXML/Building/BuildingDetails/Systems/HVAC/HVACPlant/HVACControl' => zero_or_one, # See [HVACControl]
-            '/HPXML/Building/BuildingDetails/Systems/HVAC/extension/Dehumidifier' => zero_or_one, # See [Dehumidifier]
-            '/HPXML/Building/BuildingDetails/Systems/HVAC/extension/NaturalVentilation' => zero_or_one, # See [NaturalVentilation]
-            
-            '/HPXML/Building/BuildingDetails/Systems/MechanicalVentilation/VentilationFans/VentilationFan[UsedForWholeBuildingVentilation="true"]' => zero_or_one, # See [MechanicalVentilation]
-            '/HPXML/Building/BuildingDetails/Systems/WaterHeating' => zero_or_one, # See [WaterHeatingSystem]
-            '/HPXML/Building/BuildingDetails/Systems/Photovoltaics' => zero_or_one, # See [PVSystem]
-            
-            '/HPXML/Building/BuildingDetails/Appliances/ClothesWasher' => one, # See [ClothesWasher]
-            '/HPXML/Building/BuildingDetails/Appliances/ClothesDryer' => one, # See [ClothesDryer]
-            '/HPXML/Building/BuildingDetails/Appliances/Dishwasher' => one, # See [Dishwasher]
-            '/HPXML/Building/BuildingDetails/Appliances/Refrigerator' => one, # See [Refrigerator]
-            '/HPXML/Building/BuildingDetails/Appliances/CookingRange' => one, # See [CookingRange]
-            
-            '/HPXML/Building/BuildingDetails/Lighting' => one, # See [Lighting]
-            '/HPXML/Building/BuildingDetails/Lighting/CeilingFan' => zero_or_one, # See [CeilingFan]
-        },
-        
-        
-        
-        # [Attic]
-        '/HPXML/Building/BuildingDetails/Enclosure/AtticAndRoof/Attics/Attic' => {
-            '[AtticType="unvented attic" or AtticType="vented attic" or AtticType="flat roof" or AtticType="cathedral ceiling" or AtticType="cape cod"]' => one, # See [AtticType=Unvented] or [AtticType=Vented] or [AtticType=Cape]
-            'Roofs' => one, # See [AtticRoof]
-            'Walls' => zero_or_one, # See [AtticWall]
-        },
-        
-            ## [AtticType=Unvented]
-            '/HPXML/Building/BuildingDetails/Enclosure/AtticAndRoof/Attics/Attic[AtticType="unvented attic"]' => {
-                'Floors' => one, # See [AtticFloor]
-            },
-          
-            ## [AtticType=Vented]
-            '/HPXML/Building/BuildingDetails/Enclosure/AtticAndRoof/Attics/Attic[AtticType="vented attic"]' => {
-                'Floors' => one, # See [AtticFloor]
-                'extension/AtticSpecificLeakageArea' => one,
-            },
-          
-            ## [AtticType=Cape]
-            '/HPXML/Building/BuildingDetails/Enclosure/AtticAndRoof/Attics/Attic[AtticType="cape cod"]' => {
-                'Floors' => one, # See [AtticFloor]
-            },
-            
-            ## [AtticRoof]
-            '/HPXML/Building/BuildingDetails/Enclosure/AtticAndRoof/Attics/Roofs/Roof' => {
-                'SystemIdentifier' => one, # Required by HPXML schema
-                'Area' => one,
-                'SolarAbsorptance' => one,
-                'Emittance' => one,
-                'Pitch' => one,
-                'RadiantBarrier' => one,
-                'Insulation/SystemIdentifier' => one, # Required by HPXML schema
-                'Insulation/AssemblyEffectiveRValue' => one,
-            },
-    
-            ## [AtticFloor]
-            '/HPXML/Building/BuildingDetails/Enclosure/AtticAndRoof/Attics/Attic/Floors/Floor' => {
-                'SystemIdentifier' => one, # Required by HPXML schema
-                'Area' => one,
-                'Insulation/SystemIdentifier' => one, # Required by HPXML schema
-                'Insulation/AssemblyEffectiveRValue' => one,
-                'extension[ExteriorAdjacentTo="living space" or ExteriorAdjacentTo="garage" or ExteriorAdjacentTo="ambient"]' => one,
-            },
-            
-            ## [AtticWall]
-            '/HPXML/Building/BuildingDetails/Enclosure/AtticAndRoof/Attics/Attic/Walls/Wall' => {
-                'SystemIdentifier' => one, # Required by HPXML schema
-                'WallType/WoodStud' => one,
-                'Area' => one,
-                'SolarAbsorptance' => one,
-                'Emittance' => one,
-                'Insulation/SystemIdentifier' => one, # Required by HPXML schema
-                'Insulation/AssemblyEffectiveRValue' => one,
-                'extension[ExteriorAdjacentTo="living space" or ExteriorAdjacentTo="garage" or ExteriorAdjacentTo="vented attic" or ExteriorAdjacentTo="unvented attic" or ExteriorAdjacentTo="cape cod" or ExteriorAdjacentTo="ambient"]' => one,
-            },
-
-            
-            
-        # [Foundation]
-        '/HPXML/Building/BuildingDetails/Enclosure/Foundations/Foundation' => {
-            'SystemIdentifier' => one, # Required by HPXML schema
-            'FoundationType[Basement | Crawlspace | SlabOnGrade | Ambient]' => one, # See [FoundationType=Basement] or [FoundationType=Crawl] or [FoundationType=Slab] or [FoundationType=Ambient]
-        },
-            
-            ## [FoundationType=Basement]
-            '/HPXML/Building/BuildingDetails/Enclosure/Foundations/Foundation[FoundationType/Basement]' => {
-                'FoundationType/Basement/Conditioned' => one, # If not conditioned, see [FoundationType=UnconditionedBasement]
-                'FoundationWall' => one_or_more, # See [FoundationWall]
-                'Slab' => one_or_more, # See [FoundationSlab]
-            },
-            
-            ## [FoundationType=UnconditionedBasement]
-            '/HPXML/Building/BuildingDetails/Enclosure/Foundations/Foundation[FoundationType/Basement[Conditioned="false"]]' => {
-                'FrameFloor' => one_or_more, # See [FoundationFrameFloor]
-            },
-    
-            ## [FoundationType=Crawl]
-            '/HPXML/Building/BuildingDetails/Enclosure/Foundations/Foundation[FoundationType/Crawlspace]' => {
-                'FoundationType/Crawlspace/Vented' => one, # If vented, see [FoundationType=VentedCrawl]
-                'FrameFloor' => one_or_more, # See [FoundationFrameFloor]
-                'FoundationWall' => one_or_more, # See [FoundationWall]
-                'Slab' => one_or_more, # See [FoundationSlab]; use slab with zero thickness for dirt floor
-            },
-            
-            ## [FoundationType=VentedCrawl]
-            '/HPXML/Building/BuildingDetails/Enclosure/Foundations/Foundation[FoundationType/Crawlspace[Vented="true"]]' => {
-                'extension/CrawlspaceSpecificLeakageArea' => one,
-            },
-            
-            ## [FoundationType=Slab]
-            '/HPXML/Building/BuildingDetails/Enclosure/Foundations/Foundation[FoundationType/SlabOnGrade]' => {
-                'Slab' => one_or_more, # See [FoundationSlab]
-            },
-    
-            ## [FoundationType=Ambient]
-            '/HPXML/Building/BuildingDetails/Enclosure/Foundations/Foundation[FoundationType/Ambient]' => {
-                'FrameFloor' => one_or_more, # See [FoundationFrameFloor]
-            },
-    
-            ## [FoundationFrameFloor]
-            '/HPXML/Building/BuildingDetails/Enclosure/Foundations/Foundation/FrameFloor' => {
-                'SystemIdentifier' => one, # Required by HPXML schema
-                'Area' => one,
-                'Insulation/SystemIdentifier' => one, # Required by HPXML schema
-                'Insulation/AssemblyEffectiveRValue' => one,
-                'extension[ExteriorAdjacentTo="living space" or ExteriorAdjacentTo="garage"]' => one,
-            },
-
-            ## [FoundationWall]
-            '/HPXML/Building/BuildingDetails/Enclosure/Foundations/Foundation/FoundationWall' => {
-                'SystemIdentifier' => one, # Required by HPXML schema
-                'Height' => one,
-                'Area' => one,
-                'Thickness' => one,
-                'DepthBelowGrade' => one,
-                'Insulation/SystemIdentifier' => one, # Required by HPXML schema
-                'Insulation/AssemblyEffectiveRValue' => one,
-                'extension[ExteriorAdjacentTo="ground" or ExteriorAdjacentTo="unconditioned basement" or ExteriorAdjacentTo="conditioned basement" or ExteriorAdjacentTo="crawlspace"]' => one,
-            },
-
-            ## [FoundationSlab]
-            '/HPXML/Building/BuildingDetails/Enclosure/Foundations/Foundation/Slab' => {
-                'SystemIdentifier' => one, # Required by HPXML schema
-                'Area' => one,
-                'Thickness' => one, # Use zero for dirt floor
-                'ExposedPerimeter' => one,
-                'PerimeterInsulationDepth' => one,
-                'UnderSlabInsulationWidth' => one,
-                'DepthBelowGrade' => one,
-                'PerimeterInsulation/SystemIdentifier' => one, # Required by HPXML schema
-                'PerimeterInsulation/Layer[InstallationType="continuous"]/NominalRValue' => one,
-                'UnderSlabInsulation/SystemIdentifier' => one, # Required by HPXML schema
-                'UnderSlabInsulation/Layer[InstallationType="continuous"]/NominalRValue' => one,
-                'extension/CarpetFraction' => one,
-                'extension/CarpetRValue' => one,
-            },
-          
-
-          
-        # [RimJoist]
-        '/HPXML/Building/BuildingDetails/Enclosure/RimJoists/RimJoist' => {
-            'SystemIdentifier' => one, # Required by HPXML schema
-            '[ExteriorAdjacentTo="ambient" or ExteriorAdjacentTo="unconditioned basement" or ExteriorAdjacentTo="living space" or ExteriorAdjacentTo="ground" or ExteriorAdjacentTo="crawlspace" or ExteriorAdjacentTo="attic" or ExteriorAdjacentTo="garage"]' => one,
-            '[InteriorAdjacentTo="unconditioned basement" or InteriorAdjacentTo="living space" or InteriorAdjacentTo="crawlspace" or InteriorAdjacentTo="attic" or InteriorAdjacentTo="garage"]' => one,
-            'Area' => one,
-            'Insulation/SystemIdentifier' => one, # Required by HPXML schema
-            'Insulation/AssemblyEffectiveRValue' => one,
-        },
-            
-            
-            
-        # [Wall]
-        '/HPXML/Building/BuildingDetails/Enclosure/Walls/Wall' => {
-            'SystemIdentifier' => one, # Required by HPXML schema
-            'WallType/WoodStud' => one,
-            'Area' => one,
-            'SolarAbsorptance' => one,
-            'Emittance' => one,
-            'Insulation/SystemIdentifier' => one, # Required by HPXML schema
-            'Insulation/AssemblyEffectiveRValue' => one,
-            'extension[InteriorAdjacentTo="living space" or InteriorAdjacentTo="garage" or InteriorAdjacentTo="vented attic" or InteriorAdjacentTo="unvented attic" or InteriorAdjacentTo="cape cod"]' => one,
-            'extension[ExteriorAdjacentTo="living space" or ExteriorAdjacentTo="garage" or ExteriorAdjacentTo="vented attic" or ExteriorAdjacentTo="unvented attic" or ExteriorAdjacentTo="cape cod" or ExteriorAdjacentTo="ambient"]' => one,
-        },
-    
-    
-    
-        # [Window]
-        '/HPXML/Building/BuildingDetails/Enclosure/Windows/Window' => {
-            'SystemIdentifier' => one, # Required by HPXML schema
-            'Area' => one,
-            'Azimuth' => one,
-            'UFactor' => one,
-            'SHGC' => one,
-            'Overhangs' => zero_or_one, # See [WindowOverhang]
-            'AttachedToWall' => one,
-            'extension/InteriorShadingFactorSummer' => zero_or_one, # Uses ERI assumption if not provided
-            'extension/InteriorShadingFactorWinter' => zero_or_one, # Uses ERI assumption if not provided
-        },
-        
-            ## [WindowOverhang]
-            '/HPXML/Building/BuildingDetails/Enclosure/Windows/Window/Overhangs' => {
-                'Depth' => one,
-                'DistanceToTopOfWindow' => one,
-            },
-    
-    
-    
-        # [Skylight]
-        '/HPXML/Building/BuildingDetails/Enclosure/Skylights/Skylight' => {
-            'SystemIdentifier' => one, # Required by HPXML schema
-            'Area' => one,
-            'Azimuth' => one,
-            'UFactor' => one,
-            'SHGC' => one,
-            'AttachedToRoof' => one,
-        },
-    
-    
-    
-        # [Door]
-        '/HPXML/Building/BuildingDetails/Enclosure/Doors/Door' => {
-            'SystemIdentifier' => one, # Required by HPXML schema
-            'Area' => one,
-            'Azimuth' => one,
-            'RValue' => one,
-            'AttachedToWall' => one,
-        },
-        
-        
-        
-        # [AirInfiltration]
-        'BuildingDetails/Enclosure/AirInfiltration/AirInfiltrationMeasurement' => {
-            'SystemIdentifier' => one, # Required by HPXML schema
-        },
-        
-        
-        
-        # [HeatingSystem]
-        '/HPXML/Building/BuildingDetails/Systems/HVAC/HVACPlant/HeatingSystem' => {
-            'SystemIdentifier' => one, # Required by HPXML schema
-            '../../HVACControl' => one, # See [HVACControl]
-            'HeatingSystemType[ElectricResistance | Furnace | WallFurnace | Boiler | Stove]' => one, # See [HeatingType=Resistance] or [HeatingType=Furnace] or [HeatingType=WallFurnace] or [HeatingType=Boiler] or [HeatingType=Stove]
-            'HeatingCapacity' => one, # Use -1 for autosizing
-            'FractionHeatLoadServed' => one,
-        },
-        
-            ## [HeatingType=Resistance]
-            '/HPXML/Building/BuildingDetails/Systems/HVAC/HVACPlant/HeatingSystem[HeatingSystemType/ElectricResistance]' => {
-                '[HeatingSystemFuel="electricity"]' => one,
-                'AnnualHeatingEfficiency[Units="Percent"]/Value' => one,
-            },
-            
-            ## [HeatingType=Furnace]
-            '/HPXML/Building/BuildingDetails/Systems/HVAC/HVACPlant/HeatingSystem[HeatingSystemType/Furnace]' => {
-                'DistributionSystem' => zero_or_one, # See [HVACDistribution]
-                '[HeatingSystemFuel="natural gas" or HeatingSystemFuel="fuel oil" or HeatingSystemFuel="propane" or HeatingSystemFuel="electricity"]' => one, # See [HeatingType=FuelEquipment] if not electricity
-                'AnnualHeatingEfficiency[Units="AFUE"]/Value' => one,
-            },
-        
-            ## [HeatingType=WallFurnace]
-            '/HPXML/Building/BuildingDetails/Systems/HVAC/HVACPlant/HeatingSystem[HeatingSystemType/WallFurnace]' => {
-                '[HeatingSystemFuel="natural gas" or HeatingSystemFuel="fuel oil" or HeatingSystemFuel="propane" or HeatingSystemFuel="electricity"]' => one, # See [HeatingType=FuelEquipment] if not electricity
-                'AnnualHeatingEfficiency[Units="AFUE"]/Value' => one,
-            },
-        
-            ## [HeatingType=Boiler]
-            '/HPXML/Building/BuildingDetails/Systems/HVAC/HVACPlant/HeatingSystem[HeatingSystemType/Boiler]' => {
-                'DistributionSystem' => zero_or_one, # See [HVACDistribution]
-                '[HeatingSystemFuel="natural gas" or HeatingSystemFuel="fuel oil" or HeatingSystemFuel="propane" or HeatingSystemFuel="electricity"]' => one, # See [HeatingType=FuelEquipment] if not electricity
-                'AnnualHeatingEfficiency[Units="AFUE"]/Value' => one,
-            },
-            
-            ## [HeatingType=Stove]
-            '/HPXML/Building/BuildingDetails/Systems/HVAC/HVACPlant/HeatingSystem[HeatingSystemType/Stove]' => {
-                '[HeatingSystemFuel="natural gas" or HeatingSystemFuel="fuel oil" or HeatingSystemFuel="propane" or HeatingSystemFuel="electricity"]' => one, # See [HeatingType=FuelEquipment] if not electricity
-                'AnnualHeatingEfficiency[Units="Percent"]/Value' => one,
-            },
-            
-            ## [HeatingType=FuelEquipment]
-            '/HPXML/Building/BuildingDetails/Systems/HVAC/HVACPlant/HeatingSystem[HeatingSystemFuel="natural gas" or HeatingSystemFuel="fuel oil" or HeatingSystemFuel="propane"]' => {
-                'ElectricAuxiliaryEnergy' => zero_or_one, # If not provided, uses 301 defaults for furnace/boiler and zero for other heating systems
-            },
-            
-            
-            
-        ## [CoolingSystem]
-        '/HPXML/Building/BuildingDetails/Systems/HVAC/HVACPlant/CoolingSystem' => {
-            'SystemIdentifier' => one, # Required by HPXML schema
-            '../../HVACControl' => one, # See [HVACControl]
-            '[CoolingSystemType="central air conditioning" or CoolingSystemType="room air conditioner"]' => one, # See [CoolingType=CentralAC] or [CoolingType=RoomAC]
-            '[CoolingSystemFuel="electricity"]' => one,
-            'CoolingCapacity' => one, # Use -1 for autosizing
-            'FractionCoolLoadServed' => one,
-        },
-    
-            ## [CoolingType=CentralAC]
-            '/HPXML/Building/BuildingDetails/Systems/HVAC/HVACPlant/CoolingSystem[CoolingSystemType="central air conditioning"]' => {
-                'DistributionSystem' => zero_or_one, # See [HVACDistribution]
-                'AnnualCoolingEfficiency[Units="SEER"]/Value' => one,
-            },
-            
-            ## [CoolingType=RoomAC]
-            '/HPXML/Building/BuildingDetails/Systems/HVAC/HVACPlant/CoolingSystem[CoolingSystemType="room air conditioning"]' => {
-                'AnnualCoolingEfficiency[Units="EER"]/Value' => one,
-            },
-            
-            
-            
-        ## [HeatPump]
-        '/HPXML/Building/BuildingDetails/Systems/HVAC/HVACPlant/HeatPump' => {
-            'SystemIdentifier' => one, # Required by HPXML schema
-            '../../HVACControl' => one, # See [HVACControl]
-            '[HeatPumpType="air-to-air" or HeatPumpType="mini-split" or HeatPumpType="ground-to-air"]' => one, # See [HeatPumpType=ASHP] or [HeatPumpType=MSHP] or [HeatPumpType=GSHP]
-            'CoolingCapacity' => one, # Use -1 for autosizing
-            'FractionHeatLoadServed' => one,
-            'FractionCoolLoadServed' => one,
-        },
-            
-            ## [HeatPumpType=ASHP]
-            '/HPXML/Building/BuildingDetails/Systems/HVAC/HVACPlant/HeatPump[HeatPumpType="air-to-air"]' => {
-                'DistributionSystem' => zero_or_one, # See [HVACDistribution]
-                'AnnualCoolingEfficiency[Units="SEER"]/Value' => one,
-                'AnnualHeatingEfficiency[Units="HSPF"]/Value' => one,
-            },
-
-            ## [HeatPumpType=MSHP]
-            '/HPXML/Building/BuildingDetails/Systems/HVAC/HVACPlant/HeatPump[HeatPumpType="mini-split"]' => {
-                'DistributionSystem' => zero_or_one, # See [HVACDistribution]
-                'AnnualCoolingEfficiency[Units="SEER"]/Value' => one,
-                'AnnualHeatingEfficiency[Units="HSPF"]/Value' => one,
-            },
-
-            ## [HeatPumpType=GSHP]
-            '/HPXML/Building/BuildingDetails/Systems/HVAC/HVACPlant/HeatPump[HeatPumpType="ground-to-air"]' => {
-                'DistributionSystem' => zero_or_one, # See [HVACDistribution]
-                'AnnualCoolingEfficiency[Units="EER"]/Value' => one,
-                'AnnualHeatingEfficiency[Units="COP"]/Value' => one,
-            },
-            
-        
-        
-        # [HVACControl]
-        '/HPXML/Building/BuildingDetails/Systems/HVAC/HVACControl' => {
-            'SystemIdentifier' => one, # Required by HPXML schema
-            '[ControlType="manual thermostat" or ControlType="programmable thermostat"]' => one,
-        },
-
-
-        
-        # [Dehumidifier]
-        '/HPXML/Building/BuildingDetails/Systems/HVAC/extension/Dehumidifier' => {
-            'EnergyFactor' => one,
-            'WaterRemovalRrate' => one,
-            'AirFlowRate' => one,
-            'HumiditySetpoint' => one,
-        },
-
-        
-        
-        # [HVACDistribution]
-        '/HPXML/Building/BuildingDetails/Systems/HVAC/HVACDistribution' => {
-            'SystemIdentifier' => one, # Required by HPXML schema
-            '[DistributionSystemType/AirDistribution | DistributionSystemType/HydronicDistribution | DistributionSystemType[Other="DSE"]]' => one, # See [HVACDistType=Air] or [HVACDistType=DSE]
-        },
-            
-            ## [HVACDistType=Air]
-            '/HPXML/Building/BuildingDetails/Systems/HVAC/HVACDistribution/DistributionSystemType/AirDistribution' => {
-                'DuctLeakageMeasurement[DuctType="supply"]/DuctLeakage[Units="CFM25" and TotalOrToOutside="to outside"]/Value' => one,
-                'DuctLeakageMeasurement[DuctType="return"]/DuctLeakage[Units="CFM25" and TotalOrToOutside="to outside"]/Value' => one,
-                'Ducts[DuctType="supply"]' => one_or_more, # See [HVACDuct]
-                'Ducts[DuctType="return"]' => one_or_more, # See [HVACDuct]
-            },
-        
-            ## [HVACDistType=DSE]
-            '/HPXML/Building/BuildingDetails/Systems/HVAC/HVACDistribution[DistributionSystemType[Other="DSE"]]' => {
-                '[AnnualHeatingDistributionSystemEfficiency | AnnualCoolingDistributionSystemEfficiency]' => one_or_more,
-            },
-            
-            ## [HVACDuct]
-            '/HPXML/Building/BuildingDetails/Systems/HVAC/HVACDistribution/DistributionSystemType/AirDistribution/Ducts[DuctType="supply" or DuctType="return"]' => {
-                'DuctInsulationRValue' => one,
-                'DuctLocation' => one, # TODO: Restrict values
-                'DuctSurfaceArea' => one,
-            },
-            
-            
-            
-        # [MechanicalVentilation]
-        '/HPXML/Building/BuildingDetails/Systems/MechanicalVentilation/VentilationFans/VentilationFan[UsedForWholeBuildingVentilation="true"]' => {
-            'SystemIdentifier' => one, # Required by HPXML schema
-            '[FanType="energy recovery ventilator" or FanType="heat recovery ventilator" or FanType="exhaust only" or FanType="supply only" or FanType="balanced" or FanType="central fan integrated supply"]' => one, # See [MechVentType=HRV] or [MechVentType=ERV]
-            'RatedFlowRate' => one,
-            'HoursInOperation' => one,
-            'UsedForWholeBuildingVentilation' => one,
-            'FanPower' => one,
-        },
-        
-            ## [MechVentType=HRV]
-            '/HPXML/Building/BuildingDetails/Systems/MechanicalVentilation/VentilationFans/VentilationFan[UsedForWholeBuildingVentilation="true"][FanType="heat recovery ventilator"]' => {
-                'SensibleRecoveryEfficiency' => one,
-            },
-            
-            ## [MechVentType=ERV]
-            '/HPXML/Building/BuildingDetails/Systems/MechanicalVentilation/VentilationFans/VentilationFan[UsedForWholeBuildingVentilation="true"][FanType="energy recovery ventilator"]' => {
-                'TotalRecoveryEfficiency' => one,
-                'SensibleRecoveryEfficiency' => one,
-            },
-
-            
-        
-        # [WaterHeatingSystem]
-        '/HPXML/Building/BuildingDetails/Systems/WaterHeating/WaterHeatingSystem' => {
-            '../HotWaterDistribution' => one, # See [HotWaterDistribution]
-            '../WaterFixture[WaterFixtureType="shower head" or WaterFixtureType="faucet"]' => one_or_more, # See [WaterFixture]
-            'SystemIdentifier' => one, # Required by HPXML schema
-            '[WaterHeaterType="storage water heater" or WaterHeaterType="instantaneous water heater" or WaterHeaterType="heat pump water heater"]' => one, # See [WHType=Tank]
-            '[Location="conditioned space" or Location="basement - unconditioned" or Location="attic - unconditioned" or Location="garage - unconditioned" or Location="crawlspace - unvented" or Location="crawlspace - vented"]' => one,
-            'FractionDHWLoadServed' => one,
-            '[EnergyFactor | UniformEnergyFactor]' => one,
-            'HotWaterTemperature' => zero_or_one, # Uses ERI assumption if not provided
-            'extension/EnergyFactorMultiplier' => zero_or_one, # Uses ERI assumption if not provided
-        },
-        
-            ## [WHType=Tank]
-            '/HPXML/Building/BuildingDetails/Systems/WaterHeating/WaterHeatingSystem[WaterHeaterType="storage water heater"]' => {
-                '[FuelType="natural gas" or FuelType="fuel oil" or FuelType="propane" or FuelType="electricity"]' => one, # If not electricity, see [WHType=FuelTank]
-                'TankVolume' => one,
-                'HeatingCapacity' => one,
-            },
-            
-            ## [WHType=FuelTank]
-            '/HPXML/Building/BuildingDetails/Systems/WaterHeating/WaterHeatingSystem[WaterHeaterType="storage water heater" and FuelType!="electricity"]' => {
-                'RecoveryEfficiency' => one,
-            },
-            
-            ## [WHType=Tankless]
-            '/HPXML/Building/BuildingDetails/Systems/WaterHeating/WaterHeatingSystem[WaterHeaterType="instantaneous water heater"]' => {
-                '[FuelType="natural gas" or FuelType="fuel oil" or FuelType="propane" or FuelType="electricity"]' => one,
-            },
-            
-            ## [WHType=HeatPump]
-            '/HPXML/Building/BuildingDetails/Systems/WaterHeating/WaterHeatingSystem[WaterHeaterType="heat pump water heater"]' => {
-                '[FuelType="electricity"]' => one,
-                'TankVolume' => one,
-            },
-        
-        
-        
-        # [HotWaterDistribution]
-        '/HPXML/Building/BuildingDetails/Systems/WaterHeating/HotWaterDistribution' => {
-            'SystemIdentifier' => one, # Required by HPXML schema
-            '[SystemType/Standard | SystemType/Recirculation]' => one, # See [HWDistType=Standard] or [HWDistType=Recirculation]
-            'PipeInsulation/PipeRValue' => one,
-            'DrainWaterHeatRecovery' => zero_or_one, # See [DrainWaterHeatRecovery]
-        },
-        
-            ## [HWDistType=Standard]
-            '/HPXML/Building/BuildingDetails/Systems/WaterHeating/HotWaterDistribution/SystemType/Standard' => {
-                'PipingLength' => zero_or_one, # Uses ERI Reference Home if not provided
-            },
-            
-            ## [HWDistType=Recirculation]
-            '/HPXML/Building/BuildingDetails/Systems/WaterHeating/HotWaterDistribution/SystemType/Recirculation' => {
-                'ControlType' => one,
-                'RecirculationPipingLoopLength' => zero_or_one, # Uses ERI Reference Home if not provided
-                'BranchPipingLoopLength' => one,
-                'PumpPower' => one,
-            },
-        
-            ## [DrainWaterHeatRecovery]
-            '/HPXML/Building/BuildingDetails/Systems/WaterHeating/HotWaterDistribution/DrainWaterHeatRecovery' => {
-                'FacilitiesConnected' => one,
-                'EqualFlow' => one,
-                'Efficiency' => one,
-            },
-        
-        
-        
-        # [WaterFixture]
-        '/HPXML/Building/BuildingDetails/Systems/WaterHeating/WaterFixture' => {
-            'SystemIdentifier' => one, # Required by HPXML schema
-            'WaterFixtureType' => one, # Required by HPXML schema
-            'LowFlow' => one,
-        },
-        
-        
-        
-        # [PVSystem]
-        '/HPXML/Building/BuildingDetails/Systems/Photovoltaics/PVSystem' => {
-            'SystemIdentifier' => one, # Required by HPXML schema
-            '[ModuleType="standard" or ModuleType="premium" or ModuleType="thin film"]' => one,
-            '[ArrayType="fixed roof mount" or ArrayType="fixed open rack" or ArrayType="1-axis" or ArrayType="1-axis backtracked" or ArrayType="2-axis"]' => one,
-            'ArrayAzimuth' => one,
-            'ArrayTilt' => one,
-            'MaxPowerOutput' => one,
-            'InverterEfficiency' => one, # PVWatts default is 0.96
-            'SystemLossesFraction' => one, # PVWatts default is 0.14
-        },
-        
-        
-        
-        # [ClothesWasher]
-        '/HPXML/Building/BuildingDetails/Appliances/ClothesWasher' => {
-            'SystemIdentifier' => one, # Required by HPXML schema
-            '[ModifiedEnergyFactor | IntegratedModifiedEnergyFactor]' => zero_or_one, # Uses ERI Reference Home if neither provided; otherwise see [CWType=UserSpecified]
-        },
-        
-            ## [CWType=UserSpecified]
-            '/HPXML/Building/BuildingDetails/Appliances/ClothesWasher[ModifiedEnergyFactor]' => {
-                'RatedAnnualkWh' => one,
-                'LabelElectricRate' => one,
-                'LabelGasRate' => one,
-                'LabelAnnualGasCost' => one,
-                'Capacity' => one,
-            },
-        
-        
-        
-        # [ClothesDryer]
-        '/HPXML/Building/BuildingDetails/Appliances/ClothesDryer' => {
-            'SystemIdentifier' => one, # Required by HPXML schema
-            '[FuelType="natural gas" or FuelType="fuel oil" or FuelType="propane" or FuelType="electricity"]' => one,
-            '[EnergyFactor | CombinedEnergyFactor]' => zero_or_one, # Uses ERI Reference Home if neither provided; otherwise see [CDType=UserSpecified]
-        },
-        
-            ## [CDType=UserSpecified]
-            '/HPXML/Building/BuildingDetails/Appliances/ClothesDryer[EnergyFactor]' => {
-                '[ControlType="timer" or ControlType="moisture"]' => one,
-            },
-        
-        
-        
-        # [Dishwasher]
-        '/HPXML/Building/BuildingDetails/Appliances/Dishwasher' => {
-            'SystemIdentifier' => one, # Required by HPXML schema
-            '[EnergyFactor | RatedAnnualkWh]' => zero_or_one, # Uses ERI Reference Home if neither provided; otherwise see [DWType=UserSpecified]
-        },
-        
-            ## [DWType=UserSpecified]
-            '/HPXML/Building/BuildingDetails/Appliances/Dishwasher[EnergyFactor | RatedAnnualkWh]' => {
-                'PlaceSettingCapacity' => one,
-            },
-        
-        
-        
-        # [Refrigerator]
-        '/HPXML/Building/BuildingDetails/Appliances/Refrigerator' => {
-            'SystemIdentifier' => one, # Required by HPXML schema
-            'RatedAnnualkWh' => zero_or_one, # Uses ERI Reference Home if not provided
-        },
-        
-        
-        
-        # [CookingRange]
-        '/HPXML/Building/BuildingDetails/Appliances/CookingRange' => {
-            'SystemIdentifier' => one, # Required by HPXML schema
-            '[FuelType="natural gas" or FuelType="fuel oil" or FuelType="propane" or FuelType="electricity"]' => one,
-            'IsInduction' => zero_or_one, # Uses ERI Reference Home if not provided; otherwise see [CRType=UserSpecified]
-        },
-        
-            ## [CRType=UserSpecified]
-            '/HPXML/Building/BuildingDetails/Appliances/CookingRange[IsInduction]' => {
-                '../Oven/IsConvection' => one,
-            },
-        
-        
-        
-        # [Lighting]
-        '/HPXML/Building/BuildingDetails/Lighting' => {
-            'LightingFractions' => zero_or_one, # Uses ERI Reference Home if not provided; otherwise see [LtgType=UserSpecified]
-        },
-        
-            ## [LtgType=UserSpecified]
-            '/HPXML/Building/BuildingDetails/Lighting/LightingFractions' => {
-                'extension/FractionQualifyingTierIFixturesInterior' => one,
-                'extension/FractionQualifyingTierIFixturesExterior' => one,
-                'extension/FractionQualifyingTierIFixturesGarage' => one,
-                'extension/FractionQualifyingTierIIFixturesInterior' => one,
-                'extension/FractionQualifyingTierIIFixturesExterior' => one,
-                'extension/FractionQualifyingTierIIFixturesGarage' => one,
-            },
-
-
-        
-        # [CeilingFan]
-        '/HPXML/Building/BuildingDetails/Lighting/CeilingFan' => {
-            'SystemIdentifier' => one, # Required by HPXML schema
-            'Airflow[FanSpeed="medium"]/Efficiency' => zero_or_one, # Uses Reference Home if not provided
-            'Quantity' => zero_or_one,  # Uses Reference Home if not provided
-        },
-=======
 
     requirements = {
 
@@ -703,9 +61,9 @@
 
         '/HPXML/Building/BuildingDetails/Enclosure/AirInfiltration/AirInfiltrationMeasurement[HousePressure="50"]/BuildingAirLeakage[UnitofMeasure="ACH"]/AirLeakage' => one, # ACH50; see [AirInfiltration]
 
-        '/HPXML/Building/BuildingDetails/Systems/HVAC/HVACPlant/HeatingSystem' => zero_or_one, # See [HeatingSystem]
-        '/HPXML/Building/BuildingDetails/Systems/HVAC/HVACPlant/CoolingSystem' => zero_or_one, # See [CoolingSystem]
-        '/HPXML/Building/BuildingDetails/Systems/HVAC/HVACPlant/HeatPump' => zero_or_one, # See [HeatPump]
+        '/HPXML/Building/BuildingDetails/Systems/HVAC/HVACPlant/HeatingSystem' => zero_or_more, # See [HeatingSystem]
+        '/HPXML/Building/BuildingDetails/Systems/HVAC/HVACPlant/CoolingSystem' => zero_or_more, # See [CoolingSystem]
+        '/HPXML/Building/BuildingDetails/Systems/HVAC/HVACPlant/HeatPump' => zero_or_more, # See [HeatPump]
         '/HPXML/Building/BuildingDetails/Systems/HVAC/HVACPlant/HVACControl' => zero_or_one, # See [HVACControl]
         '/HPXML/Building/BuildingDetails/Systems/HVAC/extension/Dehumidifier' => zero_or_one, # See [Dehumidifier]
         '/HPXML/Building/BuildingDetails/Systems/HVAC/extension/NaturalVentilation' => zero_or_one, # See [NaturalVentilation]
@@ -1244,7 +602,6 @@
         'Airflow[FanSpeed="medium"]/Efficiency' => zero_or_one, # Uses Reference Home if not provided
         'Quantity' => zero_or_one, # Uses Reference Home if not provided
       },
->>>>>>> 61820dce
 
     }
 
@@ -1255,6 +612,7 @@
       if parent.nil? # Unconditional
         requirement.each do |child, expected_sizes|
           next if expected_sizes.nil?
+
           xpath = combine_into_xpath(parent, child)
           actual_size = REXML::XPath.first(hpxml_doc, "count(#{xpath})")
           check_number_of_elements(actual_size, expected_sizes, xpath, errors)
@@ -1265,6 +623,7 @@
         hpxml_doc.elements.each(parent) do |parent_element|
           requirement.each do |child, expected_sizes|
             next if expected_sizes.nil?
+
             xpath = combine_into_xpath(parent, child)
             actual_size = REXML::XPath.first(parent_element, "count(#{child})")
             check_number_of_elements(actual_size, expected_sizes, xpath, errors)
