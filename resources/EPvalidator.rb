--- conflicted
+++ resolved
@@ -18,15 +18,10 @@
     # }
     #
 
-<<<<<<< HEAD
+    zero = [0]
     one = [1]
     zero_or_one = [0, 1]
     zero_or_more = nil
-=======
-    zero = [0]
-    one = [1]
-    zero_or_one = [0, 1]
->>>>>>> 08107229
     one_or_more = []
 
     requirements = {
