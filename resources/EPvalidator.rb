class EnergyPlusValidator
  def self.run_validator(hpxml_doc)
    # A hash of hashes that defines the XML elements used by the EnergyPlus HPXML Use Case.
    #
    # Example:
    #
    # use_case = {
    #     nil => {
    #         "floor_area" => one,            # 1 element required always
    #         "garage_area" => zero_or_one,   # 0 or 1 elements required always
    #         "walls" => one_or_more,         # 1 or more elements required always
    #     },
    #     "/walls" => {
    #         "rvalue" => one,                # 1 element required if /walls element exists (conditional)
    #         "windows" => zero_or_one,       # 0 or 1 elements required if /walls element exists (conditional)
    #         "layers" => one_or_more,        # 1 or more elements required if /walls element exists (conditional)
    #     }
    # }
    #

    zero = [0]
    one = [1]
    zero_or_one = [0, 1]
    zero_or_more = nil
    one_or_more = []

    requirements = {

      # Root
      nil => {
        "/HPXML/XMLTransactionHeaderInformation/XMLType" => one, # Required by HPXML schema
        "/HPXML/XMLTransactionHeaderInformation/XMLGeneratedBy" => one, # Required by HPXML schema
        "/HPXML/XMLTransactionHeaderInformation/CreatedDateAndTime" => one, # Required by HPXML schema
        "/HPXML/XMLTransactionHeaderInformation/Transaction" => one, # Required by HPXML schema
        "/HPXML/SoftwareInfo/extension/ERICalculation[Version='2014' or Version='2014A' or Version='2014AE' or Version='2014AEG']" => one, # Choose version of 301 standard and addenda (e.g., A, E, G)

        "/HPXML/Building" => one,
        "/HPXML/Building/BuildingID" => one, # Required by HPXML schema
        "/HPXML/Building/ProjectStatus/EventType" => one, # Required by HPXML schema

        "/HPXML/Building/BuildingDetails/BuildingSummary/Site/FuelTypesAvailable[Fuel='electricity' or Fuel='natural gas' or Fuel='fuel oil' or Fuel='propane' or Fuel='kerosene' or Fuel='diesel' or Fuel='coal' or Fuel='coke' or Fuel='wood' or Fuel='wood pellets']" => one_or_more,
        "/HPXML/Building/BuildingDetails/BuildingSummary/Site/extension/ShelterCoefficient" => zero_or_one, # Uses ERI assumption if not provided
        "/HPXML/Building/BuildingDetails/BuildingSummary/BuildingOccupancy/NumberofResidents" => zero_or_one, # Uses ERI assumption if not provided
        "/HPXML/Building/BuildingDetails/BuildingSummary/BuildingConstruction/NumberofConditionedFloors" => one,
        "/HPXML/Building/BuildingDetails/BuildingSummary/BuildingConstruction/NumberofConditionedFloorsAboveGrade" => one,
        "/HPXML/Building/BuildingDetails/BuildingSummary/BuildingConstruction/NumberofBedrooms" => one,
        "/HPXML/Building/BuildingDetails/BuildingSummary/BuildingConstruction/ConditionedFloorArea" => one,
        "/HPXML/Building/BuildingDetails/BuildingSummary/BuildingConstruction/ConditionedBuildingVolume" => one,
        "/HPXML/Building/BuildingDetails/BuildingSummary/BuildingConstruction/GaragePresent" => one,

        "/HPXML/Building/BuildingDetails/ClimateandRiskZones/WeatherStation" => one, # See [WeatherStation]

        "/HPXML/Building/BuildingDetails/Enclosure/AirInfiltration[AirInfiltrationMeasurement[HousePressure=50]/BuildingAirLeakage[UnitofMeasure='ACH']/AirLeakage | AirInfiltrationMeasurement/extension/ConstantACHnatural]" => one, # ACH50 or constant nACH; see [AirInfiltration]
        "/HPXML/Building/BuildingDetails/Enclosure/AirInfiltration/AirInfiltrationMeasurement/InfiltrationVolume" => zero_or_one, # Assumes InfiltrationVolume = ConditionedVolume if not provided

        "/HPXML/Building/BuildingDetails/Enclosure/Attics/Attic" => one_or_more, # See [Attic]
        "/HPXML/Building/BuildingDetails/Enclosure/Foundations/Foundation" => one_or_more, # See [Foundation]
        "/HPXML/Building/BuildingDetails/Enclosure/RimJoists/RimJoist" => zero_or_more, # See [RimJoist]
        "/HPXML/Building/BuildingDetails/Enclosure/Walls/Wall" => one_or_more, # See [Wall]
        "/HPXML/Building/BuildingDetails/Enclosure/Windows/Window" => zero_or_more, # See [Window]
        "/HPXML/Building/BuildingDetails/Enclosure/Skylights/Skylight" => zero_or_more, # See [Skylight]
        "/HPXML/Building/BuildingDetails/Enclosure/Doors/Door" => zero_or_more, # See [Door]

        "/HPXML/Building/BuildingDetails/Systems/HVAC/HVACPlant/HeatingSystem" => zero_or_more, # See [HeatingSystem]
        "/HPXML/Building/BuildingDetails/Systems/HVAC/HVACPlant/CoolingSystem" => zero_or_more, # See [CoolingSystem]
        "/HPXML/Building/BuildingDetails/Systems/HVAC/HVACPlant/HeatPump" => zero_or_more, # See [HeatPump]
        "/HPXML/Building/BuildingDetails/Systems/HVAC/HVACControl" => zero_or_one, # See [HVACControl]
        "/HPXML/Building/BuildingDetails/Systems/HVAC/HVACDistribution" => zero_or_more, # See [HVACDistribution]
        "/HPXML/Building/BuildingDetails/Systems/HVAC/extension/NaturalVentilation" => zero_or_one, # See [NaturalVentilation]

        "/HPXML/Building/BuildingDetails/Systems/MechanicalVentilation/VentilationFans/VentilationFan[UsedForWholeBuildingVentilation='true']" => zero_or_one, # See [MechanicalVentilation]
        "/HPXML/Building/BuildingDetails/Systems/WaterHeating/WaterHeatingSystem" => zero_or_more, # See [WaterHeatingSystem]
        "/HPXML/Building/BuildingDetails/Systems/WaterHeating/WaterFixture" => zero_or_more, # See [WaterFixture]
        "/HPXML/Building/BuildingDetails/Systems/WaterHeating/HotWaterDistribution" => zero_or_one, # See [HotWaterDistribution]
        "/HPXML/Building/BuildingDetails/Systems/Photovoltaics/PVSystem" => zero_or_more, # See [PVSystem]

        "/HPXML/Building/BuildingDetails/Appliances/ClothesWasher" => zero_or_one, # See [ClothesWasher]
        "/HPXML/Building/BuildingDetails/Appliances/ClothesDryer" => zero_or_one, # See [ClothesDryer]
        "/HPXML/Building/BuildingDetails/Appliances/Dishwasher" => zero_or_one, # See [Dishwasher]
        "/HPXML/Building/BuildingDetails/Appliances/Refrigerator" => zero_or_one, # See [Refrigerator]
        "/HPXML/Building/BuildingDetails/Appliances/CookingRange" => zero_or_one, # See [CookingRange]

        "/HPXML/Building/BuildingDetails/Lighting" => zero_or_one, # See [Lighting]
        "/HPXML/Building/BuildingDetails/Lighting/CeilingFan" => zero_or_one, # See [CeilingFan]

        "/HPXML/Building/BuildingDetails/MiscLoads/PlugLoad[PlugLoadType='other']" => zero_or_one, # See [PlugLoads]
        "/HPXML/Building/BuildingDetails/MiscLoads/PlugLoad[PlugLoadType='TV other']" => zero_or_one, # See [Television]
      },

      # [ClimateZone]
      "/HPXML/Building/BuildingDetails/ClimateandRiskZones/ClimateZoneIECC" => {
        "[ClimateZone='1A' or ClimateZone='1B' or ClimateZone='1C' or ClimateZone='2A' or ClimateZone='2B' or ClimateZone='2C' or ClimateZone='3A' or ClimateZone='3B' or ClimateZone='3C' or ClimateZone='4A' or ClimateZone='4B' or ClimateZone='4C' or ClimateZone='5A' or ClimateZone='5B' or ClimateZone='5C' or ClimateZone='6A' or ClimateZone='6B' or ClimateZone='6C' or ClimateZone='7' or ClimateZone='8']" => one,
      },

      # [WeatherStation]
      "/HPXML/Building/BuildingDetails/ClimateandRiskZones/WeatherStation" => {
        "SystemIdentifier" => one, # Required by HPXML schema
        "Name" => one, # Required by HPXML schema
        "WMO" => one, # Reference weather/data.csv for the list of acceptable WMO station numbers
      },

      # [Attic]
      "/HPXML/Building/BuildingDetails/Enclosure/Attics/Attic" => {
        "AtticType[Attic[Vented='false'] | Attic[Vented='true'] | Attic[Conditioned='true'] | FlatRoof | CathedralCeiling]" => one, # See [AtticType=UnventedAttic] or [AtticType=VentedAttic]
        "Roofs/Roof" => one_or_more, # See [AtticRoof]
        "Walls/Wall" => zero_or_more, # See [AtticWall]
      },

      ## [AtticType=UnventedAttic]
      "/HPXML/Building/BuildingDetails/Enclosure/Attics/Attic[AtticType/Attic[Vented='false']]" => {
        "Floors/Floor" => one_or_more, # See [AtticFloor]
      },

      ## [AtticType=VentedAttic]
      "/HPXML/Building/BuildingDetails/Enclosure/Attics/Attic[AtticType/Attic[Vented='true']]" => {
        "Floors/Floor" => one_or_more, # See [AtticFloor]
        "AtticType/Attic[SpecificLeakageArea | extension/ConstantACHnatural]" => one,
      },

      ## [AtticRoof]
      "/HPXML/Building/BuildingDetails/Enclosure/Attics/Attic/Roofs/Roof" => {
        "SystemIdentifier" => one, # Required by HPXML schema
        "Area" => one,
        "Azimuth" => zero_or_one,
        "SolarAbsorptance" => one,
        "Emittance" => one,
        "Pitch" => one,
        "RadiantBarrier" => one,
        "Insulation/SystemIdentifier" => one, # Required by HPXML schema
        "Insulation/AssemblyEffectiveRValue" => one,
      },

      ## [AtticFloor]
      "/HPXML/Building/BuildingDetails/Enclosure/Attics/Attic/Floors/Floor" => {
        "SystemIdentifier" => one, # Required by HPXML schema
        "[AdjacentTo='living space' or AdjacentTo='garage' or AdjacentTo='outside']" => one,
        "Area" => one,
        "Insulation/SystemIdentifier" => one, # Required by HPXML schema
        "Insulation/AssemblyEffectiveRValue" => one,
      },

      ## [AtticWall]
      "/HPXML/Building/BuildingDetails/Enclosure/Attics/Attic/Walls/Wall" => {
        "SystemIdentifier" => one, # Required by HPXML schema
        "[AdjacentTo='living space' or AdjacentTo='garage' or AdjacentTo='attic - vented' or AdjacentTo='attic - unvented' or AdjacentTo='attic - conditioned' or AdjacentTo='outside']" => one,
        "WallType[WoodStud | DoubleWoodStud | ConcreteMasonryUnit | StructurallyInsulatedPanel | InsulatedConcreteForms | SteelFrame | SolidConcrete | StructuralBrick | StrawBale | Stone | LogWall]" => one,
        "Area" => one,
        "Azimuth" => zero_or_one,
        "SolarAbsorptance" => one,
        "Emittance" => one,
        "Insulation/SystemIdentifier" => one, # Required by HPXML schema
        "Insulation/AssemblyEffectiveRValue" => one,
      },

      # [Foundation]
      "/HPXML/Building/BuildingDetails/Enclosure/Foundations/Foundation" => {
        "SystemIdentifier" => one, # Required by HPXML schema
        "FoundationType[Basement[Conditioned='true'] | Basement[Conditioned='false'] | Crawlspace[Vented='true'] |  Crawlspace[Vented='false'] | SlabOnGrade | Ambient]" => one, # See [FoundationType=ConditionedBasement] or [FoundationType=UnconditionedBasement] or [FoundationType=VentedCrawlspace] or [FoundationType=UnventedCrawlspace] or [FoundationType=Slab] or [FoundationType=Ambient]
      },

      ## [FoundationType=ConditionedBasement]
      "/HPXML/Building/BuildingDetails/Enclosure/Foundations/Foundation[FoundationType/Basement[Conditioned='true']]" => {
        "FrameFloor" => zero_or_more, # See [FoundationFrameFloor]
        "FoundationWall" => one_or_more, # See [FoundationWall]
        "Slab" => one_or_more, # See [FoundationSlab]
      },

      ## [FoundationType=UnconditionedBasement]
      "/HPXML/Building/BuildingDetails/Enclosure/Foundations/Foundation[FoundationType/Basement[Conditioned='false']]" => {
        "FrameFloor" => one_or_more, # See [FoundationFrameFloor]
        "FoundationWall" => one_or_more, # See [FoundationWall]
        "Slab" => one_or_more, # See [FoundationSlab]
      },

      ## [FoundationType=VentedCrawlspace]
      "/HPXML/Building/BuildingDetails/Enclosure/Foundations/Foundation[FoundationType/Crawlspace[Vented='true']]" => {
        "FoundationType/Crawlspace/SpecificLeakageArea" => one,
        "FrameFloor" => one_or_more, # See [FoundationFrameFloor]
        "FoundationWall" => one_or_more, # See [FoundationWall]
        "Slab" => one_or_more, # See [FoundationSlab]; use slab with zero thickness for dirt floor
      },

      ## [FoundationType=UnventedCrawlspace]
      "/HPXML/Building/BuildingDetails/Enclosure/Foundations/Foundation[FoundationType/Crawlspace[Vented='false']]" => {
        "FrameFloor" => one_or_more, # See [FoundationFrameFloor]
        "FoundationWall" => one_or_more, # See [FoundationWall]
        "Slab" => one_or_more, # See [FoundationSlab]; use slab with zero thickness for dirt floor
      },

      ## [FoundationType=Slab]
      "/HPXML/Building/BuildingDetails/Enclosure/Foundations/Foundation[FoundationType/SlabOnGrade]" => {
        "FrameFloor" => zero,
        "FoundationWall" => zero,
        "Slab" => one_or_more, # See [FoundationSlab]
      },

      ## [FoundationType=Ambient]
      "/HPXML/Building/BuildingDetails/Enclosure/Foundations/Foundation[FoundationType/Ambient]" => {
        "FrameFloor" => one_or_more, # See [FoundationFrameFloor]
        "FoundationWall" => zero,
        "Slab" => zero,
      },

      ## [FoundationFrameFloor]
      "/HPXML/Building/BuildingDetails/Enclosure/Foundations/Foundation/FrameFloor" => {
        "SystemIdentifier" => one, # Required by HPXML schema
        "[AdjacentTo='living space' or AdjacentTo='garage']" => one,
        "Area" => one,
        "Insulation/SystemIdentifier" => one, # Required by HPXML schema
        "Insulation/AssemblyEffectiveRValue" => one,
      },

      ## [FoundationWall]
      "/HPXML/Building/BuildingDetails/Enclosure/Foundations/Foundation/FoundationWall" => {
        "SystemIdentifier" => one, # Required by HPXML schema
        "Height" => one,
        "Area" => one,
        "Azimuth" => zero_or_one,
        "Thickness" => one,
        "DepthBelowGrade" => one,
        "[AdjacentTo='ground' or AdjacentTo='basement - unconditioned' or AdjacentTo='basement - conditioned' or AdjacentTo='crawlspace - vented' or AdjacentTo='crawlspace - unvented']" => one,
        "Insulation/SystemIdentifier" => one, # Required by HPXML schema
        "Insulation/AssemblyEffectiveRValue" => one,
      },

      ## [FoundationSlab]
      "/HPXML/Building/BuildingDetails/Enclosure/Foundations/Foundation/Slab" => {
        "SystemIdentifier" => one, # Required by HPXML schema
        "Area" => one,
        "Thickness" => one, # Use zero for dirt floor
        "ExposedPerimeter" => one,
        "PerimeterInsulationDepth" => one,
        "UnderSlabInsulationWidth" => one,
        "DepthBelowGrade" => one,
        "PerimeterInsulation/SystemIdentifier" => one, # Required by HPXML schema
        "PerimeterInsulation/Layer[InstallationType='continuous']/NominalRValue" => one,
        "UnderSlabInsulation/SystemIdentifier" => one, # Required by HPXML schema
        "UnderSlabInsulation/Layer[InstallationType='continuous']/NominalRValue" => one,
        "extension/CarpetFraction" => one,
        "extension/CarpetRValue" => one,
      },

      # [RimJoist]
      "/HPXML/Building/BuildingDetails/Enclosure/RimJoists/RimJoist" => {
        "SystemIdentifier" => one, # Required by HPXML schema
        "[ExteriorAdjacentTo='outside' or ExteriorAdjacentTo='basement - unconditioned' or ExteriorAdjacentTo='crawlspace - vented' or ExteriorAdjacentTo='crawlspace - unvented' or ExteriorAdjacentTo='attic - vented' or ExteriorAdjacentTo='attic - unvented' or ExteriorAdjacentTo='attic - conditioned' or ExteriorAdjacentTo='garage']" => one,
        "[InteriorAdjacentTo='living space' or InteriorAdjacentTo='basement - unconditioned' or InteriorAdjacentTo='crawlspace - vented' or InteriorAdjacentTo='crawlspace - unvented' or InteriorAdjacentTo='attic - vented' or InteriorAdjacentTo='attic - unvented' or InteriorAdjacentTo='attic - conditioned' or InteriorAdjacentTo='garage']" => one,
        "Area" => one,
        "Azimuth" => zero_or_one,
        "SolarAbsorptance" => one,
        "Emittance" => one,
        "Insulation/SystemIdentifier" => one, # Required by HPXML schema
        "Insulation/AssemblyEffectiveRValue" => one,
      },

      # [Wall]
      "/HPXML/Building/BuildingDetails/Enclosure/Walls/Wall" => {
        "SystemIdentifier" => one, # Required by HPXML schema
        "[ExteriorAdjacentTo='living space' or ExteriorAdjacentTo='garage' or ExteriorAdjacentTo='attic - vented' or ExteriorAdjacentTo='attic - unvented' or ExteriorAdjacentTo='attic - conditioned' or ExteriorAdjacentTo='outside']" => one,
        "[InteriorAdjacentTo='living space' or InteriorAdjacentTo='garage' or InteriorAdjacentTo='attic - vented' or InteriorAdjacentTo='attic - unvented' or InteriorAdjacentTo='attic - conditioned']" => one,
        "WallType[WoodStud | DoubleWoodStud | ConcreteMasonryUnit | StructurallyInsulatedPanel | InsulatedConcreteForms | SteelFrame | SolidConcrete | StructuralBrick | StrawBale | Stone | LogWall]" => one,
        "Area" => one,
        "Azimuth" => zero_or_one,
        "SolarAbsorptance" => one,
        "Emittance" => one,
        "Insulation/SystemIdentifier" => one, # Required by HPXML schema
        "Insulation/AssemblyEffectiveRValue" => one,
      },

      # [Window]
      "/HPXML/Building/BuildingDetails/Enclosure/Windows/Window" => {
        "SystemIdentifier" => one, # Required by HPXML schema
        "Area" => one,
        "Azimuth" => one,
        "UFactor" => one,
        "SHGC" => one,
        "Overhangs" => zero_or_one, # See [WindowOverhang]
        "AttachedToWall" => one,
        "extension/InteriorShadingFactorSummer" => zero_or_one, # Uses ERI assumption if not provided
        "extension/InteriorShadingFactorWinter" => zero_or_one, # Uses ERI assumption if not provided
      },

      ## [WindowOverhang]
      "/HPXML/Building/BuildingDetails/Enclosure/Windows/Window/Overhangs" => {
        "Depth" => one,
        "DistanceToTopOfWindow" => one,
        "DistanceToBottomOfWindow" => one,
      },

      # [Skylight]
      "/HPXML/Building/BuildingDetails/Enclosure/Skylights/Skylight" => {
        "SystemIdentifier" => one, # Required by HPXML schema
        "Area" => one,
        "Azimuth" => one,
        "UFactor" => one,
        "SHGC" => one,
        "AttachedToRoof" => one,
      },

      # [Door]
      "/HPXML/Building/BuildingDetails/Enclosure/Doors/Door" => {
        "SystemIdentifier" => one, # Required by HPXML schema
        "AttachedToWall" => one,
        "Area" => one,
        "Azimuth" => one,
        "RValue" => one,
      },

      # [AirInfiltration]
      "BuildingDetails/Enclosure/AirInfiltration/AirInfiltrationMeasurement" => {
        "SystemIdentifier" => one, # Required by HPXML schema
      },

      # [HeatingSystem]
      "/HPXML/Building/BuildingDetails/Systems/HVAC/HVACPlant/HeatingSystem" => {
        "SystemIdentifier" => one, # Required by HPXML schema
        "../../HVACControl" => one, # See [HVACControl]
        "HeatingSystemType[ElectricResistance | Furnace | WallFurnace | Boiler | Stove]" => one, # See [HeatingType=Resistance] or [HeatingType=Furnace] or [HeatingType=WallFurnace] or [HeatingType=Boiler] or [HeatingType=Stove]
        "HeatingCapacity" => one, # Use -1 for autosizing
        "FractionHeatLoadServed" => one, # Must sum to <= 1 across all HeatingSystems and HeatPumps
      },

      ## [HeatingType=Resistance]
      "/HPXML/Building/BuildingDetails/Systems/HVAC/HVACPlant/HeatingSystem[HeatingSystemType/ElectricResistance]" => {
        "DistributionSystem" => zero,
        "[HeatingSystemFuel='electricity']" => one,
        "AnnualHeatingEfficiency[Units='Percent']/Value" => one,
      },

      ## [HeatingType=Furnace]
      "/HPXML/Building/BuildingDetails/Systems/HVAC/HVACPlant/HeatingSystem[HeatingSystemType/Furnace]" => {
        "../../HVACDistribution[DistributionSystemType/AirDistribution | DistributionSystemType[Other='DSE']]" => one_or_more, # See [HVACDistribution]
        "DistributionSystem" => one,
        "[HeatingSystemFuel='natural gas' or HeatingSystemFuel='fuel oil' or HeatingSystemFuel='propane' or HeatingSystemFuel='electricity']" => one, # See [HeatingType=FuelEquipment] if not electricity
        "AnnualHeatingEfficiency[Units='AFUE']/Value" => one,
      },

      ## [HeatingType=WallFurnace]
      "/HPXML/Building/BuildingDetails/Systems/HVAC/HVACPlant/HeatingSystem[HeatingSystemType/WallFurnace]" => {
        "DistributionSystem" => zero,
        "[HeatingSystemFuel='natural gas' or HeatingSystemFuel='fuel oil' or HeatingSystemFuel='propane' or HeatingSystemFuel='electricity']" => one, # See [HeatingType=FuelEquipment] if not electricity
        "AnnualHeatingEfficiency[Units='AFUE']/Value" => one,
      },

      ## [HeatingType=Boiler]
      "/HPXML/Building/BuildingDetails/Systems/HVAC/HVACPlant/HeatingSystem[HeatingSystemType/Boiler]" => {
        "../../HVACDistribution[DistributionSystemType/HydronicDistribution | DistributionSystemType[Other='DSE']]" => one_or_more, # See [HVACDistribution]
        "DistributionSystem" => one,
        "[HeatingSystemFuel='natural gas' or HeatingSystemFuel='fuel oil' or HeatingSystemFuel='propane' or HeatingSystemFuel='electricity']" => one, # See [HeatingType=FuelEquipment] if not electricity
        "AnnualHeatingEfficiency[Units='AFUE']/Value" => one,
      },

      ## [HeatingType=Stove]
      "/HPXML/Building/BuildingDetails/Systems/HVAC/HVACPlant/HeatingSystem[HeatingSystemType/Stove]" => {
        "DistributionSystem" => zero,
        "[HeatingSystemFuel='natural gas' or HeatingSystemFuel='fuel oil' or HeatingSystemFuel='propane' or HeatingSystemFuel='electricity' or HeatingSystemFuel='wood' or HeatingSystemFuel='wood pellets']" => one, # See [HeatingType=FuelEquipment] if not electricity
        "AnnualHeatingEfficiency[Units='Percent']/Value" => one,
      },

      ## [HeatingType=FuelEquipment]
      "/HPXML/Building/BuildingDetails/Systems/HVAC/HVACPlant/HeatingSystem[HeatingSystemFuel='natural gas' or HeatingSystemFuel='fuel oil' or HeatingSystemFuel='propane']" => {
        "ElectricAuxiliaryEnergy" => zero_or_one, # If not provided, uses 301 defaults for furnace/boiler and zero for other heating systems
      },

      ## [CoolingSystem]
      "/HPXML/Building/BuildingDetails/Systems/HVAC/HVACPlant/CoolingSystem" => {
        "SystemIdentifier" => one, # Required by HPXML schema
        "../../HVACControl" => one, # See [HVACControl]
        "[CoolingSystemType='central air conditioning' or CoolingSystemType='room air conditioner']" => one, # See [CoolingType=CentralAC] or [CoolingType=RoomAC]
        "[CoolingSystemFuel='electricity']" => one,
        "CoolingCapacity" => one, # Use -1 for autosizing
        "FractionCoolLoadServed" => one, # Must sum to <= 1 across all CoolingSystems and HeatPumps
      },

      ## [CoolingType=CentralAC]
      "/HPXML/Building/BuildingDetails/Systems/HVAC/HVACPlant/CoolingSystem[CoolingSystemType='central air conditioning']" => {
        "../../HVACDistribution[DistributionSystemType/AirDistribution | DistributionSystemType[Other='DSE']]" => one_or_more, # See [HVACDistribution]
        "DistributionSystem" => one,
        "AnnualCoolingEfficiency[Units='SEER']/Value" => one,
      },

      ## [CoolingType=RoomAC]
      "/HPXML/Building/BuildingDetails/Systems/HVAC/HVACPlant/CoolingSystem[CoolingSystemType='room air conditioner']" => {
        "DistributionSystem" => zero,
        "AnnualCoolingEfficiency[Units='EER']/Value" => one,
      },

      ## [HeatPump]
      "/HPXML/Building/BuildingDetails/Systems/HVAC/HVACPlant/HeatPump" => {
        "SystemIdentifier" => one, # Required by HPXML schema
        "../../HVACControl" => one, # See [HVACControl]
        "[HeatPumpType='air-to-air' or HeatPumpType='mini-split' or HeatPumpType='ground-to-air']" => one, # See [HeatPumpType=ASHP] or [HeatPumpType=MSHP] or [HeatPumpType=GSHP]
        "[HeatPumpFuel='electricity']" => one,
        "CoolingCapacity" => one, # Use -1 for autosizing
        "FractionHeatLoadServed" => one, # Must sum to <= 1 across all HeatPumps and HeatingSystems
        "FractionCoolLoadServed" => one, # Must sum to <= 1 across all HeatPumps and CoolingSystems
      },

      ## [HeatPumpType=ASHP]
      "/HPXML/Building/BuildingDetails/Systems/HVAC/HVACPlant/HeatPump[HeatPumpType='air-to-air']" => {
        "../../HVACDistribution[DistributionSystemType/AirDistribution | DistributionSystemType[Other='DSE']]" => one_or_more, # See [HVACDistribution]
        "DistributionSystem" => one,
        "AnnualCoolingEfficiency[Units='SEER']/Value" => one,
        "AnnualHeatingEfficiency[Units='HSPF']/Value" => one,
      },

      ## [HeatPumpType=MSHP]
      "/HPXML/Building/BuildingDetails/Systems/HVAC/HVACPlant/HeatPump[HeatPumpType='mini-split']" => {
        "../../HVACDistribution[DistributionSystemType/AirDistribution | DistributionSystemType[Other='DSE']]" => zero_or_more, # See [HVACDistribution]
        "DistributionSystem" => zero_or_one,
        "AnnualCoolingEfficiency[Units='SEER']/Value" => one,
        "AnnualHeatingEfficiency[Units='HSPF']/Value" => one,
      },

      ## [HeatPumpType=GSHP]
      "/HPXML/Building/BuildingDetails/Systems/HVAC/HVACPlant/HeatPump[HeatPumpType='ground-to-air']" => {
        "../../HVACDistribution[DistributionSystemType/AirDistribution | DistributionSystemType[Other='DSE']]" => one_or_more, # See [HVACDistribution]
        "DistributionSystem" => one,
        "AnnualCoolingEfficiency[Units='EER']/Value" => one,
        "AnnualHeatingEfficiency[Units='COP']/Value" => one,
      },

      # [HVACControl]
      "/HPXML/Building/BuildingDetails/Systems/HVAC/HVACControl" => {
        "SystemIdentifier" => one, # Required by HPXML schema
        "[ControlType='manual thermostat' or ControlType='programmable thermostat']" => one,
        "SetpointTempHeatingSeason" => zero_or_one, # Uses ERI assumption if not provided
        "SetpointTempCoolingSeason" => zero_or_one, # Uses ERI assumption if not provided
      },

      # [HVACDistribution]
      "/HPXML/Building/BuildingDetails/Systems/HVAC/HVACDistribution" => {
        "SystemIdentifier" => one, # Required by HPXML schema
        "[DistributionSystemType/AirDistribution | DistributionSystemType/HydronicDistribution | DistributionSystemType[Other='DSE']]" => one, # See [HVACDistType=Air] or [HVACDistType=DSE]
      },

      ## [HVACDistType=Air]
      "/HPXML/Building/BuildingDetails/Systems/HVAC/HVACDistribution/DistributionSystemType/AirDistribution" => {
        "DuctLeakageMeasurement[DuctType='supply']/DuctLeakage[Units='CFM25' and TotalOrToOutside='to outside']/Value" => one,
        "DuctLeakageMeasurement[DuctType='return']/DuctLeakage[Units='CFM25' and TotalOrToOutside='to outside']/Value" => one,
        "Ducts[DuctType='supply']" => one_or_more, # See [HVACDuct]
        "Ducts[DuctType='return']" => one_or_more, # See [HVACDuct]
      },

      ## [HVACDistType=DSE]
      "/HPXML/Building/BuildingDetails/Systems/HVAC/HVACDistribution[DistributionSystemType[Other='DSE']]" => {
        "[AnnualHeatingDistributionSystemEfficiency | AnnualCoolingDistributionSystemEfficiency]" => one_or_more,
      },

      ## [HVACDuct]
      "/HPXML/Building/BuildingDetails/Systems/HVAC/HVACDistribution/DistributionSystemType/AirDistribution/Ducts[DuctType='supply' or DuctType='return']" => {
        "DuctInsulationRValue" => one,
        "[DuctLocation='living space' or DuctLocation='basement - conditioned' or DuctLocation='basement - unconditioned' or DuctLocation='crawlspace - vented' or DuctLocation='crawlspace - unvented' or DuctLocation='attic - vented' or DuctLocation='attic - unvented' or DuctLocation='attic - conditioned' or DuctLocation='garage']" => one,
        "DuctSurfaceArea" => one,
      },

      # [MechanicalVentilation]
      "/HPXML/Building/BuildingDetails/Systems/MechanicalVentilation/VentilationFans/VentilationFan[UsedForWholeBuildingVentilation='true']" => {
        "SystemIdentifier" => one, # Required by HPXML schema
        "[FanType='energy recovery ventilator' or FanType='heat recovery ventilator' or FanType='exhaust only' or FanType='supply only' or FanType='balanced' or FanType='central fan integrated supply']" => one, # See [MechVentType=HRV] or [MechVentType=ERV] or [MechVentType=CFIS]
        "RatedFlowRate" => one,
        "HoursInOperation" => one,
        "UsedForWholeBuildingVentilation" => one,
        "FanPower" => one,
      },

      ## [MechVentType=HRV]
      "/HPXML/Building/BuildingDetails/Systems/MechanicalVentilation/VentilationFans/VentilationFan[UsedForWholeBuildingVentilation='true'][FanType='heat recovery ventilator']" => {
        "SensibleRecoveryEfficiency" => one,
      },

      ## [MechVentType=ERV]
      "/HPXML/Building/BuildingDetails/Systems/MechanicalVentilation/VentilationFans/VentilationFan[UsedForWholeBuildingVentilation='true'][FanType='energy recovery ventilator']" => {
        "TotalRecoveryEfficiency" => one,
        "SensibleRecoveryEfficiency" => one,
      },

      ## [MechVentType=CFIS]
      "/HPXML/Building/BuildingDetails/Systems/MechanicalVentilation/VentilationFans/VentilationFan[UsedForWholeBuildingVentilation='true'][FanType='central fan integrated supply']" => {
        "AttachedToHVACDistributionSystem" => one,
      },

      # [WaterHeatingSystem]
      "/HPXML/Building/BuildingDetails/Systems/WaterHeating/WaterHeatingSystem" => {
        "../HotWaterDistribution" => one, # See [HotWaterDistribution]
        "../WaterFixture" => one_or_more, # See [WaterFixture]
        "SystemIdentifier" => one, # Required by HPXML schema
        "[WaterHeaterType='storage water heater' or WaterHeaterType='instantaneous water heater' or WaterHeaterType='heat pump water heater']" => one, # See [WHType=Tank] or [WHType=Tankless] or [WHType=HeatPump]
        "[Location='living space' or Location='basement - unconditioned' or Location='basement - conditioned' or Location='attic - unvented' or Location='attic - vented' or Location='garage' or Location='crawlspace - unvented' or Location='crawlspace - vented']" => one,
        "FractionDHWLoadServed" => one,
        "[EnergyFactor | UniformEnergyFactor]" => one,
      },

      ## [WHType=Tank]
      "/HPXML/Building/BuildingDetails/Systems/WaterHeating/WaterHeatingSystem[WaterHeaterType='storage water heater']" => {
        "[FuelType='natural gas' or FuelType='fuel oil' or FuelType='propane' or FuelType='electricity']" => one, # If not electricity, see [WHType=FuelTank]
        "TankVolume" => one,
        "HeatingCapacity" => one,
      },

      ## [WHType=FuelTank]
      "/HPXML/Building/BuildingDetails/Systems/WaterHeating/WaterHeatingSystem[WaterHeaterType='storage water heater' and FuelType!='electricity']" => {
        "RecoveryEfficiency" => one,
      },

      ## [WHType=Tankless]
      "/HPXML/Building/BuildingDetails/Systems/WaterHeating/WaterHeatingSystem[WaterHeaterType='instantaneous water heater']" => {
        "[FuelType='natural gas' or FuelType='fuel oil' or FuelType='propane' or FuelType='electricity']" => one,
<<<<<<< HEAD
        "extension/TanklessCyclingDerate" => zero_or_one, # Uses ERI assumption if not provided
=======
        "PerformanceAdjustment" => zero_or_one, # Uses ERI assumption for tankless cycling derate if not provided
>>>>>>> dcf2bf51
      },

      ## [WHType=HeatPump]
      "/HPXML/Building/BuildingDetails/Systems/WaterHeating/WaterHeatingSystem[WaterHeaterType='heat pump water heater']" => {
        "[FuelType='electricity']" => one,
        "TankVolume" => one,
      },

      # [HotWaterDistribution]
      "/HPXML/Building/BuildingDetails/Systems/WaterHeating/HotWaterDistribution" => {
        "SystemIdentifier" => one, # Required by HPXML schema
        "[SystemType/Standard | SystemType/Recirculation]" => one, # See [HWDistType=Standard] or [HWDistType=Recirculation]
        "PipeInsulation/PipeRValue" => one,
        "DrainWaterHeatRecovery" => zero_or_one, # See [DrainWaterHeatRecovery]
      },

      ## [HWDistType=Standard]
      "/HPXML/Building/BuildingDetails/Systems/WaterHeating/HotWaterDistribution/SystemType/Standard" => {
        "PipingLength" => one,
      },

      ## [HWDistType=Recirculation]
      "/HPXML/Building/BuildingDetails/Systems/WaterHeating/HotWaterDistribution/SystemType/Recirculation" => {
        "ControlType" => one,
        "RecirculationPipingLoopLength" => one,
        "BranchPipingLoopLength" => one,
        "PumpPower" => one,
      },

      ## [DrainWaterHeatRecovery]
      "/HPXML/Building/BuildingDetails/Systems/WaterHeating/HotWaterDistribution/DrainWaterHeatRecovery" => {
        "FacilitiesConnected" => one,
        "EqualFlow" => one,
        "Efficiency" => one,
      },

      # [WaterFixture]
      "/HPXML/Building/BuildingDetails/Systems/WaterHeating/WaterFixture" => {
        "SystemIdentifier" => one, # Required by HPXML schema
        "[WaterFixtureType='shower head' or WaterFixtureType='faucet']" => one, # Required by HPXML schema
        "LowFlow" => one,
      },

      # [PVSystem]
      "/HPXML/Building/BuildingDetails/Systems/Photovoltaics/PVSystem" => {
        "SystemIdentifier" => one, # Required by HPXML schema
        "[Location='ground' or Location='roof']" => one,
        "[ModuleType='standard' or ModuleType='premium' or ModuleType='thin film']" => one,
        "[Tracking='fixed' or Tracking='1-axis' or Tracking='1-axis backtracked' or Tracking='2-axis']" => one,
        "ArrayAzimuth" => one,
        "ArrayTilt" => one,
        "MaxPowerOutput" => one,
        "InverterEfficiency" => one, # PVWatts default is 0.96
        "SystemLossesFraction" => one, # PVWatts default is 0.14
      },

      # [ClothesWasher]
      "/HPXML/Building/BuildingDetails/Appliances/ClothesWasher" => {
        "SystemIdentifier" => one, # Required by HPXML schema
        "[Location='living space' or Location='basement - conditioned' or Location='basement - unconditioned' or Location='garage']" => one,
        "[ModifiedEnergyFactor | IntegratedModifiedEnergyFactor]" => one,
        "RatedAnnualkWh" => one,
        "LabelElectricRate" => one,
        "LabelGasRate" => one,
        "LabelAnnualGasCost" => one,
        "Capacity" => one,
      },

      # [ClothesDryer]
      "/HPXML/Building/BuildingDetails/Appliances/ClothesDryer" => {
        "SystemIdentifier" => one, # Required by HPXML schema
        "[Location='living space' or Location='basement - conditioned' or Location='basement - unconditioned' or Location='garage']" => one,
        "[FuelType='natural gas' or FuelType='fuel oil' or FuelType='propane' or FuelType='electricity']" => one,
        "[EnergyFactor | CombinedEnergyFactor]" => one,
        "[ControlType='timer' or ControlType='moisture']" => one,
      },

      # [Dishwasher]
      "/HPXML/Building/BuildingDetails/Appliances/Dishwasher" => {
        "SystemIdentifier" => one, # Required by HPXML schema
        "[EnergyFactor | RatedAnnualkWh]" => one,
        "PlaceSettingCapacity" => one,
      },

      # [Refrigerator]
      "/HPXML/Building/BuildingDetails/Appliances/Refrigerator" => {
        "SystemIdentifier" => one, # Required by HPXML schema
        "[Location='living space' or Location='basement - conditioned' or Location='basement - unconditioned' or Location='garage']" => one,
        "RatedAnnualkWh" => one,
      },

      # [CookingRange]
      "/HPXML/Building/BuildingDetails/Appliances/CookingRange" => {
        "SystemIdentifier" => one, # Required by HPXML schema
        "[FuelType='natural gas' or FuelType='fuel oil' or FuelType='propane' or FuelType='electricity']" => one,
        "IsInduction" => one,
        "../Oven/IsConvection" => one,
      },

      # [Lighting]
      "/HPXML/Building/BuildingDetails/Lighting" => {
        "LightingGroup[ThirdPartyCertification='ERI Tier I' and Location='interior']" => one, # See [LightingGroup]
        "LightingGroup[ThirdPartyCertification='ERI Tier I' and Location='exterior']" => one, # See [LightingGroup]
        "LightingGroup[ThirdPartyCertification='ERI Tier I' and Location='garage']" => one, # See [LightingGroup]
        "LightingGroup[ThirdPartyCertification='ERI Tier II' and Location='interior']" => one, # See [LightingGroup]
        "LightingGroup[ThirdPartyCertification='ERI Tier II' and Location='exterior']" => one, # See [LightingGroup]
        "LightingGroup[ThirdPartyCertification='ERI Tier II' and Location='garage']" => one, # See [LightingGroup]
      },

      ## [LightingGroup]
      "/HPXML/Building/BuildingDetails/Lighting/LightingGroup[ThirdPartyCertification='ERI Tier I' or ThirdPartyCertification='ERI Tier II'][Location='interior' or Location='exterior' or Location='garage']" => {
        "SystemIdentifier" => one, # Required by HPXML schema
        "FractionofUnitsInLocation" => one,
      },

      # [CeilingFan]
      "/HPXML/Building/BuildingDetails/Lighting/CeilingFan" => {
        "SystemIdentifier" => one, # Required by HPXML schema
        "Airflow[FanSpeed='medium']/Efficiency" => zero_or_one, # Uses Reference Home if not provided
        "Quantity" => zero_or_one, # Uses Reference Home if not provided
      },

      # [PlugLoads]
      "/HPXML/Building/BuildingDetails/MiscLoads/PlugLoad[PlugLoadType='other']" => {
        "SystemIdentifier" => one, # Required by HPXML schema
        "Load[Units='kWh/year']/Value" => zero_or_one, # Uses ERI Reference Home if not provided
        "extension/FracSensible" => zero_or_one, # Uses ERI Reference Home if not provided
        "extension/FracLatent" => zero_or_one, # Uses ERI Reference Home if not provided
        "../extension/WeekdayScheduleFractions" => zero_or_one, # Uses ERI Reference Home if not provided
        "../extension/WeekendScheduleFractions" => zero_or_one, # Uses ERI Reference Home if not provided
        "../extension/MonthlyScheduleMultipliers" => zero_or_one, # Uses ERI Reference Home if not provided
      },

      # [Television]
      "/HPXML/Building/BuildingDetails/MiscLoads/PlugLoad[PlugLoadType='TV other']" => {
        "SystemIdentifier" => one, # Required by HPXML schema
        "Load[Units='kWh/year']/Value" => zero_or_one, # Uses ERI Reference Home if not provided
        "../extension/WeekdayScheduleFractions" => zero_or_one, # Uses ERI Reference Home if not provided
        "../extension/WeekendScheduleFractions" => zero_or_one, # Uses ERI Reference Home if not provided
        "../extension/MonthlyScheduleMultipliers" => zero_or_one, # Uses ERI Reference Home if not provided
      },

    }

    # TODO: Make common across all validators
    # TODO: Profile code for runtime improvements
    errors = []
    requirements.each do |parent, requirement|
      if parent.nil? # Unconditional
        requirement.each do |child, expected_sizes|
          next if expected_sizes.nil?

          xpath = combine_into_xpath(parent, child)
          actual_size = REXML::XPath.first(hpxml_doc, "count(#{xpath})")
          check_number_of_elements(actual_size, expected_sizes, xpath, errors)
        end
      else # Conditional based on parent element existence
        next if hpxml_doc.elements[parent].nil? # Skip if parent element doesn't exist

        hpxml_doc.elements.each(parent) do |parent_element|
          requirement.each do |child, expected_sizes|
            next if expected_sizes.nil?

            xpath = combine_into_xpath(parent, child)
            actual_size = REXML::XPath.first(parent_element, "count(#{child})")
            check_number_of_elements(actual_size, expected_sizes, xpath, errors)
          end
        end
      end
    end

    # Check sum of FractionCoolLoadServeds <= 1
    frac_cool_load = hpxml_doc.elements["sum(/HPXML/Building/BuildingDetails/Systems/HVAC/HVACPlant/CoolingSystem/FractionCoolLoadServed/text())"]
    frac_cool_load += hpxml_doc.elements["sum(/HPXML/Building/BuildingDetails/Systems/HVAC/HVACPlant/HeatPump/FractionCoolLoadServed/text())"]
    if frac_cool_load > 1
      errors << "Expected FractionCoolLoadServed to sum to <= 1, but calculated sum is #{frac_cool_load.round(2)}."
    end

    # Check sum of FractionHeatLoadServeds <= 1
    frac_heat_load = hpxml_doc.elements["sum(/HPXML/Building/BuildingDetails/Systems/HVAC/HVACPlant/HeatingSystem/FractionHeatLoadServed/text())"]
    frac_heat_load += hpxml_doc.elements["sum(/HPXML/Building/BuildingDetails/Systems/HVAC/HVACPlant/HeatPump/FractionHeatLoadServed/text())"]
    if frac_heat_load > 1
      errors << "Expected FractionHeatLoadServed to sum to <= 1, but calculated sum is #{frac_heat_load.round(2)}."
    end

    # Check sum of FractionDHWLoadServed == 1
    frac_dhw_load = hpxml_doc.elements["sum(/HPXML/Building/BuildingDetails/Systems/WaterHeating/WaterHeatingSystem/FractionDHWLoadServed/text())"]
    if frac_dhw_load > 0 and (frac_dhw_load < 0.99 or frac_dhw_load > 1.01)
      errors << "Expected FractionDHWLoadServed to sum to 1, but calculated sum is #{frac_dhw_load.round(2)}."
    end

    return errors
  end

  def self.check_number_of_elements(actual_size, expected_sizes, xpath, errors)
    if expected_sizes.size > 0
      return if expected_sizes.include?(actual_size)

      errors << "Expected #{expected_sizes.to_s} element(s) but found #{actual_size.to_s} element(s) for xpath: #{xpath}"
    else
      return if actual_size > 0

      errors << "Expected 1 or more element(s) but found 0 elements for xpath: #{xpath}"
    end
  end

  def self.combine_into_xpath(parent, child)
    if parent.nil?
      return child
    elsif child.start_with?("[")
      return [parent, child].join("")
    end

    return [parent, child].join("/")
  end
end<|MERGE_RESOLUTION|>--- conflicted
+++ resolved
@@ -506,11 +506,7 @@
       ## [WHType=Tankless]
       "/HPXML/Building/BuildingDetails/Systems/WaterHeating/WaterHeatingSystem[WaterHeaterType='instantaneous water heater']" => {
         "[FuelType='natural gas' or FuelType='fuel oil' or FuelType='propane' or FuelType='electricity']" => one,
-<<<<<<< HEAD
-        "extension/TanklessCyclingDerate" => zero_or_one, # Uses ERI assumption if not provided
-=======
         "PerformanceAdjustment" => zero_or_one, # Uses ERI assumption for tankless cycling derate if not provided
->>>>>>> dcf2bf51
       },
 
       ## [WHType=HeatPump]
