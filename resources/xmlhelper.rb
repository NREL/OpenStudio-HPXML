require 'rexml/document'
require 'rexml/xpath'

class XMLHelper
  # Adds the child element with 'element_name' and sets its value. Returns the
  # child element.
  def self.add_element(parent, element_name, value = nil)
    added = nil
    element_name.split("/").each do |name|
      added = REXML::Element.new(name)
      parent << added
      parent = added
    end
    if not value.nil?
      added.text = value
    end
    return added
  end

  # Deletes the child element with element_name. Returns the deleted element.
  def self.delete_element(parent, element_name)
    element = nil
    begin
      last_element = element
      element = parent.elements.delete(element_name)
    end while !element.nil?
    return last_element
  end

  # Returns the value of 'element_name' in the parent element or nil.
  def self.get_value(parent, element_name)
    val = parent.elements[element_name]
    if val.nil?
      return val
    end

    return val.text
  end

  # Returns true if the element exists.
  def self.has_element(parent, element_name)
    element_name.split("/").each do |name|
      element = parent.elements[name]
      return false if element.nil?

      parent = element
    end
    return true
  end

  # Returns the attribute added
  def self.add_attribute(element, attr_name, attr_val)
    attr_val = self.valid_attr(attr_val).to_s
    added = element.add_attribute(attr_name, attr_val)
    return added
  end

  def self.valid_attr(attr)
    attr = attr.to_s
    attr = attr.gsub(" ", "_")
    attr = attr.gsub("|", "_")
    return attr
  end

  # Copies the element if it exists
  def self.copy_element(dest, src, element_name, backup_val = nil)
    return if src.nil?

    element = src.elements[element_name]
    if not element.nil?
      dest << element.dup
    elsif not backup_val.nil?
      # Element didn't exist in src, assign backup value instead
      add_element(dest, element_name.split("/")[-1], backup_val)
    end
<<<<<<< HEAD
  end  
  
  # Copies the multiple elements
  def self.copy_elements(dest, src, element_name)
    return if src.nil?
    if not src.elements[element_name].nil?
      src.elements.each(element_name) do |el|
        dest << el.dup
      end
    end
  end
  
  def self.validate(doc, xsd_path, runner=nil)
=======
  end

  def self.validate(doc, xsd_path, runner = nil)
>>>>>>> 61820dce
    begin
      require 'nokogiri'
      xsd = Nokogiri::XML::Schema(File.open(xsd_path))
      doc = Nokogiri::XML(doc)
      return xsd.validate(doc)
    rescue LoadError
      if not runner.nil?
        runner.registerWarning("Could not load nokogiri, no HPXML validation performed.")
      end
      return []
    end
  end

  def self.write_file(doc, out_path)
    # Write XML file
    formatter = REXML::Formatters::Pretty.new(2)
    formatter.compact = true
    formatter.width = 1000
    File.open(out_path, 'w') do |f|
      formatter.write(doc, f)
    end
  end
end

def Boolean(val)
  if val.nil?
    raise TypeError.new("can't convert nil into Boolean")
  end

  return val.downcase.to_s == "true"
end<|MERGE_RESOLUTION|>--- conflicted
+++ resolved
@@ -73,25 +73,20 @@
       # Element didn't exist in src, assign backup value instead
       add_element(dest, element_name.split("/")[-1], backup_val)
     end
-<<<<<<< HEAD
-  end  
-  
+  end
+
   # Copies the multiple elements
   def self.copy_elements(dest, src, element_name)
     return if src.nil?
+
     if not src.elements[element_name].nil?
       src.elements.each(element_name) do |el|
         dest << el.dup
       end
     end
   end
-  
-  def self.validate(doc, xsd_path, runner=nil)
-=======
-  end
 
   def self.validate(doc, xsd_path, runner = nil)
->>>>>>> 61820dce
     begin
       require 'nokogiri'
       xsd = Nokogiri::XML::Schema(File.open(xsd_path))
