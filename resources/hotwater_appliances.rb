--- conflicted
+++ resolved
@@ -12,12 +12,8 @@
                  recirc_branch_length, recirc_control_type,
                  recirc_pump_power, dwhr_present,
                  dwhr_facilities_connected, dwhr_is_equal_flow,
-<<<<<<< HEAD
-                 dwhr_efficiency, dhw_loop_fracs, eri_version, dhw_map)
-=======
                  dwhr_efficiency, dhw_loop_fracs, eri_version,
                  dhw_map, hpxml_path)
->>>>>>> 57f9f232
 
     # Schedules init
     timestep_minutes = (60.0 / model.getTimestep.numberOfTimestepsPerHour).to_i
