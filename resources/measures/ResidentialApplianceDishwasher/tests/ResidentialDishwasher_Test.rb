require_relative '../../../../test/minitest_helper'
require 'openstudio'
require 'openstudio/ruleset/ShowRunnerOutput'
require 'minitest/autorun'
require_relative '../measure.rb'
require 'fileutils'

class ResidentialDishwasherTest < MiniTest::Test
  def test_new_construction_none
    # Using energy multiplier
    args_hash = {}
    args_hash["mult_e"] = 0.0
    args_hash["mult_hw"] = 0.0
    expected_num_del_objects = {}
    expected_num_new_objects = {}
    expected_values = { "Annual_kwh" => 0, "HotWater_gpd" => 0, "Location" => args_hash["location"] }
    _test_measure("SFD_2000sqft_2story_FB_GRG_UA_3Beds_2Baths_Denver_WHTank.osm", args_hash, expected_num_del_objects, expected_num_new_objects, expected_values)
  end

  def test_new_construction_318_rated_kwh
    args_hash = {}
    args_hash["num_settings"] = 8
    args_hash["rated_annual_energy"] = 318
    args_hash["annual_gas_cost"] = 24
    expected_num_del_objects = {}
    expected_num_new_objects = { "ElectricEquipmentDefinition" => 1, "ElectricEquipment" => 1, "WaterUseEquipmentDefinition" => 1, "WaterUseEquipment" => 1, "ScheduleFile" => 2, "ScheduleConstant" => 1 }
    expected_values = { "Annual_kwh" => 111, "HotWater_gpd" => 3.10, "Location" => args_hash["location"] }
    _test_measure("SFD_2000sqft_2story_FB_GRG_UA_3Beds_2Baths_Denver_WHTank.osm", args_hash, expected_num_del_objects, expected_num_new_objects, expected_values)
  end

  def test_new_construction_290_rated_kwh
    args_hash = {}
    args_hash["num_settings"] = 12
    args_hash["rated_annual_energy"] = 290
    args_hash["annual_gas_cost"] = 23
    expected_num_del_objects = {}
    expected_num_new_objects = { "ElectricEquipmentDefinition" => 1, "ElectricEquipment" => 1, "WaterUseEquipmentDefinition" => 1, "WaterUseEquipment" => 1, "ScheduleFile" => 2, "ScheduleConstant" => 1 }
    expected_values = { "Annual_kwh" => 83.1, "HotWater_gpd" => 1.65, "Location" => args_hash["location"] }
    _test_measure("SFD_2000sqft_2story_FB_GRG_UA_3Beds_2Baths_Denver_WHTank.osm", args_hash, expected_num_del_objects, expected_num_new_objects, expected_values)
  end

  def test_new_construction_270_rated_kwh
    args_hash = {}
    args_hash["num_settings"] = 12
    args_hash["rated_annual_energy"] = 270
    args_hash["annual_gas_cost"] = 22
    args_hash["test_date"] = 2013
    expected_num_del_objects = {}
    expected_num_new_objects = { "ElectricEquipmentDefinition" => 1, "ElectricEquipment" => 1, "WaterUseEquipmentDefinition" => 1, "WaterUseEquipment" => 1, "ScheduleFile" => 2, "ScheduleConstant" => 1 }
    expected_values = { "Annual_kwh" => 73.5, "HotWater_gpd" => 1.60, "Location" => args_hash["location"] }
    _test_measure("SFD_2000sqft_2story_FB_GRG_UA_3Beds_2Baths_Denver_WHTank.osm", args_hash, expected_num_del_objects, expected_num_new_objects, expected_values)
  end

  def test_new_construction_255_rated_kwh
    args_hash = {}
    args_hash["num_settings"] = 12
    args_hash["rated_annual_energy"] = 255
    args_hash["annual_gas_cost"] = 21
    args_hash["test_date"] = 2013
    expected_num_del_objects = {}
    expected_num_new_objects = { "ElectricEquipmentDefinition" => 1, "ElectricEquipment" => 1, "WaterUseEquipmentDefinition" => 1, "WaterUseEquipment" => 1, "ScheduleFile" => 2, "ScheduleConstant" => 1 }
    expected_values = { "Annual_kwh" => 71.6, "HotWater_gpd" => 1.47, "Location" => args_hash["location"] }
    _test_measure("SFD_2000sqft_2story_FB_GRG_UA_3Beds_2Baths_Denver_WHTank.osm", args_hash, expected_num_del_objects, expected_num_new_objects, expected_values)
  end

  def test_new_construction_220_rated_kwh
    args_hash = {}
    args_hash["num_settings"] = 12
    args_hash["rated_annual_energy"] = 220
    args_hash["annual_gas_cost"] = 19
    args_hash["test_date"] = 2013
    expected_num_del_objects = {}
    expected_num_new_objects = { "ElectricEquipmentDefinition" => 1, "ElectricEquipment" => 1, "WaterUseEquipmentDefinition" => 1, "WaterUseEquipment" => 1, "ScheduleFile" => 2, "ScheduleConstant" => 1 }
    expected_values = { "Annual_kwh" => 70.6, "HotWater_gpd" => 1.14, "Location" => args_hash["location"] }
    _test_measure("SFD_2000sqft_2story_FB_GRG_UA_3Beds_2Baths_Denver_WHTank.osm", args_hash, expected_num_del_objects, expected_num_new_objects, expected_values)
  end

  def test_new_construction_199_rated_kwh
    args_hash = {}
    args_hash["num_settings"] = 12
    args_hash["rated_annual_energy"] = 199
    args_hash["annual_gas_cost"] = 18
    args_hash["test_date"] = 2017
    expected_num_del_objects = {}
    expected_num_new_objects = { "ElectricEquipmentDefinition" => 1, "ElectricEquipment" => 1, "WaterUseEquipmentDefinition" => 1, "WaterUseEquipment" => 1, "ScheduleFile" => 2, "ScheduleConstant" => 1 }
    expected_values = { "Annual_kwh" => 68.8, "HotWater_gpd" => 0.96, "Location" => args_hash["location"] }
    _test_measure("SFD_2000sqft_2story_FB_GRG_UA_3Beds_2Baths_Denver_WHTank.osm", args_hash, expected_num_del_objects, expected_num_new_objects, expected_values)
  end

  def test_new_construction_144_rated_kwh
    args_hash = {}
    args_hash["num_settings"] = 12
    args_hash["rated_annual_energy"] = 144
    args_hash["annual_gas_cost"] = 13
    args_hash["test_date"] = 2017
    expected_num_del_objects = {}
    expected_num_new_objects = { "ElectricEquipmentDefinition" => 1, "ElectricEquipment" => 1, "WaterUseEquipmentDefinition" => 1, "WaterUseEquipment" => 1, "ScheduleFile" => 2, "ScheduleConstant" => 1 }
    expected_values = { "Annual_kwh" => 49.6, "HotWater_gpd" => 0.70, "Location" => args_hash["location"] }
    _test_measure("SFD_2000sqft_2story_FB_GRG_UA_3Beds_2Baths_Denver_WHTank.osm", args_hash, expected_num_del_objects, expected_num_new_objects, expected_values)
  end

  def test_new_construction_318_rated_kwh_mult_0_80
    args_hash = {}
    args_hash["num_settings"] = 8
    args_hash["rated_annual_energy"] = 318
    args_hash["annual_gas_cost"] = 24
    args_hash["mult_e"] = 0.8
    args_hash["mult_hw"] = 0.8
    expected_num_del_objects = {}
    expected_num_new_objects = { "ElectricEquipmentDefinition" => 1, "ElectricEquipment" => 1, "WaterUseEquipmentDefinition" => 1, "WaterUseEquipment" => 1, "ScheduleFile" => 2, "ScheduleConstant" => 1 }
    expected_values = { "Annual_kwh" => 88.8, "HotWater_gpd" => 2.48, "Location" => args_hash["location"] }
    _test_measure("SFD_2000sqft_2story_FB_GRG_UA_3Beds_2Baths_Denver_WHTank.osm", args_hash, expected_num_del_objects, expected_num_new_objects, expected_values)
  end

  def test_new_construction_318_rated_kwh_cold_inlet
    args_hash = {}
    args_hash["num_settings"] = 8
    args_hash["rated_annual_energy"] = 318
    args_hash["annual_gas_cost"] = 24
    args_hash["cold_inlet"] = "true"
    args_hash["cold_use"] = 3.5
    expected_num_del_objects = {}
    expected_num_new_objects = { "ElectricEquipmentDefinition" => 1, "ElectricEquipment" => 1, "WaterUseEquipmentDefinition" => 1, "WaterUseEquipment" => 1, "ScheduleFile" => 2, "ScheduleConstant" => 1 }
    expected_values = { "Annual_kwh" => 303.8, "HotWater_gpd" => 5.0, "Location" => args_hash["location"] }
    _test_measure("SFD_2000sqft_2story_FB_GRG_UA_3Beds_2Baths_Denver_WHTank.osm", args_hash, expected_num_del_objects, expected_num_new_objects, expected_values)
  end

  def test_new_construction_318_rated_kwh_cold_inlet_tankless
    args_hash = {}
    args_hash["num_settings"] = 8
    args_hash["rated_annual_energy"] = 318
    args_hash["annual_gas_cost"] = 24
    args_hash["cold_inlet"] = "true"
    args_hash["cold_use"] = 3.5
    expected_num_del_objects = {}
    expected_num_new_objects = { "ElectricEquipmentDefinition" => 1, "ElectricEquipment" => 1, "WaterUseEquipmentDefinition" => 1, "WaterUseEquipment" => 1, "ScheduleFile" => 2, "ScheduleConstant" => 1 }
    expected_values = { "Annual_kwh" => 303.8, "HotWater_gpd" => 5.0, "Location" => args_hash["location"] }
    _test_measure("SFD_2000sqft_2story_FB_GRG_UA_3Beds_2Baths_Denver_WHTankless.osm", args_hash, expected_num_del_objects, expected_num_new_objects, expected_values)
  end

  def test_new_construction_318_rated_kwh_no_int_heater
    args_hash = {}
    args_hash["num_settings"] = 8
    args_hash["rated_annual_energy"] = 318
    args_hash["annual_gas_cost"] = 24
    args_hash["has_internal_heater"] = "false"
    expected_num_del_objects = {}
    expected_num_new_objects = { "ElectricEquipmentDefinition" => 1, "ElectricEquipment" => 1, "WaterUseEquipmentDefinition" => 1, "WaterUseEquipment" => 1, "ScheduleFile" => 2, "ScheduleConstant" => 1 }
    expected_values = { "Annual_kwh" => 124.8, "HotWater_gpd" => 2.41, "Location" => args_hash["location"] }
    _test_measure("SFD_2000sqft_2story_FB_GRG_UA_3Beds_2Baths_Denver_WHTank.osm", args_hash, expected_num_del_objects, expected_num_new_objects, expected_values)
  end

  def test_new_construction_basement
    args_hash = {}
    args_hash["num_settings"] = 8
    args_hash["rated_annual_energy"] = 318
    args_hash["annual_gas_cost"] = 24
    args_hash["location"] = Constants.SpaceTypeFinishedBasement
    expected_num_del_objects = {}
    expected_num_new_objects = { "ElectricEquipmentDefinition" => 1, "ElectricEquipment" => 1, "WaterUseEquipmentDefinition" => 1, "WaterUseEquipment" => 1, "ScheduleFile" => 2, "ScheduleConstant" => 1 }
    expected_values = { "Annual_kwh" => 111, "HotWater_gpd" => 3.10, "Location" => args_hash["location"] }
    _test_measure("SFD_2000sqft_2story_FB_GRG_UA_3Beds_2Baths_Denver_WHTank.osm", args_hash, expected_num_del_objects, expected_num_new_objects, expected_values)
  end

  def test_retrofit_replace
    args_hash = {}
    args_hash["num_settings"] = 8
    args_hash["rated_annual_energy"] = 318
    args_hash["annual_gas_cost"] = 24
    expected_num_del_objects = {}
    expected_num_new_objects = { "ElectricEquipmentDefinition" => 1, "ElectricEquipment" => 1, "WaterUseEquipmentDefinition" => 1, "WaterUseEquipment" => 1, "ScheduleFile" => 2, "ScheduleConstant" => 1 }
    expected_values = { "Annual_kwh" => 111, "HotWater_gpd" => 3.10, "Location" => args_hash["location"] }
    model = _test_measure("SFD_2000sqft_2story_FB_GRG_UA_3Beds_2Baths_Denver_WHTank.osm", args_hash, expected_num_del_objects, expected_num_new_objects, expected_values)
    args_hash = {}
    args_hash["num_settings"] = 12
    args_hash["rated_annual_energy"] = 290
    args_hash["annual_gas_cost"] = 23
    expected_num_del_objects = { "ElectricEquipmentDefinition" => 1, "ElectricEquipment" => 1, "WaterUseEquipmentDefinition" => 1, "WaterUseEquipment" => 1, "ScheduleFile" => 2, "ScheduleConstant" => 1 }
    expected_num_new_objects = { "ElectricEquipmentDefinition" => 1, "ElectricEquipment" => 1, "WaterUseEquipmentDefinition" => 1, "WaterUseEquipment" => 1, "ScheduleFile" => 2, "ScheduleConstant" => 1 }
    expected_values = { "Annual_kwh" => 83.1, "HotWater_gpd" => 1.65, "Location" => args_hash["location"] }
    _test_measure(model, args_hash, expected_num_del_objects, expected_num_new_objects, expected_values, 1)
  end

  def test_retrofit_remove
    args_hash = {}
    args_hash["num_settings"] = 8
    args_hash["rated_annual_energy"] = 318
    args_hash["annual_gas_cost"] = 24
    expected_num_del_objects = {}
    expected_num_new_objects = { "ElectricEquipmentDefinition" => 1, "ElectricEquipment" => 1, "WaterUseEquipmentDefinition" => 1, "WaterUseEquipment" => 1, "ScheduleFile" => 2, "ScheduleConstant" => 1 }
    expected_values = { "Annual_kwh" => 111, "HotWater_gpd" => 3.10, "Location" => args_hash["location"] }
    model = _test_measure("SFD_2000sqft_2story_FB_GRG_UA_3Beds_2Baths_Denver_WHTank.osm", args_hash, expected_num_del_objects, expected_num_new_objects, expected_values)
    args_hash = {}
    args_hash["mult_e"] = 0.0
    args_hash["mult_hw"] = 0.0
    expected_num_del_objects = { "ElectricEquipmentDefinition" => 1, "ElectricEquipment" => 1, "WaterUseEquipmentDefinition" => 1, "WaterUseEquipment" => 1, "ScheduleFile" => 2, "ScheduleConstant" => 1 }
    expected_num_new_objects = {}
    expected_values = { "Annual_kwh" => 0, "HotWater_gpd" => 0, "Location" => args_hash["location"] }
    _test_measure(model, args_hash, expected_num_del_objects, expected_num_new_objects, expected_values, 1)
  end

  def test_argument_error_num_settings_negative
    args_hash = {}
    args_hash["num_settings"] = -1
    result = _test_error("SFD_2000sqft_2story_FB_GRG_UA_3Beds_2Baths_Denver_WHTank.osm", args_hash)
    assert_equal(result.errors.map { |x| x.logMessage }[0], "Number of place settings must be greater than or equal to 1.")
  end

  def test_argument_error_num_settings_zero
    args_hash = {}
    args_hash["num_settings"] = 0
    result = _test_error("SFD_2000sqft_2story_FB_GRG_UA_3Beds_2Baths_Denver_WHTank.osm", args_hash)
    assert_equal(result.errors.map { |x| x.logMessage }[0], "Number of place settings must be greater than or equal to 1.")
  end

  def test_argument_error_rated_annual_energy_negative
    args_hash = {}
    args_hash["rated_annual_energy"] = -1.0
    result = _test_error("SFD_2000sqft_2story_FB_GRG_UA_3Beds_2Baths_Denver_WHTank.osm", args_hash)
    assert_equal(result.errors.map { |x| x.logMessage }[0], "Rated annual energy consumption must be greater than or equal to 0.")
  end

  def test_argument_error_cold_use_negative
    args_hash = {}
    args_hash["cold_use"] = -1.0
    result = _test_error("SFD_2000sqft_2story_FB_GRG_UA_3Beds_2Baths_Denver_WHTank.osm", args_hash)
    assert_equal(result.errors.map { |x| x.logMessage }[0], "Cold water connection use must be greater than or equal to 0.")
  end

  def test_argument_error_test_date_negative
    args_hash = {}
    args_hash["test_date"] = -1
    result = _test_error("SFD_2000sqft_2story_FB_GRG_UA_3Beds_2Baths_Denver_WHTank.osm", args_hash)
    assert_equal(result.errors.map { |x| x.logMessage }[0], "Energy Guide date must be greater than or equal to 1900.")
  end

  def test_argument_error_test_date_zero
    args_hash = {}
    args_hash["test_date"] = 0
    result = _test_error("SFD_2000sqft_2story_FB_GRG_UA_3Beds_2Baths_Denver_WHTank.osm", args_hash)
    assert_equal(result.errors.map { |x| x.logMessage }[0], "Energy Guide date must be greater than or equal to 1900.")
  end

  def test_argument_error_annual_gas_cost_negative
    args_hash = {}
    args_hash["annual_gas_cost"] = -1
    result = _test_error("SFD_2000sqft_2story_FB_GRG_UA_3Beds_2Baths_Denver_WHTank.osm", args_hash)
    assert_equal(result.errors.map { |x| x.logMessage }[0], "Energy Guide annual gas cost must be greater than 0.")
  end

  def test_argument_error_annual_gas_cost_zero
    args_hash = {}
    args_hash["annual_gas_cost"] = 0
    result = _test_error("SFD_2000sqft_2story_FB_GRG_UA_3Beds_2Baths_Denver_WHTank.osm", args_hash)
    assert_equal(result.errors.map { |x| x.logMessage }[0], "Energy Guide annual gas cost must be greater than 0.")
  end

  def test_argument_error_mult_e_negative
    args_hash = {}
    args_hash["mult_e"] = -1
    result = _test_error("SFD_2000sqft_2story_FB_GRG_UA_3Beds_2Baths_Denver_WHTank.osm", args_hash)
    assert_equal(result.errors.map { |x| x.logMessage }[0], "Occupancy energy multiplier must be greater than or equal to 0.")
  end

  def test_argument_error_mult_hw_negative
    args_hash = {}
    args_hash["mult_hw"] = -1
    result = _test_error("SFD_2000sqft_2story_FB_GRG_UA_3Beds_2Baths_Denver_WHTank.osm", args_hash)
    assert_equal(result.errors.map { |x| x.logMessage }[0], "Occupancy hot water multiplier must be greater than or equal to 0.")
  end

  def test_error_missing_geometry
    args_hash = {}
    result = _test_error(nil, args_hash)
    assert_equal(result.errors.map { |x| x.logMessage }[0], "No building geometry has been defined.")
  end

  def test_warning_missing_water_heater
    args_hash = {}
    expected_num_del_objects = {}
    expected_num_new_objects = {}
    expected_values = { "Annual_kwh" => 0, "HotWater_gpd" => 0, "Location" => nil }
    _test_measure("SFD_2000sqft_2story_FB_GRG_UA_3Beds_2Baths_Denver.osm", args_hash, expected_num_del_objects, expected_num_new_objects, expected_values, 0, 1)
  end

  def test_single_family_attached_new_construction
    num_units = 1
    args_hash = {}
    expected_num_del_objects = {}
    expected_num_new_objects = { "ElectricEquipment" => num_units, "ElectricEquipmentDefinition" => num_units, "ScheduleConstant" => num_units, "ScheduleFile" => 2, "WaterUseEquipment" => num_units, "WaterUseEquipmentDefinition" => num_units }
    expected_values = { "Annual_kwh" => num_units * 83.09, "HotWater_gpd" => num_units * 1.65, "Location" => args_hash["location"] }
    _test_measure("SFA_4units_1story_FB_UA_3Beds_2Baths_Denver_WHTank.osm", args_hash, expected_num_del_objects, expected_num_new_objects, expected_values, 0)
  end

  def test_single_family_attached_new_construction_finished_basement
    num_units = 1
    args_hash = {}
    args_hash["location"] = Constants.SpaceTypeFinishedBasement
    expected_num_del_objects = {}
    expected_num_new_objects = { "ElectricEquipment" => num_units, "ElectricEquipmentDefinition" => num_units, "ScheduleConstant" => num_units, "ScheduleFile" => 2, "WaterUseEquipment" => num_units, "WaterUseEquipmentDefinition" => num_units }
    expected_values = { "Annual_kwh" => num_units * 83.09, "HotWater_gpd" => num_units * 1.65, "Location" => args_hash["location"] }
    _test_measure("SFA_4units_1story_FB_UA_3Beds_2Baths_Denver_WHTank.osm", args_hash, expected_num_del_objects, expected_num_new_objects, expected_values, 0)
  end

  def test_single_family_attached_new_construction_unfinished_basement
    num_units = 1
    args_hash = {}
    args_hash["location"] = Constants.SpaceTypeUnfinishedBasement
    expected_num_del_objects = {}
    expected_num_new_objects = { "ElectricEquipment" => num_units, "ElectricEquipmentDefinition" => num_units, "ScheduleConstant" => num_units, "ScheduleFile" => 2, "WaterUseEquipment" => num_units, "WaterUseEquipmentDefinition" => num_units }
    expected_values = { "Annual_kwh" => num_units * 83.09, "HotWater_gpd" => num_units * 1.65, "Location" => args_hash["location"] }
    _test_measure("SFA_4units_1story_UB_UA_3Beds_2Baths_Denver_WHTank.osm", args_hash, expected_num_del_objects, expected_num_new_objects, expected_values, 0)
  end

  def test_multifamily_new_construction
    num_units = 1
    args_hash = {}
    expected_num_del_objects = {}
<<<<<<< HEAD
    expected_num_new_objects = { "ElectricEquipment" => num_units, "ElectricEquipmentDefinition" => num_units, "ScheduleConstant" => num_units, "ScheduleRuleset" => num_units, "WaterUseEquipment" => num_units, "WaterUseEquipmentDefinition" => num_units }
    expected_values = { "Annual_kwh" => num_units * 83.09, "HotWater_gpd" => num_units * 1.65, "Location" => args_hash["location"] }
    _test_measure("MF_8units_1story_SL_3Beds_2Baths_Denver_WHTank.osm", args_hash, expected_num_del_objects, expected_num_new_objects, expected_values, 0)
=======
    expected_num_new_objects = { "ElectricEquipment" => num_units, "ElectricEquipmentDefinition" => num_units, "ScheduleConstant" => num_units, "ScheduleFile" => 2, "WaterUseEquipment" => num_units, "WaterUseEquipmentDefinition" => num_units }
    expected_values = { "Annual_kwh" => 664.69, "HotWater_gpd" => 13.21, "Location" => args_hash["location"] }
    _test_measure("MF_8units_1story_SL_3Beds_2Baths_Denver_WHTank.osm", args_hash, expected_num_del_objects, expected_num_new_objects, expected_values, num_units)
>>>>>>> d03aa05c
  end

  private

  def _test_error(osm_file, args_hash)
    # create an instance of the measure
    measure = ResidentialDishwasher.new

    # create an instance of a runner
    runner = OpenStudio::Measure::OSRunner.new(OpenStudio::WorkflowJSON.new)

    model = get_model(File.dirname(__FILE__), osm_file)

    # get arguments
    arguments = measure.arguments(model)
    argument_map = OpenStudio::Measure.convertOSArgumentVectorToMap(arguments)

    # populate argument with specified hash value if specified
    arguments.each do |arg|
      temp_arg_var = arg.clone
      if args_hash.has_key?(arg.name)
        assert(temp_arg_var.setValue(args_hash[arg.name]))
      end
      argument_map[arg.name] = temp_arg_var
    end

    # run the measure
    measure.run(model, runner, argument_map)
    result = runner.result

    # show the output
    show_output(result) unless result.value.valueName == 'Fail'

    # assert that it didn't run
    assert_equal("Fail", result.value.valueName)
    assert(result.errors.size == 1)

    return result
  end

  def _test_measure(osm_file_or_model, args_hash, expected_num_del_objects, expected_num_new_objects, expected_values, num_infos = 0, num_warnings = 0)
    # create an instance of the measure
    measure = ResidentialDishwasher.new

    # check for standard methods
    assert(!measure.name.empty?)
    assert(!measure.description.empty?)
    assert(!measure.modeler_description.empty?)

    # create an instance of a runner
    runner = OpenStudio::Measure::OSRunner.new(OpenStudio::WorkflowJSON.new)

    model = get_model(File.dirname(__FILE__), osm_file_or_model)

    # get the initial objects in the model
    initial_objects = get_objects(model)

    # get arguments
    arguments = measure.arguments(model)
    argument_map = OpenStudio::Measure.convertOSArgumentVectorToMap(arguments)

    # populate argument with specified hash value if specified
    arguments.each do |arg|
      temp_arg_var = arg.clone
      if args_hash.has_key?(arg.name)
        assert(temp_arg_var.setValue(args_hash[arg.name]))
      end
      argument_map[arg.name] = temp_arg_var
    end

    # run the measure
    measure.run(model, runner, argument_map)
    result = runner.result

    # show the output
    show_output(result) unless result.value.valueName == 'Success'

    # assert that it ran correctly
    assert_equal("Success", result.value.valueName)
    assert_equal(num_infos, result.info.size)
    assert_equal(num_warnings, result.warnings.size)
    assert(result.finalCondition.is_initialized)

    # get the final objects in the model
    final_objects = get_objects(model)

    # get new and deleted objects
    obj_type_exclusions = ["WaterUseConnections", "Node", "ScheduleTypeLimits", "ScheduleDay", "ScheduleRule"]
    obj_name_exclusions = ["Always On Discrete"]
    all_new_objects = get_object_additions(initial_objects, final_objects, obj_type_exclusions, obj_name_exclusions)
    all_del_objects = get_object_additions(final_objects, initial_objects, obj_type_exclusions, obj_name_exclusions)

    # check we have the expected number of new/deleted objects
    check_num_objects(all_new_objects, expected_num_new_objects, "added")
    check_num_objects(all_del_objects, expected_num_del_objects, "deleted")

    actual_values = { "Annual_kwh" => 0, "HotWater_gpd" => 0, "Location" => [] }
    all_new_objects.each do |obj_type, new_objects|
      new_objects.each do |new_object|
        next if not new_object.respond_to?("to_#{obj_type}")

        new_object = new_object.public_send("to_#{obj_type}").get
        if obj_type == "ElectricEquipment"
          schedule_file = new_object.schedule.get.to_ScheduleFile.get
          schedules_file = SchedulesFile.new(runner: runner, model: model)
          full_load_hrs = schedules_file.annual_equivalent_full_load_hrs(col_name: schedule_file.name.to_s)
          actual_values["Annual_kwh"] += UnitConversions.convert(full_load_hrs * new_object.designLevel.get * new_object.multiplier, "Wh", "kWh")
          actual_values["Location"] << new_object.space.get.spaceType.get.standardsSpaceType.get
        elsif obj_type == "WaterUseEquipment"
          schedule_file = new_object.flowRateFractionSchedule.get.to_ScheduleFile.get
          schedules_file = SchedulesFile.new(runner: runner, model: model)
          full_load_hrs = schedules_file.annual_equivalent_full_load_hrs(col_name: schedule_file.name.to_s)
          peak_flow_rate = UnitConversions.convert(new_object.waterUseEquipmentDefinition.peakFlowRate * new_object.multiplier, "m^3/s", "gal/min")
          daily_gallons = (full_load_hrs * 60 * peak_flow_rate) / 365 # multiply by 60 because peak_flow_rate is in gal/min
          actual_values["HotWater_gpd"] += daily_gallons
          actual_values["Location"] << new_object.space.get.spaceType.get.standardsSpaceType.get
        end
      end
    end
    assert_in_epsilon(expected_values["Annual_kwh"], actual_values["Annual_kwh"], 0.01)
    assert_in_epsilon(expected_values["HotWater_gpd"], actual_values["HotWater_gpd"], 0.01)
    if not expected_values["Location"].nil?
      assert_equal(1, actual_values["Location"].uniq.size)
      assert_equal(expected_values["Location"], actual_values["Location"][0])
    end

    return model
  end
end<|MERGE_RESOLUTION|>--- conflicted
+++ resolved
@@ -316,15 +316,9 @@
     num_units = 1
     args_hash = {}
     expected_num_del_objects = {}
-<<<<<<< HEAD
     expected_num_new_objects = { "ElectricEquipment" => num_units, "ElectricEquipmentDefinition" => num_units, "ScheduleConstant" => num_units, "ScheduleRuleset" => num_units, "WaterUseEquipment" => num_units, "WaterUseEquipmentDefinition" => num_units }
     expected_values = { "Annual_kwh" => num_units * 83.09, "HotWater_gpd" => num_units * 1.65, "Location" => args_hash["location"] }
     _test_measure("MF_8units_1story_SL_3Beds_2Baths_Denver_WHTank.osm", args_hash, expected_num_del_objects, expected_num_new_objects, expected_values, 0)
-=======
-    expected_num_new_objects = { "ElectricEquipment" => num_units, "ElectricEquipmentDefinition" => num_units, "ScheduleConstant" => num_units, "ScheduleFile" => 2, "WaterUseEquipment" => num_units, "WaterUseEquipmentDefinition" => num_units }
-    expected_values = { "Annual_kwh" => 664.69, "HotWater_gpd" => 13.21, "Location" => args_hash["location"] }
-    _test_measure("MF_8units_1story_SL_3Beds_2Baths_Denver_WHTank.osm", args_hash, expected_num_del_objects, expected_num_new_objects, expected_values, num_units)
->>>>>>> d03aa05c
   end
 
   private
