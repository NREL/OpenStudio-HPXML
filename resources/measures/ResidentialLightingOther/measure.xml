<measure>
  <schema_version>3.0</schema_version>
  <name>residential_lighting_other</name>
  <uid>6bea4b1f-8694-4748-8dd6-2b097bea478d</uid>
<<<<<<< HEAD
  <version_id>390781ba-08f1-4871-b519-1ad301154793</version_id>
  <version_modified>20200326T223751Z</version_modified>
=======
  <version_id>f63a4c00-1f65-4f64-8226-f6def80873b5</version_id>
  <version_modified>20200325T181507Z</version_modified>
>>>>>>> 4d8f44c8
  <xml_checksum>EEBAEE86</xml_checksum>
  <class_name>ResidentialLightingOther</class_name>
  <display_name>Set Residential Other Lighting</display_name>
  <description>Sets (or replaces) the lighting energy use, based on fractions of CFLs, LFLs, and LEDs, for the garage and outside. For multifamily buildings, the lighting can be set for all units of the building. See https://github.com/NREL/OpenStudio-BuildStock#workflows for supported workflows using this measure.</description>
  <modeler_description>Assigns a lighting energy use and schedule to the garage and outside. The lighting schedule, by default, is calculated for the latitude/longitude of the weather location specified in the model.</modeler_description>
  <arguments>
    <argument>
      <name>option_type</name>
      <display_name>Option Type</display_name>
      <description>Inputs are used/ignored below based on the option type specified.</description>
      <type>Choice</type>
      <required>true</required>
      <model_dependent>false</model_dependent>
      <default_value>Lamp Fractions</default_value>
      <choices>
        <choice>
          <value>Lamp Fractions</value>
          <display_name>Lamp Fractions</display_name>
        </choice>
        <choice>
          <value>Annual Energy Uses</value>
          <display_name>Annual Energy Uses</display_name>
        </choice>
      </choices>
    </argument>
    <argument>
      <name>hw_cfl</name>
      <display_name>Lamp Fractions: Hardwired Fraction CFL</display_name>
      <description>Fraction of all hardwired lamps (garage and exterior) that are compact fluorescent. Hardwired lighting not specified as CFL, LED, or LFL is assumed to be incandescent.</description>
      <type>Double</type>
      <required>true</required>
      <model_dependent>false</model_dependent>
      <default_value>0.34</default_value>
    </argument>
    <argument>
      <name>hw_led</name>
      <display_name>Lamp Fractions: Hardwired Fraction LED</display_name>
      <description>Fraction of all hardwired lamps (garage and exterior) that are LED. Hardwired lighting not specified as CFL, LED, or LFL is assumed to be incandescent.</description>
      <type>Double</type>
      <required>true</required>
      <model_dependent>false</model_dependent>
      <default_value>0</default_value>
    </argument>
    <argument>
      <name>hw_lfl</name>
      <display_name>Lamp Fractions: Hardwired Fraction LFL</display_name>
      <description>Fraction of all hardwired lamps (garage and exterior) that are linear fluorescent. Hardwired lighting not specified as CFL, LED, or LFL is assumed to be incandescent.</description>
      <type>Double</type>
      <required>true</required>
      <model_dependent>false</model_dependent>
      <default_value>0</default_value>
    </argument>
    <argument>
      <name>pg_cfl</name>
      <display_name>Lamp Fractions: Plugin Fraction CFL</display_name>
      <description>Fraction of all plugin lamps that are compact fluorescent. Plugin lighting not specified as CFL, LED, or LFL is assumed to be incandescent.</description>
      <type>Double</type>
      <required>true</required>
      <model_dependent>false</model_dependent>
      <default_value>0.34</default_value>
    </argument>
    <argument>
      <name>pg_led</name>
      <display_name>Lamp Fractions: Plugin Fraction LED</display_name>
      <description>Fraction of all plugin lamps that are LED. Plugin lighting not specified as CFL, LED, or LFL is assumed to be incandescent.</description>
      <type>Double</type>
      <required>true</required>
      <model_dependent>false</model_dependent>
      <default_value>0</default_value>
    </argument>
    <argument>
      <name>pg_lfl</name>
      <display_name>Lamp Fractions: Plugin Fraction LFL</display_name>
      <description>Fraction of all plugin lamps that are linear fluorescent. Plugin lighting not specified as CFL, LED, or LFL is assumed to be incandescent.</description>
      <type>Double</type>
      <required>true</required>
      <model_dependent>false</model_dependent>
      <default_value>0</default_value>
    </argument>
    <argument>
      <name>mult</name>
      <display_name>Lamp Fractions: Multiplier</display_name>
      <description>A multiplier on the national average lighting energy. 0.75 indicates a 25% reduction in the lighting energy, 1.0 indicates the same lighting energy as the national average, 1.25 indicates a 25% increase in the lighting energy, etc.</description>
      <type>Double</type>
      <required>true</required>
      <model_dependent>false</model_dependent>
      <default_value>1</default_value>
    </argument>
    <argument>
      <name>in_eff</name>
      <display_name>Lamp Fractions: Incandescent Efficacy</display_name>
      <description>The ratio of light output from an incandescent lamp to the electric power it consumes.</description>
      <type>Double</type>
      <units>lm/W</units>
      <required>true</required>
      <model_dependent>false</model_dependent>
      <default_value>15</default_value>
    </argument>
    <argument>
      <name>cfl_eff</name>
      <display_name>Lamp Fractions: CFL Efficacy</display_name>
      <description>The ratio of light output from a CFL lamp to the electric power it consumes.</description>
      <type>Double</type>
      <units>lm/W</units>
      <required>true</required>
      <model_dependent>false</model_dependent>
      <default_value>55</default_value>
    </argument>
    <argument>
      <name>led_eff</name>
      <display_name>Lamp Fractions: LED Efficacy</display_name>
      <description>The ratio of light output from a LED lamp to the electric power it consumes.</description>
      <type>Double</type>
      <units>lm/W</units>
      <required>true</required>
      <model_dependent>false</model_dependent>
      <default_value>80</default_value>
    </argument>
    <argument>
      <name>lfl_eff</name>
      <display_name>Lamp Fractions: LFL Efficacy</display_name>
      <description>The ratio of light output from a LFL lamp to the electric power it consumes.</description>
      <type>Double</type>
      <units>lm/W</units>
      <required>true</required>
      <model_dependent>false</model_dependent>
      <default_value>88</default_value>
    </argument>
    <argument>
      <name>energy_use_garage</name>
      <display_name>Annual Energy Uses: Garage</display_name>
      <description>Total garage annual lighting energy use. Only applied if there is a garage space.</description>
      <type>Double</type>
      <units>kWh/year</units>
      <required>true</required>
      <model_dependent>false</model_dependent>
      <default_value>100</default_value>
    </argument>
    <argument>
      <name>energy_use_exterior</name>
      <display_name>Annual Energy Uses: Exterior</display_name>
      <description>Total exterior annual lighting energy use.</description>
      <type>Double</type>
      <units>kWh/year</units>
      <required>true</required>
      <model_dependent>false</model_dependent>
      <default_value>300</default_value>
    </argument>
    <argument>
<<<<<<< HEAD
=======
      <name>sch_option_type</name>
      <display_name>Schedule Option Type</display_name>
      <description>Inputs are used/ignored below based on the option type specified.</description>
      <type>Choice</type>
      <required>true</required>
      <model_dependent>false</model_dependent>
      <default_value>Calculated Lighting Schedule</default_value>
      <choices>
        <choice>
          <value>Calculated Lighting Schedule</value>
          <display_name>Calculated Lighting Schedule</display_name>
        </choice>
        <choice>
          <value>User-Specified Lighting Schedule</value>
          <display_name>User-Specified Lighting Schedule</display_name>
        </choice>
      </choices>
    </argument>
    <argument>
      <name>weekday_sch</name>
      <display_name>Weekday schedule</display_name>
      <description>Specify the 24-hour weekday schedule.</description>
      <type>String</type>
      <required>true</required>
      <model_dependent>false</model_dependent>
      <default_value>0.046, 0.046, 0.046, 0.046, 0.046, 0.037, 0.035, 0.034, 0.033, 0.028, 0.022, 0.015, 0.012, 0.011, 0.011, 0.012, 0.019, 0.037, 0.049, 0.065, 0.091, 0.105, 0.091, 0.063</default_value>
    </argument>
    <argument>
      <name>weekend_sch</name>
      <display_name>Weekend schedule</display_name>
      <description>Specify the 24-hour weekend schedule.</description>
      <type>String</type>
      <required>true</required>
      <model_dependent>false</model_dependent>
      <default_value>0.046, 0.046, 0.045, 0.045, 0.046, 0.045, 0.044, 0.041, 0.036, 0.03, 0.024, 0.016, 0.012, 0.011, 0.011, 0.012, 0.019, 0.038, 0.048, 0.06, 0.083, 0.098, 0.085, 0.059</default_value>
    </argument>
    <argument>
      <name>monthly_sch</name>
      <display_name>Month schedule</display_name>
      <description>Specify the 12-month schedule.</description>
      <type>String</type>
      <required>true</required>
      <model_dependent>false</model_dependent>
      <default_value>1.248, 1.257, 0.993, 0.989, 0.993, 0.827, 0.821, 0.821, 0.827, 0.99, 0.987, 1.248</default_value>
    </argument>
    <argument>
>>>>>>> 4d8f44c8
      <name>holiday_daily_energy_use_exterior</name>
      <display_name>Annual Energy Uses: Holiday Exterior</display_name>
      <description>Daily exterior lighting energy use during holiday period.</description>
      <type>Double</type>
      <units>kWh/day</units>
      <required>true</required>
      <model_dependent>false</model_dependent>
      <default_value>0</default_value>
    </argument>
    <argument>
      <name>holiday_start_date</name>
      <display_name>Holiday Period Start Date</display_name>
      <description>Date of the start of the holiday period.</description>
      <type>String</type>
      <required>true</required>
      <model_dependent>false</model_dependent>
      <default_value>November 27</default_value>
    </argument>
    <argument>
      <name>holiday_end_date</name>
      <display_name>Holiday Period End Date</display_name>
      <description>Date of the end of the holiday period.</description>
      <type>String</type>
      <required>true</required>
      <model_dependent>false</model_dependent>
      <default_value>January 6</default_value>
    </argument>
  </arguments>
  <outputs/>
  <provenances/>
  <tags>
    <tag>Electric Lighting.Lighting Equipment</tag>
  </tags>
  <attributes>
    <attribute>
      <name>Measure Type</name>
      <value>ModelMeasure</value>
      <datatype>string</datatype>
    </attribute>
  </attributes>
  <files>
    <file>
      <filename>ResidentialLightingOther_Test.rb</filename>
      <filetype>rb</filetype>
      <usage_type>test</usage_type>
      <checksum>D340BBE3</checksum>
    </file>
    <file>
      <version>
        <software_program>OpenStudio</software_program>
        <identifier>2.8.0</identifier>
        <min_compatible>2.8.0</min_compatible>
      </version>
      <filename>measure.rb</filename>
      <filetype>rb</filetype>
      <usage_type>script</usage_type>
<<<<<<< HEAD
      <checksum>156F6864</checksum>
    </file>
    <file>
      <filename>ResidentialLightingOther_Test.rb</filename>
      <filetype>rb</filetype>
      <usage_type>test</usage_type>
      <checksum>C4ADE90C</checksum>
=======
      <checksum>DFFED6EB</checksum>
>>>>>>> 4d8f44c8
    </file>
  </files>
</measure><|MERGE_RESOLUTION|>--- conflicted
+++ resolved
@@ -2,13 +2,8 @@
   <schema_version>3.0</schema_version>
   <name>residential_lighting_other</name>
   <uid>6bea4b1f-8694-4748-8dd6-2b097bea478d</uid>
-<<<<<<< HEAD
-  <version_id>390781ba-08f1-4871-b519-1ad301154793</version_id>
-  <version_modified>20200326T223751Z</version_modified>
-=======
   <version_id>f63a4c00-1f65-4f64-8226-f6def80873b5</version_id>
   <version_modified>20200325T181507Z</version_modified>
->>>>>>> 4d8f44c8
   <xml_checksum>EEBAEE86</xml_checksum>
   <class_name>ResidentialLightingOther</class_name>
   <display_name>Set Residential Other Lighting</display_name>
@@ -158,8 +153,6 @@
       <default_value>300</default_value>
     </argument>
     <argument>
-<<<<<<< HEAD
-=======
       <name>sch_option_type</name>
       <display_name>Schedule Option Type</display_name>
       <description>Inputs are used/ignored below based on the option type specified.</description>
@@ -206,7 +199,6 @@
       <default_value>1.248, 1.257, 0.993, 0.989, 0.993, 0.827, 0.821, 0.821, 0.827, 0.99, 0.987, 1.248</default_value>
     </argument>
     <argument>
->>>>>>> 4d8f44c8
       <name>holiday_daily_energy_use_exterior</name>
       <display_name>Annual Energy Uses: Holiday Exterior</display_name>
       <description>Daily exterior lighting energy use during holiday period.</description>
@@ -233,6 +225,15 @@
       <required>true</required>
       <model_dependent>false</model_dependent>
       <default_value>January 6</default_value>
+    </argument>
+    <argument>
+      <name>holiday_sch</name>
+      <display_name>Holiday schedule</display_name>
+      <description>Specify the 24-hour holiday schedule.</description>
+      <type>String</type>
+      <required>true</required>
+      <model_dependent>false</model_dependent>
+      <default_value>0.0, 0.0, 0.0, 0.0, 0.0, 0.0, 0.0, 0.0, 0.0, 0.0, 0.0, 0.0, 0.0, 0.0, 0.0, 0.0, 0.008168, 0.098016, 0.168028, 0.193699, 0.283547, 0.192532, 0.03734, 0.01867</default_value>
     </argument>
   </arguments>
   <outputs/>
@@ -263,17 +264,7 @@
       <filename>measure.rb</filename>
       <filetype>rb</filetype>
       <usage_type>script</usage_type>
-<<<<<<< HEAD
-      <checksum>156F6864</checksum>
-    </file>
-    <file>
-      <filename>ResidentialLightingOther_Test.rb</filename>
-      <filetype>rb</filetype>
-      <usage_type>test</usage_type>
-      <checksum>C4ADE90C</checksum>
-=======
       <checksum>DFFED6EB</checksum>
->>>>>>> 4d8f44c8
     </file>
   </files>
 </measure>