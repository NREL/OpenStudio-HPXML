<measure>
  <schema_version>3.0</schema_version>
  <name>process_electric_baseboard</name>
  <uid>3ed9f2f9-5d0a-4115-ac5b-b11db9a5b02d</uid>
<<<<<<< HEAD
  <version_id>7ebbae91-5243-48b2-8189-38eb3aae7a4b</version_id>
  <version_modified>20181113T200451Z</version_modified>
=======
  <version_id>1b235248-f97e-47e2-b786-fd738ec71a0e</version_id>
  <version_modified>20181212T193958Z</version_modified>
>>>>>>> 71d19372
  <xml_checksum>0DA5C9E6</xml_checksum>
  <class_name>ProcessElectricBaseboard</class_name>
  <display_name>Set Residential Electric Baseboard</display_name>
  <description>This measure removes any existing electric baseboards from the building and adds electric baseboards. For multifamily buildings, the electric baseboard can be set for all units of the building. See https://github.com/NREL/OpenStudio-BEopt#workflows for supported workflows using this measure.</description>
  <modeler_description>Any heating components or baseboard convective electrics/waters are removed from any existing air/plant loops or zones. An HVAC baseboard convective electric is added to the living zone, as well as to the finished basement if it exists.</modeler_description>
  <arguments>
    <argument>
      <name>efficiency</name>
      <display_name>Efficiency</display_name>
      <description>The efficiency of the electric baseboard.</description>
      <type>Double</type>
      <units>Btu/Btu</units>
      <required>true</required>
      <model_dependent>false</model_dependent>
      <default_value>1</default_value>
    </argument>
    <argument>
      <name>capacity</name>
      <display_name>Heating Capacity</display_name>
      <description>The output heating capacity of the electric baseboard. If using 'autosize', the autosizing algorithm will use ACCA Manual S to set the capacity.</description>
      <type>String</type>
      <units>kBtu/hr</units>
      <required>true</required>
      <model_dependent>false</model_dependent>
      <default_value>autosize</default_value>
    </argument>
  </arguments>
  <outputs/>
  <provenances/>
  <tags>
    <tag>HVAC.Heating</tag>
  </tags>
  <attributes>
    <attribute>
      <name>Measure Type</name>
      <value>ModelMeasure</value>
      <datatype>string</datatype>
    </attribute>
    <attribute>
      <name>Uses SketchUp API</name>
      <value>false</value>
      <datatype>boolean</datatype>
    </attribute>
  </attributes>
  <files>
    <file>
      <filename>process_electric_baseboard_test.rb</filename>
      <filetype>rb</filetype>
      <usage_type>test</usage_type>
<<<<<<< HEAD
      <checksum>8C4DE149</checksum>
=======
      <checksum>352995B8</checksum>
>>>>>>> 71d19372
    </file>
    <file>
      <version>
        <software_program>OpenStudio</software_program>
        <identifier>1.4.0</identifier>
        <min_compatible>2.0.4</min_compatible>
      </version>
      <filename>measure.rb</filename>
      <filetype>rb</filetype>
      <usage_type>script</usage_type>
      <checksum>23AE094E</checksum>
    </file>
  </files>
</measure><|MERGE_RESOLUTION|>--- conflicted
+++ resolved
@@ -2,13 +2,8 @@
   <schema_version>3.0</schema_version>
   <name>process_electric_baseboard</name>
   <uid>3ed9f2f9-5d0a-4115-ac5b-b11db9a5b02d</uid>
-<<<<<<< HEAD
-  <version_id>7ebbae91-5243-48b2-8189-38eb3aae7a4b</version_id>
-  <version_modified>20181113T200451Z</version_modified>
-=======
   <version_id>1b235248-f97e-47e2-b786-fd738ec71a0e</version_id>
   <version_modified>20181212T193958Z</version_modified>
->>>>>>> 71d19372
   <xml_checksum>0DA5C9E6</xml_checksum>
   <class_name>ProcessElectricBaseboard</class_name>
   <display_name>Set Residential Electric Baseboard</display_name>
@@ -58,11 +53,7 @@
       <filename>process_electric_baseboard_test.rb</filename>
       <filetype>rb</filetype>
       <usage_type>test</usage_type>
-<<<<<<< HEAD
-      <checksum>8C4DE149</checksum>
-=======
       <checksum>352995B8</checksum>
->>>>>>> 71d19372
     </file>
     <file>
       <version>
