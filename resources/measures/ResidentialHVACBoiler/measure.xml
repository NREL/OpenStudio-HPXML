--- conflicted
+++ resolved
@@ -2,13 +2,8 @@
   <schema_version>3.0</schema_version>
   <name>process_boiler</name>
   <uid>42909b35-edc9-41b3-ba59-de138eac3c85</uid>
-<<<<<<< HEAD
-  <version_id>0774d2e1-1bd3-4f80-b45b-9c7f0f395d85</version_id>
-  <version_modified>20181011T211623Z</version_modified>
-=======
   <version_id>06083352-3418-4552-bf9c-0aab39af84d3</version_id>
   <version_modified>20181015T212947Z</version_modified>
->>>>>>> ed3e9d71
   <xml_checksum>470FC630</xml_checksum>
   <class_name>ProcessBoiler</class_name>
   <display_name>Set Residential Boiler</display_name>
@@ -255,289 +250,159 @@
       <checksum>81550F14</checksum>
     </file>
     <file>
-<<<<<<< HEAD
+      <filename>hvac.rb</filename>
+      <filetype>rb</filetype>
+      <usage_type>resource</usage_type>
+      <checksum>2047AAAB</checksum>
+    </file>
+    <file>
+      <filename>schedules.rb</filename>
+      <filetype>rb</filetype>
+      <usage_type>resource</usage_type>
+      <checksum>4C000237</checksum>
+    </file>
+    <file>
+      <filename>geometry.rb</filename>
+      <filetype>rb</filetype>
+      <usage_type>resource</usage_type>
+      <checksum>62B9E41C</checksum>
+    </file>
+    <file>
+      <filename>constants.rb</filename>
+      <filetype>rb</filetype>
+      <usage_type>resource</usage_type>
+      <checksum>623A924C</checksum>
+    </file>
+    <file>
       <filename>process_boiler_test.rb</filename>
       <filetype>rb</filetype>
       <usage_type>test</usage_type>
-      <checksum>C22AB578</checksum>
-    </file>
-    <file>
-      <filename>hvac.rb</filename>
-      <filetype>rb</filetype>
-      <usage_type>resource</usage_type>
-      <checksum>53483896</checksum>
-    </file>
-    <file>
-      <filename>schedules.rb</filename>
-      <filetype>rb</filetype>
-      <usage_type>resource</usage_type>
-      <checksum>F7EEE7C4</checksum>
-=======
-      <filename>hvac.rb</filename>
-      <filetype>rb</filetype>
-      <usage_type>resource</usage_type>
-      <checksum>2047AAAB</checksum>
-    </file>
-    <file>
-      <filename>schedules.rb</filename>
-      <filetype>rb</filetype>
-      <usage_type>resource</usage_type>
-      <checksum>4C000237</checksum>
-    </file>
-    <file>
-      <filename>geometry.rb</filename>
-      <filetype>rb</filetype>
-      <usage_type>resource</usage_type>
-      <checksum>62B9E41C</checksum>
->>>>>>> ed3e9d71
-    </file>
-    <file>
-      <filename>constants.rb</filename>
-      <filetype>rb</filetype>
-      <usage_type>resource</usage_type>
-<<<<<<< HEAD
-      <checksum>9773CEB0</checksum>
-    </file>
-    <file>
-      <filename>geometry.rb</filename>
-      <filetype>rb</filetype>
-      <usage_type>resource</usage_type>
-      <checksum>10A095BE</checksum>
-    </file>
-    <file>
-      <filename>SFA_4units_1story_SL_UA_3Beds_2Baths_Denver_Central_System_Boiler_Baseboards.osm</filename>
-      <filetype>osm</filetype>
-      <usage_type>test</usage_type>
-      <checksum>42749242</checksum>
-    </file>
-    <file>
-      <filename>SFA_4units_1story_SL_UA_3Beds_2Baths_Denver_Central_System_Fan_Coil.osm</filename>
-      <filetype>osm</filetype>
-      <usage_type>test</usage_type>
-      <checksum>6750635C</checksum>
-    </file>
-    <file>
-      <filename>SFA_4units_1story_SL_UA_3Beds_2Baths_Denver_Central_System_PTAC.osm</filename>
-      <filetype>osm</filetype>
-      <usage_type>test</usage_type>
-      <checksum>0952E492</checksum>
-=======
-      <checksum>623A924C</checksum>
-    </file>
-    <file>
-      <filename>process_boiler_test.rb</filename>
-      <filetype>rb</filetype>
-      <usage_type>test</usage_type>
       <checksum>A8BD054A</checksum>
->>>>>>> ed3e9d71
     </file>
     <file>
       <filename>SFD_2000sqft_2story_FB_UA_Denver_RoomAC.osm</filename>
       <filetype>osm</filetype>
       <usage_type>test</usage_type>
-<<<<<<< HEAD
-      <checksum>056A11F5</checksum>
-=======
       <checksum>E129F6F6</checksum>
->>>>>>> ed3e9d71
     </file>
     <file>
       <filename>SFD_2000sqft_2story_FB_UA_Denver_MSHP.osm</filename>
       <filetype>osm</filetype>
       <usage_type>test</usage_type>
-<<<<<<< HEAD
-      <checksum>291C8518</checksum>
-=======
       <checksum>2F5052C8</checksum>
->>>>>>> ed3e9d71
     </file>
     <file>
       <filename>SFD_2000sqft_2story_FB_UA_Denver_UnitHeater.osm</filename>
       <filetype>osm</filetype>
       <usage_type>test</usage_type>
-<<<<<<< HEAD
-      <checksum>50FD9829</checksum>
-=======
       <checksum>5223D026</checksum>
->>>>>>> ed3e9d71
     </file>
     <file>
       <filename>SFD_2000sqft_2story_FB_UA_Denver_UnitHeater_CentralAC.osm</filename>
       <filetype>osm</filetype>
       <usage_type>test</usage_type>
-<<<<<<< HEAD
-      <checksum>CB5296AC</checksum>
-=======
       <checksum>6D201FAF</checksum>
->>>>>>> ed3e9d71
     </file>
     <file>
       <filename>SFD_2000sqft_2story_FB_UA_Denver_UnitHeater_RoomAC.osm</filename>
       <filetype>osm</filetype>
       <usage_type>test</usage_type>
-<<<<<<< HEAD
-      <checksum>D8A282F8</checksum>
-=======
       <checksum>3B793EC3</checksum>
->>>>>>> ed3e9d71
     </file>
     <file>
       <filename>SFD_2000sqft_2story_FB_UA_Denver_ElectricBaseboard_RoomAC.osm</filename>
       <filetype>osm</filetype>
       <usage_type>test</usage_type>
-<<<<<<< HEAD
-      <checksum>2AEBCDC9</checksum>
-=======
       <checksum>F4EAC72C</checksum>
->>>>>>> ed3e9d71
     </file>
     <file>
       <filename>SFD_2000sqft_2story_FB_UA_Denver_Furnace_CentralAC.osm</filename>
       <filetype>osm</filetype>
       <usage_type>test</usage_type>
-<<<<<<< HEAD
-      <checksum>99E5582B</checksum>
-=======
       <checksum>13803AC7</checksum>
->>>>>>> ed3e9d71
     </file>
     <file>
       <filename>SFD_2000sqft_2story_FB_UA_Denver_Furnace_RoomAC.osm</filename>
       <filetype>osm</filetype>
       <usage_type>test</usage_type>
-<<<<<<< HEAD
-      <checksum>EDAC02B3</checksum>
-=======
       <checksum>85C19586</checksum>
->>>>>>> ed3e9d71
     </file>
     <file>
       <filename>SFD_2000sqft_2story_FB_UA_Denver_GSHPVertBore.osm</filename>
       <filetype>osm</filetype>
       <usage_type>test</usage_type>
-<<<<<<< HEAD
-      <checksum>EA8B5A01</checksum>
-=======
       <checksum>A9A0B06E</checksum>
->>>>>>> ed3e9d71
     </file>
     <file>
       <filename>SFD_2000sqft_2story_FB_UA_Denver_Furnace_CentralAC2.osm</filename>
       <filetype>osm</filetype>
       <usage_type>test</usage_type>
-<<<<<<< HEAD
-      <checksum>5A05384E</checksum>
-=======
       <checksum>765EAC04</checksum>
->>>>>>> ed3e9d71
     </file>
     <file>
       <filename>SFD_2000sqft_2story_FB_UA_Denver_Furnace.osm</filename>
       <filetype>osm</filetype>
       <usage_type>test</usage_type>
-<<<<<<< HEAD
-      <checksum>EFF700C5</checksum>
-=======
       <checksum>DD7CF1D5</checksum>
->>>>>>> ed3e9d71
     </file>
     <file>
       <filename>SFD_2000sqft_2story_FB_UA_Denver_CentralAC.osm</filename>
       <filetype>osm</filetype>
       <usage_type>test</usage_type>
-<<<<<<< HEAD
-      <checksum>A76844D4</checksum>
-=======
       <checksum>D50F7024</checksum>
->>>>>>> ed3e9d71
     </file>
     <file>
       <filename>SFD_2000sqft_2story_FB_UA_Denver_ElectricBaseboard.osm</filename>
       <filetype>osm</filetype>
       <usage_type>test</usage_type>
-<<<<<<< HEAD
-      <checksum>77C0618B</checksum>
-=======
       <checksum>37876ADC</checksum>
->>>>>>> ed3e9d71
     </file>
     <file>
       <filename>SFD_2000sqft_2story_FB_UA_Denver_ElectricBaseboard_CentralAC.osm</filename>
       <filetype>osm</filetype>
       <usage_type>test</usage_type>
-<<<<<<< HEAD
-      <checksum>58954FB5</checksum>
-=======
       <checksum>3E9AB8A2</checksum>
->>>>>>> ed3e9d71
     </file>
     <file>
       <filename>SFD_2000sqft_2story_FB_UA_Denver_CentralAC2.osm</filename>
       <filetype>osm</filetype>
       <usage_type>test</usage_type>
-<<<<<<< HEAD
-      <checksum>F0DBF735</checksum>
-=======
       <checksum>AFF0299F</checksum>
->>>>>>> ed3e9d71
     </file>
     <file>
       <filename>SFD_2000sqft_2story_FB_UA_Denver_Boiler_CentralAC.osm</filename>
       <filetype>osm</filetype>
       <usage_type>test</usage_type>
-<<<<<<< HEAD
-      <checksum>D68A2DAB</checksum>
-=======
       <checksum>EFC0FE01</checksum>
->>>>>>> ed3e9d71
     </file>
     <file>
       <filename>SFD_2000sqft_2story_FB_UA_Denver_Boiler_RoomAC.osm</filename>
       <filetype>osm</filetype>
       <usage_type>test</usage_type>
-<<<<<<< HEAD
-      <checksum>AC6B2AC6</checksum>
-=======
       <checksum>6AF94FAF</checksum>
->>>>>>> ed3e9d71
     </file>
     <file>
       <filename>SFD_2000sqft_2story_FB_UA_Denver_ASHP.osm</filename>
       <filetype>osm</filetype>
       <usage_type>test</usage_type>
-<<<<<<< HEAD
-      <checksum>0717291E</checksum>
-=======
       <checksum>FCD9E96B</checksum>
->>>>>>> ed3e9d71
     </file>
     <file>
       <filename>SFD_2000sqft_2story_FB_UA_Denver.osm</filename>
       <filetype>osm</filetype>
       <usage_type>test</usage_type>
-<<<<<<< HEAD
-      <checksum>D73DD68D</checksum>
-=======
       <checksum>F73FE486</checksum>
->>>>>>> ed3e9d71
     </file>
     <file>
       <filename>SFD_2000sqft_2story_FB_UA_Denver_ASHP2.osm</filename>
       <filetype>osm</filetype>
       <usage_type>test</usage_type>
-<<<<<<< HEAD
-      <checksum>12F1B707</checksum>
-=======
       <checksum>B9AE8E51</checksum>
->>>>>>> ed3e9d71
     </file>
     <file>
       <filename>SFA_4units_1story_FB_UA_Denver.osm</filename>
       <filetype>osm</filetype>
       <usage_type>test</usage_type>
-<<<<<<< HEAD
-      <checksum>8F7E210A</checksum>
-=======
       <checksum>A7173FA8</checksum>
     </file>
     <file>
@@ -545,7 +410,6 @@
       <filetype>osm</filetype>
       <usage_type>test</usage_type>
       <checksum>E4B5A325</checksum>
->>>>>>> ed3e9d71
     </file>
   </files>
 </measure>