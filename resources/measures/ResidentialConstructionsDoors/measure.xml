<measure>
  <schema_version>3.0</schema_version>
  <name>process_constructions_doors</name>
  <uid>b78f10fa-b38d-4de2-86e9-344a78e68847</uid>
<<<<<<< HEAD
  <version_id>9196cc58-32a6-4362-8756-1140b401bc06</version_id>
  <version_modified>20181109T191218Z</version_modified>
=======
  <version_id>532122fe-14fe-46cd-a06e-466639fa6d85</version_id>
  <version_modified>20181112T230640Z</version_modified>
>>>>>>> c4e17be5
  <xml_checksum>6FAFA9DE</xml_checksum>
  <class_name>ProcessConstructionsDoors</class_name>
  <display_name>Set Residential Door Construction</display_name>
  <description>This measure assigns a construction to exterior doors. See https://github.com/NREL/OpenStudio-BEopt#workflows for supported workflows using this measure.</description>
  <modeler_description>Calculates material layer properties of constructions for exterior door sub-surfaces. Any existing constructions for these sub-surfaces will be removed.</modeler_description>
  <arguments>
    <argument>
      <name>ufactor</name>
      <display_name>U-Factor</display_name>
      <description>The heat transfer coefficient of the doors adjacent to finished space.</description>
      <type>Double</type>
      <units>Btu/hr-ft^2-R</units>
      <required>true</required>
      <model_dependent>false</model_dependent>
      <default_value>0.2</default_value>
    </argument>
  </arguments>
  <outputs/>
  <provenances/>
  <tags>
    <tag>Envelope.Fenestration</tag>
  </tags>
  <attributes>
    <attribute>
      <name>Measure Type</name>
      <value>ModelMeasure</value>
      <datatype>string</datatype>
    </attribute>
    <attribute>
      <name>Uses SketchUp API</name>
      <value>false</value>
      <datatype>boolean</datatype>
    </attribute>
  </attributes>
  <files>
    <file>
      <filename>process_constructions_door_test.rb</filename>
      <filetype>rb</filetype>
      <usage_type>test</usage_type>
      <checksum>02354C8A</checksum>
    </file>
    <file>
      <version>
        <software_program>OpenStudio</software_program>
        <identifier>1.4.0</identifier>
        <min_compatible>2.0.4</min_compatible>
      </version>
      <filename>measure.rb</filename>
      <filetype>rb</filetype>
      <usage_type>script</usage_type>
<<<<<<< HEAD
      <checksum>69B1D0B1</checksum>
    </file>
    <file>
      <filename>process_constructions_door_test.rb</filename>
      <filetype>rb</filetype>
      <usage_type>test</usage_type>
      <checksum>02354C8A</checksum>
    </file>
    <file>
      <filename>materials.rb</filename>
      <filetype>rb</filetype>
      <usage_type>resource</usage_type>
      <checksum>82D32FEE</checksum>
    </file>
    <file>
      <filename>util.rb</filename>
      <filetype>rb</filetype>
      <usage_type>resource</usage_type>
      <checksum>B8804B95</checksum>
    </file>
    <file>
      <filename>unit_conversions.rb</filename>
      <filetype>rb</filetype>
      <usage_type>resource</usage_type>
      <checksum>7161039B</checksum>
    </file>
    <file>
      <filename>SFD_2000sqft_2story_SL_GRG_UA_Windows_Doors.osm</filename>
      <filetype>osm</filetype>
      <usage_type>test</usage_type>
      <checksum>4A4C0281</checksum>
    </file>
    <file>
      <filename>constructions.rb</filename>
      <filetype>rb</filetype>
      <usage_type>resource</usage_type>
      <checksum>6E6B82D4</checksum>
    </file>
    <file>
      <filename>geometry.rb</filename>
      <filetype>rb</filetype>
      <usage_type>resource</usage_type>
      <checksum>D1229A56</checksum>
    </file>
    <file>
      <filename>constants.rb</filename>
      <filetype>rb</filetype>
      <usage_type>resource</usage_type>
      <checksum>2C1D920B</checksum>
=======
      <checksum>B15A8AB0</checksum>
>>>>>>> c4e17be5
    </file>
  </files>
</measure><|MERGE_RESOLUTION|>--- conflicted
+++ resolved
@@ -2,13 +2,8 @@
   <schema_version>3.0</schema_version>
   <name>process_constructions_doors</name>
   <uid>b78f10fa-b38d-4de2-86e9-344a78e68847</uid>
-<<<<<<< HEAD
-  <version_id>9196cc58-32a6-4362-8756-1140b401bc06</version_id>
-  <version_modified>20181109T191218Z</version_modified>
-=======
-  <version_id>532122fe-14fe-46cd-a06e-466639fa6d85</version_id>
-  <version_modified>20181112T230640Z</version_modified>
->>>>>>> c4e17be5
+  <version_id>7425b8aa-0a94-4cf2-8841-dee68439a08e</version_id>
+  <version_modified>20181113T004005Z</version_modified>
   <xml_checksum>6FAFA9DE</xml_checksum>
   <class_name>ProcessConstructionsDoors</class_name>
   <display_name>Set Residential Door Construction</display_name>
@@ -59,59 +54,7 @@
       <filename>measure.rb</filename>
       <filetype>rb</filetype>
       <usage_type>script</usage_type>
-<<<<<<< HEAD
-      <checksum>69B1D0B1</checksum>
-    </file>
-    <file>
-      <filename>process_constructions_door_test.rb</filename>
-      <filetype>rb</filetype>
-      <usage_type>test</usage_type>
-      <checksum>02354C8A</checksum>
-    </file>
-    <file>
-      <filename>materials.rb</filename>
-      <filetype>rb</filetype>
-      <usage_type>resource</usage_type>
-      <checksum>82D32FEE</checksum>
-    </file>
-    <file>
-      <filename>util.rb</filename>
-      <filetype>rb</filetype>
-      <usage_type>resource</usage_type>
-      <checksum>B8804B95</checksum>
-    </file>
-    <file>
-      <filename>unit_conversions.rb</filename>
-      <filetype>rb</filetype>
-      <usage_type>resource</usage_type>
-      <checksum>7161039B</checksum>
-    </file>
-    <file>
-      <filename>SFD_2000sqft_2story_SL_GRG_UA_Windows_Doors.osm</filename>
-      <filetype>osm</filetype>
-      <usage_type>test</usage_type>
-      <checksum>4A4C0281</checksum>
-    </file>
-    <file>
-      <filename>constructions.rb</filename>
-      <filetype>rb</filetype>
-      <usage_type>resource</usage_type>
-      <checksum>6E6B82D4</checksum>
-    </file>
-    <file>
-      <filename>geometry.rb</filename>
-      <filetype>rb</filetype>
-      <usage_type>resource</usage_type>
-      <checksum>D1229A56</checksum>
-    </file>
-    <file>
-      <filename>constants.rb</filename>
-      <filetype>rb</filetype>
-      <usage_type>resource</usage_type>
-      <checksum>2C1D920B</checksum>
-=======
       <checksum>B15A8AB0</checksum>
->>>>>>> c4e17be5
     </file>
   </files>
 </measure>