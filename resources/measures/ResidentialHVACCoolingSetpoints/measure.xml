--- conflicted
+++ resolved
@@ -2,13 +2,8 @@
   <schema_version>3.0</schema_version>
   <name>process_cooling_setpoints</name>
   <uid>2daa9d28-8891-4074-a1d1-bce3cb3d7ac6</uid>
-<<<<<<< HEAD
-  <version_id>e9521288-51ce-44ed-aef0-aa2c5dfa5f58</version_id>
-  <version_modified>20171005T141444Z</version_modified>
-=======
   <version_id>f9846062-78ba-4ad2-aab7-5f7760d7f9b1</version_id>
   <version_modified>20171020T202720Z</version_modified>
->>>>>>> ee5ac012
   <xml_checksum>356BE47F</xml_checksum>
   <class_name>ProcessCoolingSetpoints</class_name>
   <display_name>Set Residential Cooling Setpoints and Schedules</display_name>
@@ -199,11 +194,7 @@
       <filename>hvac.rb</filename>
       <filetype>rb</filetype>
       <usage_type>resource</usage_type>
-<<<<<<< HEAD
-      <checksum>7576B4B2</checksum>
-=======
       <checksum>C9C319CF</checksum>
->>>>>>> ee5ac012
     </file>
   </files>
 </measure>