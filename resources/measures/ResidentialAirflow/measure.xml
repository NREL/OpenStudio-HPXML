<measure>
  <schema_version>3.0</schema_version>
  <name>residential_airflow</name>
  <uid>7d2adf5c-9995-49be-b662-a23d2452bb36</uid>
<<<<<<< HEAD
  <version_id>fd0bdbfe-7f1c-45c1-bcef-6f90c35c24a1</version_id>
  <version_modified>20181011T211617Z</version_modified>
=======
  <version_id>7f3a7105-760e-4556-8b22-d9aeb8b8d171</version_id>
  <version_modified>20181015T212937Z</version_modified>
>>>>>>> ed3e9d71
  <xml_checksum>19EEDBBB</xml_checksum>
  <class_name>ResidentialAirflow</class_name>
  <display_name>Set Residential Airflow</display_name>
  <description>Adds (or replaces) all building components related to airflow: infiltration, mechanical ventilation, natural ventilation, and ducts. See https://github.com/NREL/OpenStudio-BEopt#workflows for supported workflows using this measure.</description>
  <modeler_description>Uses EMS to model the building airflow.</modeler_description>
  <arguments>
    <argument>
      <name>living_ach50</name>
      <display_name>Air Leakage: Above-Grade Living ACH50</display_name>
      <description>Air exchange rate, in Air Changes per Hour at 50 Pascals (ACH50), for above-grade living space (including finished attic).</description>
      <type>Double</type>
      <units>1/hr</units>
      <required>true</required>
      <model_dependent>false</model_dependent>
      <default_value>7</default_value>
    </argument>
    <argument>
      <name>garage_ach50</name>
      <display_name>Air Leakage: Garage ACH50</display_name>
      <description>Air exchange rate, in Air Changes per Hour at 50 Pascals (ACH50), for the garage.</description>
      <type>Double</type>
      <units>1/hr</units>
      <required>true</required>
      <model_dependent>false</model_dependent>
      <default_value>7</default_value>
    </argument>
    <argument>
      <name>finished_basement_ach</name>
      <display_name>Air Leakage: Finished Basement Constant ACH</display_name>
      <description>Constant air exchange rate, in Air Changes per Hour (ACH), for the finished basement.</description>
      <type>Double</type>
      <units>1/hr</units>
      <required>true</required>
      <model_dependent>false</model_dependent>
      <default_value>0</default_value>
    </argument>
    <argument>
      <name>unfinished_basement_ach</name>
      <display_name>Air Leakage: Unfinished Basement Constant ACH</display_name>
      <description>Constant air exchange rate, in Air Changes per Hour (ACH), for the unfinished basement. A value of 0.10 ACH or greater is recommended for modeling Heat Pump Water Heaters in unfinished basements.</description>
      <type>Double</type>
      <units>1/hr</units>
      <required>true</required>
      <model_dependent>false</model_dependent>
      <default_value>0.1</default_value>
    </argument>
    <argument>
      <name>crawl_ach</name>
      <display_name>Air Leakage: Crawlspace Constant ACH</display_name>
      <description>Air exchange rate, in Air Changes per Hour at 50 Pascals (ACH50), for the crawlspace.</description>
      <type>Double</type>
      <units>1/hr</units>
      <required>true</required>
      <model_dependent>false</model_dependent>
      <default_value>0</default_value>
    </argument>
    <argument>
      <name>pier_beam_ach</name>
      <display_name>Air Leakage: Pier &amp; Beam Constant ACH</display_name>
      <description>Air exchange rate, in Air Changes per Hour at 50 Pascals (ACH50), for the pier &amp; beam foundation.</description>
      <type>Double</type>
      <units>1/hr</units>
      <required>true</required>
      <model_dependent>false</model_dependent>
      <default_value>100</default_value>
    </argument>
    <argument>
      <name>unfinished_attic_sla</name>
      <display_name>Air Leakage: Unfinished Attic SLA</display_name>
      <description>Ratio of the effective leakage area (infiltration and/or ventilation) in the unfinished attic to the total floor area of the attic.</description>
      <type>Double</type>
      <required>true</required>
      <model_dependent>false</model_dependent>
      <default_value>0.00333</default_value>
    </argument>
    <argument>
      <name>shelter_coef</name>
      <display_name>Air Leakage: Shelter Coefficient</display_name>
      <description>The local shelter coefficient (AIM-2 infiltration model) accounts for nearby buildings, trees and obstructions.</description>
      <type>String</type>
      <required>true</required>
      <model_dependent>false</model_dependent>
      <default_value>auto</default_value>
    </argument>
    <argument>
      <name>has_hvac_flue</name>
      <display_name>Air Leakage: Has Open HVAC Flue</display_name>
      <description>Specifies whether the building has an open flue associated with the HVAC system.</description>
      <type>Boolean</type>
      <required>true</required>
      <model_dependent>false</model_dependent>
      <default_value>false</default_value>
      <choices>
        <choice>
          <value>true</value>
          <display_name>true</display_name>
        </choice>
        <choice>
          <value>false</value>
          <display_name>false</display_name>
        </choice>
      </choices>
    </argument>
    <argument>
      <name>has_water_heater_flue</name>
      <display_name>Air Leakage: Has Open Water Heater Flue</display_name>
      <description>Specifies whether the building has an open flue associated with the water heater.</description>
      <type>Boolean</type>
      <required>true</required>
      <model_dependent>false</model_dependent>
      <default_value>false</default_value>
      <choices>
        <choice>
          <value>true</value>
          <display_name>true</display_name>
        </choice>
        <choice>
          <value>false</value>
          <display_name>false</display_name>
        </choice>
      </choices>
    </argument>
    <argument>
      <name>has_fireplace_chimney</name>
      <display_name>Air Leakage: Has Open HVAC Flue</display_name>
      <description>Specifies whether the building has an open chimney associated with a fireplace.</description>
      <type>Boolean</type>
      <required>true</required>
      <model_dependent>false</model_dependent>
      <default_value>false</default_value>
      <choices>
        <choice>
          <value>true</value>
          <display_name>true</display_name>
        </choice>
        <choice>
          <value>false</value>
          <display_name>false</display_name>
        </choice>
      </choices>
    </argument>
    <argument>
      <name>terrain</name>
      <display_name>Air Leakage: Site Terrain</display_name>
      <description>The terrain of the site.</description>
      <type>Choice</type>
      <required>true</required>
      <model_dependent>false</model_dependent>
      <default_value>suburban</default_value>
      <choices>
        <choice>
          <value>ocean</value>
          <display_name>ocean</display_name>
        </choice>
        <choice>
          <value>plains</value>
          <display_name>plains</display_name>
        </choice>
        <choice>
          <value>rural</value>
          <display_name>rural</display_name>
        </choice>
        <choice>
          <value>suburban</value>
          <display_name>suburban</display_name>
        </choice>
        <choice>
          <value>city</value>
          <display_name>city</display_name>
        </choice>
      </choices>
    </argument>
    <argument>
      <name>mech_vent_type</name>
      <display_name>Mechanical Ventilation: Ventilation Type</display_name>
      <description>Whole house ventilation strategy used.</description>
      <type>Choice</type>
      <required>true</required>
      <model_dependent>false</model_dependent>
      <default_value>exhaust</default_value>
      <choices>
        <choice>
          <value>none</value>
          <display_name>none</display_name>
        </choice>
        <choice>
          <value>exhaust</value>
          <display_name>exhaust</display_name>
        </choice>
        <choice>
          <value>supply</value>
          <display_name>supply</display_name>
        </choice>
        <choice>
          <value>central fan integrated supply</value>
          <display_name>central fan integrated supply</display_name>
        </choice>
        <choice>
          <value>balanced</value>
          <display_name>balanced</display_name>
        </choice>
      </choices>
    </argument>
    <argument>
      <name>mech_vent_fan_power</name>
      <display_name>Mechanical Ventilation: Fan Power</display_name>
      <description>Fan power (in W) per delivered airflow rate (in cfm) of fan(s) providing whole house ventilation. If the house uses a balanced ventilation system there is assumed to be two fans operating at this efficiency. Not used for central fan integrated supply systems.</description>
      <type>Double</type>
      <units>W/cfm</units>
      <required>true</required>
      <model_dependent>false</model_dependent>
      <default_value>0.15</default_value>
    </argument>
    <argument>
      <name>mech_vent_total_efficiency</name>
      <display_name>Mechanical Ventilation: Total Recovery Efficiency</display_name>
      <description>The net total energy (sensible plus latent, also called enthalpy) recovered by the supply airstream adjusted by electric consumption, case heat loss or heat gain, air leakage and airflow mass imbalance between the two airstreams, as a percent of the potential total energy that could be recovered plus the exhaust fan energy. Only used for balanced systems.</description>
      <type>Double</type>
      <required>true</required>
      <model_dependent>false</model_dependent>
      <default_value>0</default_value>
    </argument>
    <argument>
      <name>mech_vent_sensible_efficiency</name>
      <display_name>Mechanical Ventilation: Sensible Recovery Efficiency</display_name>
      <description>The net sensible energy recovered by the supply airstream as adjusted by electric consumption, case heat loss or heat gain, air leakage, airflow mass imbalance between the two airstreams and the energy used for defrost (when running the Very Low Temperature Test), as a percent of the potential sensible energy that could be recovered plus the exhaust fan energy. Only used for balanced systems.</description>
      <type>Double</type>
      <required>true</required>
      <model_dependent>false</model_dependent>
      <default_value>0</default_value>
    </argument>
    <argument>
      <name>mech_vent_frac_62_2</name>
      <display_name>Mechanical Ventilation: Fraction of ASHRAE 62.2</display_name>
      <description>Fraction of the ventilation rate (including any infiltration credit) specified by ASHRAE 62.2 that is desired in the building.</description>
      <type>Double</type>
      <units>frac</units>
      <required>true</required>
      <model_dependent>false</model_dependent>
      <default_value>1</default_value>
    </argument>
    <argument>
      <name>mech_vent_ashrae_std</name>
      <display_name>Mechanical Ventilation: ASHRAE 62.2 Standard</display_name>
      <description>Specifies which version (year) of the ASHRAE 62.2 Standard should be used.</description>
      <type>Choice</type>
      <required>true</required>
      <model_dependent>false</model_dependent>
      <default_value>2010</default_value>
      <choices>
        <choice>
          <value>2010</value>
          <display_name>2010</display_name>
        </choice>
        <choice>
          <value>2013</value>
          <display_name>2013</display_name>
        </choice>
      </choices>
    </argument>
    <argument>
      <name>mech_vent_infil_credit</name>
      <display_name>Mechanical Ventilation: Allow Infiltration Credit</display_name>
      <description>Defines whether the infiltration credit allowed per the ASHRAE 62.2 Standard will be included in the calculation of the mechanical ventilation rate. If True, the infiltration credit will apply 1) to new/existing single-family detached homes for 2013 ASHRAE 62.2, or 2) to existing single-family detached or multi-family homes for 2010 ASHRAE 62.2.</description>
      <type>Boolean</type>
      <required>true</required>
      <model_dependent>false</model_dependent>
      <default_value>true</default_value>
      <choices>
        <choice>
          <value>true</value>
          <display_name>true</display_name>
        </choice>
        <choice>
          <value>false</value>
          <display_name>false</display_name>
        </choice>
      </choices>
    </argument>
    <argument>
      <name>is_existing_home</name>
      <display_name>Mechanical Ventilation: Is Existing Home</display_name>
      <description>Specifies whether the building is an existing home or new construction.</description>
      <type>Boolean</type>
      <required>true</required>
      <model_dependent>false</model_dependent>
      <default_value>false</default_value>
      <choices>
        <choice>
          <value>true</value>
          <display_name>true</display_name>
        </choice>
        <choice>
          <value>false</value>
          <display_name>false</display_name>
        </choice>
      </choices>
    </argument>
    <argument>
      <name>mech_vent_cfis_open_time</name>
      <display_name>Mechanical Ventilation: CFIS Damper Open Time</display_name>
      <description>Minimum damper open time for a central fan integrated supply system.</description>
      <type>Double</type>
      <required>true</required>
      <model_dependent>false</model_dependent>
      <default_value>20</default_value>
    </argument>
    <argument>
      <name>mech_vent_cfis_airflow_frac</name>
      <display_name>Mechanical Ventilation: CFIS Ventilation Mode Airflow Fraction</display_name>
      <description>Blower airflow rate, when the central fan integrated supply system is operating in ventilation mode, as a fraction of maximum blower airflow rate.</description>
      <type>Double</type>
      <required>true</required>
      <model_dependent>false</model_dependent>
      <default_value>1</default_value>
    </argument>
    <argument>
      <name>range_exhaust_hour</name>
      <display_name>Spot Ventilation: Hour of range spot ventilation</display_name>
      <description>Hour in which range spot ventilation occurs. Values indicate the time of spot ventilation, which lasts for 1 hour.</description>
      <type>Integer</type>
      <required>true</required>
      <model_dependent>false</model_dependent>
      <default_value>16</default_value>
    </argument>
    <argument>
      <name>bathroom_exhaust_hour</name>
      <display_name>Spot Ventilation: Hour of bathroom spot ventilation</display_name>
      <description>Hour in which bathroom spot ventilation occurs. Values indicate the time of spot ventilation, which lasts for 1 hour.</description>
      <type>Integer</type>
      <required>true</required>
      <model_dependent>false</model_dependent>
      <default_value>5</default_value>
    </argument>
    <argument>
      <name>clothes_dryer_exhaust</name>
      <display_name>Clothes Dryer: Exhaust</display_name>
      <description>Rated flow capacity of the clothes dryer exhaust. This fan is assumed to run after any clothes dryer events.</description>
      <type>Double</type>
      <units>cfm</units>
      <required>true</required>
      <model_dependent>false</model_dependent>
      <default_value>100</default_value>
    </argument>
    <argument>
      <name>nat_vent_htg_offset</name>
      <display_name>Natural Ventilation: Heating Season Setpoint Offset</display_name>
      <description>The temperature offset below the hourly cooling setpoint, to which the living space is allowed to cool during months that are only in the heating season.</description>
      <type>Double</type>
      <units>degrees F</units>
      <required>true</required>
      <model_dependent>false</model_dependent>
      <default_value>1</default_value>
    </argument>
    <argument>
      <name>nat_vent_clg_offset</name>
      <display_name>Natural Ventilation: Cooling Season Setpoint Offset</display_name>
      <description>The temperature offset above the hourly heating setpoint, to which the living space is allowed to cool during months that are only in the cooling season.</description>
      <type>Double</type>
      <units>degrees F</units>
      <required>true</required>
      <model_dependent>false</model_dependent>
      <default_value>1</default_value>
    </argument>
    <argument>
      <name>nat_vent_ovlp_offset</name>
      <display_name>Natural Ventilation: Overlap Season Setpoint Offset</display_name>
      <description>The temperature offset above the maximum heating setpoint, to which the living space is allowed to cool during months that are in both the heating season and cooling season.</description>
      <type>Double</type>
      <units>degrees F</units>
      <required>true</required>
      <model_dependent>false</model_dependent>
      <default_value>1</default_value>
    </argument>
    <argument>
      <name>nat_vent_htg_season</name>
      <display_name>Natural Ventilation: Heating Season</display_name>
      <description>True if windows are allowed to be opened during months that are only in the heating season.</description>
      <type>Boolean</type>
      <required>true</required>
      <model_dependent>false</model_dependent>
      <default_value>true</default_value>
      <choices>
        <choice>
          <value>true</value>
          <display_name>true</display_name>
        </choice>
        <choice>
          <value>false</value>
          <display_name>false</display_name>
        </choice>
      </choices>
    </argument>
    <argument>
      <name>nat_vent_clg_season</name>
      <display_name>Natural Ventilation: Cooling Season</display_name>
      <description>True if windows are allowed to be opened during months that are only in the cooling season.</description>
      <type>Boolean</type>
      <required>true</required>
      <model_dependent>false</model_dependent>
      <default_value>true</default_value>
      <choices>
        <choice>
          <value>true</value>
          <display_name>true</display_name>
        </choice>
        <choice>
          <value>false</value>
          <display_name>false</display_name>
        </choice>
      </choices>
    </argument>
    <argument>
      <name>nat_vent_ovlp_season</name>
      <display_name>Natural Ventilation: Overlap Season</display_name>
      <description>True if windows are allowed to be opened during months that are in both the heating season and cooling season.</description>
      <type>Boolean</type>
      <required>true</required>
      <model_dependent>false</model_dependent>
      <default_value>true</default_value>
      <choices>
        <choice>
          <value>true</value>
          <display_name>true</display_name>
        </choice>
        <choice>
          <value>false</value>
          <display_name>false</display_name>
        </choice>
      </choices>
    </argument>
    <argument>
      <name>nat_vent_num_weekdays</name>
      <display_name>Natural Ventilation: Number Weekdays</display_name>
      <description>Number of weekdays in the week that natural ventilation can occur.</description>
      <type>Integer</type>
      <required>true</required>
      <model_dependent>false</model_dependent>
      <default_value>3</default_value>
    </argument>
    <argument>
      <name>nat_vent_num_weekends</name>
      <display_name>Natural Ventilation: Number Weekend Days</display_name>
      <description>Number of weekend days in the week that natural ventilation can occur.</description>
      <type>Integer</type>
      <required>true</required>
      <model_dependent>false</model_dependent>
      <default_value>0</default_value>
    </argument>
    <argument>
      <name>nat_vent_frac_windows_open</name>
      <display_name>Natural Ventilation: Fraction of Openable Windows Open</display_name>
      <description>Specifies the fraction of the total openable window area in the building that is opened for ventilation.</description>
      <type>Double</type>
      <units>frac</units>
      <required>true</required>
      <model_dependent>false</model_dependent>
      <default_value>0.33</default_value>
    </argument>
    <argument>
      <name>nat_vent_frac_window_area_openable</name>
      <display_name>Natural Ventilation: Fraction Window Area Openable</display_name>
      <description>Specifies the fraction of total window area in the home that can be opened (e.g. typical sliding windows can be opened to half of their area).</description>
      <type>Double</type>
      <units>frac</units>
      <required>true</required>
      <model_dependent>false</model_dependent>
      <default_value>0.2</default_value>
    </argument>
    <argument>
      <name>nat_vent_max_oa_hr</name>
      <display_name>Natural Ventilation: Max OA Humidity Ratio</display_name>
      <description>Outdoor air humidity ratio above which windows will not open for natural ventilation.</description>
      <type>Double</type>
      <units>frac</units>
      <required>true</required>
      <model_dependent>false</model_dependent>
      <default_value>0.0115</default_value>
    </argument>
    <argument>
      <name>nat_vent_max_oa_rh</name>
      <display_name>Natural Ventilation: Max OA Relative Humidity</display_name>
      <description>Outdoor air relative humidity (0-1) above which windows will not open for natural ventilation.</description>
      <type>Double</type>
      <units>frac</units>
      <required>true</required>
      <model_dependent>false</model_dependent>
      <default_value>0.7</default_value>
    </argument>
    <argument>
      <name>duct_location</name>
      <display_name>Ducts: Location</display_name>
      <description>The primary location of ducts.</description>
      <type>Choice</type>
      <required>true</required>
      <model_dependent>true</model_dependent>
      <default_value>auto</default_value>
      <choices>
        <choice>
          <value>none</value>
          <display_name>none</display_name>
        </choice>
        <choice>
          <value>auto</value>
          <display_name>auto</display_name>
        </choice>
      </choices>
    </argument>
    <argument>
      <name>duct_total_leakage</name>
      <display_name>Ducts: Total Leakage</display_name>
      <description>The total amount of air flow leakage expressed as a fraction of the total air flow rate.</description>
      <type>Double</type>
      <units>frac</units>
      <required>true</required>
      <model_dependent>false</model_dependent>
      <default_value>0.3</default_value>
    </argument>
    <argument>
      <name>duct_supply_frac</name>
      <display_name>Ducts: Supply Leakage Fraction of Total</display_name>
      <description>The amount of air flow leakage leaking out from the supply duct expressed as a fraction of the total duct leakage.</description>
      <type>Double</type>
      <units>frac</units>
      <required>true</required>
      <model_dependent>false</model_dependent>
      <default_value>0.6</default_value>
    </argument>
    <argument>
      <name>duct_return_frac</name>
      <display_name>Ducts: Return Leakage Fraction of Total</display_name>
      <description>The amount of air flow leakage leaking into the return duct expressed as a fraction of the total duct leakage.</description>
      <type>Double</type>
      <units>frac</units>
      <required>true</required>
      <model_dependent>false</model_dependent>
      <default_value>0.067</default_value>
    </argument>
    <argument>
      <name>duct_ah_supply_frac</name>
      <display_name>Ducts: Supply Air Handler Leakage Fraction of Total</display_name>
      <description>The amount of air flow leakage leaking out from the supply-side of the air handler expressed as a fraction of the total duct leakage.</description>
      <type>Double</type>
      <units>frac</units>
      <required>true</required>
      <model_dependent>false</model_dependent>
      <default_value>0.067</default_value>
    </argument>
    <argument>
      <name>duct_ah_return_frac</name>
      <display_name>Ducts: Return Air Handler Leakage Fraction of Total</display_name>
      <description>The amount of air flow leakage leaking out from the return-side of the air handler expressed as a fraction of the total duct leakage.</description>
      <type>Double</type>
      <units>frac</units>
      <required>true</required>
      <model_dependent>false</model_dependent>
      <default_value>0.267</default_value>
    </argument>
    <argument>
      <name>duct_location_frac</name>
      <display_name>Ducts: Location Fraction</display_name>
      <description>Fraction of supply ducts in the specified Duct Location; the remainder of supply ducts will be located in above-grade conditioned space.</description>
      <type>String</type>
      <units>frac</units>
      <required>true</required>
      <model_dependent>false</model_dependent>
      <default_value>auto</default_value>
    </argument>
    <argument>
      <name>duct_num_returns</name>
      <display_name>Ducts: Number of Returns</display_name>
      <description>The number of duct returns.</description>
      <type>String</type>
      <units>#</units>
      <required>true</required>
      <model_dependent>false</model_dependent>
      <default_value>auto</default_value>
    </argument>
    <argument>
      <name>duct_supply_area_mult</name>
      <display_name>Ducts: Supply Surface Area Multiplier</display_name>
      <description>Values specify a fraction of the Building America Benchmark supply duct surface area.</description>
      <type>Double</type>
      <units>mult</units>
      <required>true</required>
      <model_dependent>false</model_dependent>
      <default_value>1</default_value>
    </argument>
    <argument>
      <name>duct_return_area_mult</name>
      <display_name>Ducts: Return Surface Area Multiplier</display_name>
      <description>Values specify a fraction of the Building America Benchmark return duct surface area.</description>
      <type>Double</type>
      <units>mult</units>
      <required>true</required>
      <model_dependent>false</model_dependent>
      <default_value>1</default_value>
    </argument>
    <argument>
      <name>duct_r</name>
      <display_name>Ducts: Insulation Nominal R-Value</display_name>
      <description>The nominal R-value for duct insulation.</description>
      <type>Double</type>
      <units>h-ft^2-R/Btu</units>
      <required>true</required>
      <model_dependent>false</model_dependent>
      <default_value>0</default_value>
    </argument>
  </arguments>
  <outputs/>
  <provenances/>
  <tags>
    <tag>Envelope.Infiltration</tag>
  </tags>
  <attributes>
    <attribute>
      <name>Measure Type</name>
      <value>ModelMeasure</value>
      <datatype>string</datatype>
    </attribute>
    <attribute>
      <name>Intended Software Tool</name>
      <value>Apply Measure Now</value>
      <datatype>string</datatype>
    </attribute>
    <attribute>
      <name>Intended Software Tool</name>
      <value>OpenStudio Application</value>
      <datatype>string</datatype>
    </attribute>
    <attribute>
      <name>Intended Software Tool</name>
      <value>Parametric Analysis Tool</value>
      <datatype>string</datatype>
    </attribute>
  </attributes>
  <files>
    <file>
      <filename>USA_CO_Denver_Intl_AP_725650_TMY3.ddy</filename>
      <filetype>ddy</filetype>
      <usage_type>test</usage_type>
      <checksum>FB253570</checksum>
    </file>
    <file>
      <filename>USA_CO_Denver_Intl_AP_725650_TMY3.epw</filename>
      <filetype>epw</filetype>
      <usage_type>test</usage_type>
      <checksum>E23378AA</checksum>
    </file>
    <file>
      <filename>ASHRAE622WSF.csv</filename>
      <filetype>csv</filetype>
      <usage_type>resource</usage_type>
      <checksum>308F75BA</checksum>
    </file>
    <file>
      <filename>psychrometrics.rb</filename>
      <filetype>rb</filetype>
      <usage_type>resource</usage_type>
      <checksum>208441EA</checksum>
    </file>
    <file>
      <filename>MinuteDrawProfilesMaxFlows.csv</filename>
      <filetype>csv</filetype>
      <usage_type>resource</usage_type>
      <checksum>0E1048A3</checksum>
    </file>
    <file>
      <filename>ClothesDryerExhaustSchedule_1bed.csv</filename>
      <filetype>csv</filetype>
      <usage_type>resource</usage_type>
      <checksum>85CDD535</checksum>
    </file>
    <file>
      <filename>ClothesDryerExhaustSchedule_2bed.csv</filename>
      <filetype>csv</filetype>
      <usage_type>resource</usage_type>
      <checksum>1D475929</checksum>
    </file>
    <file>
      <filename>ClothesDryerExhaustSchedule_3bed.csv</filename>
      <filetype>csv</filetype>
      <usage_type>resource</usage_type>
      <checksum>A0F57E5A</checksum>
    </file>
    <file>
      <filename>ClothesDryerExhaustSchedule_4bed.csv</filename>
      <filetype>csv</filetype>
      <usage_type>resource</usage_type>
      <checksum>A893C107</checksum>
    </file>
    <file>
      <filename>ClothesDryerExhaustSchedule_5bed.csv</filename>
      <filetype>csv</filetype>
      <usage_type>resource</usage_type>
      <checksum>CDC5BFE0</checksum>
    </file>
    <file>
      <filename>util.rb</filename>
      <filetype>rb</filetype>
      <usage_type>resource</usage_type>
      <checksum>4516079E</checksum>
    </file>
    <file>
      <version>
        <software_program>OpenStudio</software_program>
        <identifier>1.13.1</identifier>
        <min_compatible>2.0.4</min_compatible>
      </version>
      <filename>measure.rb</filename>
      <filetype>rb</filetype>
      <usage_type>script</usage_type>
      <checksum>99BDA970</checksum>
    </file>
    <file>
      <filename>materials.rb</filename>
      <filetype>rb</filetype>
      <usage_type>resource</usage_type>
      <checksum>82D32FEE</checksum>
    </file>
    <file>
      <filename>unit_conversions.rb</filename>
      <filetype>rb</filetype>
      <usage_type>resource</usage_type>
      <checksum>81550F14</checksum>
    </file>
    <file>
<<<<<<< HEAD
=======
      <filename>residential_airflow_test.rb</filename>
      <filetype>rb</filetype>
      <usage_type>test</usage_type>
      <checksum>CBA30617</checksum>
    </file>
    <file>
>>>>>>> ed3e9d71
      <filename>weather.rb</filename>
      <filetype>rb</filetype>
      <usage_type>resource</usage_type>
      <checksum>454E14D4</checksum>
<<<<<<< HEAD
    </file>
    <file>
      <filename>residential_airflow_test.rb</filename>
      <filetype>rb</filetype>
      <usage_type>test</usage_type>
      <checksum>D62BA2B5</checksum>
=======
>>>>>>> ed3e9d71
    </file>
    <file>
      <filename>hvac.rb</filename>
      <filetype>rb</filetype>
      <usage_type>resource</usage_type>
<<<<<<< HEAD
      <checksum>53483896</checksum>
=======
      <checksum>2047AAAB</checksum>
>>>>>>> ed3e9d71
    </file>
    <file>
      <filename>schedules.rb</filename>
      <filetype>rb</filetype>
      <usage_type>resource</usage_type>
<<<<<<< HEAD
      <checksum>F7EEE7C4</checksum>
=======
      <checksum>4C000237</checksum>
    </file>
    <file>
      <filename>geometry.rb</filename>
      <filetype>rb</filetype>
      <usage_type>resource</usage_type>
      <checksum>62B9E41C</checksum>
    </file>
    <file>
      <filename>airflow.rb</filename>
      <filetype>rb</filetype>
      <usage_type>resource</usage_type>
      <checksum>4FD91EF2</checksum>
>>>>>>> ed3e9d71
    </file>
    <file>
      <filename>constants.rb</filename>
      <filetype>rb</filetype>
      <usage_type>resource</usage_type>
<<<<<<< HEAD
      <checksum>9773CEB0</checksum>
    </file>
    <file>
      <filename>geometry.rb</filename>
      <filetype>rb</filetype>
      <usage_type>resource</usage_type>
      <checksum>10A095BE</checksum>
    </file>
    <file>
      <filename>MF_40units_4story_SL_3Beds_2Baths_Denver_Furnace_CentralAC.osm</filename>
      <filetype>osm</filetype>
      <usage_type>test</usage_type>
      <checksum>25AD5EEF</checksum>
    </file>
    <file>
      <filename>SFA_4units_1story_SL_UA_3Beds_2Baths_Denver_Central_System_Boiler_Baseboards.osm</filename>
      <filetype>osm</filetype>
      <usage_type>test</usage_type>
      <checksum>42749242</checksum>
    </file>
    <file>
      <filename>SFA_4units_1story_SL_UA_3Beds_2Baths_Denver_Central_System_Fan_Coil.osm</filename>
      <filetype>osm</filetype>
      <usage_type>test</usage_type>
      <checksum>6750635C</checksum>
    </file>
    <file>
      <filename>SFA_4units_1story_SL_UA_3Beds_2Baths_Denver_Central_System_PTAC.osm</filename>
      <filetype>osm</filetype>
      <usage_type>test</usage_type>
      <checksum>0952E492</checksum>
    </file>
    <file>
      <filename>airflow.rb</filename>
      <filetype>rb</filetype>
      <usage_type>resource</usage_type>
      <checksum>46A116F1</checksum>
=======
      <checksum>623A924C</checksum>
>>>>>>> ed3e9d71
    </file>
    <file>
      <filename>SFD_2000sqft_2story_UB_UA_3Beds_2Baths_Denver_Furnace_CentralAC.osm</filename>
      <filetype>osm</filetype>
      <usage_type>test</usage_type>
<<<<<<< HEAD
      <checksum>2E059A88</checksum>
=======
      <checksum>C21AF91C</checksum>
>>>>>>> ed3e9d71
    </file>
    <file>
      <filename>SFD_2000sqft_2story_SL_UA_3Beds_2Baths_Denver.osm</filename>
      <filetype>osm</filetype>
      <usage_type>test</usage_type>
<<<<<<< HEAD
      <checksum>FD6390FB</checksum>
=======
      <checksum>5FC42BAF</checksum>
>>>>>>> ed3e9d71
    </file>
    <file>
      <filename>SFD_2000sqft_2story_SL_UA_3Beds_2Baths_Denver_ElectricBaseboard.osm</filename>
      <filetype>osm</filetype>
      <usage_type>test</usage_type>
<<<<<<< HEAD
      <checksum>ECDCA0A8</checksum>
=======
      <checksum>9F6AC32F</checksum>
>>>>>>> ed3e9d71
    </file>
    <file>
      <filename>SFD_2000sqft_2story_SL_UA_3Beds_2Baths_Denver_Furnace_CentralAC.osm</filename>
      <filetype>osm</filetype>
      <usage_type>test</usage_type>
<<<<<<< HEAD
      <checksum>B438FA69</checksum>
=======
      <checksum>4D04CBFB</checksum>
>>>>>>> ed3e9d71
    </file>
    <file>
      <filename>SFD_2000sqft_2story_SL_UA_3Beds_2Baths_Denver_Furnace_CentralAC_Neighbors.osm</filename>
      <filetype>osm</filetype>
      <usage_type>test</usage_type>
<<<<<<< HEAD
      <checksum>9D46B01A</checksum>
=======
      <checksum>94CE6364</checksum>
>>>>>>> ed3e9d71
    </file>
    <file>
      <filename>SFD_2000sqft_2story_SL_UA_3Beds_2Baths_Denver_Furnace_CentralAC_ElecWHTank_ClothesWasher_ClothesDryer.osm</filename>
      <filetype>osm</filetype>
      <usage_type>test</usage_type>
<<<<<<< HEAD
      <checksum>9AC0CA79</checksum>
=======
      <checksum>B5A7A3D2</checksum>
>>>>>>> ed3e9d71
    </file>
    <file>
      <filename>SFD_2000sqft_2story_SL_UA_3Beds_2Baths_Denver_MSHP.osm</filename>
      <filetype>osm</filetype>
      <usage_type>test</usage_type>
<<<<<<< HEAD
      <checksum>56D28A0C</checksum>
=======
      <checksum>284D08C9</checksum>
>>>>>>> ed3e9d71
    </file>
    <file>
      <filename>SFD_2000sqft_2story_SL_UA_3Beds_2Baths_Denver_MSHPDucted.osm</filename>
      <filetype>osm</filetype>
      <usage_type>test</usage_type>
<<<<<<< HEAD
      <checksum>63D1FD91</checksum>
=======
      <checksum>183D51B0</checksum>
>>>>>>> ed3e9d71
    </file>
    <file>
      <filename>SFD_2000sqft_2story_SL_GRG_UA_3Beds_2Baths_Denver_Furnace_CentralAC.osm</filename>
      <filetype>osm</filetype>
      <usage_type>test</usage_type>
<<<<<<< HEAD
      <checksum>447FBC14</checksum>
=======
      <checksum>8BB783E2</checksum>
>>>>>>> ed3e9d71
    </file>
    <file>
      <filename>SFD_2000sqft_2story_SL_GRG_FR_3Beds_2Baths_Denver_Furnace_CentralAC.osm</filename>
      <filetype>osm</filetype>
      <usage_type>test</usage_type>
<<<<<<< HEAD
      <checksum>3FCA4C65</checksum>
=======
      <checksum>80E0BBE6</checksum>
>>>>>>> ed3e9d71
    </file>
    <file>
      <filename>SFD_2000sqft_2story_PB_UA_3Beds_2Baths_Denver_Furnace_CentralAC.osm</filename>
      <filetype>osm</filetype>
      <usage_type>test</usage_type>
<<<<<<< HEAD
      <checksum>104FB94E</checksum>
=======
      <checksum>8F54E636</checksum>
>>>>>>> ed3e9d71
    </file>
    <file>
      <filename>SFD_2000sqft_2story_FB_UA_3Beds_2Baths_Denver_Furnace_CentralAC.osm</filename>
      <filetype>osm</filetype>
      <usage_type>test</usage_type>
<<<<<<< HEAD
      <checksum>F4609431</checksum>
=======
      <checksum>1F054725</checksum>
>>>>>>> ed3e9d71
    </file>
    <file>
      <filename>SFD_2000sqft_2story_CS_UA_3Beds_2Baths_Denver_Furnace_CentralAC.osm</filename>
      <filetype>osm</filetype>
      <usage_type>test</usage_type>
<<<<<<< HEAD
      <checksum>4B26A001</checksum>
=======
      <checksum>A7909C33</checksum>
>>>>>>> ed3e9d71
    </file>
    <file>
      <filename>SFA_4units_1story_SL_UA_3Beds_2Baths_Denver_Furnace_CentralAC.osm</filename>
      <filetype>osm</filetype>
      <usage_type>test</usage_type>
<<<<<<< HEAD
      <checksum>328D65E2</checksum>
=======
      <checksum>603A4619</checksum>
>>>>>>> ed3e9d71
    </file>
    <file>
      <filename>MF_8units_1story_SL_3Beds_2Baths_Denver_Furnace_CentralAC.osm</filename>
      <filetype>osm</filetype>
      <usage_type>test</usage_type>
<<<<<<< HEAD
      <checksum>53124678</checksum>
=======
      <checksum>91180CC1</checksum>
>>>>>>> ed3e9d71
    </file>
  </files>
</measure><|MERGE_RESOLUTION|>--- conflicted
+++ resolved
@@ -2,13 +2,8 @@
   <schema_version>3.0</schema_version>
   <name>residential_airflow</name>
   <uid>7d2adf5c-9995-49be-b662-a23d2452bb36</uid>
-<<<<<<< HEAD
-  <version_id>fd0bdbfe-7f1c-45c1-bcef-6f90c35c24a1</version_id>
-  <version_modified>20181011T211617Z</version_modified>
-=======
   <version_id>7f3a7105-760e-4556-8b22-d9aeb8b8d171</version_id>
   <version_modified>20181015T212937Z</version_modified>
->>>>>>> ed3e9d71
   <xml_checksum>19EEDBBB</xml_checksum>
   <class_name>ResidentialAirflow</class_name>
   <display_name>Set Residential Airflow</display_name>
@@ -736,46 +731,27 @@
       <checksum>81550F14</checksum>
     </file>
     <file>
-<<<<<<< HEAD
-=======
       <filename>residential_airflow_test.rb</filename>
       <filetype>rb</filetype>
       <usage_type>test</usage_type>
       <checksum>CBA30617</checksum>
     </file>
     <file>
->>>>>>> ed3e9d71
       <filename>weather.rb</filename>
       <filetype>rb</filetype>
       <usage_type>resource</usage_type>
       <checksum>454E14D4</checksum>
-<<<<<<< HEAD
-    </file>
-    <file>
-      <filename>residential_airflow_test.rb</filename>
-      <filetype>rb</filetype>
-      <usage_type>test</usage_type>
-      <checksum>D62BA2B5</checksum>
-=======
->>>>>>> ed3e9d71
     </file>
     <file>
       <filename>hvac.rb</filename>
       <filetype>rb</filetype>
       <usage_type>resource</usage_type>
-<<<<<<< HEAD
-      <checksum>53483896</checksum>
-=======
       <checksum>2047AAAB</checksum>
->>>>>>> ed3e9d71
     </file>
     <file>
       <filename>schedules.rb</filename>
       <filetype>rb</filetype>
       <usage_type>resource</usage_type>
-<<<<<<< HEAD
-      <checksum>F7EEE7C4</checksum>
-=======
       <checksum>4C000237</checksum>
     </file>
     <file>
@@ -789,203 +765,102 @@
       <filetype>rb</filetype>
       <usage_type>resource</usage_type>
       <checksum>4FD91EF2</checksum>
->>>>>>> ed3e9d71
     </file>
     <file>
       <filename>constants.rb</filename>
       <filetype>rb</filetype>
       <usage_type>resource</usage_type>
-<<<<<<< HEAD
-      <checksum>9773CEB0</checksum>
-    </file>
-    <file>
-      <filename>geometry.rb</filename>
-      <filetype>rb</filetype>
-      <usage_type>resource</usage_type>
-      <checksum>10A095BE</checksum>
-    </file>
-    <file>
-      <filename>MF_40units_4story_SL_3Beds_2Baths_Denver_Furnace_CentralAC.osm</filename>
-      <filetype>osm</filetype>
-      <usage_type>test</usage_type>
-      <checksum>25AD5EEF</checksum>
-    </file>
-    <file>
-      <filename>SFA_4units_1story_SL_UA_3Beds_2Baths_Denver_Central_System_Boiler_Baseboards.osm</filename>
-      <filetype>osm</filetype>
-      <usage_type>test</usage_type>
-      <checksum>42749242</checksum>
-    </file>
-    <file>
-      <filename>SFA_4units_1story_SL_UA_3Beds_2Baths_Denver_Central_System_Fan_Coil.osm</filename>
-      <filetype>osm</filetype>
-      <usage_type>test</usage_type>
-      <checksum>6750635C</checksum>
-    </file>
-    <file>
-      <filename>SFA_4units_1story_SL_UA_3Beds_2Baths_Denver_Central_System_PTAC.osm</filename>
-      <filetype>osm</filetype>
-      <usage_type>test</usage_type>
-      <checksum>0952E492</checksum>
-    </file>
-    <file>
-      <filename>airflow.rb</filename>
-      <filetype>rb</filetype>
-      <usage_type>resource</usage_type>
-      <checksum>46A116F1</checksum>
-=======
       <checksum>623A924C</checksum>
->>>>>>> ed3e9d71
     </file>
     <file>
       <filename>SFD_2000sqft_2story_UB_UA_3Beds_2Baths_Denver_Furnace_CentralAC.osm</filename>
       <filetype>osm</filetype>
       <usage_type>test</usage_type>
-<<<<<<< HEAD
-      <checksum>2E059A88</checksum>
-=======
       <checksum>C21AF91C</checksum>
->>>>>>> ed3e9d71
     </file>
     <file>
       <filename>SFD_2000sqft_2story_SL_UA_3Beds_2Baths_Denver.osm</filename>
       <filetype>osm</filetype>
       <usage_type>test</usage_type>
-<<<<<<< HEAD
-      <checksum>FD6390FB</checksum>
-=======
       <checksum>5FC42BAF</checksum>
->>>>>>> ed3e9d71
     </file>
     <file>
       <filename>SFD_2000sqft_2story_SL_UA_3Beds_2Baths_Denver_ElectricBaseboard.osm</filename>
       <filetype>osm</filetype>
       <usage_type>test</usage_type>
-<<<<<<< HEAD
-      <checksum>ECDCA0A8</checksum>
-=======
       <checksum>9F6AC32F</checksum>
->>>>>>> ed3e9d71
     </file>
     <file>
       <filename>SFD_2000sqft_2story_SL_UA_3Beds_2Baths_Denver_Furnace_CentralAC.osm</filename>
       <filetype>osm</filetype>
       <usage_type>test</usage_type>
-<<<<<<< HEAD
-      <checksum>B438FA69</checksum>
-=======
       <checksum>4D04CBFB</checksum>
->>>>>>> ed3e9d71
     </file>
     <file>
       <filename>SFD_2000sqft_2story_SL_UA_3Beds_2Baths_Denver_Furnace_CentralAC_Neighbors.osm</filename>
       <filetype>osm</filetype>
       <usage_type>test</usage_type>
-<<<<<<< HEAD
-      <checksum>9D46B01A</checksum>
-=======
       <checksum>94CE6364</checksum>
->>>>>>> ed3e9d71
     </file>
     <file>
       <filename>SFD_2000sqft_2story_SL_UA_3Beds_2Baths_Denver_Furnace_CentralAC_ElecWHTank_ClothesWasher_ClothesDryer.osm</filename>
       <filetype>osm</filetype>
       <usage_type>test</usage_type>
-<<<<<<< HEAD
-      <checksum>9AC0CA79</checksum>
-=======
       <checksum>B5A7A3D2</checksum>
->>>>>>> ed3e9d71
     </file>
     <file>
       <filename>SFD_2000sqft_2story_SL_UA_3Beds_2Baths_Denver_MSHP.osm</filename>
       <filetype>osm</filetype>
       <usage_type>test</usage_type>
-<<<<<<< HEAD
-      <checksum>56D28A0C</checksum>
-=======
       <checksum>284D08C9</checksum>
->>>>>>> ed3e9d71
     </file>
     <file>
       <filename>SFD_2000sqft_2story_SL_UA_3Beds_2Baths_Denver_MSHPDucted.osm</filename>
       <filetype>osm</filetype>
       <usage_type>test</usage_type>
-<<<<<<< HEAD
-      <checksum>63D1FD91</checksum>
-=======
       <checksum>183D51B0</checksum>
->>>>>>> ed3e9d71
     </file>
     <file>
       <filename>SFD_2000sqft_2story_SL_GRG_UA_3Beds_2Baths_Denver_Furnace_CentralAC.osm</filename>
       <filetype>osm</filetype>
       <usage_type>test</usage_type>
-<<<<<<< HEAD
-      <checksum>447FBC14</checksum>
-=======
       <checksum>8BB783E2</checksum>
->>>>>>> ed3e9d71
     </file>
     <file>
       <filename>SFD_2000sqft_2story_SL_GRG_FR_3Beds_2Baths_Denver_Furnace_CentralAC.osm</filename>
       <filetype>osm</filetype>
       <usage_type>test</usage_type>
-<<<<<<< HEAD
-      <checksum>3FCA4C65</checksum>
-=======
       <checksum>80E0BBE6</checksum>
->>>>>>> ed3e9d71
     </file>
     <file>
       <filename>SFD_2000sqft_2story_PB_UA_3Beds_2Baths_Denver_Furnace_CentralAC.osm</filename>
       <filetype>osm</filetype>
       <usage_type>test</usage_type>
-<<<<<<< HEAD
-      <checksum>104FB94E</checksum>
-=======
       <checksum>8F54E636</checksum>
->>>>>>> ed3e9d71
     </file>
     <file>
       <filename>SFD_2000sqft_2story_FB_UA_3Beds_2Baths_Denver_Furnace_CentralAC.osm</filename>
       <filetype>osm</filetype>
       <usage_type>test</usage_type>
-<<<<<<< HEAD
-      <checksum>F4609431</checksum>
-=======
       <checksum>1F054725</checksum>
->>>>>>> ed3e9d71
     </file>
     <file>
       <filename>SFD_2000sqft_2story_CS_UA_3Beds_2Baths_Denver_Furnace_CentralAC.osm</filename>
       <filetype>osm</filetype>
       <usage_type>test</usage_type>
-<<<<<<< HEAD
-      <checksum>4B26A001</checksum>
-=======
       <checksum>A7909C33</checksum>
->>>>>>> ed3e9d71
     </file>
     <file>
       <filename>SFA_4units_1story_SL_UA_3Beds_2Baths_Denver_Furnace_CentralAC.osm</filename>
       <filetype>osm</filetype>
       <usage_type>test</usage_type>
-<<<<<<< HEAD
-      <checksum>328D65E2</checksum>
-=======
       <checksum>603A4619</checksum>
->>>>>>> ed3e9d71
     </file>
     <file>
       <filename>MF_8units_1story_SL_3Beds_2Baths_Denver_Furnace_CentralAC.osm</filename>
       <filetype>osm</filetype>
       <usage_type>test</usage_type>
-<<<<<<< HEAD
-      <checksum>53124678</checksum>
-=======
       <checksum>91180CC1</checksum>
->>>>>>> ed3e9d71
     </file>
   </files>
 </measure>