<measure>
  <schema_version>3.0</schema_version>
  <name>process_central_system_boiler_baseboards</name>
  <uid>76aec197-3459-4562-8f74-4741271d9d2f</uid>
<<<<<<< HEAD
  <version_id>b422ba7a-faaa-4e45-b52b-a641efccdaaf</version_id>
  <version_modified>20200324T183315Z</version_modified>
=======
  <version_id>b9522b38-e42b-4b33-a9f5-dad43230a9f1</version_id>
  <version_modified>20200430T230734Z</version_modified>
>>>>>>> fdb03032
  <xml_checksum>ED6112BA</xml_checksum>
  <class_name>ProcessCentralSystemBoilerBaseboards</class_name>
  <display_name>ResidentialHVACCentralSystemBoilerBaseboards</display_name>
  <description>Adds a central hot water (or steam) boiler to the model. Also adds baseboards to each finished zone.</description>
  <modeler_description>Adds a hot water (or steam) boiler with variable-speed pump to a single plant loop. Also adds zone hvac convective water objects with coil heating water baseboard objects to the demand side of the plant loop.</modeler_description>
  <arguments>
    <argument>
      <name>central_boiler_system_type</name>
      <display_name>Central Boiler System Type</display_name>
      <description>The system type of the central boiler.</description>
      <type>Choice</type>
      <required>true</required>
      <model_dependent>false</model_dependent>
      <default_value>hot water, forced draft</default_value>
      <choices>
        <choice>
          <value>hot water, forced draft</value>
          <display_name>hot water, forced draft</display_name>
        </choice>
        <choice>
          <value>steam</value>
          <display_name>steam</display_name>
        </choice>
      </choices>
    </argument>
    <argument>
      <name>central_boiler_fuel_type</name>
      <display_name>Central Boiler Fuel Type</display_name>
      <description>The fuel type of the central boiler used for heating.</description>
      <type>Choice</type>
      <required>true</required>
      <model_dependent>false</model_dependent>
      <default_value>gas</default_value>
      <choices>
        <choice>
          <value>electric</value>
          <display_name>electric</display_name>
        </choice>
        <choice>
          <value>gas</value>
          <display_name>gas</display_name>
        </choice>
        <choice>
          <value>oil</value>
          <display_name>oil</display_name>
        </choice>
        <choice>
          <value>propane</value>
          <display_name>propane</display_name>
        </choice>
      </choices>
    </argument>
    <argument>
      <name>has_hvac_flue</name>
      <display_name>Air Leakage: Has Open HVAC Flue</display_name>
      <description>Specifies whether the building has an open flue associated with the HVAC system.</description>
      <type>Boolean</type>
      <required>true</required>
      <model_dependent>false</model_dependent>
      <default_value>true</default_value>
      <choices>
        <choice>
          <value>true</value>
          <display_name>true</display_name>
        </choice>
        <choice>
          <value>false</value>
          <display_name>false</display_name>
        </choice>
      </choices>
    </argument>
  </arguments>
  <outputs/>
  <provenances/>
  <tags>
    <tag>HVAC.Whole System</tag>
  </tags>
  <attributes>
    <attribute>
      <name>Measure Type</name>
      <value>ModelMeasure</value>
      <datatype>string</datatype>
    </attribute>
  </attributes>
  <files>
    <file>
      <filename>process_central_system_boiler_baseboards_test.rb</filename>
      <filetype>rb</filetype>
      <usage_type>test</usage_type>
      <checksum>E9CE0FE5</checksum>
    </file>
    <file>
      <version>
        <software_program>OpenStudio</software_program>
        <identifier>2.4.0</identifier>
        <min_compatible>2.4.0</min_compatible>
      </version>
      <filename>measure.rb</filename>
      <filetype>rb</filetype>
      <usage_type>script</usage_type>
<<<<<<< HEAD
      <checksum>C6A2AB9C</checksum>
    </file>
    <file>
      <filename>process_central_system_boiler_baseboards_test.rb</filename>
      <filetype>rb</filetype>
      <usage_type>test</usage_type>
      <checksum>3299DD2C</checksum>
=======
      <checksum>142E512C</checksum>
>>>>>>> fdb03032
    </file>
  </files>
</measure><|MERGE_RESOLUTION|>--- conflicted
+++ resolved
@@ -2,13 +2,8 @@
   <schema_version>3.0</schema_version>
   <name>process_central_system_boiler_baseboards</name>
   <uid>76aec197-3459-4562-8f74-4741271d9d2f</uid>
-<<<<<<< HEAD
-  <version_id>b422ba7a-faaa-4e45-b52b-a641efccdaaf</version_id>
-  <version_modified>20200324T183315Z</version_modified>
-=======
   <version_id>b9522b38-e42b-4b33-a9f5-dad43230a9f1</version_id>
   <version_modified>20200430T230734Z</version_modified>
->>>>>>> fdb03032
   <xml_checksum>ED6112BA</xml_checksum>
   <class_name>ProcessCentralSystemBoilerBaseboards</class_name>
   <display_name>ResidentialHVACCentralSystemBoilerBaseboards</display_name>
@@ -109,17 +104,7 @@
       <filename>measure.rb</filename>
       <filetype>rb</filetype>
       <usage_type>script</usage_type>
-<<<<<<< HEAD
-      <checksum>C6A2AB9C</checksum>
-    </file>
-    <file>
-      <filename>process_central_system_boiler_baseboards_test.rb</filename>
-      <filetype>rb</filetype>
-      <usage_type>test</usage_type>
-      <checksum>3299DD2C</checksum>
-=======
       <checksum>142E512C</checksum>
->>>>>>> fdb03032
     </file>
   </files>
 </measure>