<measure>
  <schema_version>3.0</schema_version>
  <name>create_residential_single_family_detached_geometry</name>
  <uid>a1248ef4-c1ef-46ed-a9ea-4d8fbf719b6f</uid>
<<<<<<< HEAD
  <version_id>7c70ca50-52ca-4439-bc09-a6c0ab5a43db</version_id>
  <version_modified>20180807T231808Z</version_modified>
=======
  <version_id>0816481c-f30d-4199-81c3-81e767bce3ba</version_id>
  <version_modified>20180912T200238Z</version_modified>
>>>>>>> 12b24f9d
  <xml_checksum>2AF3A68E</xml_checksum>
  <class_name>CreateResidentialSingleFamilyDetachedGeometry</class_name>
  <display_name>Create Residential Single-Family Detached Geometry</display_name>
  <description>Sets the basic geometry for the single-family detached building. Building is limited to one foundation type. Garage is tucked within the building, on the front left or front right corners of the building. Sets the number of bedrooms, bathrooms, and occupants in the building. Sets the neighbors (front, back, left, and/or right) of the building for shading purposes. Neighboring buildings will have the same geometry as the model building. See https://github.com/NREL/OpenStudio-BEopt#workflows for supported workflows using this measure.</description>
  <modeler_description>Gathers living space area, wall height per floor, number of floors, aspect ratio, garage width and depth, garage position, foundation type and wall height, attic and roof type, and roof pitch. Constructs building by calculating footprint and performing a series of affine transformations into living, foundation, and attic spaces. Also, sets (or replaces) BuildingUnit objects that store the number of bedrooms and bathrooms associated with the model. Sets (or replaces) the People object for each finished space in the model. Creates shading surfaces by shifting the building's exterior surfaces in the specified directions (front, back, left, and/or right).</modeler_description>
  <arguments>
    <argument>
      <name>total_ffa</name>
      <display_name>Total Finished Floor Area</display_name>
      <description>The total floor area of the finished space (including any finished basement floor area).</description>
      <type>Double</type>
      <units>ft^2</units>
      <required>true</required>
      <model_dependent>false</model_dependent>
      <default_value>2000</default_value>
    </argument>
    <argument>
      <name>wall_height</name>
      <display_name>Wall Height (Per Floor)</display_name>
      <description>The height of the living space (and garage) walls.</description>
      <type>Double</type>
      <units>ft</units>
      <required>true</required>
      <model_dependent>false</model_dependent>
      <default_value>8</default_value>
    </argument>
    <argument>
      <name>num_floors</name>
      <display_name>Number of Floors</display_name>
      <description>The number of floors above grade.</description>
      <type>Integer</type>
      <units>#</units>
      <required>true</required>
      <model_dependent>false</model_dependent>
      <default_value>2</default_value>
    </argument>
    <argument>
      <name>aspect_ratio</name>
      <display_name>Aspect Ratio</display_name>
      <description>The ratio of the front/back wall length to the left/right wall length, excluding any protruding garage wall area.</description>
      <type>Double</type>
      <units>FB/LR</units>
      <required>true</required>
      <model_dependent>false</model_dependent>
      <default_value>2</default_value>
    </argument>
    <argument>
      <name>garage_width</name>
      <display_name>Garage Width</display_name>
      <description>The width of the garage.</description>
      <type>Double</type>
      <units>ft</units>
      <required>true</required>
      <model_dependent>false</model_dependent>
      <default_value>0</default_value>
    </argument>
    <argument>
      <name>garage_depth</name>
      <display_name>Garage Depth</display_name>
      <description>The depth of the garage.</description>
      <type>Double</type>
      <units>ft</units>
      <required>true</required>
      <model_dependent>false</model_dependent>
      <default_value>20</default_value>
    </argument>
    <argument>
      <name>garage_protrusion</name>
      <display_name>Garage Protrusion</display_name>
      <description>The fraction of the garage that is protruding from the living space.</description>
      <type>Double</type>
      <units>frac</units>
      <required>true</required>
      <model_dependent>false</model_dependent>
      <default_value>0</default_value>
    </argument>
    <argument>
      <name>garage_position</name>
      <display_name>Garage Position</display_name>
      <description>The position of the garage.</description>
      <type>Choice</type>
      <required>true</required>
      <model_dependent>false</model_dependent>
      <default_value>Right</default_value>
      <choices>
        <choice>
          <value>Right</value>
          <display_name>Right</display_name>
        </choice>
        <choice>
          <value>Left</value>
          <display_name>Left</display_name>
        </choice>
      </choices>
    </argument>
    <argument>
      <name>foundation_type</name>
      <display_name>Foundation Type</display_name>
      <description>The foundation type of the building.</description>
      <type>Choice</type>
      <required>true</required>
      <model_dependent>false</model_dependent>
      <default_value>slab</default_value>
      <choices>
        <choice>
          <value>slab</value>
          <display_name>slab</display_name>
        </choice>
        <choice>
          <value>crawlspace</value>
          <display_name>crawlspace</display_name>
        </choice>
        <choice>
          <value>unfinished basement</value>
          <display_name>unfinished basement</display_name>
        </choice>
        <choice>
          <value>finished basement</value>
          <display_name>finished basement</display_name>
        </choice>
        <choice>
          <value>pier and beam</value>
          <display_name>pier and beam</display_name>
        </choice>
      </choices>
    </argument>
    <argument>
      <name>foundation_height</name>
      <display_name>Foundation Height</display_name>
      <description>The height of the foundation (e.g., 3ft for crawlspace, 8ft for basement).</description>
      <type>Double</type>
      <units>ft</units>
      <required>true</required>
      <model_dependent>false</model_dependent>
      <default_value>3</default_value>
    </argument>
    <argument>
      <name>attic_type</name>
      <display_name>Attic Type</display_name>
      <description>The attic type of the building. Ignored if the building has a flat roof.</description>
      <type>Choice</type>
      <required>true</required>
      <model_dependent>false</model_dependent>
      <default_value>unfinished attic</default_value>
      <choices>
        <choice>
          <value>unfinished attic</value>
          <display_name>unfinished attic</display_name>
        </choice>
        <choice>
          <value>finished attic</value>
          <display_name>finished attic</display_name>
        </choice>
      </choices>
    </argument>
    <argument>
      <name>roof_type</name>
      <display_name>Roof Type</display_name>
      <description>The roof type of the building.</description>
      <type>Choice</type>
      <required>true</required>
      <model_dependent>false</model_dependent>
      <default_value>gable</default_value>
      <choices>
        <choice>
          <value>gable</value>
          <display_name>gable</display_name>
        </choice>
        <choice>
          <value>hip</value>
          <display_name>hip</display_name>
        </choice>
        <choice>
          <value>flat</value>
          <display_name>flat</display_name>
        </choice>
      </choices>
    </argument>
    <argument>
      <name>roof_pitch</name>
      <display_name>Roof Pitch</display_name>
      <description>The roof pitch of the attic. Ignored if the building has a flat roof.</description>
      <type>Choice</type>
      <required>true</required>
      <model_dependent>false</model_dependent>
      <default_value>6:12</default_value>
      <choices>
        <choice>
          <value>1:12</value>
          <display_name>1:12</display_name>
        </choice>
        <choice>
          <value>2:12</value>
          <display_name>2:12</display_name>
        </choice>
        <choice>
          <value>3:12</value>
          <display_name>3:12</display_name>
        </choice>
        <choice>
          <value>4:12</value>
          <display_name>4:12</display_name>
        </choice>
        <choice>
          <value>5:12</value>
          <display_name>5:12</display_name>
        </choice>
        <choice>
          <value>6:12</value>
          <display_name>6:12</display_name>
        </choice>
        <choice>
          <value>7:12</value>
          <display_name>7:12</display_name>
        </choice>
        <choice>
          <value>8:12</value>
          <display_name>8:12</display_name>
        </choice>
        <choice>
          <value>9:12</value>
          <display_name>9:12</display_name>
        </choice>
        <choice>
          <value>10:12</value>
          <display_name>10:12</display_name>
        </choice>
        <choice>
          <value>11:12</value>
          <display_name>11:12</display_name>
        </choice>
        <choice>
          <value>12:12</value>
          <display_name>12:12</display_name>
        </choice>
      </choices>
    </argument>
    <argument>
      <name>roof_structure</name>
      <display_name>Roof Structure</display_name>
      <description>The roof structure of the building.</description>
      <type>Choice</type>
      <required>true</required>
      <model_dependent>false</model_dependent>
      <default_value>truss, cantilever</default_value>
      <choices>
        <choice>
          <value>truss, cantilever</value>
          <display_name>truss, cantilever</display_name>
        </choice>
        <choice>
          <value>rafter</value>
          <display_name>rafter</display_name>
        </choice>
      </choices>
    </argument>
    <argument>
      <name>eaves_depth</name>
      <display_name>Eaves Depth</display_name>
      <description>The eaves depth of the roof.</description>
      <type>Double</type>
      <units>ft</units>
      <required>true</required>
      <model_dependent>false</model_dependent>
      <default_value>2</default_value>
    </argument>
    <argument>
      <name>num_bedrooms</name>
      <display_name>Number of Bedrooms</display_name>
      <description>Specify the number of bedrooms. Used to determine the energy usage of appliances and plug loads, hot water usage, mechanical ventilation rate, etc.</description>
      <type>String</type>
      <required>false</required>
      <model_dependent>false</model_dependent>
      <default_value>3</default_value>
    </argument>
    <argument>
      <name>num_bathrooms</name>
      <display_name>Number of Bathrooms</display_name>
      <description>Specify the number of bathrooms. Used to determine the hot water usage, etc.</description>
      <type>String</type>
      <required>false</required>
      <model_dependent>false</model_dependent>
      <default_value>2</default_value>
    </argument>
    <argument>
      <name>num_occupants</name>
      <display_name>Number of Occupants</display_name>
      <description>Specify the number of occupants. A value of 'auto' will calculate the average number of occupants from the number of bedrooms. Used to specify the internal gains from people only.</description>
      <type>String</type>
      <required>true</required>
      <model_dependent>false</model_dependent>
      <default_value>auto</default_value>
    </argument>
    <argument>
      <name>occupants_weekday_sch</name>
      <display_name>Occupants Weekday schedule</display_name>
      <description>Specify the 24-hour weekday schedule.</description>
      <type>String</type>
      <required>true</required>
      <model_dependent>false</model_dependent>
      <default_value>1.00, 1.00, 1.00, 1.00, 1.00, 1.00, 1.00, 0.88, 0.41, 0.24, 0.24, 0.24, 0.24, 0.24, 0.24, 0.24, 0.29, 0.55, 0.90, 0.90, 0.90, 1.00, 1.00, 1.00</default_value>
    </argument>
    <argument>
      <name>occupants_weekend_sch</name>
      <display_name>Occupants Weekend schedule</display_name>
      <description>Specify the 24-hour weekend schedule.</description>
      <type>String</type>
      <required>true</required>
      <model_dependent>false</model_dependent>
      <default_value>1.00, 1.00, 1.00, 1.00, 1.00, 1.00, 1.00, 0.88, 0.41, 0.24, 0.24, 0.24, 0.24, 0.24, 0.24, 0.24, 0.29, 0.55, 0.90, 0.90, 0.90, 1.00, 1.00, 1.00</default_value>
    </argument>
    <argument>
      <name>occupants_monthly_sch</name>
      <display_name>Occupants Month schedule</display_name>
      <description>Specify the 12-month schedule.</description>
      <type>String</type>
      <required>true</required>
      <model_dependent>false</model_dependent>
      <default_value>1.0, 1.0, 1.0, 1.0, 1.0, 1.0, 1.0, 1.0, 1.0, 1.0, 1.0, 1.0</default_value>
    </argument>
    <argument>
      <name>neighbor_left_offset</name>
      <display_name>Neighbor Left Offset</display_name>
      <description>The minimum distance between the simulated house and the neighboring house to the left (not including eaves). A value of zero indicates no neighbors.</description>
      <type>Double</type>
      <units>ft</units>
      <required>false</required>
      <model_dependent>false</model_dependent>
      <default_value>10</default_value>
    </argument>
    <argument>
      <name>neighbor_right_offset</name>
      <display_name>Neighbor Right Offset</display_name>
      <description>The minimum distance between the simulated house and the neighboring house to the right (not including eaves). A value of zero indicates no neighbors.</description>
      <type>Double</type>
      <units>ft</units>
      <required>false</required>
      <model_dependent>false</model_dependent>
      <default_value>10</default_value>
    </argument>
    <argument>
      <name>neighbor_back_offset</name>
      <display_name>Neighbor Back Offset</display_name>
      <description>The minimum distance between the simulated house and the neighboring house to the back (not including eaves). A value of zero indicates no neighbors.</description>
      <type>Double</type>
      <units>ft</units>
      <required>false</required>
      <model_dependent>false</model_dependent>
      <default_value>0</default_value>
    </argument>
    <argument>
      <name>neighbor_front_offset</name>
      <display_name>Neighbor Front Offset</display_name>
      <description>The minimum distance between the simulated house and the neighboring house to the front (not including eaves). A value of zero indicates no neighbors.</description>
      <type>Double</type>
      <units>ft</units>
      <required>false</required>
      <model_dependent>false</model_dependent>
      <default_value>0</default_value>
    </argument>
    <argument>
      <name>orientation</name>
      <display_name>Azimuth</display_name>
      <description>The house's azimuth is measured clockwise from due south when viewed from above (e.g., South=0, West=90, North=180, East=270).</description>
      <type>Double</type>
      <units>degrees</units>
      <required>true</required>
      <model_dependent>false</model_dependent>
      <default_value>180</default_value>
    </argument>
  </arguments>
  <outputs/>
  <provenances/>
  <tags>
    <tag>Envelope.Form</tag>
  </tags>
  <attributes>
    <attribute>
      <name>Measure Type</name>
      <value>ModelMeasure</value>
      <datatype>string</datatype>
    </attribute>
    <attribute>
      <name>Intended Software Tool</name>
      <value>Apply Measure Now</value>
      <datatype>string</datatype>
    </attribute>
    <attribute>
      <name>Intended Software Tool</name>
      <value>OpenStudio Application</value>
      <datatype>string</datatype>
    </attribute>
    <attribute>
      <name>Intended Software Tool</name>
      <value>Parametric Analysis Tool</value>
      <datatype>string</datatype>
    </attribute>
  </attributes>
  <files>
    <file>
      <version>
        <software_program>OpenStudio</software_program>
        <identifier>1.12.4</identifier>
        <min_compatible>2.0.4</min_compatible>
      </version>
      <filename>measure.rb</filename>
      <filetype>rb</filetype>
      <usage_type>script</usage_type>
      <checksum>273F21F2</checksum>
    </file>
    <file>
      <filename>create_residential_single_family_detached_geometry_test.rb</filename>
      <filetype>rb</filetype>
      <usage_type>test</usage_type>
      <checksum>1BCA0E6D</checksum>
    </file>
    <file>
      <filename>util.rb</filename>
      <filetype>rb</filetype>
      <usage_type>resource</usage_type>
      <checksum>4516079E</checksum>
    </file>
    <file>
<<<<<<< HEAD
      <filename>unit_conversions.rb</filename>
      <filetype>rb</filetype>
      <usage_type>resource</usage_type>
      <checksum>6CB6B3D8</checksum>
    </file>
    <file>
      <filename>schedules.rb</filename>
      <filetype>rb</filetype>
      <usage_type>resource</usage_type>
      <checksum>9AD5E2A5</checksum>
    </file>
    <file>
      <filename>constants.rb</filename>
      <filetype>rb</filetype>
      <usage_type>resource</usage_type>
      <checksum>88F17E44</checksum>
=======
      <filename>create_residential_single_family_detached_geometry_test.rb</filename>
      <filetype>rb</filetype>
      <usage_type>test</usage_type>
      <checksum>1BCA0E6D</checksum>
    </file>
    <file>
      <filename>util.rb</filename>
      <filetype>rb</filetype>
      <usage_type>resource</usage_type>
      <checksum>4516079E</checksum>
    </file>
    <file>
      <filename>geometry.rb</filename>
      <filetype>rb</filetype>
      <usage_type>resource</usage_type>
      <checksum>3A649817</checksum>
    </file>
    <file>
      <filename>unit_conversions.rb</filename>
      <filetype>rb</filetype>
      <usage_type>resource</usage_type>
      <checksum>81550F14</checksum>
>>>>>>> 12b24f9d
    </file>
    <file>
      <filename>constants.rb</filename>
      <filetype>rb</filetype>
      <usage_type>resource</usage_type>
<<<<<<< HEAD
      <checksum>5975832C</checksum>
=======
      <checksum>374E311F</checksum>
>>>>>>> 12b24f9d
    </file>
    <file>
      <filename>SFD_2000sqft_2story_SL_UA.osm</filename>
      <filetype>osm</filetype>
      <usage_type>test</usage_type>
<<<<<<< HEAD
      <checksum>ABB14AFC</checksum>
=======
      <checksum>6DF6DD89</checksum>
>>>>>>> 12b24f9d
    </file>
  </files>
</measure><|MERGE_RESOLUTION|>--- conflicted
+++ resolved
@@ -2,13 +2,8 @@
   <schema_version>3.0</schema_version>
   <name>create_residential_single_family_detached_geometry</name>
   <uid>a1248ef4-c1ef-46ed-a9ea-4d8fbf719b6f</uid>
-<<<<<<< HEAD
-  <version_id>7c70ca50-52ca-4439-bc09-a6c0ab5a43db</version_id>
-  <version_modified>20180807T231808Z</version_modified>
-=======
   <version_id>0816481c-f30d-4199-81c3-81e767bce3ba</version_id>
   <version_modified>20180912T200238Z</version_modified>
->>>>>>> 12b24f9d
   <xml_checksum>2AF3A68E</xml_checksum>
   <class_name>CreateResidentialSingleFamilyDetachedGeometry</class_name>
   <display_name>Create Residential Single-Family Detached Geometry</display_name>
@@ -420,6 +415,12 @@
       <checksum>273F21F2</checksum>
     </file>
     <file>
+      <filename>schedules.rb</filename>
+      <filetype>rb</filetype>
+      <usage_type>resource</usage_type>
+      <checksum>1C22DD2A</checksum>
+    </file>
+    <file>
       <filename>create_residential_single_family_detached_geometry_test.rb</filename>
       <filetype>rb</filetype>
       <usage_type>test</usage_type>
@@ -432,36 +433,6 @@
       <checksum>4516079E</checksum>
     </file>
     <file>
-<<<<<<< HEAD
-      <filename>unit_conversions.rb</filename>
-      <filetype>rb</filetype>
-      <usage_type>resource</usage_type>
-      <checksum>6CB6B3D8</checksum>
-    </file>
-    <file>
-      <filename>schedules.rb</filename>
-      <filetype>rb</filetype>
-      <usage_type>resource</usage_type>
-      <checksum>9AD5E2A5</checksum>
-    </file>
-    <file>
-      <filename>constants.rb</filename>
-      <filetype>rb</filetype>
-      <usage_type>resource</usage_type>
-      <checksum>88F17E44</checksum>
-=======
-      <filename>create_residential_single_family_detached_geometry_test.rb</filename>
-      <filetype>rb</filetype>
-      <usage_type>test</usage_type>
-      <checksum>1BCA0E6D</checksum>
-    </file>
-    <file>
-      <filename>util.rb</filename>
-      <filetype>rb</filetype>
-      <usage_type>resource</usage_type>
-      <checksum>4516079E</checksum>
-    </file>
-    <file>
       <filename>geometry.rb</filename>
       <filetype>rb</filetype>
       <usage_type>resource</usage_type>
@@ -472,27 +443,18 @@
       <filetype>rb</filetype>
       <usage_type>resource</usage_type>
       <checksum>81550F14</checksum>
->>>>>>> 12b24f9d
     </file>
     <file>
       <filename>constants.rb</filename>
       <filetype>rb</filetype>
       <usage_type>resource</usage_type>
-<<<<<<< HEAD
-      <checksum>5975832C</checksum>
-=======
       <checksum>374E311F</checksum>
->>>>>>> 12b24f9d
     </file>
     <file>
       <filename>SFD_2000sqft_2story_SL_UA.osm</filename>
       <filetype>osm</filetype>
       <usage_type>test</usage_type>
-<<<<<<< HEAD
-      <checksum>ABB14AFC</checksum>
-=======
       <checksum>6DF6DD89</checksum>
->>>>>>> 12b24f9d
     </file>
   </files>
 </measure>