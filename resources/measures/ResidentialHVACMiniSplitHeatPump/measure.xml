<measure>
  <schema_version>3.0</schema_version>
  <name>process_mini_split_heat_pump</name>
  <uid>402b168f-ed99-46bb-b367-103937011e91</uid>
<<<<<<< HEAD
  <version_id>48238483-afe4-4755-9460-c0ecb8fd00cc</version_id>
  <version_modified>20181113T200451Z</version_modified>
=======
  <version_id>ad858bc6-a461-41f2-9042-808bf91123ef</version_id>
  <version_modified>20181218T225844Z</version_modified>
>>>>>>> 71d19372
  <xml_checksum>470FC630</xml_checksum>
  <class_name>ProcessMiniSplitHeatPump</class_name>
  <display_name>Set Residential Mini-Split Heat Pump</display_name>
  <description>This measure removes any existing HVAC components from the building and adds a mini-split heat pump. For multifamily buildings, the mini-split heat pump can be set for all units of the building. See https://github.com/NREL/OpenStudio-BEopt#workflows for supported workflows using this measure.</description>
  <modeler_description>Any supply components or baseboard convective electrics/waters are removed from any existing air/plant loops or zones. Any existing air/plant loops are also removed. A heating DX coil, cooling DX coil, and an on/off supply fan are added to a variable refrigerant flow terminal unit.</modeler_description>
  <arguments>
    <argument>
      <name>seer</name>
      <display_name>Rated SEER</display_name>
      <description>Seasonal Energy Efficiency Ratio (SEER) is a measure of equipment energy efficiency over the cooling season.</description>
      <type>Double</type>
      <units>Btu/W-h</units>
      <required>true</required>
      <model_dependent>false</model_dependent>
      <default_value>14.5</default_value>
    </argument>
    <argument>
      <name>hspf</name>
      <display_name>Rated HSPF</display_name>
      <description>The Heating Seasonal Performance Factor (HSPF) is a measure of a heat pump's energy efficiency over one heating season.</description>
      <type>Double</type>
      <units>Btu/W-h</units>
      <required>true</required>
      <model_dependent>false</model_dependent>
      <default_value>8.2</default_value>
    </argument>
    <argument>
      <name>shr</name>
      <display_name>Rated SHR</display_name>
      <description>The sensible heat ratio (ratio of the sensible portion of the load to the total load) at the nominal rated capacity.</description>
      <type>Double</type>
      <required>true</required>
      <model_dependent>false</model_dependent>
      <default_value>0.73</default_value>
    </argument>
    <argument>
      <name>min_cooling_capacity</name>
      <display_name>Minimum Cooling Capacity</display_name>
      <description>Minimum cooling capacity as a fraction of the nominal cooling capacity at rated conditions.</description>
      <type>Double</type>
      <units>frac</units>
      <required>true</required>
      <model_dependent>false</model_dependent>
      <default_value>0.4</default_value>
    </argument>
    <argument>
      <name>max_cooling_capacity</name>
      <display_name>Maximum Cooling Capacity</display_name>
      <description>Maximum cooling capacity as a fraction of the nominal cooling capacity at rated conditions.</description>
      <type>Double</type>
      <units>frac</units>
      <required>true</required>
      <model_dependent>false</model_dependent>
      <default_value>1.2</default_value>
    </argument>
    <argument>
      <name>min_cooling_airflow_rate</name>
      <display_name>Minimum Cooling Airflow</display_name>
      <description>Minimum cooling cfm divided by the nominal rated cooling capacity.</description>
      <type>Double</type>
      <units>cfm/ton</units>
      <required>true</required>
      <model_dependent>false</model_dependent>
      <default_value>200</default_value>
    </argument>
    <argument>
      <name>max_cooling_airflow_rate</name>
      <display_name>Maximum Cooling Airflow</display_name>
      <description>Maximum cooling cfm divided by the nominal rated cooling capacity.</description>
      <type>Double</type>
      <units>cfm/ton</units>
      <required>true</required>
      <model_dependent>false</model_dependent>
      <default_value>425</default_value>
    </argument>
    <argument>
      <name>min_heating_capacity</name>
      <display_name>Minimum Heating Capacity</display_name>
      <description>Minimum heating capacity as a fraction of nominal heating capacity at rated conditions.</description>
      <type>Double</type>
      <units>frac</units>
      <required>true</required>
      <model_dependent>false</model_dependent>
      <default_value>0.3</default_value>
    </argument>
    <argument>
      <name>max_heating_capacity</name>
      <display_name>Maximum Heating Capacity</display_name>
      <description>Maximum heating capacity as a fraction of nominal heating capacity at rated conditions.</description>
      <type>Double</type>
      <units>frac</units>
      <required>true</required>
      <model_dependent>false</model_dependent>
      <default_value>1.2</default_value>
    </argument>
    <argument>
      <name>min_heating_airflow_rate</name>
      <display_name>Minimum Heating Airflow</display_name>
      <description>Minimum heating cfm divided by the nominal rated heating capacity.</description>
      <type>Double</type>
      <units>cfm/ton</units>
      <required>true</required>
      <model_dependent>false</model_dependent>
      <default_value>200</default_value>
    </argument>
    <argument>
      <name>max_heating_airflow_rate</name>
      <display_name>Maximum Heating Airflow</display_name>
      <description>Maximum heating cfm divided by the nominal rated heating capacity.</description>
      <type>Double</type>
      <units>cfm/ton</units>
      <required>true</required>
      <model_dependent>false</model_dependent>
      <default_value>400</default_value>
    </argument>
    <argument>
      <name>heating_capacity_offset</name>
      <display_name>Heating Capacity Offset</display_name>
      <description>The difference between the nominal rated heating capacity and the nominal rated cooling capacity.</description>
      <type>Double</type>
      <units>Btu/hr</units>
      <required>true</required>
      <model_dependent>false</model_dependent>
      <default_value>2300</default_value>
    </argument>
    <argument>
      <name>cap_retention_frac</name>
      <display_name>Heating Capacity Retention Fraction</display_name>
      <description>The maximum heating capacity at X degrees divided by the maximum heating capacity at 47 degrees F.</description>
      <type>Double</type>
      <units>frac</units>
      <required>true</required>
      <model_dependent>false</model_dependent>
      <default_value>0.25</default_value>
    </argument>
    <argument>
      <name>cap_retention_temp</name>
      <display_name>Heating Capacity Retention Temperature</display_name>
      <description>The outdoor drybulb temperature at which the heating capacity retention fraction is defined.</description>
      <type>Double</type>
      <units>degrees F</units>
      <required>true</required>
      <model_dependent>false</model_dependent>
      <default_value>-5</default_value>
    </argument>
    <argument>
      <name>pan_heater_power</name>
      <display_name>Pan Heater</display_name>
      <description>Prevents ice build up from damaging the coil.</description>
      <type>Double</type>
      <units>W/unit</units>
      <required>true</required>
      <model_dependent>false</model_dependent>
      <default_value>0</default_value>
    </argument>
    <argument>
      <name>fan_power</name>
      <display_name>Supply Fan Power</display_name>
      <description>Fan power (in W) per delivered airflow rate (in cfm) of the fan.</description>
      <type>Double</type>
      <units>W/cfm</units>
      <required>true</required>
      <model_dependent>false</model_dependent>
      <default_value>0.07</default_value>
    </argument>
    <argument>
      <name>heat_pump_capacity</name>
      <display_name>Heat Pump Capacity</display_name>
      <description>The output cooling capacity of the heat pump. If using 'autosize', the autosizing algorithm will use ACCA Manual S to set the heat pump capacity based on the cooling load, with up to 1.3x oversizing allowed for variable-speed equipment in colder climates when the heating load exceeds the cooling load. If using 'autosize for max load', the autosizing algorithm will override ACCA Manual S and use the maximum of the heating and cooling loads to set the heat pump capacity, based on the heating/cooling capacities under design conditions.</description>
      <type>String</type>
      <units>tons</units>
      <required>true</required>
      <model_dependent>false</model_dependent>
      <default_value>autosize</default_value>
    </argument>
    <argument>
      <name>supplemental_efficiency</name>
      <display_name>Supplemental Efficiency</display_name>
      <description>The efficiency of the supplemental electric baseboard.</description>
      <type>Double</type>
      <units>Btu/Btu</units>
      <required>true</required>
      <model_dependent>false</model_dependent>
      <default_value>1</default_value>
    </argument>
    <argument>
      <name>supplemental_capacity</name>
      <display_name>Supplemental Heating Capacity</display_name>
      <description>The output heating capacity of the supplemental electric baseboard. If using 'autosize', the autosizing algorithm will use ACCA Manual S to set the supplemental heating capacity.</description>
      <type>String</type>
      <units>kBtu/hr</units>
      <required>true</required>
      <model_dependent>false</model_dependent>
      <default_value>autosize</default_value>
    </argument>
    <argument>
      <name>is_ducted</name>
      <display_name>Is Ducted</display_name>
      <description>Specified whether the mini-split heat pump is ducted or ductless.</description>
      <type>Boolean</type>
      <required>true</required>
      <model_dependent>false</model_dependent>
      <default_value>false</default_value>
      <choices>
        <choice>
          <value>true</value>
          <display_name>true</display_name>
        </choice>
        <choice>
          <value>false</value>
          <display_name>false</display_name>
        </choice>
      </choices>
    </argument>
    <argument>
      <name>dse</name>
      <display_name>Distribution System Efficiency</display_name>
      <description>Defines the energy losses associated with the delivery of energy from the equipment to the source of the load.</description>
      <type>String</type>
      <required>true</required>
      <model_dependent>false</model_dependent>
      <default_value>NA</default_value>
    </argument>
  </arguments>
  <outputs/>
  <provenances/>
  <tags>
    <tag>HVAC.Heating</tag>
  </tags>
  <attributes>
    <attribute>
      <name>Measure Type</name>
      <value>ModelMeasure</value>
      <datatype>string</datatype>
    </attribute>
    <attribute>
      <name>Intended Software Tool</name>
      <value>Apply Measure Now</value>
      <datatype>string</datatype>
    </attribute>
    <attribute>
      <name>Intended Software Tool</name>
      <value>OpenStudio Application</value>
      <datatype>string</datatype>
    </attribute>
    <attribute>
      <name>Intended Software Tool</name>
      <value>Parametric Analysis Tool</value>
      <datatype>string</datatype>
    </attribute>
  </attributes>
  <files>
    <file>
<<<<<<< HEAD
      <filename>process_mini_split_heat_pump_test.rb</filename>
      <filetype>rb</filetype>
      <usage_type>test</usage_type>
      <checksum>918463F9</checksum>
    </file>
    <file>
=======
>>>>>>> 71d19372
      <version>
        <software_program>OpenStudio</software_program>
        <identifier>1.12.4</identifier>
        <min_compatible>2.0.4</min_compatible>
      </version>
      <filename>measure.rb</filename>
      <filetype>rb</filetype>
      <usage_type>script</usage_type>
      <checksum>1754B290</checksum>
    </file>
    <file>
      <filename>process_mini_split_heat_pump_test.rb</filename>
      <filetype>rb</filetype>
      <usage_type>test</usage_type>
      <checksum>54233A11</checksum>
    </file>
    <file>
      <filename>process_mini_split_heat_pump_test.rb.bak</filename>
      <filetype>bak</filetype>
      <usage_type>test</usage_type>
      <checksum>56B734F9</checksum>
    </file>
  </files>
</measure><|MERGE_RESOLUTION|>--- conflicted
+++ resolved
@@ -2,13 +2,8 @@
   <schema_version>3.0</schema_version>
   <name>process_mini_split_heat_pump</name>
   <uid>402b168f-ed99-46bb-b367-103937011e91</uid>
-<<<<<<< HEAD
-  <version_id>48238483-afe4-4755-9460-c0ecb8fd00cc</version_id>
-  <version_modified>20181113T200451Z</version_modified>
-=======
   <version_id>ad858bc6-a461-41f2-9042-808bf91123ef</version_id>
   <version_modified>20181218T225844Z</version_modified>
->>>>>>> 71d19372
   <xml_checksum>470FC630</xml_checksum>
   <class_name>ProcessMiniSplitHeatPump</class_name>
   <display_name>Set Residential Mini-Split Heat Pump</display_name>
@@ -262,15 +257,6 @@
   </attributes>
   <files>
     <file>
-<<<<<<< HEAD
-      <filename>process_mini_split_heat_pump_test.rb</filename>
-      <filetype>rb</filetype>
-      <usage_type>test</usage_type>
-      <checksum>918463F9</checksum>
-    </file>
-    <file>
-=======
->>>>>>> 71d19372
       <version>
         <software_program>OpenStudio</software_program>
         <identifier>1.12.4</identifier>
