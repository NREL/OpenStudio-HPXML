--- conflicted
+++ resolved
@@ -2,13 +2,8 @@
   <schema_version>3.0</schema_version>
   <name>process_constructions_unfinished_attic</name>
   <uid>235ba3ce-dd83-4287-aa0e-435dc1cbf1a7</uid>
-<<<<<<< HEAD
-  <version_id>a65967fb-5e39-4319-b71f-f0210fabbe73</version_id>
-  <version_modified>20180602T030338Z</version_modified>
-=======
   <version_id>f15e033d-0613-4908-b42b-27a71c4ce1b9</version_id>
   <version_modified>20180601T165914Z</version_modified>
->>>>>>> 165241bf
   <xml_checksum>1E963D9C</xml_checksum>
   <class_name>ProcessConstructionsUnfinishedAttic</class_name>
   <display_name>Set Residential Unfinished Attic Constructions</display_name>
@@ -308,18 +303,9 @@
       <checksum>3AF0D408</checksum>
     </file>
     <file>
-      <filename>constructions.rb</filename>
-      <filetype>rb</filetype>
-      <usage_type>resource</usage_type>
-<<<<<<< HEAD
-      <checksum>1EABA7E9</checksum>
-    </file>
-    <file>
       <filename>constants.rb</filename>
       <filetype>rb</filetype>
       <usage_type>resource</usage_type>
-      <checksum>A2FB817B</checksum>
-=======
       <checksum>C7B12E42</checksum>
     </file>
     <file>
@@ -327,29 +313,18 @@
       <filetype>osm</filetype>
       <usage_type>test</usage_type>
       <checksum>A498683B</checksum>
->>>>>>> 165241bf
+    </file>
+    <file>
+      <filename>constructions.rb</filename>
+      <filetype>rb</filetype>
+      <usage_type>resource</usage_type>
+      <checksum>1EABA7E9</checksum>
     </file>
     <file>
       <filename>geometry.rb</filename>
       <filetype>rb</filetype>
       <usage_type>resource</usage_type>
-<<<<<<< HEAD
-      <checksum>6CA0FF8C</checksum>
-    </file>
-    <file>
-      <filename>SFD_2000sqft_2story_FB_UA_Denver.osm</filename>
-      <filetype>osm</filetype>
-      <usage_type>test</usage_type>
-      <checksum>3E8C8C28</checksum>
-=======
-      <checksum>1EABA7E9</checksum>
-    </file>
-    <file>
-      <filename>geometry.rb</filename>
-      <filetype>rb</filetype>
-      <usage_type>resource</usage_type>
       <checksum>7D6EC9CC</checksum>
->>>>>>> 165241bf
     </file>
   </files>
 </measure>