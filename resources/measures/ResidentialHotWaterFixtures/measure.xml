<measure>
  <schema_version>3.0</schema_version>
  <name>residential_hot_water_fixtures</name>
  <uid>6159fd36-6bfa-4907-9200-9cb852d50799</uid>
<<<<<<< HEAD
  <version_id>5b6a34cf-c3d7-4dea-8efa-7c814465cc64</version_id>
  <version_modified>20200203T223541Z</version_modified>
=======
  <version_id>d8775303-1243-4e40-aa7e-2f41dbd79256</version_id>
  <version_modified>20200226T182126Z</version_modified>
>>>>>>> 2666f18d
  <xml_checksum>A6ACD89C</xml_checksum>
  <class_name>ResidentialHotWaterFixtures</class_name>
  <display_name>Set Residential Hot Water Fixtures</display_name>
  <description>Adds (or replaces) residential hot water fixtures -- showers, sinks, and baths. For multifamily buildings, the hot water fixtures can be set for all units of the building. See https://github.com/NREL/OpenStudio-BuildStock#workflows for supported workflows using this measure.</description>
  <modeler_description>Creates three new WaterUse:Equipment objects to represent showers, sinks, and baths in a home. OtherEquipment objects are also added to take into account the heat gain in the space due to hot water use.</modeler_description>
  <arguments>
    <argument>
      <name>shower_mult</name>
      <display_name>Multiplier on shower hot water use</display_name>
      <description>Multiplier on Building America HSP shower hot water consumption. HSP prescribes shower hot water consumption of 14 + 4.67 * n_bedrooms gal/day at 110 F.</description>
      <type>Double</type>
      <required>true</required>
      <model_dependent>false</model_dependent>
      <default_value>1</default_value>
    </argument>
    <argument>
      <name>sink_mult</name>
      <display_name>Multiplier on sink hot water use</display_name>
      <description>Multiplier on Building America HSP sink hot water consumption. HSP prescribes sink hot water consumption of 12.5 + 4.16 * n_bedrooms gal/day at 110 F.</description>
      <type>Double</type>
      <required>true</required>
      <model_dependent>false</model_dependent>
      <default_value>1</default_value>
    </argument>
    <argument>
      <name>bath_mult</name>
      <display_name>Multiplier on bath hot water use</display_name>
      <description>Multiplier on Building America HSP bath hot water consumption. HSP prescribes bath hot water consumption of 3.5 + 1.17 * n_bedrooms gal/day at 110 F.</description>
      <type>Double</type>
      <required>true</required>
      <model_dependent>false</model_dependent>
      <default_value>1</default_value>
    </argument>
    <argument>
      <name>plant_loop</name>
      <display_name>Plant Loop</display_name>
      <description>Select the plant loop for the hot water fixtures. 'auto' will try to choose the plant loop associated with the specified space. For multifamily buildings, 'auto' will choose the plant loop for each unit of the building.</description>
      <type>Choice</type>
      <required>true</required>
      <model_dependent>true</model_dependent>
      <default_value>auto</default_value>
      <choices>
        <choice>
          <value>auto</value>
          <display_name>auto</display_name>
        </choice>
      </choices>
    </argument>
    <argument>
      <name>schedule_day_shift</name>
      <display_name>Schedule Day Shift</display_name>
      <description>Draw profiles are shifted to prevent coincident hot water events when performing portfolio analyses. For multifamily buildings, draw profiles for each unit are automatically shifted by one week.</description>
      <type>Integer</type>
      <required>true</required>
      <model_dependent>false</model_dependent>
      <default_value>0</default_value>
    </argument>
  </arguments>
  <outputs/>
  <provenances/>
  <tags>
    <tag>Service Water Heating.Water Use</tag>
  </tags>
  <attributes>
    <attribute>
      <name>Measure Type</name>
      <value>ModelMeasure</value>
      <datatype>string</datatype>
    </attribute>
    <attribute>
      <name>Uses SketchUp API</name>
      <value>false</value>
      <datatype>boolean</datatype>
    </attribute>
  </attributes>
  <files>
    <file>
      <filename>ResidentialHotWaterFixtures_Test.rb</filename>
      <filetype>rb</filetype>
      <usage_type>test</usage_type>
      <checksum>5FCFC1E7</checksum>
    </file>
    <file>
      <version>
        <software_program>OpenStudio</software_program>
        <identifier>1.4.1</identifier>
        <min_compatible>2.0.4</min_compatible>
      </version>
      <filename>measure.rb</filename>
      <filetype>rb</filetype>
      <usage_type>script</usage_type>
<<<<<<< HEAD
      <checksum>0792AD20</checksum>
    </file>
    <file>
      <filename>ResidentialHotWaterFixtures_Test.rb</filename>
      <filetype>rb</filetype>
      <usage_type>test</usage_type>
      <checksum>DEBEDA50</checksum>
=======
      <checksum>037FCF35</checksum>
>>>>>>> 2666f18d
    </file>
  </files>
</measure><|MERGE_RESOLUTION|>--- conflicted
+++ resolved
@@ -2,13 +2,8 @@
   <schema_version>3.0</schema_version>
   <name>residential_hot_water_fixtures</name>
   <uid>6159fd36-6bfa-4907-9200-9cb852d50799</uid>
-<<<<<<< HEAD
-  <version_id>5b6a34cf-c3d7-4dea-8efa-7c814465cc64</version_id>
-  <version_modified>20200203T223541Z</version_modified>
-=======
-  <version_id>d8775303-1243-4e40-aa7e-2f41dbd79256</version_id>
-  <version_modified>20200226T182126Z</version_modified>
->>>>>>> 2666f18d
+  <version_id>808fe0f7-6c04-4401-9908-d9f51304afc5</version_id>
+  <version_modified>20200309T154539Z</version_modified>
   <xml_checksum>A6ACD89C</xml_checksum>
   <class_name>ResidentialHotWaterFixtures</class_name>
   <display_name>Set Residential Hot Water Fixtures</display_name>
@@ -89,7 +84,7 @@
       <filename>ResidentialHotWaterFixtures_Test.rb</filename>
       <filetype>rb</filetype>
       <usage_type>test</usage_type>
-      <checksum>5FCFC1E7</checksum>
+      <checksum>DEBEDA50</checksum>
     </file>
     <file>
       <version>
@@ -100,17 +95,7 @@
       <filename>measure.rb</filename>
       <filetype>rb</filetype>
       <usage_type>script</usage_type>
-<<<<<<< HEAD
-      <checksum>0792AD20</checksum>
-    </file>
-    <file>
-      <filename>ResidentialHotWaterFixtures_Test.rb</filename>
-      <filetype>rb</filetype>
-      <usage_type>test</usage_type>
-      <checksum>DEBEDA50</checksum>
-=======
-      <checksum>037FCF35</checksum>
->>>>>>> 2666f18d
+      <checksum>D16C2177</checksum>
     </file>
   </files>
 </measure>