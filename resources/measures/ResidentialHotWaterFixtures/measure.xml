--- conflicted
+++ resolved
@@ -2,13 +2,8 @@
   <schema_version>3.0</schema_version>
   <name>residential_hot_water_fixtures</name>
   <uid>6159fd36-6bfa-4907-9200-9cb852d50799</uid>
-<<<<<<< HEAD
-  <version_id>55880780-bc65-406c-b823-fddaa7ee2644</version_id>
-  <version_modified>20200303T225005Z</version_modified>
-=======
-  <version_id>d8775303-1243-4e40-aa7e-2f41dbd79256</version_id>
-  <version_modified>20200226T182126Z</version_modified>
->>>>>>> 187d213d
+  <version_id>3f1abd8d-87d5-46f2-a14f-dcba993351c2</version_id>
+  <version_modified>20200312T160424Z</version_modified>
   <xml_checksum>A6ACD89C</xml_checksum>
   <class_name>ResidentialHotWaterFixtures</class_name>
   <display_name>Set Residential Hot Water Fixtures</display_name>
@@ -80,11 +75,7 @@
       <filename>ResidentialHotWaterFixtures_Test.rb</filename>
       <filetype>rb</filetype>
       <usage_type>test</usage_type>
-<<<<<<< HEAD
       <checksum>316B750F</checksum>
-=======
-      <checksum>5FCFC1E7</checksum>
->>>>>>> 187d213d
     </file>
     <file>
       <version>
@@ -95,11 +86,7 @@
       <filename>measure.rb</filename>
       <filetype>rb</filetype>
       <usage_type>script</usage_type>
-<<<<<<< HEAD
-      <checksum>4BEC0694</checksum>
-=======
-      <checksum>037FCF35</checksum>
->>>>>>> 187d213d
+      <checksum>A8CBA473</checksum>
     </file>
   </files>
 </measure>