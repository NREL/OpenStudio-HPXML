<measure>
  <schema_version>3.0</schema_version>
  <name>residential_hot_water_fixtures</name>
  <uid>6159fd36-6bfa-4907-9200-9cb852d50799</uid>
<<<<<<< HEAD
  <version_id>4c700246-da3d-4cfd-a6c9-acff12cda3e9</version_id>
  <version_modified>20200514T225832Z</version_modified>
=======
  <version_id>de28faa3-ff0a-47e6-b859-bab4a8024699</version_id>
  <version_modified>20200608T195522Z</version_modified>
>>>>>>> 5b299758
  <xml_checksum>A6ACD89C</xml_checksum>
  <class_name>ResidentialHotWaterFixtures</class_name>
  <display_name>Set Residential Hot Water Fixtures</display_name>
  <description>Adds (or replaces) residential hot water fixtures -- showers, sinks, and baths. For multifamily buildings, the hot water fixtures can be set for all units of the building. See https://github.com/NREL/OpenStudio-BuildStock#workflows for supported workflows using this measure.</description>
  <modeler_description>Creates three new WaterUse:Equipment objects to represent showers, sinks, and baths in a home. OtherEquipment objects are also added to take into account the heat gain in the space due to hot water use.</modeler_description>
  <arguments>
    <argument>
      <name>shower_mult</name>
      <display_name>Multiplier on shower hot water use</display_name>
      <description>Multiplier on Building America HSP shower hot water consumption. HSP prescribes shower hot water consumption of 14 + 4.67 * n_bedrooms gal/day at 110 F.</description>
      <type>Double</type>
      <required>true</required>
      <model_dependent>false</model_dependent>
      <default_value>1</default_value>
    </argument>
    <argument>
      <name>sink_mult</name>
      <display_name>Multiplier on sink hot water use</display_name>
      <description>Multiplier on Building America HSP sink hot water consumption. HSP prescribes sink hot water consumption of 12.5 + 4.16 * n_bedrooms gal/day at 110 F.</description>
      <type>Double</type>
      <required>true</required>
      <model_dependent>false</model_dependent>
      <default_value>1</default_value>
    </argument>
    <argument>
      <name>bath_mult</name>
      <display_name>Multiplier on bath hot water use</display_name>
      <description>Multiplier on Building America HSP bath hot water consumption. HSP prescribes bath hot water consumption of 3.5 + 1.17 * n_bedrooms gal/day at 110 F.</description>
      <type>Double</type>
      <required>true</required>
      <model_dependent>false</model_dependent>
      <default_value>1</default_value>
    </argument>
    <argument>
      <name>plant_loop</name>
      <display_name>Plant Loop</display_name>
      <description>Select the plant loop for the hot water fixtures. 'auto' will try to choose the plant loop associated with the specified space. For multifamily buildings, 'auto' will choose the plant loop for each unit of the building.</description>
      <type>Choice</type>
      <required>true</required>
      <model_dependent>true</model_dependent>
      <default_value>auto</default_value>
      <choices>
        <choice>
          <value>auto</value>
          <display_name>auto</display_name>
        </choice>
      </choices>
    </argument>
  </arguments>
  <outputs/>
  <provenances/>
  <tags>
    <tag>Service Water Heating.Water Use</tag>
  </tags>
  <attributes>
    <attribute>
      <name>Measure Type</name>
      <value>ModelMeasure</value>
      <datatype>string</datatype>
    </attribute>
    <attribute>
      <name>Uses SketchUp API</name>
      <value>false</value>
      <datatype>boolean</datatype>
    </attribute>
  </attributes>
  <files>
    <file>
      <filename>ResidentialHotWaterFixtures_Test.rb</filename>
      <filetype>rb</filetype>
      <usage_type>test</usage_type>
      <checksum>9A4E285D</checksum>
    </file>
    <file>
      <version>
        <software_program>OpenStudio</software_program>
        <identifier>1.4.1</identifier>
        <min_compatible>2.0.4</min_compatible>
      </version>
      <filename>measure.rb</filename>
      <filetype>rb</filetype>
      <usage_type>script</usage_type>
<<<<<<< HEAD
      <checksum>583CA81C</checksum>
=======
      <checksum>6D402A78</checksum>
>>>>>>> 5b299758
    </file>
  </files>
</measure><|MERGE_RESOLUTION|>--- conflicted
+++ resolved
@@ -2,13 +2,8 @@
   <schema_version>3.0</schema_version>
   <name>residential_hot_water_fixtures</name>
   <uid>6159fd36-6bfa-4907-9200-9cb852d50799</uid>
-<<<<<<< HEAD
-  <version_id>4c700246-da3d-4cfd-a6c9-acff12cda3e9</version_id>
-  <version_modified>20200514T225832Z</version_modified>
-=======
   <version_id>de28faa3-ff0a-47e6-b859-bab4a8024699</version_id>
   <version_modified>20200608T195522Z</version_modified>
->>>>>>> 5b299758
   <xml_checksum>A6ACD89C</xml_checksum>
   <class_name>ResidentialHotWaterFixtures</class_name>
   <display_name>Set Residential Hot Water Fixtures</display_name>
@@ -57,6 +52,15 @@
         </choice>
       </choices>
     </argument>
+    <argument>
+      <name>schedule_day_shift</name>
+      <display_name>Schedule Day Shift</display_name>
+      <description>Draw profiles are shifted to prevent coincident hot water events when performing portfolio analyses. For multifamily buildings, draw profiles for each unit are automatically shifted by one week.</description>
+      <type>Integer</type>
+      <required>true</required>
+      <model_dependent>false</model_dependent>
+      <default_value>0</default_value>
+    </argument>
   </arguments>
   <outputs/>
   <provenances/>
@@ -80,7 +84,7 @@
       <filename>ResidentialHotWaterFixtures_Test.rb</filename>
       <filetype>rb</filetype>
       <usage_type>test</usage_type>
-      <checksum>9A4E285D</checksum>
+      <checksum>DEBEDA50</checksum>
     </file>
     <file>
       <version>
@@ -91,11 +95,7 @@
       <filename>measure.rb</filename>
       <filetype>rb</filetype>
       <usage_type>script</usage_type>
-<<<<<<< HEAD
-      <checksum>583CA81C</checksum>
-=======
       <checksum>6D402A78</checksum>
->>>>>>> 5b299758
     </file>
   </files>
 </measure>