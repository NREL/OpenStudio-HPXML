<measure>
  <schema_version>3.0</schema_version>
  <name>process_constructions_walls_double_wood_stud</name>
  <uid>d3ae8875-36bc-4e4f-a5a9-c9d0dcd46651</uid>
<<<<<<< HEAD
  <version_id>852fcf15-6d51-4f3a-bfed-39f965690d87</version_id>
  <version_modified>20180807T231807Z</version_modified>
=======
  <version_id>19902733-4967-46cb-b341-8315a503f916</version_id>
  <version_modified>20180912T200237Z</version_modified>
>>>>>>> 12b24f9d
  <xml_checksum>1E963D9C</xml_checksum>
  <class_name>ProcessConstructionsWallsDoubleWoodStud</class_name>
  <display_name>Set Residential Walls - Double Wood Stud Construction</display_name>
  <description>This measure assigns a double wood stud construction to above-grade walls. See https://github.com/NREL/OpenStudio-BEopt#workflows for supported workflows using this measure.</description>
  <modeler_description>Calculates and assigns material layer properties of double wood stud constructions for 1) exterior walls of finished spaces, 2) exterior walls (e.g. gable walls) of unfinished attics under roof insulation, and 3) interior walls (e.g., attic knee walls) between finished and unfinished spaces. Adds furniture &amp; partition wall mass. Uninsulated constructions will also be assigned to 1) exterior walls of unfinished spaces, 2) interior walls between finished spaces, and 3) interior walls between unfinished spaces. Any existing constructions for these surfaces will be removed.</modeler_description>
  <arguments>
    <argument>
      <name>cavity_r</name>
      <display_name>Cavity Insulation Nominal R-value</display_name>
      <description>Refers to the R-value of the cavity insulation and not the overall R-value of the assembly.</description>
      <type>Double</type>
      <units>hr-ft^2-R/Btu</units>
      <required>true</required>
      <model_dependent>false</model_dependent>
      <default_value>33</default_value>
    </argument>
    <argument>
      <name>install_grade</name>
      <display_name>Cavity Install Grade</display_name>
      <description>Installation grade as defined by RESNET standard. 5% of the cavity is considered missing insulation for Grade 3, 2% for Grade 2, and 0% for Grade 1.</description>
      <type>Choice</type>
      <required>true</required>
      <model_dependent>false</model_dependent>
      <default_value>1</default_value>
      <choices>
        <choice>
          <value>1</value>
          <display_name>1</display_name>
        </choice>
        <choice>
          <value>2</value>
          <display_name>2</display_name>
        </choice>
        <choice>
          <value>3</value>
          <display_name>3</display_name>
        </choice>
      </choices>
    </argument>
    <argument>
      <name>stud_depth_in</name>
      <display_name>Stud Depth</display_name>
      <description>Depth of the studs. 3.5" for 2x4s, 5.5" for 2x6s, etc. The total cavity depth of the double stud wall = (2 x stud depth) + gap depth.</description>
      <type>Double</type>
      <units>in</units>
      <required>true</required>
      <model_dependent>false</model_dependent>
      <default_value>3.5</default_value>
    </argument>
    <argument>
      <name>gap_depth_in</name>
      <display_name>Gap Depth</display_name>
      <description>Depth of the gap between walls.</description>
      <type>Double</type>
      <units>in</units>
      <required>true</required>
      <model_dependent>false</model_dependent>
      <default_value>3.5</default_value>
    </argument>
    <argument>
      <name>framing_factor</name>
      <display_name>Framing Factor</display_name>
      <description>The fraction of a wall assembly that is comprised of structural framing for the individual (inner and outer) stud walls.</description>
      <type>Double</type>
      <units>frac</units>
      <required>true</required>
      <model_dependent>false</model_dependent>
      <default_value>0.22</default_value>
    </argument>
    <argument>
      <name>framing_spacing</name>
      <display_name>Framing Spacing</display_name>
      <description>The on-center spacing between framing in a wall assembly.</description>
      <type>Double</type>
      <units>in</units>
      <required>true</required>
      <model_dependent>false</model_dependent>
      <default_value>24</default_value>
    </argument>
    <argument>
      <name>is_staggered</name>
      <display_name>Staggered Studs</display_name>
      <description>Indicates that the double studs are aligned in a staggered fashion (as opposed to being center).</description>
      <type>Boolean</type>
      <required>true</required>
      <model_dependent>false</model_dependent>
      <default_value>false</default_value>
      <choices>
        <choice>
          <value>true</value>
          <display_name>true</display_name>
        </choice>
        <choice>
          <value>false</value>
          <display_name>false</display_name>
        </choice>
      </choices>
    </argument>
    <argument>
      <name>drywall_thick_in</name>
      <display_name>Drywall Thickness</display_name>
      <description>Thickness of the drywall material.</description>
      <type>Double</type>
      <units>in</units>
      <required>true</required>
      <model_dependent>false</model_dependent>
      <default_value>0.5</default_value>
    </argument>
    <argument>
      <name>osb_thick_in</name>
      <display_name>OSB/Plywood Thickness</display_name>
      <description>Specifies the thickness of the walls' OSB/plywood sheathing. Enter 0 for no sheathing (if the wall has other means to handle the shear load on the wall such as cross-bracing).</description>
      <type>Double</type>
      <units>in</units>
      <required>true</required>
      <model_dependent>false</model_dependent>
      <default_value>0.5</default_value>
    </argument>
    <argument>
      <name>rigid_r</name>
      <display_name>Continuous Insulation Nominal R-value</display_name>
      <description>The R-value of the continuous insulation.</description>
      <type>Double</type>
      <units>h-ft^2-R/Btu</units>
      <required>true</required>
      <model_dependent>false</model_dependent>
      <default_value>0</default_value>
    </argument>
    <argument>
      <name>exterior_finish</name>
      <display_name>Exterior Finish</display_name>
      <description>The exterior finish material.</description>
      <type>Choice</type>
      <required>true</required>
      <model_dependent>false</model_dependent>
      <default_value>Vinyl, Light</default_value>
      <choices>
        <choice>
          <value>Stucco, Medium/Dark</value>
          <display_name>Stucco, Medium/Dark</display_name>
        </choice>
        <choice>
          <value>Brick, Light</value>
          <display_name>Brick, Light</display_name>
        </choice>
        <choice>
          <value>Brick, Medium/Dark</value>
          <display_name>Brick, Medium/Dark</display_name>
        </choice>
        <choice>
          <value>Wood, Light</value>
          <display_name>Wood, Light</display_name>
        </choice>
        <choice>
          <value>Wood, Medium/Dark</value>
          <display_name>Wood, Medium/Dark</display_name>
        </choice>
        <choice>
          <value>Aluminum, Light</value>
          <display_name>Aluminum, Light</display_name>
        </choice>
        <choice>
          <value>Aluminum, Medium/Dark</value>
          <display_name>Aluminum, Medium/Dark</display_name>
        </choice>
        <choice>
          <value>Vinyl, Light</value>
          <display_name>Vinyl, Light</display_name>
        </choice>
        <choice>
          <value>Vinyl, Medium/Dark</value>
          <display_name>Vinyl, Medium/Dark</display_name>
        </choice>
        <choice>
          <value>Fiber-Cement, Light</value>
          <display_name>Fiber-Cement, Light</display_name>
        </choice>
        <choice>
          <value>Fiber-Cement, Medium/Dark</value>
          <display_name>Fiber-Cement, Medium/Dark</display_name>
        </choice>
      </choices>
    </argument>
  </arguments>
  <outputs/>
  <provenances/>
  <tags>
    <tag>Envelope.Opaque</tag>
  </tags>
  <attributes>
    <attribute>
      <name>Measure Type</name>
      <value>ModelMeasure</value>
      <datatype>string</datatype>
    </attribute>
    <attribute>
      <name>Uses SketchUp API</name>
      <value>false</value>
      <datatype>boolean</datatype>
    </attribute>
  </attributes>
  <files>
    <file>
<<<<<<< HEAD
=======
      <filename>DoubleWoodStud_Test.rb</filename>
      <filetype>rb</filetype>
      <usage_type>test</usage_type>
      <checksum>96021212</checksum>
    </file>
    <file>
>>>>>>> 12b24f9d
      <version>
        <software_program>OpenStudio</software_program>
        <identifier>1.3.0</identifier>
        <min_compatible>2.0.4</min_compatible>
      </version>
      <filename>measure.rb</filename>
      <filetype>rb</filetype>
      <usage_type>script</usage_type>
      <checksum>CFE032EB</checksum>
    </file>
    <file>
      <filename>util.rb</filename>
      <filetype>rb</filetype>
      <usage_type>resource</usage_type>
      <checksum>4516079E</checksum>
    </file>
    <file>
      <filename>materials.rb</filename>
      <filetype>rb</filetype>
      <usage_type>resource</usage_type>
      <checksum>82D32FEE</checksum>
    </file>
    <file>
<<<<<<< HEAD
      <filename>unit_conversions.rb</filename>
      <filetype>rb</filetype>
      <usage_type>resource</usage_type>
      <checksum>6CB6B3D8</checksum>
    </file>
    <file>
      <filename>DoubleWoodStud_Test.rb</filename>
      <filetype>rb</filetype>
      <usage_type>test</usage_type>
      <checksum>A87B9E04</checksum>
=======
      <filename>geometry.rb</filename>
      <filetype>rb</filetype>
      <usage_type>resource</usage_type>
      <checksum>3A649817</checksum>
    </file>
    <file>
      <filename>unit_conversions.rb</filename>
      <filetype>rb</filetype>
      <usage_type>resource</usage_type>
      <checksum>81550F14</checksum>
>>>>>>> 12b24f9d
    </file>
    <file>
      <filename>constants.rb</filename>
      <filetype>rb</filetype>
      <usage_type>resource</usage_type>
<<<<<<< HEAD
      <checksum>88F17E44</checksum>
=======
      <checksum>374E311F</checksum>
>>>>>>> 12b24f9d
    </file>
    <file>
      <filename>constructions.rb</filename>
      <filetype>rb</filetype>
      <usage_type>resource</usage_type>
<<<<<<< HEAD
      <checksum>5975832C</checksum>
    </file>
    <file>
      <filename>constructions.rb</filename>
      <filetype>rb</filetype>
      <usage_type>resource</usage_type>
      <checksum>683E583E</checksum>
=======
      <checksum>49B11564</checksum>
>>>>>>> 12b24f9d
    </file>
    <file>
      <filename>SFD_2000sqft_2story_SL_UA_CeilingIns.osm</filename>
      <filetype>osm</filetype>
      <usage_type>test</usage_type>
<<<<<<< HEAD
      <checksum>FF82E59E</checksum>
=======
      <checksum>49824E5F</checksum>
>>>>>>> 12b24f9d
    </file>
  </files>
</measure><|MERGE_RESOLUTION|>--- conflicted
+++ resolved
@@ -2,13 +2,8 @@
   <schema_version>3.0</schema_version>
   <name>process_constructions_walls_double_wood_stud</name>
   <uid>d3ae8875-36bc-4e4f-a5a9-c9d0dcd46651</uid>
-<<<<<<< HEAD
-  <version_id>852fcf15-6d51-4f3a-bfed-39f965690d87</version_id>
-  <version_modified>20180807T231807Z</version_modified>
-=======
   <version_id>19902733-4967-46cb-b341-8315a503f916</version_id>
   <version_modified>20180912T200237Z</version_modified>
->>>>>>> 12b24f9d
   <xml_checksum>1E963D9C</xml_checksum>
   <class_name>ProcessConstructionsWallsDoubleWoodStud</class_name>
   <display_name>Set Residential Walls - Double Wood Stud Construction</display_name>
@@ -212,15 +207,12 @@
   </attributes>
   <files>
     <file>
-<<<<<<< HEAD
-=======
       <filename>DoubleWoodStud_Test.rb</filename>
       <filetype>rb</filetype>
       <usage_type>test</usage_type>
       <checksum>96021212</checksum>
     </file>
     <file>
->>>>>>> 12b24f9d
       <version>
         <software_program>OpenStudio</software_program>
         <identifier>1.3.0</identifier>
@@ -244,65 +236,34 @@
       <checksum>82D32FEE</checksum>
     </file>
     <file>
-<<<<<<< HEAD
+      <filename>geometry.rb</filename>
+      <filetype>rb</filetype>
+      <usage_type>resource</usage_type>
+      <checksum>3A649817</checksum>
+    </file>
+    <file>
       <filename>unit_conversions.rb</filename>
       <filetype>rb</filetype>
       <usage_type>resource</usage_type>
-      <checksum>6CB6B3D8</checksum>
-    </file>
-    <file>
-      <filename>DoubleWoodStud_Test.rb</filename>
-      <filetype>rb</filetype>
-      <usage_type>test</usage_type>
-      <checksum>A87B9E04</checksum>
-=======
-      <filename>geometry.rb</filename>
-      <filetype>rb</filetype>
-      <usage_type>resource</usage_type>
-      <checksum>3A649817</checksum>
-    </file>
-    <file>
-      <filename>unit_conversions.rb</filename>
-      <filetype>rb</filetype>
-      <usage_type>resource</usage_type>
       <checksum>81550F14</checksum>
->>>>>>> 12b24f9d
     </file>
     <file>
       <filename>constants.rb</filename>
       <filetype>rb</filetype>
       <usage_type>resource</usage_type>
-<<<<<<< HEAD
-      <checksum>88F17E44</checksum>
-=======
       <checksum>374E311F</checksum>
->>>>>>> 12b24f9d
     </file>
     <file>
       <filename>constructions.rb</filename>
       <filetype>rb</filetype>
       <usage_type>resource</usage_type>
-<<<<<<< HEAD
-      <checksum>5975832C</checksum>
-    </file>
-    <file>
-      <filename>constructions.rb</filename>
-      <filetype>rb</filetype>
-      <usage_type>resource</usage_type>
-      <checksum>683E583E</checksum>
-=======
       <checksum>49B11564</checksum>
->>>>>>> 12b24f9d
     </file>
     <file>
       <filename>SFD_2000sqft_2story_SL_UA_CeilingIns.osm</filename>
       <filetype>osm</filetype>
       <usage_type>test</usage_type>
-<<<<<<< HEAD
-      <checksum>FF82E59E</checksum>
-=======
       <checksum>49824E5F</checksum>
->>>>>>> 12b24f9d
     </file>
   </files>
 </measure>