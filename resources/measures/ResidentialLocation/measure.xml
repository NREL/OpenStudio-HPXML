<measure>
  <schema_version>3.0</schema_version>
  <name>set_residential_epw_file</name>
  <uid>16ac2c0c-6177-4bf2-91a5-1b6e8de4e85b</uid>
<<<<<<< HEAD
  <version_id>9b3e8d91-e921-4440-8740-24a8333c9f24</version_id>
  <version_modified>20180601T194450Z</version_modified>
=======
  <version_id>7a545e93-fdb4-4551-96b7-ac4b2d917244</version_id>
  <version_modified>20180614T142405Z</version_modified>
>>>>>>> 165241bf
  <xml_checksum>D8922A73</xml_checksum>
  <class_name>SetResidentialEPWFile</class_name>
  <display_name>Set Residential Location</display_name>
  <description>Sets the EPW weather file (EPW), supplemental data specific to the location, and daylight saving time start/end dates. See https://github.com/NREL/OpenStudio-BEopt#workflows for supported workflows using this measure.</description>
  <modeler_description>Sets the weather file, Building America climate zone, site information (e.g., latitude, longitude, elevation, timezone), design day information (from the DDY file), the mains water temperature using the correlation method, and the daylight saving time start/end dates.</modeler_description>
  <arguments>
    <argument>
      <name>weather_directory</name>
      <display_name>Weather Directory</display_name>
      <description>Absolute (or relative) directory to weather files.</description>
      <type>String</type>
      <required>true</required>
      <model_dependent>false</model_dependent>
      <default_value>./resources</default_value>
    </argument>
    <argument>
      <name>weather_file_name</name>
      <display_name>Weather File Name</display_name>
      <description>Name of the EPW weather file to assign. The corresponding DDY file must also be in the same directory.</description>
      <type>String</type>
      <required>true</required>
      <model_dependent>false</model_dependent>
      <default_value>USA_CO_Denver_Intl_AP_725650_TMY3.epw</default_value>
    </argument>
    <argument>
      <name>dst_start_date</name>
      <display_name>Daylight Saving Start Date</display_name>
      <description>Set to 'NA' if no daylight saving.</description>
      <type>String</type>
      <required>true</required>
      <model_dependent>false</model_dependent>
      <default_value>April 7</default_value>
    </argument>
    <argument>
      <name>dst_end_date</name>
      <display_name>Daylight Saving End Date</display_name>
      <description>Set to 'NA' if no daylight saving.</description>
      <type>String</type>
      <required>true</required>
      <model_dependent>false</model_dependent>
      <default_value>October 26</default_value>
    </argument>
  </arguments>
  <outputs/>
  <provenances/>
  <tags>
    <tag>Whole Building.Space Types</tag>
  </tags>
  <attributes>
    <attribute>
      <name>Measure Type</name>
      <value>ModelMeasure</value>
      <datatype>string</datatype>
    </attribute>
    <attribute>
      <name>Intended Software Tool</name>
      <value>Apply Measure Now</value>
      <datatype>string</datatype>
    </attribute>
    <attribute>
      <name>Intended Software Tool</name>
      <value>OpenStudio Application</value>
      <datatype>string</datatype>
    </attribute>
    <attribute>
      <name>Intended Software Tool</name>
      <value>Parametric Analysis Tool</value>
      <datatype>string</datatype>
    </attribute>
  </attributes>
  <files>
    <file>
      <filename>climate_zones.csv</filename>
      <filetype>csv</filetype>
      <usage_type>resource</usage_type>
      <checksum>63C6A1E2</checksum>
    </file>
    <file>
      <filename>USA_CO_Denver_Intl_AP_725650_TMY3.epw</filename>
      <filetype>epw</filetype>
      <usage_type>resource</usage_type>
      <checksum>E23378AA</checksum>
    </file>
    <file>
      <filename>USA_CO_Denver_Intl_AP_725650_TMY3.ddy</filename>
      <filetype>ddy</filetype>
      <usage_type>resource</usage_type>
      <checksum>FB253570</checksum>
    </file>
    <file>
      <filename>USA_AK_Anchorage.Intl.AP.702730_TMY3.ddy</filename>
      <filetype>ddy</filetype>
      <usage_type>resource</usage_type>
      <checksum>EF86E8EC</checksum>
    </file>
    <file>
      <filename>USA_AK_Anchorage.Intl.AP.702730_TMY3.epw</filename>
      <filetype>epw</filetype>
      <usage_type>resource</usage_type>
      <checksum>01DBB4A1</checksum>
    </file>
    <file>
      <filename>ASHRAE622WSF.csv</filename>
      <filetype>csv</filetype>
      <usage_type>resource</usage_type>
      <checksum>308F75BA</checksum>
    </file>
    <file>
      <filename>psychrometrics.rb</filename>
      <filetype>rb</filetype>
      <usage_type>resource</usage_type>
      <checksum>208441EA</checksum>
    </file>
    <file>
      <filename>util.rb</filename>
      <filetype>rb</filetype>
      <usage_type>resource</usage_type>
      <checksum>A001EED9</checksum>
    </file>
    <file>
<<<<<<< HEAD
=======
      <filename>weather.rb</filename>
      <filetype>rb</filetype>
      <usage_type>resource</usage_type>
      <checksum>825D6D42</checksum>
    </file>
    <file>
>>>>>>> 165241bf
      <filename>unit_conversions.rb</filename>
      <filetype>rb</filetype>
      <usage_type>resource</usage_type>
      <checksum>91D17463</checksum>
    </file>
    <file>
      <version>
        <software_program>OpenStudio</software_program>
        <identifier>1.11.5</identifier>
        <min_compatible>1.13.1</min_compatible>
      </version>
      <filename>measure.rb</filename>
      <filetype>rb</filetype>
      <usage_type>script</usage_type>
      <checksum>E62A554F</checksum>
    </file>
    <file>
      <filename>set_location_test.rb</filename>
      <filetype>rb</filetype>
      <usage_type>test</usage_type>
      <checksum>D5C4BDA2</checksum>
    </file>
    <file>
      <filename>simulation.rb</filename>
      <filetype>rb</filetype>
      <usage_type>resource</usage_type>
      <checksum>0D003052</checksum>
    </file>
    <file>
<<<<<<< HEAD
      <filename>materials.rb</filename>
      <filetype>rb</filetype>
      <usage_type>resource</usage_type>
      <checksum>3AF0D408</checksum>
    </file>
    <file>
      <filename>weather.rb</filename>
      <filetype>rb</filetype>
      <usage_type>resource</usage_type>
      <checksum>57BEA752</checksum>
    </file>
    <file>
      <filename>location.rb</filename>
      <filetype>rb</filetype>
      <usage_type>resource</usage_type>
      <checksum>2DF32ACC</checksum>
    </file>
    <file>
      <filename>set_location_test.rb</filename>
      <filetype>rb</filetype>
      <usage_type>test</usage_type>
      <checksum>2B65DA55</checksum>
    </file>
    <file>
      <filename>constants.rb</filename>
      <filetype>rb</filetype>
      <usage_type>resource</usage_type>
      <checksum>A2FB817B</checksum>
=======
      <filename>constants.rb</filename>
      <filetype>rb</filetype>
      <usage_type>resource</usage_type>
      <checksum>C7B12E42</checksum>
    </file>
    <file>
      <filename>materials.rb</filename>
      <filetype>rb</filetype>
      <usage_type>resource</usage_type>
      <checksum>3AF0D408</checksum>
    </file>
    <file>
      <filename>location.rb</filename>
      <filetype>rb</filetype>
      <usage_type>resource</usage_type>
      <checksum>3D19C62C</checksum>
>>>>>>> 165241bf
    </file>
  </files>
</measure><|MERGE_RESOLUTION|>--- conflicted
+++ resolved
@@ -2,13 +2,8 @@
   <schema_version>3.0</schema_version>
   <name>set_residential_epw_file</name>
   <uid>16ac2c0c-6177-4bf2-91a5-1b6e8de4e85b</uid>
-<<<<<<< HEAD
-  <version_id>9b3e8d91-e921-4440-8740-24a8333c9f24</version_id>
-  <version_modified>20180601T194450Z</version_modified>
-=======
   <version_id>7a545e93-fdb4-4551-96b7-ac4b2d917244</version_id>
   <version_modified>20180614T142405Z</version_modified>
->>>>>>> 165241bf
   <xml_checksum>D8922A73</xml_checksum>
   <class_name>SetResidentialEPWFile</class_name>
   <display_name>Set Residential Location</display_name>
@@ -129,15 +124,12 @@
       <checksum>A001EED9</checksum>
     </file>
     <file>
-<<<<<<< HEAD
-=======
       <filename>weather.rb</filename>
       <filetype>rb</filetype>
       <usage_type>resource</usage_type>
       <checksum>825D6D42</checksum>
     </file>
     <file>
->>>>>>> 165241bf
       <filename>unit_conversions.rb</filename>
       <filetype>rb</filetype>
       <usage_type>resource</usage_type>
@@ -167,36 +159,6 @@
       <checksum>0D003052</checksum>
     </file>
     <file>
-<<<<<<< HEAD
-      <filename>materials.rb</filename>
-      <filetype>rb</filetype>
-      <usage_type>resource</usage_type>
-      <checksum>3AF0D408</checksum>
-    </file>
-    <file>
-      <filename>weather.rb</filename>
-      <filetype>rb</filetype>
-      <usage_type>resource</usage_type>
-      <checksum>57BEA752</checksum>
-    </file>
-    <file>
-      <filename>location.rb</filename>
-      <filetype>rb</filetype>
-      <usage_type>resource</usage_type>
-      <checksum>2DF32ACC</checksum>
-    </file>
-    <file>
-      <filename>set_location_test.rb</filename>
-      <filetype>rb</filetype>
-      <usage_type>test</usage_type>
-      <checksum>2B65DA55</checksum>
-    </file>
-    <file>
-      <filename>constants.rb</filename>
-      <filetype>rb</filetype>
-      <usage_type>resource</usage_type>
-      <checksum>A2FB817B</checksum>
-=======
       <filename>constants.rb</filename>
       <filetype>rb</filetype>
       <usage_type>resource</usage_type>
@@ -213,7 +175,6 @@
       <filetype>rb</filetype>
       <usage_type>resource</usage_type>
       <checksum>3D19C62C</checksum>
->>>>>>> 165241bf
     </file>
   </files>
 </measure>