--- conflicted
+++ resolved
@@ -2,13 +2,8 @@
   <schema_version>3.0</schema_version>
   <name>set_residential_epw_file</name>
   <uid>16ac2c0c-6177-4bf2-91a5-1b6e8de4e85b</uid>
-<<<<<<< HEAD
-  <version_id>7454abf6-cadb-4cac-946f-492c3406ce69</version_id>
-  <version_modified>20181113T054754Z</version_modified>
-=======
   <version_id>369bb8fb-f104-4790-9869-fc975627ed89</version_id>
   <version_modified>20181115T220709Z</version_modified>
->>>>>>> 71d19372
   <xml_checksum>D8922A73</xml_checksum>
   <class_name>SetResidentialEPWFile</class_name>
   <display_name>Set Residential Location</display_name>
@@ -84,11 +79,7 @@
       <filename>set_location_test.rb</filename>
       <filetype>rb</filetype>
       <usage_type>test</usage_type>
-<<<<<<< HEAD
-      <checksum>05388B5D</checksum>
-=======
       <checksum>DF9C98B1</checksum>
->>>>>>> 71d19372
     </file>
     <file>
       <version>
