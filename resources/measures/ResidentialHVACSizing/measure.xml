<measure>
  <schema_version>3.0</schema_version>
  <name>process_hvac_sizing</name>
  <uid>6cd70740-6ca3-4575-8b1e-663976e254d0</uid>
<<<<<<< HEAD
  <version_id>f6e5b9f6-0288-4da7-a716-15ff1b3b8e63</version_id>
  <version_modified>20181109T193258Z</version_modified>
=======
  <version_id>69e13cd1-e1ee-404c-9989-8172ae9bbf91</version_id>
  <version_modified>20181112T230643Z</version_modified>
>>>>>>> 56a240aa
  <xml_checksum>356BE47F</xml_checksum>
  <class_name>ProcessHVACSizing</class_name>
  <display_name>Set Residential HVAC Sizing</display_name>
  <description>This measure performs HVAC sizing calculations via ACCA Manual J/S, as well as sizing calculations for ground source heat pumps and dehumidifiers. See https://github.com/NREL/OpenStudio-BEopt#workflows for supported workflows using this measure.</description>
  <modeler_description>This measure assigns HVAC heating/cooling capacities, airflow rates, etc.</modeler_description>
  <arguments>
    <argument>
      <name>show_debug_info</name>
      <display_name>Show Debug Info</display_name>
      <description>Displays various intermediate calculation results.</description>
      <type>Boolean</type>
      <required>false</required>
      <model_dependent>false</model_dependent>
      <default_value>false</default_value>
      <choices>
        <choice>
          <value>true</value>
          <display_name>true</display_name>
        </choice>
        <choice>
          <value>false</value>
          <display_name>false</display_name>
        </choice>
      </choices>
    </argument>
  </arguments>
  <outputs/>
  <provenances/>
  <tags>
    <tag>HVAC.HVAC Controls</tag>
  </tags>
  <attributes>
    <attribute>
      <name>Measure Type</name>
      <value>ModelMeasure</value>
      <datatype>string</datatype>
    </attribute>
    <attribute>
      <name>Intended Software Tool</name>
      <value>Apply Measure Now</value>
      <datatype>string</datatype>
    </attribute>
    <attribute>
      <name>Intended Software Tool</name>
      <value>OpenStudio Application</value>
      <datatype>string</datatype>
    </attribute>
    <attribute>
      <name>Intended Software Tool</name>
      <value>Parametric Analysis Tool</value>
      <datatype>string</datatype>
    </attribute>
  </attributes>
  <files>
    <file>
<<<<<<< HEAD
      <filename>USA_CO_Denver_Intl_AP_725650_TMY3.ddy</filename>
      <filetype>ddy</filetype>
      <usage_type>test</usage_type>
      <checksum>FB253570</checksum>
    </file>
    <file>
      <filename>USA_CO_Denver_Intl_AP_725650_TMY3.epw</filename>
      <filetype>epw</filetype>
      <usage_type>test</usage_type>
      <checksum>E23378AA</checksum>
    </file>
    <file>
      <filename>USA_CA_Los.Angeles.Intl.AP.722950_TMY3.ddy</filename>
      <filetype>ddy</filetype>
      <usage_type>test</usage_type>
      <checksum>B06731CA</checksum>
    </file>
    <file>
      <filename>USA_CA_Los.Angeles.Intl.AP.722950_TMY3.epw</filename>
      <filetype>epw</filetype>
      <usage_type>test</usage_type>
      <checksum>2E4F946B</checksum>
    </file>
    <file>
      <filename>USA_GA_Atlanta-Hartsfield-Jackson.Intl.AP.722190_TMY3.ddy</filename>
      <filetype>ddy</filetype>
      <usage_type>test</usage_type>
      <checksum>79607561</checksum>
    </file>
    <file>
      <filename>USA_GA_Atlanta-Hartsfield-Jackson.Intl.AP.722190_TMY3.epw</filename>
      <filetype>epw</filetype>
      <usage_type>test</usage_type>
      <checksum>F0AA8FA7</checksum>
    </file>
    <file>
      <filename>psychrometrics.rb</filename>
      <filetype>rb</filetype>
      <usage_type>resource</usage_type>
      <checksum>208441EA</checksum>
    </file>
    <file>
      <filename>materials.rb</filename>
      <filetype>rb</filetype>
      <usage_type>resource</usage_type>
      <checksum>82D32FEE</checksum>
    </file>
    <file>
      <filename>weather.rb</filename>
      <filetype>rb</filetype>
      <usage_type>resource</usage_type>
      <checksum>454E14D4</checksum>
    </file>
    <file>
      <filename>util.rb</filename>
      <filetype>rb</filetype>
      <usage_type>resource</usage_type>
      <checksum>B8804B95</checksum>
    </file>
    <file>
      <filename>unit_conversions.rb</filename>
      <filetype>rb</filetype>
      <usage_type>resource</usage_type>
      <checksum>7161039B</checksum>
=======
      <filename>residential_hvac_sizing_test.rb</filename>
      <filetype>rb</filetype>
      <usage_type>test</usage_type>
      <checksum>1531473B</checksum>
>>>>>>> 56a240aa
    </file>
    <file>
      <version>
        <software_program>OpenStudio</software_program>
        <identifier>1.11.5</identifier>
        <min_compatible>2.1.2</min_compatible>
      </version>
      <filename>measure.rb</filename>
      <filetype>rb</filetype>
      <usage_type>script</usage_type>
<<<<<<< HEAD
      <checksum>E4CC5442</checksum>
    </file>
    <file>
      <filename>residential_hvac_sizing_test.rb</filename>
      <filetype>rb</filetype>
      <usage_type>test</usage_type>
      <checksum>284742D1</checksum>
    </file>
    <file>
      <filename>hvac_sizing.rb</filename>
      <filetype>rb</filetype>
      <usage_type>resource</usage_type>
      <checksum>7910F93A</checksum>
    </file>
    <file>
      <filename>schedules.rb</filename>
      <filetype>rb</filetype>
      <usage_type>resource</usage_type>
      <checksum>F7EEE7C4</checksum>
    </file>
    <file>
      <filename>location.rb</filename>
      <filetype>rb</filetype>
      <usage_type>resource</usage_type>
      <checksum>908BC2E8</checksum>
    </file>
    <file>
      <filename>SFD_HVACSizing_Load_2story_CS_GRG_FA_ASHP_DuctsInCS.osm</filename>
      <filetype>osm</filetype>
      <usage_type>test</usage_type>
      <checksum>F8BE89A5</checksum>
    </file>
    <file>
      <filename>SFD_HVACSizing_Load_2story_FB_GRG_FA.osm</filename>
      <filetype>osm</filetype>
      <usage_type>test</usage_type>
      <checksum>7EA3CE28</checksum>
    </file>
    <file>
      <filename>SFD_HVACSizing_Load_2story_CS_GRG_FA_ASHP_DuctsInLiv.osm</filename>
      <filetype>osm</filetype>
      <usage_type>test</usage_type>
      <checksum>23E27283</checksum>
    </file>
    <file>
      <filename>SFD_HVACSizing_Load_2story_CS_GRG_FA.osm</filename>
      <filetype>osm</filetype>
      <usage_type>test</usage_type>
      <checksum>DEA1ED32</checksum>
    </file>
    <file>
      <filename>SFD_HVACSizing_Load_1story_S_UA_Vented_Atlanta_ExtFinDark.osm</filename>
      <filetype>osm</filetype>
      <usage_type>test</usage_type>
      <checksum>75AC0B72</checksum>
    </file>
    <file>
      <filename>SFD_HVACSizing_Load_1story_S_UA_Vented_LosAngeles.osm</filename>
      <filetype>osm</filetype>
      <usage_type>test</usage_type>
      <checksum>AED29C8A</checksum>
    </file>
    <file>
      <filename>SFD_HVACSizing_Load_1story_S_UA_Vented.osm</filename>
      <filetype>osm</filetype>
      <usage_type>test</usage_type>
      <checksum>91C2E81F</checksum>
    </file>
    <file>
      <filename>SFD_HVACSizing_Load_2story_CS_GRG_FA_ASHP_DuctsInGRG.osm</filename>
      <filetype>osm</filetype>
      <usage_type>test</usage_type>
      <checksum>99B4AA77</checksum>
    </file>
    <file>
      <filename>SFD_HVACSizing_Load_1story_S_UA_Unvented_NoOverhangs_NoIntShading_NoMechVent.osm</filename>
      <filetype>osm</filetype>
      <usage_type>test</usage_type>
      <checksum>0FB4A93F</checksum>
    </file>
    <file>
      <filename>SFD_HVACSizing_Load_1story_S_UA_Unvented_NoOverhangs_NoIntShading_SupplyMechVent.osm</filename>
      <filetype>osm</filetype>
      <usage_type>test</usage_type>
      <checksum>8DB187B6</checksum>
    </file>
    <file>
      <filename>SFD_HVACSizing_Equip_MSHP_Autosize.osm</filename>
      <filetype>osm</filetype>
      <usage_type>test</usage_type>
      <checksum>D5829169</checksum>
    </file>
    <file>
      <filename>SFD_HVACSizing_Equip_MSHP_BB_Autosize.osm</filename>
      <filetype>osm</filetype>
      <usage_type>test</usage_type>
      <checksum>8F488B93</checksum>
    </file>
    <file>
      <filename>SFD_HVACSizing_Equip_MSHP_AutosizeForMaxLoad.osm</filename>
      <filetype>osm</filetype>
      <usage_type>test</usage_type>
      <checksum>52EE44D9</checksum>
    </file>
    <file>
      <filename>SFD_HVACSizing_Equip_MSHP_Fixed.osm</filename>
      <filetype>osm</filetype>
      <usage_type>test</usage_type>
      <checksum>E6A388AE</checksum>
    </file>
    <file>
      <filename>SFD_HVACSizing_Equip_MSHP_BB_Fixed.osm</filename>
      <filetype>osm</filetype>
      <usage_type>test</usage_type>
      <checksum>68196066</checksum>
    </file>
    <file>
      <filename>SFD_HVACSizing_Equip_MSHPDucted_Autosize.osm</filename>
      <filetype>osm</filetype>
      <usage_type>test</usage_type>
      <checksum>DDB252CE</checksum>
    </file>
    <file>
      <filename>SFD_HVACSizing_Equip_UnitHeater_Autosize.osm</filename>
      <filetype>osm</filetype>
      <usage_type>test</usage_type>
      <checksum>CF373E4F</checksum>
    </file>
    <file>
      <filename>SFD_HVACSizing_Equip_UnitHeater_Fixed.osm</filename>
      <filetype>osm</filetype>
      <usage_type>test</usage_type>
      <checksum>1AFF69AD</checksum>
    </file>
    <file>
      <filename>SFD_HVACSizing_Equip_UnitHeater_Fixed_wFan.osm</filename>
      <filetype>osm</filetype>
      <usage_type>test</usage_type>
      <checksum>0126E902</checksum>
    </file>
    <file>
      <filename>SFD_HVACSizing_Equip_UnitHeater_AC1_Autosize.osm</filename>
      <filetype>osm</filetype>
      <usage_type>test</usage_type>
      <checksum>1575AA17</checksum>
    </file>
    <file>
      <filename>SFD_HVACSizing_Equip_UnitHeater_AC1_Fixed.osm</filename>
      <filetype>osm</filetype>
      <usage_type>test</usage_type>
      <checksum>2249CA92</checksum>
    </file>
    <file>
      <filename>SFD_HVACSizing_Equip_GF_RAC_Autosize.osm</filename>
      <filetype>osm</filetype>
      <usage_type>test</usage_type>
      <checksum>D87C6C33</checksum>
    </file>
    <file>
      <filename>SFD_HVACSizing_Equip_GF_AC1_Fixed.osm</filename>
      <filetype>osm</filetype>
      <usage_type>test</usage_type>
      <checksum>C8801AC1</checksum>
    </file>
    <file>
      <filename>SFD_HVACSizing_Equip_GF_RAC_Fixed.osm</filename>
      <filetype>osm</filetype>
      <usage_type>test</usage_type>
      <checksum>BEEF04B3</checksum>
    </file>
    <file>
      <filename>SFD_HVACSizing_Equip_GF_Autosize.osm</filename>
      <filetype>osm</filetype>
      <usage_type>test</usage_type>
      <checksum>2C0AFA8E</checksum>
    </file>
    <file>
      <filename>SFD_HVACSizing_Equip_GF_Fixed.osm</filename>
      <filetype>osm</filetype>
      <usage_type>test</usage_type>
      <checksum>EBFEC459</checksum>
    </file>
    <file>
      <filename>SFD_HVACSizing_Equip_GSHP_Autosize.osm</filename>
      <filetype>osm</filetype>
      <usage_type>test</usage_type>
      <checksum>C377BF60</checksum>
    </file>
    <file>
      <filename>SFD_HVACSizing_Equip_GSHP_Fixed.osm</filename>
      <filetype>osm</filetype>
      <usage_type>test</usage_type>
      <checksum>D407CCA8</checksum>
    </file>
    <file>
      <filename>SFD_HVACSizing_Equip_GF_ACV_Autosize.osm</filename>
      <filetype>osm</filetype>
      <usage_type>test</usage_type>
      <checksum>B17E550C</checksum>
    </file>
    <file>
      <filename>SFD_HVACSizing_Equip_GF_ACV_Fixed.osm</filename>
      <filetype>osm</filetype>
      <usage_type>test</usage_type>
      <checksum>8543E3A5</checksum>
    </file>
    <file>
      <filename>SFD_HVACSizing_Equip_GF_AC1_Autosize.osm</filename>
      <filetype>osm</filetype>
      <usage_type>test</usage_type>
      <checksum>FB14CDCF</checksum>
    </file>
    <file>
      <filename>SFD_HVACSizing_Equip_Dehumidifier_Auto_Atlanta.osm</filename>
      <filetype>osm</filetype>
      <usage_type>test</usage_type>
      <checksum>6C7C4594</checksum>
    </file>
    <file>
      <filename>SFD_HVACSizing_Equip_Dehumidifier_Fixed_Atlanta.osm</filename>
      <filetype>osm</filetype>
      <usage_type>test</usage_type>
      <checksum>47FF0C8F</checksum>
    </file>
    <file>
      <filename>SFD_HVACSizing_Equip_ElecBoiler_Autosize.osm</filename>
      <filetype>osm</filetype>
      <usage_type>test</usage_type>
      <checksum>0F7D2EC2</checksum>
    </file>
    <file>
      <filename>SFD_HVACSizing_Equip_ElecBoiler_Fixed.osm</filename>
      <filetype>osm</filetype>
      <usage_type>test</usage_type>
      <checksum>F0620B8A</checksum>
    </file>
    <file>
      <filename>SFD_HVACSizing_Equip_EF_AC2_Autosize.osm</filename>
      <filetype>osm</filetype>
      <usage_type>test</usage_type>
      <checksum>8749DE77</checksum>
    </file>
    <file>
      <filename>SFD_HVACSizing_Equip_EF_AC2_Fixed.osm</filename>
      <filetype>osm</filetype>
      <usage_type>test</usage_type>
      <checksum>42C474C6</checksum>
    </file>
    <file>
      <filename>SFD_HVACSizing_Equip_GasBoiler_Autosize.osm</filename>
      <filetype>osm</filetype>
      <usage_type>test</usage_type>
      <checksum>5F7467A7</checksum>
    </file>
    <file>
      <filename>SFD_HVACSizing_Equip_GasBoiler_Fixed.osm</filename>
      <filetype>osm</filetype>
      <usage_type>test</usage_type>
      <checksum>53C15366</checksum>
    </file>
    <file>
      <filename>SFD_HVACSizing_Load_1story_S_UA_Unvented_InsRoof.osm</filename>
      <filetype>osm</filetype>
      <usage_type>test</usage_type>
      <checksum>7218250C</checksum>
    </file>
    <file>
      <filename>SFD_HVACSizing_Load_1story_PB_UA_Vented.osm</filename>
      <filetype>osm</filetype>
      <usage_type>test</usage_type>
      <checksum>CF335D1C</checksum>
    </file>
    <file>
      <filename>SFD_HVACSizing_Load_1story_PB_UA_Vented_ASHP_DuctsInPB.osm</filename>
      <filetype>osm</filetype>
      <usage_type>test</usage_type>
      <checksum>1150AE82</checksum>
    </file>
    <file>
      <filename>SFD_HVACSizing_Load_1story_PB_UA_Vented_ASHP_DuctsInUA.osm</filename>
      <filetype>osm</filetype>
      <usage_type>test</usage_type>
      <checksum>BB89C8B7</checksum>
    </file>
    <file>
      <filename>SFD_HVACSizing_Load_1story_S_UA_Unvented_NoOverhangs_NoIntShading_ERV.osm</filename>
      <filetype>osm</filetype>
      <usage_type>test</usage_type>
      <checksum>E5EC4182</checksum>
    </file>
    <file>
      <filename>SFD_HVACSizing_Load_1story_S_UA_Unvented_NoOverhangs_NoIntShading_HRV.osm</filename>
      <filetype>osm</filetype>
      <usage_type>test</usage_type>
      <checksum>0F53C42A</checksum>
    </file>
    <file>
      <filename>SFD_HVACSizing_Equip_BB_Autosize.osm</filename>
      <filetype>osm</filetype>
      <usage_type>test</usage_type>
      <checksum>203F004D</checksum>
    </file>
    <file>
      <filename>SFD_HVACSizing_Equip_BB_Fixed.osm</filename>
      <filetype>osm</filetype>
      <usage_type>test</usage_type>
      <checksum>FF34D8FD</checksum>
    </file>
    <file>
      <filename>SFD_HVACSizing_Equip_ASHP1_Autosize_MinTemp.osm</filename>
      <filetype>osm</filetype>
      <usage_type>test</usage_type>
      <checksum>C2649C97</checksum>
    </file>
    <file>
      <filename>SFD_HVACSizing_Equip_ASHP1_Fixed.osm</filename>
      <filetype>osm</filetype>
      <usage_type>test</usage_type>
      <checksum>122007B2</checksum>
    </file>
    <file>
      <filename>SFD_HVACSizing_Equip_ASHPV_Autosize.osm</filename>
      <filetype>osm</filetype>
      <usage_type>test</usage_type>
      <checksum>9775C6AF</checksum>
    </file>
    <file>
      <filename>SFD_HVACSizing_Equip_ASHP2_Fixed.osm</filename>
      <filetype>osm</filetype>
      <usage_type>test</usage_type>
      <checksum>0CBD8C55</checksum>
    </file>
    <file>
      <filename>SFD_HVACSizing_Equip_ASHPV_Fixed.osm</filename>
      <filetype>osm</filetype>
      <usage_type>test</usage_type>
      <checksum>606AB727</checksum>
    </file>
    <file>
      <filename>SFD_HVACSizing_Equip_ASHP2_Autosize.osm</filename>
      <filetype>osm</filetype>
      <usage_type>test</usage_type>
      <checksum>26781F1D</checksum>
    </file>
    <file>
      <filename>SFD_HVACSizing_Equip_ASHP1_Autosize.osm</filename>
      <filetype>osm</filetype>
      <usage_type>test</usage_type>
      <checksum>0169EE59</checksum>
    </file>
    <file>
      <filename>SFD_HVACSizing_Equip_ASHP1_AutosizeForMaxLoad_MinTemp.osm</filename>
      <filetype>osm</filetype>
      <usage_type>test</usage_type>
      <checksum>6E7BC0AE</checksum>
    </file>
    <file>
      <filename>SFD_2000sqft_2story_FB_UA.osm</filename>
      <filetype>osm</filetype>
      <usage_type>test</usage_type>
      <checksum>CD39D206</checksum>
    </file>
    <file>
      <filename>SFD_2000sqft_2story_FB_UA_Denver.osm</filename>
      <filetype>osm</filetype>
      <usage_type>test</usage_type>
      <checksum>1D5211E0</checksum>
    </file>
    <file>
      <filename>SFA_HVACSizing_Load_4units_1story_FB_UA.osm</filename>
      <filetype>osm</filetype>
      <usage_type>test</usage_type>
      <checksum>D4339629</checksum>
    </file>
    <file>
      <filename>SFD_HVACSizing_Load_2story_CS_GRG_FA_Skylights.osm</filename>
      <filetype>osm</filetype>
      <usage_type>test</usage_type>
      <checksum>00E360CE</checksum>
    </file>
    <file>
      <filename>SFD_HVACSizing_Load_2story_CS_GRG_FlatRoof_Skylights.osm</filename>
      <filetype>osm</filetype>
      <usage_type>test</usage_type>
      <checksum>ADE18900</checksum>
    </file>
    <file>
      <filename>SFD_HVACSizing_Load_2story_S_GRG_FA.osm</filename>
      <filetype>osm</filetype>
      <usage_type>test</usage_type>
      <checksum>982E5C4D</checksum>
    </file>
    <file>
      <filename>SFD_HVACSizing_Load_2story_FB_GRG_FA_ASHP_DuctsInFB.osm</filename>
      <filetype>osm</filetype>
      <usage_type>test</usage_type>
      <checksum>2507AD5E</checksum>
    </file>
    <file>
      <filename>SFD_HVACSizing_Load_2story_UB_GRG_FA.osm</filename>
      <filetype>osm</filetype>
      <usage_type>test</usage_type>
      <checksum>9824079C</checksum>
    </file>
    <file>
      <filename>SFD_HVACSizing_Load_2story_UB_GRG_FA_ASHP_DuctsInUB.osm</filename>
      <filetype>osm</filetype>
      <usage_type>test</usage_type>
      <checksum>76D39A87</checksum>
    </file>
    <file>
      <filename>constructions.rb</filename>
      <filetype>rb</filetype>
      <usage_type>resource</usage_type>
      <checksum>B22DA079</checksum>
    </file>
    <file>
      <filename>geometry.rb</filename>
      <filetype>rb</filetype>
      <usage_type>resource</usage_type>
      <checksum>E5BD3794</checksum>
    </file>
    <file>
      <filename>constants.rb</filename>
      <filetype>rb</filetype>
      <usage_type>resource</usage_type>
      <checksum>F1D15EBA</checksum>
    </file>
    <file>
      <filename>SFA_HVACSizing_Equip_Central_System_Boiler_Baseboards_Autosize.osm</filename>
      <filetype>osm</filetype>
      <usage_type>test</usage_type>
      <checksum>FE030730</checksum>
    </file>
    <file>
      <filename>SFA_HVACSizing_Equip_Central_System_Fan_Coil_Autosize.osm</filename>
      <filetype>osm</filetype>
      <usage_type>test</usage_type>
      <checksum>FBD8B988</checksum>
    </file>
    <file>
      <filename>SFA_HVACSizing_Equip_Central_System_PTAC_Autosize.osm</filename>
      <filetype>osm</filetype>
      <usage_type>test</usage_type>
      <checksum>E363DBE5</checksum>
    </file>
    <file>
      <filename>MF_HVACSizing_Load_8units_1story_UB.osm</filename>
      <filetype>osm</filetype>
      <usage_type>test</usage_type>
      <checksum>0222C161</checksum>
    </file>
    <file>
      <filename>hvac.rb</filename>
      <filetype>rb</filetype>
      <usage_type>resource</usage_type>
      <checksum>C31944CD</checksum>
=======
      <checksum>214403F5</checksum>
>>>>>>> 56a240aa
    </file>
  </files>
</measure><|MERGE_RESOLUTION|>--- conflicted
+++ resolved
@@ -2,13 +2,8 @@
   <schema_version>3.0</schema_version>
   <name>process_hvac_sizing</name>
   <uid>6cd70740-6ca3-4575-8b1e-663976e254d0</uid>
-<<<<<<< HEAD
-  <version_id>f6e5b9f6-0288-4da7-a716-15ff1b3b8e63</version_id>
-  <version_modified>20181109T193258Z</version_modified>
-=======
-  <version_id>69e13cd1-e1ee-404c-9989-8172ae9bbf91</version_id>
-  <version_modified>20181112T230643Z</version_modified>
->>>>>>> 56a240aa
+  <version_id>1d2ed3bd-7806-4b2f-a112-936e317d2bd7</version_id>
+  <version_modified>20181113T200452Z</version_modified>
   <xml_checksum>356BE47F</xml_checksum>
   <class_name>ProcessHVACSizing</class_name>
   <display_name>Set Residential HVAC Sizing</display_name>
@@ -64,79 +59,6 @@
   </attributes>
   <files>
     <file>
-<<<<<<< HEAD
-      <filename>USA_CO_Denver_Intl_AP_725650_TMY3.ddy</filename>
-      <filetype>ddy</filetype>
-      <usage_type>test</usage_type>
-      <checksum>FB253570</checksum>
-    </file>
-    <file>
-      <filename>USA_CO_Denver_Intl_AP_725650_TMY3.epw</filename>
-      <filetype>epw</filetype>
-      <usage_type>test</usage_type>
-      <checksum>E23378AA</checksum>
-    </file>
-    <file>
-      <filename>USA_CA_Los.Angeles.Intl.AP.722950_TMY3.ddy</filename>
-      <filetype>ddy</filetype>
-      <usage_type>test</usage_type>
-      <checksum>B06731CA</checksum>
-    </file>
-    <file>
-      <filename>USA_CA_Los.Angeles.Intl.AP.722950_TMY3.epw</filename>
-      <filetype>epw</filetype>
-      <usage_type>test</usage_type>
-      <checksum>2E4F946B</checksum>
-    </file>
-    <file>
-      <filename>USA_GA_Atlanta-Hartsfield-Jackson.Intl.AP.722190_TMY3.ddy</filename>
-      <filetype>ddy</filetype>
-      <usage_type>test</usage_type>
-      <checksum>79607561</checksum>
-    </file>
-    <file>
-      <filename>USA_GA_Atlanta-Hartsfield-Jackson.Intl.AP.722190_TMY3.epw</filename>
-      <filetype>epw</filetype>
-      <usage_type>test</usage_type>
-      <checksum>F0AA8FA7</checksum>
-    </file>
-    <file>
-      <filename>psychrometrics.rb</filename>
-      <filetype>rb</filetype>
-      <usage_type>resource</usage_type>
-      <checksum>208441EA</checksum>
-    </file>
-    <file>
-      <filename>materials.rb</filename>
-      <filetype>rb</filetype>
-      <usage_type>resource</usage_type>
-      <checksum>82D32FEE</checksum>
-    </file>
-    <file>
-      <filename>weather.rb</filename>
-      <filetype>rb</filetype>
-      <usage_type>resource</usage_type>
-      <checksum>454E14D4</checksum>
-    </file>
-    <file>
-      <filename>util.rb</filename>
-      <filetype>rb</filetype>
-      <usage_type>resource</usage_type>
-      <checksum>B8804B95</checksum>
-    </file>
-    <file>
-      <filename>unit_conversions.rb</filename>
-      <filetype>rb</filetype>
-      <usage_type>resource</usage_type>
-      <checksum>7161039B</checksum>
-=======
-      <filename>residential_hvac_sizing_test.rb</filename>
-      <filetype>rb</filetype>
-      <usage_type>test</usage_type>
-      <checksum>1531473B</checksum>
->>>>>>> 56a240aa
-    </file>
-    <file>
       <version>
         <software_program>OpenStudio</software_program>
         <identifier>1.11.5</identifier>
@@ -145,467 +67,13 @@
       <filename>measure.rb</filename>
       <filetype>rb</filetype>
       <usage_type>script</usage_type>
-<<<<<<< HEAD
-      <checksum>E4CC5442</checksum>
+      <checksum>214403F5</checksum>
     </file>
     <file>
       <filename>residential_hvac_sizing_test.rb</filename>
       <filetype>rb</filetype>
       <usage_type>test</usage_type>
-      <checksum>284742D1</checksum>
-    </file>
-    <file>
-      <filename>hvac_sizing.rb</filename>
-      <filetype>rb</filetype>
-      <usage_type>resource</usage_type>
-      <checksum>7910F93A</checksum>
-    </file>
-    <file>
-      <filename>schedules.rb</filename>
-      <filetype>rb</filetype>
-      <usage_type>resource</usage_type>
-      <checksum>F7EEE7C4</checksum>
-    </file>
-    <file>
-      <filename>location.rb</filename>
-      <filetype>rb</filetype>
-      <usage_type>resource</usage_type>
-      <checksum>908BC2E8</checksum>
-    </file>
-    <file>
-      <filename>SFD_HVACSizing_Load_2story_CS_GRG_FA_ASHP_DuctsInCS.osm</filename>
-      <filetype>osm</filetype>
-      <usage_type>test</usage_type>
-      <checksum>F8BE89A5</checksum>
-    </file>
-    <file>
-      <filename>SFD_HVACSizing_Load_2story_FB_GRG_FA.osm</filename>
-      <filetype>osm</filetype>
-      <usage_type>test</usage_type>
-      <checksum>7EA3CE28</checksum>
-    </file>
-    <file>
-      <filename>SFD_HVACSizing_Load_2story_CS_GRG_FA_ASHP_DuctsInLiv.osm</filename>
-      <filetype>osm</filetype>
-      <usage_type>test</usage_type>
-      <checksum>23E27283</checksum>
-    </file>
-    <file>
-      <filename>SFD_HVACSizing_Load_2story_CS_GRG_FA.osm</filename>
-      <filetype>osm</filetype>
-      <usage_type>test</usage_type>
-      <checksum>DEA1ED32</checksum>
-    </file>
-    <file>
-      <filename>SFD_HVACSizing_Load_1story_S_UA_Vented_Atlanta_ExtFinDark.osm</filename>
-      <filetype>osm</filetype>
-      <usage_type>test</usage_type>
-      <checksum>75AC0B72</checksum>
-    </file>
-    <file>
-      <filename>SFD_HVACSizing_Load_1story_S_UA_Vented_LosAngeles.osm</filename>
-      <filetype>osm</filetype>
-      <usage_type>test</usage_type>
-      <checksum>AED29C8A</checksum>
-    </file>
-    <file>
-      <filename>SFD_HVACSizing_Load_1story_S_UA_Vented.osm</filename>
-      <filetype>osm</filetype>
-      <usage_type>test</usage_type>
-      <checksum>91C2E81F</checksum>
-    </file>
-    <file>
-      <filename>SFD_HVACSizing_Load_2story_CS_GRG_FA_ASHP_DuctsInGRG.osm</filename>
-      <filetype>osm</filetype>
-      <usage_type>test</usage_type>
-      <checksum>99B4AA77</checksum>
-    </file>
-    <file>
-      <filename>SFD_HVACSizing_Load_1story_S_UA_Unvented_NoOverhangs_NoIntShading_NoMechVent.osm</filename>
-      <filetype>osm</filetype>
-      <usage_type>test</usage_type>
-      <checksum>0FB4A93F</checksum>
-    </file>
-    <file>
-      <filename>SFD_HVACSizing_Load_1story_S_UA_Unvented_NoOverhangs_NoIntShading_SupplyMechVent.osm</filename>
-      <filetype>osm</filetype>
-      <usage_type>test</usage_type>
-      <checksum>8DB187B6</checksum>
-    </file>
-    <file>
-      <filename>SFD_HVACSizing_Equip_MSHP_Autosize.osm</filename>
-      <filetype>osm</filetype>
-      <usage_type>test</usage_type>
-      <checksum>D5829169</checksum>
-    </file>
-    <file>
-      <filename>SFD_HVACSizing_Equip_MSHP_BB_Autosize.osm</filename>
-      <filetype>osm</filetype>
-      <usage_type>test</usage_type>
-      <checksum>8F488B93</checksum>
-    </file>
-    <file>
-      <filename>SFD_HVACSizing_Equip_MSHP_AutosizeForMaxLoad.osm</filename>
-      <filetype>osm</filetype>
-      <usage_type>test</usage_type>
-      <checksum>52EE44D9</checksum>
-    </file>
-    <file>
-      <filename>SFD_HVACSizing_Equip_MSHP_Fixed.osm</filename>
-      <filetype>osm</filetype>
-      <usage_type>test</usage_type>
-      <checksum>E6A388AE</checksum>
-    </file>
-    <file>
-      <filename>SFD_HVACSizing_Equip_MSHP_BB_Fixed.osm</filename>
-      <filetype>osm</filetype>
-      <usage_type>test</usage_type>
-      <checksum>68196066</checksum>
-    </file>
-    <file>
-      <filename>SFD_HVACSizing_Equip_MSHPDucted_Autosize.osm</filename>
-      <filetype>osm</filetype>
-      <usage_type>test</usage_type>
-      <checksum>DDB252CE</checksum>
-    </file>
-    <file>
-      <filename>SFD_HVACSizing_Equip_UnitHeater_Autosize.osm</filename>
-      <filetype>osm</filetype>
-      <usage_type>test</usage_type>
-      <checksum>CF373E4F</checksum>
-    </file>
-    <file>
-      <filename>SFD_HVACSizing_Equip_UnitHeater_Fixed.osm</filename>
-      <filetype>osm</filetype>
-      <usage_type>test</usage_type>
-      <checksum>1AFF69AD</checksum>
-    </file>
-    <file>
-      <filename>SFD_HVACSizing_Equip_UnitHeater_Fixed_wFan.osm</filename>
-      <filetype>osm</filetype>
-      <usage_type>test</usage_type>
-      <checksum>0126E902</checksum>
-    </file>
-    <file>
-      <filename>SFD_HVACSizing_Equip_UnitHeater_AC1_Autosize.osm</filename>
-      <filetype>osm</filetype>
-      <usage_type>test</usage_type>
-      <checksum>1575AA17</checksum>
-    </file>
-    <file>
-      <filename>SFD_HVACSizing_Equip_UnitHeater_AC1_Fixed.osm</filename>
-      <filetype>osm</filetype>
-      <usage_type>test</usage_type>
-      <checksum>2249CA92</checksum>
-    </file>
-    <file>
-      <filename>SFD_HVACSizing_Equip_GF_RAC_Autosize.osm</filename>
-      <filetype>osm</filetype>
-      <usage_type>test</usage_type>
-      <checksum>D87C6C33</checksum>
-    </file>
-    <file>
-      <filename>SFD_HVACSizing_Equip_GF_AC1_Fixed.osm</filename>
-      <filetype>osm</filetype>
-      <usage_type>test</usage_type>
-      <checksum>C8801AC1</checksum>
-    </file>
-    <file>
-      <filename>SFD_HVACSizing_Equip_GF_RAC_Fixed.osm</filename>
-      <filetype>osm</filetype>
-      <usage_type>test</usage_type>
-      <checksum>BEEF04B3</checksum>
-    </file>
-    <file>
-      <filename>SFD_HVACSizing_Equip_GF_Autosize.osm</filename>
-      <filetype>osm</filetype>
-      <usage_type>test</usage_type>
-      <checksum>2C0AFA8E</checksum>
-    </file>
-    <file>
-      <filename>SFD_HVACSizing_Equip_GF_Fixed.osm</filename>
-      <filetype>osm</filetype>
-      <usage_type>test</usage_type>
-      <checksum>EBFEC459</checksum>
-    </file>
-    <file>
-      <filename>SFD_HVACSizing_Equip_GSHP_Autosize.osm</filename>
-      <filetype>osm</filetype>
-      <usage_type>test</usage_type>
-      <checksum>C377BF60</checksum>
-    </file>
-    <file>
-      <filename>SFD_HVACSizing_Equip_GSHP_Fixed.osm</filename>
-      <filetype>osm</filetype>
-      <usage_type>test</usage_type>
-      <checksum>D407CCA8</checksum>
-    </file>
-    <file>
-      <filename>SFD_HVACSizing_Equip_GF_ACV_Autosize.osm</filename>
-      <filetype>osm</filetype>
-      <usage_type>test</usage_type>
-      <checksum>B17E550C</checksum>
-    </file>
-    <file>
-      <filename>SFD_HVACSizing_Equip_GF_ACV_Fixed.osm</filename>
-      <filetype>osm</filetype>
-      <usage_type>test</usage_type>
-      <checksum>8543E3A5</checksum>
-    </file>
-    <file>
-      <filename>SFD_HVACSizing_Equip_GF_AC1_Autosize.osm</filename>
-      <filetype>osm</filetype>
-      <usage_type>test</usage_type>
-      <checksum>FB14CDCF</checksum>
-    </file>
-    <file>
-      <filename>SFD_HVACSizing_Equip_Dehumidifier_Auto_Atlanta.osm</filename>
-      <filetype>osm</filetype>
-      <usage_type>test</usage_type>
-      <checksum>6C7C4594</checksum>
-    </file>
-    <file>
-      <filename>SFD_HVACSizing_Equip_Dehumidifier_Fixed_Atlanta.osm</filename>
-      <filetype>osm</filetype>
-      <usage_type>test</usage_type>
-      <checksum>47FF0C8F</checksum>
-    </file>
-    <file>
-      <filename>SFD_HVACSizing_Equip_ElecBoiler_Autosize.osm</filename>
-      <filetype>osm</filetype>
-      <usage_type>test</usage_type>
-      <checksum>0F7D2EC2</checksum>
-    </file>
-    <file>
-      <filename>SFD_HVACSizing_Equip_ElecBoiler_Fixed.osm</filename>
-      <filetype>osm</filetype>
-      <usage_type>test</usage_type>
-      <checksum>F0620B8A</checksum>
-    </file>
-    <file>
-      <filename>SFD_HVACSizing_Equip_EF_AC2_Autosize.osm</filename>
-      <filetype>osm</filetype>
-      <usage_type>test</usage_type>
-      <checksum>8749DE77</checksum>
-    </file>
-    <file>
-      <filename>SFD_HVACSizing_Equip_EF_AC2_Fixed.osm</filename>
-      <filetype>osm</filetype>
-      <usage_type>test</usage_type>
-      <checksum>42C474C6</checksum>
-    </file>
-    <file>
-      <filename>SFD_HVACSizing_Equip_GasBoiler_Autosize.osm</filename>
-      <filetype>osm</filetype>
-      <usage_type>test</usage_type>
-      <checksum>5F7467A7</checksum>
-    </file>
-    <file>
-      <filename>SFD_HVACSizing_Equip_GasBoiler_Fixed.osm</filename>
-      <filetype>osm</filetype>
-      <usage_type>test</usage_type>
-      <checksum>53C15366</checksum>
-    </file>
-    <file>
-      <filename>SFD_HVACSizing_Load_1story_S_UA_Unvented_InsRoof.osm</filename>
-      <filetype>osm</filetype>
-      <usage_type>test</usage_type>
-      <checksum>7218250C</checksum>
-    </file>
-    <file>
-      <filename>SFD_HVACSizing_Load_1story_PB_UA_Vented.osm</filename>
-      <filetype>osm</filetype>
-      <usage_type>test</usage_type>
-      <checksum>CF335D1C</checksum>
-    </file>
-    <file>
-      <filename>SFD_HVACSizing_Load_1story_PB_UA_Vented_ASHP_DuctsInPB.osm</filename>
-      <filetype>osm</filetype>
-      <usage_type>test</usage_type>
-      <checksum>1150AE82</checksum>
-    </file>
-    <file>
-      <filename>SFD_HVACSizing_Load_1story_PB_UA_Vented_ASHP_DuctsInUA.osm</filename>
-      <filetype>osm</filetype>
-      <usage_type>test</usage_type>
-      <checksum>BB89C8B7</checksum>
-    </file>
-    <file>
-      <filename>SFD_HVACSizing_Load_1story_S_UA_Unvented_NoOverhangs_NoIntShading_ERV.osm</filename>
-      <filetype>osm</filetype>
-      <usage_type>test</usage_type>
-      <checksum>E5EC4182</checksum>
-    </file>
-    <file>
-      <filename>SFD_HVACSizing_Load_1story_S_UA_Unvented_NoOverhangs_NoIntShading_HRV.osm</filename>
-      <filetype>osm</filetype>
-      <usage_type>test</usage_type>
-      <checksum>0F53C42A</checksum>
-    </file>
-    <file>
-      <filename>SFD_HVACSizing_Equip_BB_Autosize.osm</filename>
-      <filetype>osm</filetype>
-      <usage_type>test</usage_type>
-      <checksum>203F004D</checksum>
-    </file>
-    <file>
-      <filename>SFD_HVACSizing_Equip_BB_Fixed.osm</filename>
-      <filetype>osm</filetype>
-      <usage_type>test</usage_type>
-      <checksum>FF34D8FD</checksum>
-    </file>
-    <file>
-      <filename>SFD_HVACSizing_Equip_ASHP1_Autosize_MinTemp.osm</filename>
-      <filetype>osm</filetype>
-      <usage_type>test</usage_type>
-      <checksum>C2649C97</checksum>
-    </file>
-    <file>
-      <filename>SFD_HVACSizing_Equip_ASHP1_Fixed.osm</filename>
-      <filetype>osm</filetype>
-      <usage_type>test</usage_type>
-      <checksum>122007B2</checksum>
-    </file>
-    <file>
-      <filename>SFD_HVACSizing_Equip_ASHPV_Autosize.osm</filename>
-      <filetype>osm</filetype>
-      <usage_type>test</usage_type>
-      <checksum>9775C6AF</checksum>
-    </file>
-    <file>
-      <filename>SFD_HVACSizing_Equip_ASHP2_Fixed.osm</filename>
-      <filetype>osm</filetype>
-      <usage_type>test</usage_type>
-      <checksum>0CBD8C55</checksum>
-    </file>
-    <file>
-      <filename>SFD_HVACSizing_Equip_ASHPV_Fixed.osm</filename>
-      <filetype>osm</filetype>
-      <usage_type>test</usage_type>
-      <checksum>606AB727</checksum>
-    </file>
-    <file>
-      <filename>SFD_HVACSizing_Equip_ASHP2_Autosize.osm</filename>
-      <filetype>osm</filetype>
-      <usage_type>test</usage_type>
-      <checksum>26781F1D</checksum>
-    </file>
-    <file>
-      <filename>SFD_HVACSizing_Equip_ASHP1_Autosize.osm</filename>
-      <filetype>osm</filetype>
-      <usage_type>test</usage_type>
-      <checksum>0169EE59</checksum>
-    </file>
-    <file>
-      <filename>SFD_HVACSizing_Equip_ASHP1_AutosizeForMaxLoad_MinTemp.osm</filename>
-      <filetype>osm</filetype>
-      <usage_type>test</usage_type>
-      <checksum>6E7BC0AE</checksum>
-    </file>
-    <file>
-      <filename>SFD_2000sqft_2story_FB_UA.osm</filename>
-      <filetype>osm</filetype>
-      <usage_type>test</usage_type>
-      <checksum>CD39D206</checksum>
-    </file>
-    <file>
-      <filename>SFD_2000sqft_2story_FB_UA_Denver.osm</filename>
-      <filetype>osm</filetype>
-      <usage_type>test</usage_type>
-      <checksum>1D5211E0</checksum>
-    </file>
-    <file>
-      <filename>SFA_HVACSizing_Load_4units_1story_FB_UA.osm</filename>
-      <filetype>osm</filetype>
-      <usage_type>test</usage_type>
-      <checksum>D4339629</checksum>
-    </file>
-    <file>
-      <filename>SFD_HVACSizing_Load_2story_CS_GRG_FA_Skylights.osm</filename>
-      <filetype>osm</filetype>
-      <usage_type>test</usage_type>
-      <checksum>00E360CE</checksum>
-    </file>
-    <file>
-      <filename>SFD_HVACSizing_Load_2story_CS_GRG_FlatRoof_Skylights.osm</filename>
-      <filetype>osm</filetype>
-      <usage_type>test</usage_type>
-      <checksum>ADE18900</checksum>
-    </file>
-    <file>
-      <filename>SFD_HVACSizing_Load_2story_S_GRG_FA.osm</filename>
-      <filetype>osm</filetype>
-      <usage_type>test</usage_type>
-      <checksum>982E5C4D</checksum>
-    </file>
-    <file>
-      <filename>SFD_HVACSizing_Load_2story_FB_GRG_FA_ASHP_DuctsInFB.osm</filename>
-      <filetype>osm</filetype>
-      <usage_type>test</usage_type>
-      <checksum>2507AD5E</checksum>
-    </file>
-    <file>
-      <filename>SFD_HVACSizing_Load_2story_UB_GRG_FA.osm</filename>
-      <filetype>osm</filetype>
-      <usage_type>test</usage_type>
-      <checksum>9824079C</checksum>
-    </file>
-    <file>
-      <filename>SFD_HVACSizing_Load_2story_UB_GRG_FA_ASHP_DuctsInUB.osm</filename>
-      <filetype>osm</filetype>
-      <usage_type>test</usage_type>
-      <checksum>76D39A87</checksum>
-    </file>
-    <file>
-      <filename>constructions.rb</filename>
-      <filetype>rb</filetype>
-      <usage_type>resource</usage_type>
-      <checksum>B22DA079</checksum>
-    </file>
-    <file>
-      <filename>geometry.rb</filename>
-      <filetype>rb</filetype>
-      <usage_type>resource</usage_type>
-      <checksum>E5BD3794</checksum>
-    </file>
-    <file>
-      <filename>constants.rb</filename>
-      <filetype>rb</filetype>
-      <usage_type>resource</usage_type>
-      <checksum>F1D15EBA</checksum>
-    </file>
-    <file>
-      <filename>SFA_HVACSizing_Equip_Central_System_Boiler_Baseboards_Autosize.osm</filename>
-      <filetype>osm</filetype>
-      <usage_type>test</usage_type>
-      <checksum>FE030730</checksum>
-    </file>
-    <file>
-      <filename>SFA_HVACSizing_Equip_Central_System_Fan_Coil_Autosize.osm</filename>
-      <filetype>osm</filetype>
-      <usage_type>test</usage_type>
-      <checksum>FBD8B988</checksum>
-    </file>
-    <file>
-      <filename>SFA_HVACSizing_Equip_Central_System_PTAC_Autosize.osm</filename>
-      <filetype>osm</filetype>
-      <usage_type>test</usage_type>
-      <checksum>E363DBE5</checksum>
-    </file>
-    <file>
-      <filename>MF_HVACSizing_Load_8units_1story_UB.osm</filename>
-      <filetype>osm</filetype>
-      <usage_type>test</usage_type>
-      <checksum>0222C161</checksum>
-    </file>
-    <file>
-      <filename>hvac.rb</filename>
-      <filetype>rb</filetype>
-      <usage_type>resource</usage_type>
-      <checksum>C31944CD</checksum>
-=======
-      <checksum>214403F5</checksum>
->>>>>>> 56a240aa
+      <checksum>10DA3B77</checksum>
     </file>
   </files>
 </measure>