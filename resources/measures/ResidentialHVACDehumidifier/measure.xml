--- conflicted
+++ resolved
@@ -2,13 +2,8 @@
   <schema_version>3.0</schema_version>
   <name>process_dehumidifier</name>
   <uid>f2d9e1e8-17bd-4a4a-a46b-df5f7e54e6c3</uid>
-<<<<<<< HEAD
-  <version_id>df7a8a3a-26a3-4f83-a090-4a55ac1184c1</version_id>
-  <version_modified>20181011T211625Z</version_modified>
-=======
   <version_id>2836a3e7-000a-4c25-adb5-9dced4d17c56</version_id>
   <version_modified>20181015T212948Z</version_modified>
->>>>>>> ed3e9d71
   <xml_checksum>D48F381B</xml_checksum>
   <class_name>ProcessDehumidifier</class_name>
   <display_name>Set Residential Dehumidifier</display_name>
@@ -129,15 +124,6 @@
       <filename>hvac.rb</filename>
       <filetype>rb</filetype>
       <usage_type>resource</usage_type>
-<<<<<<< HEAD
-      <checksum>53483896</checksum>
-    </file>
-    <file>
-      <filename>schedules.rb</filename>
-      <filetype>rb</filetype>
-      <usage_type>resource</usage_type>
-      <checksum>F7EEE7C4</checksum>
-=======
       <checksum>2047AAAB</checksum>
     </file>
     <file>
@@ -151,53 +137,30 @@
       <filetype>rb</filetype>
       <usage_type>resource</usage_type>
       <checksum>62B9E41C</checksum>
->>>>>>> ed3e9d71
     </file>
     <file>
       <filename>constants.rb</filename>
       <filetype>rb</filetype>
       <usage_type>resource</usage_type>
-<<<<<<< HEAD
-      <checksum>9773CEB0</checksum>
-    </file>
-    <file>
-      <filename>geometry.rb</filename>
-      <filetype>rb</filetype>
-      <usage_type>resource</usage_type>
-      <checksum>10A095BE</checksum>
-=======
       <checksum>623A924C</checksum>
->>>>>>> ed3e9d71
     </file>
     <file>
       <filename>SFD_2000sqft_2story_SL_UA_Denver.osm</filename>
       <filetype>osm</filetype>
       <usage_type>test</usage_type>
-<<<<<<< HEAD
-      <checksum>D4E76CC5</checksum>
-=======
       <checksum>57E657C5</checksum>
->>>>>>> ed3e9d71
     </file>
     <file>
       <filename>SFA_4units_1story_FB_UA_Denver.osm</filename>
       <filetype>osm</filetype>
       <usage_type>test</usage_type>
-<<<<<<< HEAD
-      <checksum>8F7E210A</checksum>
-=======
       <checksum>A7173FA8</checksum>
->>>>>>> ed3e9d71
     </file>
     <file>
       <filename>MF_8units_1story_SL_Denver.osm</filename>
       <filetype>osm</filetype>
       <usage_type>test</usage_type>
-<<<<<<< HEAD
-      <checksum>1C486C7E</checksum>
-=======
       <checksum>E4B5A325</checksum>
->>>>>>> ed3e9d71
     </file>
   </files>
 </measure>