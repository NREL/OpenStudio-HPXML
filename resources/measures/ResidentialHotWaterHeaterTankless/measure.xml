<measure>
  <schema_version>3.0</schema_version>
  <name>residential_hot_water_heater_tankless</name>
  <uid>caf92375-4c0c-47d1-9fe1-7aa5d3b1a734</uid>
<<<<<<< HEAD
  <version_id>004af3b1-6e94-4ff0-bf25-04833f434231</version_id>
  <version_modified>20181109T193251Z</version_modified>
=======
  <version_id>360bd1bb-eb5b-405e-80d4-93cbc3e8e970</version_id>
  <version_modified>20181112T230642Z</version_modified>
>>>>>>> 56a240aa
  <xml_checksum>9882CBDB</xml_checksum>
  <class_name>ResidentialHotWaterHeaterTankless</class_name>
  <display_name>Set Residential Tankless Water Heater</display_name>
  <description>This measure adds a new residential tankless water heater to the model based on user inputs. If there is already an existing residential water heater in the model, it is replaced. For multifamily buildings, the water heater can be set for all units of the building. See https://github.com/NREL/OpenStudio-BEopt#workflows for supported workflows using this measure.</description>
  <modeler_description>The measure will create a new instance of the OS:WaterHeater:Mixed object representing a tankless water heater. The water heater will be placed on the plant loop 'Domestic Hot Water Loop'. If this loop already exists, any water heater on that loop will be removed and replaced with a water heater consistent with this measure. If it doesn't exist, it will be created.</modeler_description>
  <arguments>
    <argument>
      <name>fuel_type</name>
      <display_name>Fuel Type</display_name>
      <description>Type of fuel used for water heating.</description>
      <type>Choice</type>
      <required>true</required>
      <model_dependent>false</model_dependent>
      <default_value>gas</default_value>
      <choices>
        <choice>
          <value>gas</value>
          <display_name>gas</display_name>
        </choice>
        <choice>
          <value>propane</value>
          <display_name>propane</display_name>
        </choice>
        <choice>
          <value>electric</value>
          <display_name>electric</display_name>
        </choice>
      </choices>
    </argument>
    <argument>
      <name>setpoint_temp</name>
      <display_name>Setpoint</display_name>
      <description>Water heater setpoint temperature.</description>
      <type>Double</type>
      <units>F</units>
      <required>true</required>
      <model_dependent>false</model_dependent>
      <default_value>125</default_value>
    </argument>
    <argument>
      <name>location</name>
      <display_name>Location</display_name>
      <description>The space type for the location. 'auto' will automatically choose a space type based on the space types found in the model.</description>
      <type>Choice</type>
      <required>true</required>
      <model_dependent>true</model_dependent>
      <default_value>auto</default_value>
      <choices>
        <choice>
          <value>auto</value>
          <display_name>auto</display_name>
        </choice>
      </choices>
    </argument>
    <argument>
      <name>capacity</name>
      <display_name>Input Capacity</display_name>
      <description>The maximum energy input rating of the water heater.</description>
      <type>Double</type>
      <units>kBtu/hr</units>
      <required>true</required>
      <model_dependent>false</model_dependent>
      <default_value>100000000</default_value>
    </argument>
    <argument>
      <name>energy_factor</name>
      <display_name>Rated Energy Factor</display_name>
      <description>Ratio of useful energy output from the water heater to the total amount of energy delivered from the water heater.</description>
      <type>Double</type>
      <required>true</required>
      <model_dependent>false</model_dependent>
      <default_value>0.82</default_value>
    </argument>
    <argument>
      <name>cycling_derate</name>
      <display_name>Cycling Derate</display_name>
      <description>Annual energy derate for cycling inefficiencies -- accounts for the impact of thermal cycling and small hot water draws on the heat exchanger. CEC's 2008 Title24 implemented an 8% derate for tankless water heaters. </description>
      <type>Double</type>
      <units>Frac</units>
      <required>true</required>
      <model_dependent>false</model_dependent>
      <default_value>0.08</default_value>
    </argument>
    <argument>
      <name>offcyc_power</name>
      <display_name>Parasitic Electric Power</display_name>
      <description>Off cycle electric power draw for controls, etc. Only used for non-electric water heaters.</description>
      <type>Double</type>
      <units>W</units>
      <required>true</required>
      <model_dependent>false</model_dependent>
      <default_value>5</default_value>
    </argument>
    <argument>
      <name>oncyc_power</name>
      <display_name>Forced Draft Fan Power</display_name>
      <description>On cycle electric power draw from the forced draft fan motor. Only used for non-electric water heaters.</description>
      <type>Double</type>
      <units>W</units>
      <required>true</required>
      <model_dependent>false</model_dependent>
      <default_value>65</default_value>
    </argument>
  </arguments>
  <outputs/>
  <provenances/>
  <tags>
    <tag>Service Water Heating.Water Heating</tag>
  </tags>
  <attributes>
    <attribute>
      <name>Measure Type</name>
      <value>ModelMeasure</value>
      <datatype>string</datatype>
    </attribute>
    <attribute>
      <name>Uses SketchUp API</name>
      <value>false</value>
      <datatype>boolean</datatype>
    </attribute>
  </attributes>
  <files>
    <file>
      <filename>ResidentialWaterHeaterTankless_Test.rb</filename>
      <filetype>rb</filetype>
      <usage_type>test</usage_type>
      <checksum>41F49F26</checksum>
    </file>
    <file>
<<<<<<< HEAD
      <filename>MinuteDrawProfilesMaxFlows.csv</filename>
      <filetype>csv</filetype>
      <usage_type>resource</usage_type>
      <checksum>0E1048A3</checksum>
    </file>
    <file>
      <filename>materials.rb</filename>
      <filetype>rb</filetype>
      <usage_type>resource</usage_type>
      <checksum>82D32FEE</checksum>
    </file>
    <file>
=======
>>>>>>> 56a240aa
      <version>
        <software_program>OpenStudio</software_program>
        <identifier>1.4.1</identifier>
        <min_compatible>2.0.4</min_compatible>
      </version>
      <filename>measure.rb</filename>
      <filetype>rb</filetype>
      <usage_type>script</usage_type>
<<<<<<< HEAD
      <checksum>1874B51D</checksum>
    </file>
    <file>
      <filename>weather.rb</filename>
      <filetype>rb</filetype>
      <usage_type>resource</usage_type>
      <checksum>454E14D4</checksum>
    </file>
    <file>
      <filename>util.rb</filename>
      <filetype>rb</filetype>
      <usage_type>resource</usage_type>
      <checksum>B8804B95</checksum>
    </file>
    <file>
      <filename>unit_conversions.rb</filename>
      <filetype>rb</filetype>
      <usage_type>resource</usage_type>
      <checksum>7161039B</checksum>
    </file>
    <file>
      <filename>schedules.rb</filename>
      <filetype>rb</filetype>
      <usage_type>resource</usage_type>
      <checksum>F7EEE7C4</checksum>
    </file>
    <file>
      <filename>waterheater.rb</filename>
      <filetype>rb</filetype>
      <usage_type>resource</usage_type>
      <checksum>6DEBF1F0</checksum>
    </file>
    <file>
      <filename>SFD_2000sqft_2story_FB_GRG_UA_3Beds_2Baths_Denver_WHTank_SHW.osm</filename>
      <filetype>osm</filetype>
      <usage_type>test</usage_type>
      <checksum>5E6C4844</checksum>
    </file>
    <file>
      <filename>SFD_2000sqft_2story_FB_GRG_UA_3Beds_2Baths.osm</filename>
      <filetype>osm</filetype>
      <usage_type>test</usage_type>
      <checksum>4E0E3944</checksum>
    </file>
    <file>
      <filename>SFD_2000sqft_2story_FB_GRG_UA_3Beds_2Baths_Denver.osm</filename>
      <filetype>osm</filetype>
      <usage_type>test</usage_type>
      <checksum>149F429D</checksum>
    </file>
    <file>
      <filename>SFD_2000sqft_2story_FB_GRG_UA_3Beds_2Baths_Denver_HPWH.osm</filename>
      <filetype>osm</filetype>
      <usage_type>test</usage_type>
      <checksum>8AA517C2</checksum>
    </file>
    <file>
      <filename>SFD_2000sqft_2story_FB_GRG_UA_3Beds_2Baths_Denver_WHTank.osm</filename>
      <filetype>osm</filetype>
      <usage_type>test</usage_type>
      <checksum>B1CA251C</checksum>
    </file>
    <file>
      <filename>geometry.rb</filename>
      <filetype>rb</filetype>
      <usage_type>resource</usage_type>
      <checksum>E5BD3794</checksum>
    </file>
    <file>
      <filename>constants.rb</filename>
      <filetype>rb</filetype>
      <usage_type>resource</usage_type>
      <checksum>F1D15EBA</checksum>
    </file>
    <file>
      <filename>SFA_4units_1story_FB_UA_3Beds_2Baths_Denver.osm</filename>
      <filetype>osm</filetype>
      <usage_type>test</usage_type>
      <checksum>3F100233</checksum>
    </file>
    <file>
      <filename>MF_8units_1story_SL_3Beds_2Baths_Denver.osm</filename>
      <filetype>osm</filetype>
      <usage_type>test</usage_type>
      <checksum>164E801B</checksum>
=======
      <checksum>88A664FA</checksum>
>>>>>>> 56a240aa
    </file>
  </files>
</measure><|MERGE_RESOLUTION|>--- conflicted
+++ resolved
@@ -2,13 +2,8 @@
   <schema_version>3.0</schema_version>
   <name>residential_hot_water_heater_tankless</name>
   <uid>caf92375-4c0c-47d1-9fe1-7aa5d3b1a734</uid>
-<<<<<<< HEAD
-  <version_id>004af3b1-6e94-4ff0-bf25-04833f434231</version_id>
-  <version_modified>20181109T193251Z</version_modified>
-=======
-  <version_id>360bd1bb-eb5b-405e-80d4-93cbc3e8e970</version_id>
-  <version_modified>20181112T230642Z</version_modified>
->>>>>>> 56a240aa
+  <version_id>0cfbd719-3d4f-41d5-bdf5-ee72bb47cef8</version_id>
+  <version_modified>20181113T054751Z</version_modified>
   <xml_checksum>9882CBDB</xml_checksum>
   <class_name>ResidentialHotWaterHeaterTankless</class_name>
   <display_name>Set Residential Tankless Water Heater</display_name>
@@ -138,21 +133,6 @@
       <checksum>41F49F26</checksum>
     </file>
     <file>
-<<<<<<< HEAD
-      <filename>MinuteDrawProfilesMaxFlows.csv</filename>
-      <filetype>csv</filetype>
-      <usage_type>resource</usage_type>
-      <checksum>0E1048A3</checksum>
-    </file>
-    <file>
-      <filename>materials.rb</filename>
-      <filetype>rb</filetype>
-      <usage_type>resource</usage_type>
-      <checksum>82D32FEE</checksum>
-    </file>
-    <file>
-=======
->>>>>>> 56a240aa
       <version>
         <software_program>OpenStudio</software_program>
         <identifier>1.4.1</identifier>
@@ -161,95 +141,7 @@
       <filename>measure.rb</filename>
       <filetype>rb</filetype>
       <usage_type>script</usage_type>
-<<<<<<< HEAD
-      <checksum>1874B51D</checksum>
-    </file>
-    <file>
-      <filename>weather.rb</filename>
-      <filetype>rb</filetype>
-      <usage_type>resource</usage_type>
-      <checksum>454E14D4</checksum>
-    </file>
-    <file>
-      <filename>util.rb</filename>
-      <filetype>rb</filetype>
-      <usage_type>resource</usage_type>
-      <checksum>B8804B95</checksum>
-    </file>
-    <file>
-      <filename>unit_conversions.rb</filename>
-      <filetype>rb</filetype>
-      <usage_type>resource</usage_type>
-      <checksum>7161039B</checksum>
-    </file>
-    <file>
-      <filename>schedules.rb</filename>
-      <filetype>rb</filetype>
-      <usage_type>resource</usage_type>
-      <checksum>F7EEE7C4</checksum>
-    </file>
-    <file>
-      <filename>waterheater.rb</filename>
-      <filetype>rb</filetype>
-      <usage_type>resource</usage_type>
-      <checksum>6DEBF1F0</checksum>
-    </file>
-    <file>
-      <filename>SFD_2000sqft_2story_FB_GRG_UA_3Beds_2Baths_Denver_WHTank_SHW.osm</filename>
-      <filetype>osm</filetype>
-      <usage_type>test</usage_type>
-      <checksum>5E6C4844</checksum>
-    </file>
-    <file>
-      <filename>SFD_2000sqft_2story_FB_GRG_UA_3Beds_2Baths.osm</filename>
-      <filetype>osm</filetype>
-      <usage_type>test</usage_type>
-      <checksum>4E0E3944</checksum>
-    </file>
-    <file>
-      <filename>SFD_2000sqft_2story_FB_GRG_UA_3Beds_2Baths_Denver.osm</filename>
-      <filetype>osm</filetype>
-      <usage_type>test</usage_type>
-      <checksum>149F429D</checksum>
-    </file>
-    <file>
-      <filename>SFD_2000sqft_2story_FB_GRG_UA_3Beds_2Baths_Denver_HPWH.osm</filename>
-      <filetype>osm</filetype>
-      <usage_type>test</usage_type>
-      <checksum>8AA517C2</checksum>
-    </file>
-    <file>
-      <filename>SFD_2000sqft_2story_FB_GRG_UA_3Beds_2Baths_Denver_WHTank.osm</filename>
-      <filetype>osm</filetype>
-      <usage_type>test</usage_type>
-      <checksum>B1CA251C</checksum>
-    </file>
-    <file>
-      <filename>geometry.rb</filename>
-      <filetype>rb</filetype>
-      <usage_type>resource</usage_type>
-      <checksum>E5BD3794</checksum>
-    </file>
-    <file>
-      <filename>constants.rb</filename>
-      <filetype>rb</filetype>
-      <usage_type>resource</usage_type>
-      <checksum>F1D15EBA</checksum>
-    </file>
-    <file>
-      <filename>SFA_4units_1story_FB_UA_3Beds_2Baths_Denver.osm</filename>
-      <filetype>osm</filetype>
-      <usage_type>test</usage_type>
-      <checksum>3F100233</checksum>
-    </file>
-    <file>
-      <filename>MF_8units_1story_SL_3Beds_2Baths_Denver.osm</filename>
-      <filetype>osm</filetype>
-      <usage_type>test</usage_type>
-      <checksum>164E801B</checksum>
-=======
       <checksum>88A664FA</checksum>
->>>>>>> 56a240aa
     </file>
   </files>
 </measure>