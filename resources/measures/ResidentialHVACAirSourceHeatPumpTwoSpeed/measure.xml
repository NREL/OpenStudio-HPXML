--- conflicted
+++ resolved
@@ -2,13 +2,8 @@
   <schema_version>3.0</schema_version>
   <name>process_two_speed_air_source_heat_pump</name>
   <uid>e1fa8fdd-4940-4364-b3ea-3bc6b93ca9c4</uid>
-<<<<<<< HEAD
-  <version_id>86213bdc-ae96-48e5-981a-a20512fb35e5</version_id>
-  <version_modified>20180807T231810Z</version_modified>
-=======
   <version_id>de102152-4609-4e98-8646-0bd1dfb60fde</version_id>
   <version_modified>20180912T200239Z</version_modified>
->>>>>>> 12b24f9d
   <xml_checksum>470FC630</xml_checksum>
   <class_name>ProcessTwoSpeedAirSourceHeatPump</class_name>
   <display_name>Set Residential Two-Speed Air Source Heat Pump</display_name>
@@ -385,7 +380,18 @@
       <checksum>972136B8</checksum>
     </file>
     <file>
-<<<<<<< HEAD
+      <filename>schedules.rb</filename>
+      <filetype>rb</filetype>
+      <usage_type>resource</usage_type>
+      <checksum>1C22DD2A</checksum>
+    </file>
+    <file>
+      <filename>process_two_speed_air_source_heat_pump_test.rb</filename>
+      <filetype>rb</filetype>
+      <usage_type>test</usage_type>
+      <checksum>2E5CB406</checksum>
+    </file>
+    <file>
       <filename>util.rb</filename>
       <filetype>rb</filetype>
       <usage_type>resource</usage_type>
@@ -398,321 +404,172 @@
       <checksum>82D32FEE</checksum>
     </file>
     <file>
+      <filename>geometry.rb</filename>
+      <filetype>rb</filetype>
+      <usage_type>resource</usage_type>
+      <checksum>3A649817</checksum>
+    </file>
+    <file>
       <filename>unit_conversions.rb</filename>
       <filetype>rb</filetype>
       <usage_type>resource</usage_type>
-      <checksum>6CB6B3D8</checksum>
-    </file>
-    <file>
-=======
->>>>>>> 12b24f9d
-      <filename>schedules.rb</filename>
-      <filetype>rb</filetype>
-      <usage_type>resource</usage_type>
-      <checksum>9AD5E2A5</checksum>
-    </file>
-    <file>
-      <filename>process_two_speed_air_source_heat_pump_test.rb</filename>
-      <filetype>rb</filetype>
-      <usage_type>test</usage_type>
-      <checksum>3EE116A1</checksum>
-    </file>
-    <file>
-<<<<<<< HEAD
+      <checksum>81550F14</checksum>
+    </file>
+    <file>
+      <filename>hvac.rb</filename>
+      <filetype>rb</filetype>
+      <usage_type>resource</usage_type>
+      <checksum>61214910</checksum>
+    </file>
+    <file>
       <filename>constants.rb</filename>
       <filetype>rb</filetype>
       <usage_type>resource</usage_type>
-      <checksum>88F17E44</checksum>
-=======
-      <filename>util.rb</filename>
-      <filetype>rb</filetype>
-      <usage_type>resource</usage_type>
-      <checksum>4516079E</checksum>
-    </file>
-    <file>
-      <filename>materials.rb</filename>
-      <filetype>rb</filetype>
-      <usage_type>resource</usage_type>
-      <checksum>82D32FEE</checksum>
-    </file>
-    <file>
-      <filename>geometry.rb</filename>
-      <filetype>rb</filetype>
-      <usage_type>resource</usage_type>
-      <checksum>3A649817</checksum>
-    </file>
-    <file>
-      <filename>unit_conversions.rb</filename>
-      <filetype>rb</filetype>
-      <usage_type>resource</usage_type>
-      <checksum>81550F14</checksum>
->>>>>>> 12b24f9d
-    </file>
-    <file>
-      <filename>geometry.rb</filename>
-      <filetype>rb</filetype>
-      <usage_type>resource</usage_type>
-<<<<<<< HEAD
-      <checksum>5975832C</checksum>
-=======
-      <checksum>61214910</checksum>
->>>>>>> 12b24f9d
-    </file>
-    <file>
-      <filename>hvac.rb</filename>
-      <filetype>rb</filetype>
-      <usage_type>resource</usage_type>
-<<<<<<< HEAD
-      <checksum>DE004090</checksum>
-=======
       <checksum>374E311F</checksum>
->>>>>>> 12b24f9d
     </file>
     <file>
       <filename>SFD_2000sqft_2story_SL_UA_Denver.osm</filename>
       <filetype>osm</filetype>
       <usage_type>test</usage_type>
-<<<<<<< HEAD
-      <checksum>FEF24CB5</checksum>
-=======
       <checksum>B076DC61</checksum>
->>>>>>> 12b24f9d
     </file>
     <file>
       <filename>SFD_2000sqft_2story_FB_UA_Denver_RoomAC.osm</filename>
       <filetype>osm</filetype>
       <usage_type>test</usage_type>
-<<<<<<< HEAD
-      <checksum>F7AEEC3C</checksum>
-=======
       <checksum>102366A8</checksum>
->>>>>>> 12b24f9d
     </file>
     <file>
       <filename>SFD_2000sqft_2story_FB_UA_Denver_MSHP.osm</filename>
       <filetype>osm</filetype>
       <usage_type>test</usage_type>
-<<<<<<< HEAD
-      <checksum>FD31DC2F</checksum>
-=======
       <checksum>69606C6A</checksum>
->>>>>>> 12b24f9d
     </file>
     <file>
       <filename>SFD_2000sqft_2story_FB_UA_Denver_UnitHeater.osm</filename>
       <filetype>osm</filetype>
       <usage_type>test</usage_type>
-<<<<<<< HEAD
-      <checksum>6AD59B8B</checksum>
-=======
       <checksum>013A076E</checksum>
->>>>>>> 12b24f9d
     </file>
     <file>
       <filename>SFD_2000sqft_2story_FB_UA_Denver_UnitHeater_CentralAC.osm</filename>
       <filetype>osm</filetype>
       <usage_type>test</usage_type>
-<<<<<<< HEAD
-      <checksum>7072F1F7</checksum>
-=======
       <checksum>F4AC78C6</checksum>
->>>>>>> 12b24f9d
     </file>
     <file>
       <filename>SFD_2000sqft_2story_FB_UA_Denver_UnitHeater_RoomAC.osm</filename>
       <filetype>osm</filetype>
       <usage_type>test</usage_type>
-<<<<<<< HEAD
-      <checksum>3031C562</checksum>
-=======
       <checksum>B95D8655</checksum>
->>>>>>> 12b24f9d
     </file>
     <file>
       <filename>SFD_2000sqft_2story_FB_UA_Denver_ElectricBaseboard_RoomAC.osm</filename>
       <filetype>osm</filetype>
       <usage_type>test</usage_type>
-<<<<<<< HEAD
-      <checksum>987AB29C</checksum>
-=======
       <checksum>49918E17</checksum>
->>>>>>> 12b24f9d
     </file>
     <file>
       <filename>SFD_2000sqft_2story_FB_UA_Denver_Furnace_CentralAC.osm</filename>
       <filetype>osm</filetype>
       <usage_type>test</usage_type>
-<<<<<<< HEAD
-      <checksum>92644905</checksum>
-=======
       <checksum>4C2B7BD0</checksum>
->>>>>>> 12b24f9d
     </file>
     <file>
       <filename>SFD_2000sqft_2story_FB_UA_Denver_Furnace_RoomAC.osm</filename>
       <filetype>osm</filetype>
       <usage_type>test</usage_type>
-<<<<<<< HEAD
-      <checksum>D4DD8F67</checksum>
-=======
       <checksum>A5C9D065</checksum>
->>>>>>> 12b24f9d
     </file>
     <file>
       <filename>SFD_2000sqft_2story_FB_UA_Denver_GSHPVertBore.osm</filename>
       <filetype>osm</filetype>
       <usage_type>test</usage_type>
-<<<<<<< HEAD
-      <checksum>3BC45D84</checksum>
-=======
       <checksum>01F45798</checksum>
->>>>>>> 12b24f9d
     </file>
     <file>
       <filename>SFD_2000sqft_2story_FB_UA_Denver_Furnace_CentralAC2.osm</filename>
       <filetype>osm</filetype>
       <usage_type>test</usage_type>
-<<<<<<< HEAD
-      <checksum>501B27DC</checksum>
-=======
       <checksum>2CD9EC77</checksum>
->>>>>>> 12b24f9d
     </file>
     <file>
       <filename>SFD_2000sqft_2story_FB_UA_Denver_Furnace.osm</filename>
       <filetype>osm</filetype>
       <usage_type>test</usage_type>
-<<<<<<< HEAD
-      <checksum>79042418</checksum>
-=======
       <checksum>1E09363C</checksum>
->>>>>>> 12b24f9d
     </file>
     <file>
       <filename>SFD_2000sqft_2story_FB_UA_Denver_CentralAC.osm</filename>
       <filetype>osm</filetype>
       <usage_type>test</usage_type>
-<<<<<<< HEAD
-      <checksum>8FBCA65E</checksum>
-=======
       <checksum>0FDBE684</checksum>
->>>>>>> 12b24f9d
     </file>
     <file>
       <filename>SFD_2000sqft_2story_FB_UA_Denver_ElectricBaseboard.osm</filename>
       <filetype>osm</filetype>
       <usage_type>test</usage_type>
-<<<<<<< HEAD
-      <checksum>E6E6B302</checksum>
-=======
       <checksum>53B41681</checksum>
->>>>>>> 12b24f9d
     </file>
     <file>
       <filename>SFD_2000sqft_2story_FB_UA_Denver_ElectricBaseboard_CentralAC.osm</filename>
       <filetype>osm</filetype>
       <usage_type>test</usage_type>
-<<<<<<< HEAD
-      <checksum>5258A37D</checksum>
-=======
       <checksum>CCC8BCAB</checksum>
->>>>>>> 12b24f9d
     </file>
     <file>
       <filename>SFD_2000sqft_2story_FB_UA_Denver_CentralAC2.osm</filename>
       <filetype>osm</filetype>
       <usage_type>test</usage_type>
-<<<<<<< HEAD
-      <checksum>78B71F18</checksum>
-=======
       <checksum>19072CF2</checksum>
->>>>>>> 12b24f9d
     </file>
     <file>
       <filename>SFD_2000sqft_2story_FB_UA_Denver_Boiler_CentralAC.osm</filename>
       <filetype>osm</filetype>
       <usage_type>test</usage_type>
-<<<<<<< HEAD
-      <checksum>6322D88B</checksum>
-=======
       <checksum>1D47E8D8</checksum>
->>>>>>> 12b24f9d
     </file>
     <file>
       <filename>SFD_2000sqft_2story_FB_UA_Denver_Boiler_RoomAC.osm</filename>
       <filetype>osm</filetype>
       <usage_type>test</usage_type>
-<<<<<<< HEAD
-      <checksum>1894FCA5</checksum>
-=======
       <checksum>22D31C73</checksum>
->>>>>>> 12b24f9d
     </file>
     <file>
       <filename>SFD_2000sqft_2story_FB_UA_Denver_ASHP.osm</filename>
       <filetype>osm</filetype>
       <usage_type>test</usage_type>
-<<<<<<< HEAD
-      <checksum>222611BC</checksum>
-=======
       <checksum>F6A6F902</checksum>
->>>>>>> 12b24f9d
     </file>
     <file>
       <filename>SFD_2000sqft_2story_FB_UA_Denver_Boiler.osm</filename>
       <filetype>osm</filetype>
       <usage_type>test</usage_type>
-<<<<<<< HEAD
-      <checksum>873F4D79</checksum>
-=======
       <checksum>2CF46443</checksum>
->>>>>>> 12b24f9d
     </file>
     <file>
       <filename>SFD_2000sqft_2story_FB_UA_Denver.osm</filename>
       <filetype>osm</filetype>
       <usage_type>test</usage_type>
-<<<<<<< HEAD
-      <checksum>13F37930</checksum>
-=======
       <checksum>8A868F0D</checksum>
->>>>>>> 12b24f9d
     </file>
     <file>
       <filename>SFD_2000sqft_2story_FB_UA_Denver_ASHP2.osm</filename>
       <filetype>osm</filetype>
       <usage_type>test</usage_type>
-<<<<<<< HEAD
-      <checksum>28AC2747</checksum>
-=======
       <checksum>6E2ACED7</checksum>
->>>>>>> 12b24f9d
-    </file>
-    <file>
-      <filename>SFA_4units_1story_SL_UA_3Beds_2Baths_Denver_Central_System_Boiler_Baseboards.osm</filename>
-      <filetype>osm</filetype>
-      <usage_type>test</usage_type>
-<<<<<<< HEAD
-      <checksum>980E292E</checksum>
-=======
+    </file>
+    <file>
+      <filename>SFA_4units_1story_FB_UA_Denver.osm</filename>
+      <filetype>osm</filetype>
+      <usage_type>test</usage_type>
       <checksum>BD20AC4F</checksum>
->>>>>>> 12b24f9d
-    </file>
-    <file>
-      <filename>SFA_4units_1story_SL_UA_3Beds_2Baths_Denver_Central_System_Fan_Coil.osm</filename>
-      <filetype>osm</filetype>
-      <usage_type>test</usage_type>
-<<<<<<< HEAD
-      <checksum>06B945B8</checksum>
-    </file>
-    <file>
-      <filename>SFA_4units_1story_SL_UA_3Beds_2Baths_Denver_Central_System_PTAC.osm</filename>
-      <filetype>osm</filetype>
-      <usage_type>test</usage_type>
-      <checksum>975188C4</checksum>
-=======
+    </file>
+    <file>
+      <filename>MF_8units_1story_SL_Denver.osm</filename>
+      <filetype>osm</filetype>
+      <usage_type>test</usage_type>
       <checksum>252D6357</checksum>
->>>>>>> 12b24f9d
     </file>
   </files>
 </measure>