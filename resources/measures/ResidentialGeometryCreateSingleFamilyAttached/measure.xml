--- conflicted
+++ resolved
@@ -2,13 +2,8 @@
   <schema_version>3.0</schema_version>
   <name>create_residential_single_family_attached_geometry</name>
   <uid>fb4e4db8-1b29-4cbf-abcd-6af194ad945c</uid>
-<<<<<<< HEAD
-  <version_id>c895faa3-fa9a-4d68-9729-78e0e9285bde</version_id>
-  <version_modified>20200312T160423Z</version_modified>
-=======
   <version_id>df1de1cc-20aa-4efd-a9e7-2ffda5f913c6</version_id>
   <version_modified>20200325T181507Z</version_modified>
->>>>>>> 4d8f44c8
   <xml_checksum>2AF3A68E</xml_checksum>
   <class_name>CreateResidentialSingleFamilyAttachedGeometry</class_name>
   <display_name>Create Residential Single-Family Attached Geometry</display_name>
@@ -287,6 +282,33 @@
       <required>true</required>
       <model_dependent>false</model_dependent>
       <default_value>auto</default_value>
+    </argument>
+    <argument>
+      <name>occupants_weekday_sch</name>
+      <display_name>Occupants Weekday schedule</display_name>
+      <description>Specify the 24-hour weekday schedule.</description>
+      <type>String</type>
+      <required>true</required>
+      <model_dependent>false</model_dependent>
+      <default_value>1.00, 1.00, 1.00, 1.00, 1.00, 1.00, 1.00, 0.88, 0.41, 0.24, 0.24, 0.24, 0.24, 0.24, 0.24, 0.24, 0.29, 0.55, 0.90, 0.90, 0.90, 1.00, 1.00, 1.00</default_value>
+    </argument>
+    <argument>
+      <name>occupants_weekend_sch</name>
+      <display_name>Occupants Weekend schedule</display_name>
+      <description>Specify the 24-hour weekend schedule.</description>
+      <type>String</type>
+      <required>true</required>
+      <model_dependent>false</model_dependent>
+      <default_value>1.00, 1.00, 1.00, 1.00, 1.00, 1.00, 1.00, 0.88, 0.41, 0.24, 0.24, 0.24, 0.24, 0.24, 0.24, 0.24, 0.29, 0.55, 0.90, 0.90, 0.90, 1.00, 1.00, 1.00</default_value>
+    </argument>
+    <argument>
+      <name>occupants_monthly_sch</name>
+      <display_name>Occupants Month schedule</display_name>
+      <description>Specify the 12-month schedule.</description>
+      <type>String</type>
+      <required>true</required>
+      <model_dependent>false</model_dependent>
+      <default_value>1.0, 1.0, 1.0, 1.0, 1.0, 1.0, 1.0, 1.0, 1.0, 1.0, 1.0, 1.0</default_value>
     </argument>
     <argument>
       <name>neighbor_left_offset</name>
@@ -395,17 +417,13 @@
       <filename>measure.rb</filename>
       <filetype>rb</filetype>
       <usage_type>script</usage_type>
-      <checksum>DE405DE3</checksum>
+      <checksum>1578CF2F</checksum>
     </file>
     <file>
       <filename>create_residential_single_family_attached_geometry_test.rb</filename>
       <filetype>rb</filetype>
       <usage_type>test</usage_type>
-<<<<<<< HEAD
-      <checksum>0CEC1D61</checksum>
-=======
       <checksum>DBB56D0B</checksum>
->>>>>>> 4d8f44c8
     </file>
   </files>
 </measure>