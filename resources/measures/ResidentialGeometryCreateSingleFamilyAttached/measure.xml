<measure>
  <schema_version>3.0</schema_version>
  <name>create_residential_single_family_attached_geometry</name>
  <uid>fb4e4db8-1b29-4cbf-abcd-6af194ad945c</uid>
<<<<<<< HEAD
  <version_id>49f68d03-e298-4e16-b4e6-6baa253dd4c1</version_id>
  <version_modified>20181106T160335Z</version_modified>
=======
  <version_id>81345f41-4bb8-4121-a9d9-24bd489c6816</version_id>
  <version_modified>20181112T230641Z</version_modified>
>>>>>>> 56a240aa
  <xml_checksum>2AF3A68E</xml_checksum>
  <class_name>CreateResidentialSingleFamilyAttachedGeometry</class_name>
  <display_name>Create Residential Single-Family Attached Geometry</display_name>
  <description>Sets the basic geometry for the single-family attached building, where all units span the building's number of stories and are not stacked. Sets the number of bedrooms, bathrooms, and occupants in the building. See https://github.com/NREL/OpenStudio-BEopt#workflows for supported workflows using this measure.</description>
  <modeler_description>Creates single-family attached geometry. Also, sets (or replaces) BuildingUnit objects that store the number of bedrooms and bathrooms associated with the model. Sets (or replaces) the People object for each finished space in the model.</modeler_description>
  <arguments>
    <argument>
      <name>unit_ffa</name>
      <display_name>Unit Finished Floor Area</display_name>
      <description>Unit floor area of the finished space (including any finished basement floor area).</description>
      <type>Double</type>
      <units>ft^2</units>
      <required>true</required>
      <model_dependent>false</model_dependent>
      <default_value>900</default_value>
    </argument>
    <argument>
      <name>wall_height</name>
      <display_name>Wall Height (Per Floor)</display_name>
      <description>The height of the living space walls.</description>
      <type>Double</type>
      <units>ft</units>
      <required>true</required>
      <model_dependent>false</model_dependent>
      <default_value>8</default_value>
    </argument>
    <argument>
      <name>num_floors</name>
      <display_name>Building Num Floors</display_name>
      <description>The number of floors above grade.</description>
      <type>Integer</type>
      <units>#</units>
      <required>true</required>
      <model_dependent>false</model_dependent>
      <default_value>1</default_value>
    </argument>
    <argument>
      <name>num_units</name>
      <display_name>Num Units</display_name>
      <description>The number of units.</description>
      <type>Integer</type>
      <units>#</units>
      <required>true</required>
      <model_dependent>false</model_dependent>
      <default_value>2</default_value>
    </argument>
    <argument>
      <name>unit_aspect_ratio</name>
      <display_name>Unit Aspect Ratio</display_name>
      <description>The ratio of the front/back wall length to the left/right wall length.</description>
      <type>Double</type>
      <units>FB/LR</units>
      <required>true</required>
      <model_dependent>false</model_dependent>
      <default_value>2</default_value>
    </argument>
    <argument>
      <name>offset</name>
      <display_name>Offset Depth</display_name>
      <description>The depth of the offset.</description>
      <type>Double</type>
      <units>ft</units>
      <required>true</required>
      <model_dependent>false</model_dependent>
      <default_value>0</default_value>
    </argument>
    <argument>
      <name>has_rear_units</name>
      <display_name>Has Rear Units?</display_name>
      <description>Whether the building has rear adjacent units.</description>
      <type>Boolean</type>
      <required>true</required>
      <model_dependent>false</model_dependent>
      <default_value>false</default_value>
      <choices>
        <choice>
          <value>true</value>
          <display_name>true</display_name>
        </choice>
        <choice>
          <value>false</value>
          <display_name>false</display_name>
        </choice>
      </choices>
    </argument>
    <argument>
      <name>foundation_type</name>
      <display_name>Foundation Type</display_name>
      <description>The foundation type of the building.</description>
      <type>Choice</type>
      <required>true</required>
      <model_dependent>false</model_dependent>
      <default_value>slab</default_value>
      <choices>
        <choice>
          <value>slab</value>
          <display_name>slab</display_name>
        </choice>
        <choice>
          <value>crawlspace</value>
          <display_name>crawlspace</display_name>
        </choice>
        <choice>
          <value>unfinished basement</value>
          <display_name>unfinished basement</display_name>
        </choice>
        <choice>
          <value>finished basement</value>
          <display_name>finished basement</display_name>
        </choice>
      </choices>
    </argument>
    <argument>
      <name>foundation_height</name>
      <display_name>Foundation Height</display_name>
      <description>The height of the foundation (e.g., 3ft for crawlspace, 8ft for basement).</description>
      <type>Double</type>
      <units>ft</units>
      <required>true</required>
      <model_dependent>false</model_dependent>
      <default_value>3</default_value>
    </argument>
    <argument>
      <name>attic_type</name>
      <display_name>Attic Type</display_name>
      <description>The attic type of the building. Ignored if the building has a flat roof.</description>
      <type>Choice</type>
      <required>true</required>
      <model_dependent>false</model_dependent>
      <default_value>unfinished attic</default_value>
      <choices>
        <choice>
          <value>unfinished attic</value>
          <display_name>unfinished attic</display_name>
        </choice>
        <choice>
          <value>finished attic</value>
          <display_name>finished attic</display_name>
        </choice>
      </choices>
    </argument>
    <argument>
      <name>roof_type</name>
      <display_name>Roof Type</display_name>
      <description>The roof type of the building.</description>
      <type>Choice</type>
      <required>true</required>
      <model_dependent>false</model_dependent>
      <default_value>gable</default_value>
      <choices>
        <choice>
          <value>gable</value>
          <display_name>gable</display_name>
        </choice>
        <choice>
          <value>hip</value>
          <display_name>hip</display_name>
        </choice>
        <choice>
          <value>flat</value>
          <display_name>flat</display_name>
        </choice>
      </choices>
    </argument>
    <argument>
      <name>roof_pitch</name>
      <display_name>Roof Pitch</display_name>
      <description>The roof pitch of the attic. Ignored if the building has a flat roof.</description>
      <type>Choice</type>
      <required>true</required>
      <model_dependent>false</model_dependent>
      <default_value>6:12</default_value>
      <choices>
        <choice>
          <value>1:12</value>
          <display_name>1:12</display_name>
        </choice>
        <choice>
          <value>2:12</value>
          <display_name>2:12</display_name>
        </choice>
        <choice>
          <value>3:12</value>
          <display_name>3:12</display_name>
        </choice>
        <choice>
          <value>4:12</value>
          <display_name>4:12</display_name>
        </choice>
        <choice>
          <value>5:12</value>
          <display_name>5:12</display_name>
        </choice>
        <choice>
          <value>6:12</value>
          <display_name>6:12</display_name>
        </choice>
        <choice>
          <value>7:12</value>
          <display_name>7:12</display_name>
        </choice>
        <choice>
          <value>8:12</value>
          <display_name>8:12</display_name>
        </choice>
        <choice>
          <value>9:12</value>
          <display_name>9:12</display_name>
        </choice>
        <choice>
          <value>10:12</value>
          <display_name>10:12</display_name>
        </choice>
        <choice>
          <value>11:12</value>
          <display_name>11:12</display_name>
        </choice>
        <choice>
          <value>12:12</value>
          <display_name>12:12</display_name>
        </choice>
      </choices>
    </argument>
    <argument>
      <name>roof_structure</name>
      <display_name>Roof Structure</display_name>
      <description>The roof structure of the building.</description>
      <type>Choice</type>
      <required>true</required>
      <model_dependent>false</model_dependent>
      <default_value>truss, cantilever</default_value>
      <choices>
        <choice>
          <value>truss, cantilever</value>
          <display_name>truss, cantilever</display_name>
        </choice>
        <choice>
          <value>rafter</value>
          <display_name>rafter</display_name>
        </choice>
      </choices>
    </argument>
    <argument>
      <name>eaves_depth</name>
      <display_name>Eaves Depth</display_name>
      <description>The eaves depth of the roof.</description>
      <type>Double</type>
      <units>ft</units>
      <required>true</required>
      <model_dependent>false</model_dependent>
      <default_value>2</default_value>
    </argument>
    <argument>
      <name>num_bedrooms</name>
      <display_name>Number of Bedrooms</display_name>
      <description>Specify the number of bedrooms. Used to determine the energy usage of appliances and plug loads, hot water usage, mechanical ventilation rate, etc.</description>
      <type>String</type>
      <required>false</required>
      <model_dependent>false</model_dependent>
      <default_value>3</default_value>
    </argument>
    <argument>
      <name>num_bathrooms</name>
      <display_name>Number of Bathrooms</display_name>
      <description>Specify the number of bathrooms. Used to determine the hot water usage, etc.</description>
      <type>String</type>
      <required>false</required>
      <model_dependent>false</model_dependent>
      <default_value>2</default_value>
    </argument>
    <argument>
      <name>num_occupants</name>
      <display_name>Number of Occupants</display_name>
      <description>Specify the number of occupants. A value of 'auto' will calculate the average number of occupants from the number of bedrooms. Used to specify the internal gains from people only.</description>
      <type>String</type>
      <required>true</required>
      <model_dependent>false</model_dependent>
      <default_value>auto</default_value>
    </argument>
    <argument>
      <name>occupants_weekday_sch</name>
      <display_name>Occupants Weekday schedule</display_name>
      <description>Specify the 24-hour weekday schedule.</description>
      <type>String</type>
      <required>true</required>
      <model_dependent>false</model_dependent>
      <default_value>1.00, 1.00, 1.00, 1.00, 1.00, 1.00, 1.00, 0.88, 0.41, 0.24, 0.24, 0.24, 0.24, 0.24, 0.24, 0.24, 0.29, 0.55, 0.90, 0.90, 0.90, 1.00, 1.00, 1.00</default_value>
    </argument>
    <argument>
      <name>occupants_weekend_sch</name>
      <display_name>Occupants Weekend schedule</display_name>
      <description>Specify the 24-hour weekend schedule.</description>
      <type>String</type>
      <required>true</required>
      <model_dependent>false</model_dependent>
      <default_value>1.00, 1.00, 1.00, 1.00, 1.00, 1.00, 1.00, 0.88, 0.41, 0.24, 0.24, 0.24, 0.24, 0.24, 0.24, 0.24, 0.29, 0.55, 0.90, 0.90, 0.90, 1.00, 1.00, 1.00</default_value>
    </argument>
    <argument>
      <name>occupants_monthly_sch</name>
      <display_name>Occupants Month schedule</display_name>
      <description>Specify the 12-month schedule.</description>
      <type>String</type>
      <required>true</required>
      <model_dependent>false</model_dependent>
      <default_value>1.0, 1.0, 1.0, 1.0, 1.0, 1.0, 1.0, 1.0, 1.0, 1.0, 1.0, 1.0</default_value>
    </argument>
    <argument>
      <name>neighbor_left_offset</name>
      <display_name>Neighbor Left Offset</display_name>
      <description>The minimum distance between the simulated house and the neighboring house to the left (not including eaves). A value of zero indicates no neighbors.</description>
      <type>Double</type>
      <units>ft</units>
      <required>false</required>
      <model_dependent>false</model_dependent>
      <default_value>10</default_value>
    </argument>
    <argument>
      <name>neighbor_right_offset</name>
      <display_name>Neighbor Right Offset</display_name>
      <description>The minimum distance between the simulated house and the neighboring house to the right (not including eaves). A value of zero indicates no neighbors.</description>
      <type>Double</type>
      <units>ft</units>
      <required>false</required>
      <model_dependent>false</model_dependent>
      <default_value>10</default_value>
    </argument>
    <argument>
      <name>neighbor_back_offset</name>
      <display_name>Neighbor Back Offset</display_name>
      <description>The minimum distance between the simulated house and the neighboring house to the back (not including eaves). A value of zero indicates no neighbors.</description>
      <type>Double</type>
      <units>ft</units>
      <required>false</required>
      <model_dependent>false</model_dependent>
      <default_value>0</default_value>
    </argument>
    <argument>
      <name>neighbor_front_offset</name>
      <display_name>Neighbor Front Offset</display_name>
      <description>The minimum distance between the simulated house and the neighboring house to the front (not including eaves). A value of zero indicates no neighbors.</description>
      <type>Double</type>
      <units>ft</units>
      <required>false</required>
      <model_dependent>false</model_dependent>
      <default_value>0</default_value>
    </argument>
    <argument>
      <name>orientation</name>
      <display_name>Azimuth</display_name>
      <description>The house's azimuth is measured clockwise from due south when viewed from above (e.g., South=0, West=90, North=180, East=270).</description>
      <type>Double</type>
      <units>degrees</units>
      <required>true</required>
      <model_dependent>false</model_dependent>
      <default_value>180</default_value>
    </argument>
  </arguments>
  <outputs/>
  <provenances/>
  <tags>
    <tag>Envelope.Form</tag>
  </tags>
  <attributes>
    <attribute>
      <name>Measure Type</name>
      <value>ModelMeasure</value>
      <datatype>string</datatype>
    </attribute>
    <attribute>
      <name>Intended Software Tool</name>
      <value>Apply Measure Now</value>
      <datatype>string</datatype>
    </attribute>
    <attribute>
      <name>Intended Software Tool</name>
      <value>OpenStudio Application</value>
      <datatype>string</datatype>
    </attribute>
    <attribute>
      <name>Intended Software Tool</name>
      <value>Parametric Analysis Tool</value>
      <datatype>string</datatype>
    </attribute>
  </attributes>
  <files>
    <file>
      <filename>create_residential_single_family_attached_geometry_test.rb</filename>
      <filetype>rb</filetype>
      <usage_type>test</usage_type>
      <checksum>1BA289CC</checksum>
    </file>
    <file>
      <version>
        <software_program>OpenStudio</software_program>
        <identifier>1.12.2</identifier>
        <min_compatible>2.0.4</min_compatible>
      </version>
      <filename>measure.rb</filename>
      <filetype>rb</filetype>
      <usage_type>script</usage_type>
<<<<<<< HEAD
      <checksum>D6ABFD9A</checksum>
    </file>
    <file>
      <filename>create_residential_single_family_attached_geometry_test.rb</filename>
      <filetype>rb</filetype>
      <usage_type>test</usage_type>
      <checksum>1BA289CC</checksum>
    </file>
    <file>
      <filename>schedules.rb</filename>
      <filetype>rb</filetype>
      <usage_type>resource</usage_type>
      <checksum>4C000237</checksum>
    </file>
    <file>
      <filename>util.rb</filename>
      <filetype>rb</filetype>
      <usage_type>resource</usage_type>
      <checksum>B8804B95</checksum>
    </file>
    <file>
      <filename>unit_conversions.rb</filename>
      <filetype>rb</filetype>
      <usage_type>resource</usage_type>
      <checksum>7161039B</checksum>
    </file>
    <file>
      <filename>SFA_4units_1story_FB_UA_Denver.osm</filename>
      <filetype>osm</filetype>
      <usage_type>test</usage_type>
      <checksum>7A67F10F</checksum>
    </file>
    <file>
      <filename>constants.rb</filename>
      <filetype>rb</filetype>
      <usage_type>resource</usage_type>
      <checksum>05548135</checksum>
    </file>
    <file>
      <filename>geometry.rb</filename>
      <filetype>rb</filetype>
      <usage_type>resource</usage_type>
      <checksum>AB2185AD</checksum>
=======
      <checksum>F226B7A4</checksum>
>>>>>>> 56a240aa
    </file>
  </files>
</measure><|MERGE_RESOLUTION|>--- conflicted
+++ resolved
@@ -2,13 +2,8 @@
   <schema_version>3.0</schema_version>
   <name>create_residential_single_family_attached_geometry</name>
   <uid>fb4e4db8-1b29-4cbf-abcd-6af194ad945c</uid>
-<<<<<<< HEAD
-  <version_id>49f68d03-e298-4e16-b4e6-6baa253dd4c1</version_id>
-  <version_modified>20181106T160335Z</version_modified>
-=======
   <version_id>81345f41-4bb8-4121-a9d9-24bd489c6816</version_id>
   <version_modified>20181112T230641Z</version_modified>
->>>>>>> 56a240aa
   <xml_checksum>2AF3A68E</xml_checksum>
   <class_name>CreateResidentialSingleFamilyAttachedGeometry</class_name>
   <display_name>Create Residential Single-Family Attached Geometry</display_name>
@@ -409,53 +404,7 @@
       <filename>measure.rb</filename>
       <filetype>rb</filetype>
       <usage_type>script</usage_type>
-<<<<<<< HEAD
-      <checksum>D6ABFD9A</checksum>
-    </file>
-    <file>
-      <filename>create_residential_single_family_attached_geometry_test.rb</filename>
-      <filetype>rb</filetype>
-      <usage_type>test</usage_type>
-      <checksum>1BA289CC</checksum>
-    </file>
-    <file>
-      <filename>schedules.rb</filename>
-      <filetype>rb</filetype>
-      <usage_type>resource</usage_type>
-      <checksum>4C000237</checksum>
-    </file>
-    <file>
-      <filename>util.rb</filename>
-      <filetype>rb</filetype>
-      <usage_type>resource</usage_type>
-      <checksum>B8804B95</checksum>
-    </file>
-    <file>
-      <filename>unit_conversions.rb</filename>
-      <filetype>rb</filetype>
-      <usage_type>resource</usage_type>
-      <checksum>7161039B</checksum>
-    </file>
-    <file>
-      <filename>SFA_4units_1story_FB_UA_Denver.osm</filename>
-      <filetype>osm</filetype>
-      <usage_type>test</usage_type>
-      <checksum>7A67F10F</checksum>
-    </file>
-    <file>
-      <filename>constants.rb</filename>
-      <filetype>rb</filetype>
-      <usage_type>resource</usage_type>
-      <checksum>05548135</checksum>
-    </file>
-    <file>
-      <filename>geometry.rb</filename>
-      <filetype>rb</filetype>
-      <usage_type>resource</usage_type>
-      <checksum>AB2185AD</checksum>
-=======
       <checksum>F226B7A4</checksum>
->>>>>>> 56a240aa
     </file>
   </files>
 </measure>