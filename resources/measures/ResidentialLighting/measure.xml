--- conflicted
+++ resolved
@@ -2,13 +2,8 @@
   <schema_version>3.0</schema_version>
   <name>residential_lighting</name>
   <uid>82efbdfd-258d-421a-8c32-ff4636bea099</uid>
-<<<<<<< HEAD
-  <version_id>061c9b72-56a3-4379-8b4f-985a8f2de967</version_id>
-  <version_modified>20190104T162417Z</version_modified>
-=======
   <version_id>cd632783-f6b6-4409-bfe8-bb49c14f7324</version_id>
   <version_modified>20190103T214703Z</version_modified>
->>>>>>> f3464154
   <xml_checksum>2DDDDD82</xml_checksum>
   <class_name>ResidentialLighting</class_name>
   <display_name>Set Residential Lighting</display_name>
@@ -192,11 +187,7 @@
       <filename>measure.rb</filename>
       <filetype>rb</filetype>
       <usage_type>script</usage_type>
-<<<<<<< HEAD
-      <checksum>9FC0799D</checksum>
-=======
       <checksum>72C4D48F</checksum>
->>>>>>> f3464154
     </file>
   </files>
 </measure>