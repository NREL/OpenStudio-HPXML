--- conflicted
+++ resolved
@@ -2,13 +2,8 @@
   <schema_version>3.0</schema_version>
   <name>residential_lighting</name>
   <uid>82efbdfd-258d-421a-8c32-ff4636bea099</uid>
-<<<<<<< HEAD
-  <version_id>87114f1e-f404-4dd0-b339-1585ce45deca</version_id>
-  <version_modified>20181109T193259Z</version_modified>
-=======
-  <version_id>e1282877-8ce4-4e6e-9b35-dfa142c6d3d2</version_id>
-  <version_modified>20181112T230643Z</version_modified>
->>>>>>> 56a240aa
+  <version_id>5a447274-7e9d-4d91-9ae6-741a83e793fe</version_id>
+  <version_modified>20181113T054754Z</version_modified>
   <xml_checksum>2DDDDD82</xml_checksum>
   <class_name>ResidentialLighting</class_name>
   <display_name>Set Residential Lighting</display_name>
@@ -181,35 +176,7 @@
       <filename>ResidentialLighting_Test.rb</filename>
       <filetype>rb</filetype>
       <usage_type>test</usage_type>
-<<<<<<< HEAD
-      <checksum>9A4752F2</checksum>
-    </file>
-    <file>
-      <filename>materials.rb</filename>
-      <filetype>rb</filetype>
-      <usage_type>resource</usage_type>
-      <checksum>82D32FEE</checksum>
-    </file>
-    <file>
-      <filename>weather.rb</filename>
-      <filetype>rb</filetype>
-      <usage_type>resource</usage_type>
-      <checksum>454E14D4</checksum>
-    </file>
-    <file>
-      <filename>util.rb</filename>
-      <filetype>rb</filetype>
-      <usage_type>resource</usage_type>
-      <checksum>B8804B95</checksum>
-    </file>
-    <file>
-      <filename>unit_conversions.rb</filename>
-      <filetype>rb</filetype>
-      <usage_type>resource</usage_type>
-      <checksum>7161039B</checksum>
-=======
       <checksum>A8785FC0</checksum>
->>>>>>> 56a240aa
     </file>
     <file>
       <version>
@@ -220,65 +187,7 @@
       <filename>measure.rb</filename>
       <filetype>rb</filetype>
       <usage_type>script</usage_type>
-<<<<<<< HEAD
-      <checksum>AAF59EE5</checksum>
-    </file>
-    <file>
-      <filename>schedules.rb</filename>
-      <filetype>rb</filetype>
-      <usage_type>resource</usage_type>
-      <checksum>F7EEE7C4</checksum>
-    </file>
-    <file>
-      <filename>SFD_2000sqft_2story_FB_GRG_UA_Anchorage.osm</filename>
-      <filetype>osm</filetype>
-      <usage_type>test</usage_type>
-      <checksum>32081131</checksum>
-    </file>
-    <file>
-      <filename>SFD_2000sqft_2story_FB_GRG_UA_Denver.osm</filename>
-      <filetype>osm</filetype>
-      <usage_type>test</usage_type>
-      <checksum>1D7BECDE</checksum>
-    </file>
-    <file>
-      <filename>SFD_2000sqft_2story_FB_GRG_UA.osm</filename>
-      <filetype>osm</filetype>
-      <usage_type>test</usage_type>
-      <checksum>F2BBFFF4</checksum>
-    </file>
-    <file>
-      <filename>lighting.rb</filename>
-      <filetype>rb</filetype>
-      <usage_type>resource</usage_type>
-      <checksum>ECCE8C09</checksum>
-    </file>
-    <file>
-      <filename>geometry.rb</filename>
-      <filetype>rb</filetype>
-      <usage_type>resource</usage_type>
-      <checksum>E5BD3794</checksum>
-    </file>
-    <file>
-      <filename>constants.rb</filename>
-      <filetype>rb</filetype>
-      <usage_type>resource</usage_type>
-      <checksum>F1D15EBA</checksum>
-    </file>
-    <file>
-      <filename>SFA_4units_1story_FB_UA_Denver.osm</filename>
-      <filetype>osm</filetype>
-      <usage_type>test</usage_type>
-      <checksum>3387F54D</checksum>
-    </file>
-    <file>
-      <filename>MF_8units_1story_SL_Denver.osm</filename>
-      <filetype>osm</filetype>
-      <usage_type>test</usage_type>
-      <checksum>4E48DE09</checksum>
-=======
-      <checksum>BEEA80D7</checksum>
->>>>>>> 56a240aa
+      <checksum>508765EB</checksum>
     </file>
   </files>
 </measure>