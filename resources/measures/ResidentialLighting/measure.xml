<measure>
  <schema_version>3.0</schema_version>
  <name>residential_lighting</name>
  <uid>82efbdfd-258d-421a-8c32-ff4636bea099</uid>
<<<<<<< HEAD
  <version_id>5a447274-7e9d-4d91-9ae6-741a83e793fe</version_id>
  <version_modified>20181113T054754Z</version_modified>
=======
  <version_id>315d2ca3-80fe-41bf-ba85-4c6006be543e</version_id>
  <version_modified>20181115T220709Z</version_modified>
>>>>>>> 71d19372
  <xml_checksum>2DDDDD82</xml_checksum>
  <class_name>ResidentialLighting</class_name>
  <display_name>Set Residential Lighting</display_name>
  <description>Sets (or replaces) the lighting energy use, based on fractions of CFLs, LFLs, and LEDs, for finished spaces, the garage, and outside. For multifamily buildings, the lighting can be set for all units of the building. See https://github.com/NREL/OpenStudio-BEopt#workflows for supported workflows using this measure.</description>
  <modeler_description>Assigns a lighting energy use and schedule to finished spaces, the garage, and outside. The lighting schedule is calculated for the latitude/longitude of the weather location specified in the model.</modeler_description>
  <arguments>
    <argument>
      <name>option_type</name>
      <display_name>Option Type</display_name>
      <description>Inputs are used/ignored below based on the option type specified.</description>
      <type>Choice</type>
      <required>true</required>
      <model_dependent>false</model_dependent>
      <default_value>Lamp Fractions</default_value>
      <choices>
        <choice>
          <value>Lamp Fractions</value>
          <display_name>Lamp Fractions</display_name>
        </choice>
        <choice>
          <value>Annual Energy Uses</value>
          <display_name>Annual Energy Uses</display_name>
        </choice>
      </choices>
    </argument>
    <argument>
      <name>hw_cfl</name>
      <display_name>Lamp Fractions: Hardwired Fraction CFL</display_name>
      <description>Fraction of all hardwired lamps (interior, garage, and exterior) that are compact fluorescent. Hardwired lighting not specified as CFL, LED, or LFL is assumed to be incandescent.</description>
      <type>Double</type>
      <required>true</required>
      <model_dependent>false</model_dependent>
      <default_value>0.34</default_value>
    </argument>
    <argument>
      <name>hw_led</name>
      <display_name>Lamp Fractions: Hardwired Fraction LED</display_name>
      <description>Fraction of all hardwired lamps (interior, garage, and exterior) that are LED. Hardwired lighting not specified as CFL, LED, or LFL is assumed to be incandescent.</description>
      <type>Double</type>
      <required>true</required>
      <model_dependent>false</model_dependent>
      <default_value>0</default_value>
    </argument>
    <argument>
      <name>hw_lfl</name>
      <display_name>Lamp Fractions: Hardwired Fraction LFL</display_name>
      <description>Fraction of all hardwired lamps (interior, garage, and exterior) that are linear fluorescent. Hardwired lighting not specified as CFL, LED, or LFL is assumed to be incandescent.</description>
      <type>Double</type>
      <required>true</required>
      <model_dependent>false</model_dependent>
      <default_value>0</default_value>
    </argument>
    <argument>
      <name>pg_cfl</name>
      <display_name>Lamp Fractions: Plugin Fraction CFL</display_name>
      <description>Fraction of all plugin lamps that are compact fluorescent. Plugin lighting not specified as CFL, LED, or LFL is assumed to be incandescent.</description>
      <type>Double</type>
      <required>true</required>
      <model_dependent>false</model_dependent>
      <default_value>0.34</default_value>
    </argument>
    <argument>
      <name>pg_led</name>
      <display_name>Lamp Fractions: Plugin Fraction LED</display_name>
      <description>Fraction of all plugin lamps that are LED. Plugin lighting not specified as CFL, LED, or LFL is assumed to be incandescent.</description>
      <type>Double</type>
      <required>true</required>
      <model_dependent>false</model_dependent>
      <default_value>0</default_value>
    </argument>
    <argument>
      <name>pg_lfl</name>
      <display_name>Lamp Fractions: Plugin Fraction LFL</display_name>
      <description>Fraction of all plugin lamps that are linear fluorescent. Plugin lighting not specified as CFL, LED, or LFL is assumed to be incandescent.</description>
      <type>Double</type>
      <required>true</required>
      <model_dependent>false</model_dependent>
      <default_value>0</default_value>
    </argument>
    <argument>
      <name>in_eff</name>
      <display_name>Lamp Fractions: Incandescent Efficacy</display_name>
      <description>The ratio of light output from an incandescent lamp to the electric power it consumes.</description>
      <type>Double</type>
      <units>lm/W</units>
      <required>true</required>
      <model_dependent>false</model_dependent>
      <default_value>15</default_value>
    </argument>
    <argument>
      <name>cfl_eff</name>
      <display_name>Lamp Fractions: CFL Efficacy</display_name>
      <description>The ratio of light output from a CFL lamp to the electric power it consumes.</description>
      <type>Double</type>
      <units>lm/W</units>
      <required>true</required>
      <model_dependent>false</model_dependent>
      <default_value>55</default_value>
    </argument>
    <argument>
      <name>led_eff</name>
      <display_name>Lamp Fractions: LED Efficacy</display_name>
      <description>The ratio of light output from a LED lamp to the electric power it consumes.</description>
      <type>Double</type>
      <units>lm/W</units>
      <required>true</required>
      <model_dependent>false</model_dependent>
      <default_value>80</default_value>
    </argument>
    <argument>
      <name>lfl_eff</name>
      <display_name>Lamp Fractions: LFL Efficacy</display_name>
      <description>The ratio of light output from a LFL lamp to the electric power it consumes.</description>
      <type>Double</type>
      <units>lm/W</units>
      <required>true</required>
      <model_dependent>false</model_dependent>
      <default_value>88</default_value>
    </argument>
    <argument>
      <name>energy_use_interior</name>
      <display_name>Annual Energy Uses: Interior</display_name>
      <description>Total interior annual lighting energy use (excluding garages).</description>
      <type>Double</type>
      <units>kWh/year</units>
      <required>true</required>
      <model_dependent>false</model_dependent>
      <default_value>900</default_value>
    </argument>
    <argument>
      <name>energy_use_garage</name>
      <display_name>Annual Energy Uses: Garage</display_name>
      <description>Total garage annual lighting energy use. Only applied if there is a garage space.</description>
      <type>Double</type>
      <units>kWh/year</units>
      <required>true</required>
      <model_dependent>false</model_dependent>
      <default_value>100</default_value>
    </argument>
    <argument>
      <name>energy_use_exterior</name>
      <display_name>Annual Energy Uses: Exterior</display_name>
      <description>Total exterior annual lighting energy use.</description>
      <type>Double</type>
      <units>kWh/year</units>
      <required>true</required>
      <model_dependent>false</model_dependent>
      <default_value>300</default_value>
    </argument>
  </arguments>
  <outputs/>
  <provenances/>
  <tags>
    <tag>Electric Lighting.Lighting Equipment</tag>
  </tags>
  <attributes>
    <attribute>
      <name>Measure Type</name>
      <value>ModelMeasure</value>
      <datatype>string</datatype>
    </attribute>
    <attribute>
      <name>Uses SketchUp API</name>
      <value>false</value>
      <datatype>boolean</datatype>
    </attribute>
  </attributes>
  <files>
    <file>
      <filename>ResidentialLighting_Test.rb</filename>
      <filetype>rb</filetype>
      <usage_type>test</usage_type>
      <checksum>03E42837</checksum>
    </file>
    <file>
      <version>
        <software_program>OpenStudio</software_program>
        <identifier>1.4.0</identifier>
        <min_compatible>2.0.4</min_compatible>
      </version>
      <filename>measure.rb</filename>
      <filetype>rb</filetype>
      <usage_type>script</usage_type>
<<<<<<< HEAD
      <checksum>508765EB</checksum>
=======
      <checksum>EF01014C</checksum>
>>>>>>> 71d19372
    </file>
  </files>
</measure><|MERGE_RESOLUTION|>--- conflicted
+++ resolved
@@ -2,13 +2,8 @@
   <schema_version>3.0</schema_version>
   <name>residential_lighting</name>
   <uid>82efbdfd-258d-421a-8c32-ff4636bea099</uid>
-<<<<<<< HEAD
-  <version_id>5a447274-7e9d-4d91-9ae6-741a83e793fe</version_id>
-  <version_modified>20181113T054754Z</version_modified>
-=======
   <version_id>315d2ca3-80fe-41bf-ba85-4c6006be543e</version_id>
   <version_modified>20181115T220709Z</version_modified>
->>>>>>> 71d19372
   <xml_checksum>2DDDDD82</xml_checksum>
   <class_name>ResidentialLighting</class_name>
   <display_name>Set Residential Lighting</display_name>
@@ -192,11 +187,7 @@
       <filename>measure.rb</filename>
       <filetype>rb</filetype>
       <usage_type>script</usage_type>
-<<<<<<< HEAD
-      <checksum>508765EB</checksum>
-=======
       <checksum>EF01014C</checksum>
->>>>>>> 71d19372
     </file>
   </files>
 </measure>