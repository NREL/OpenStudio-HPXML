--- conflicted
+++ resolved
@@ -2,13 +2,8 @@
   <schema_version>3.0</schema_version>
   <name>process_constructions_windows_skylights</name>
   <uid>648dc42f-f079-4d97-913e-6dc3e19560b1</uid>
-<<<<<<< HEAD
-  <version_id>5045193a-f26d-49a8-8cef-34b927fdbe06</version_id>
-  <version_modified>20181107T183707Z</version_modified>
-=======
   <version_id>ee7f684b-c2a9-4529-9f24-e4b4fafd73cf</version_id>
   <version_modified>20181112T230641Z</version_modified>
->>>>>>> 56a240aa
   <xml_checksum>6FAFA9DE</xml_checksum>
   <class_name>ProcessConstructionsWindowsSkylights</class_name>
   <display_name>Set Residential Window/Skylight Construction</display_name>
@@ -109,35 +104,10 @@
   </attributes>
   <files>
     <file>
-<<<<<<< HEAD
-      <filename>USA_CO_Denver_Intl_AP_725650_TMY3.ddy</filename>
-      <filetype>ddy</filetype>
-      <usage_type>test</usage_type>
-      <checksum>FB253570</checksum>
-    </file>
-    <file>
-      <filename>USA_CO_Denver_Intl_AP_725650_TMY3.epw</filename>
-      <filetype>epw</filetype>
-      <usage_type>test</usage_type>
-      <checksum>E23378AA</checksum>
-    </file>
-    <file>
-      <filename>psychrometrics.rb</filename>
-      <filetype>rb</filetype>
-      <usage_type>resource</usage_type>
-      <checksum>208441EA</checksum>
-    </file>
-    <file>
-      <filename>materials.rb</filename>
-      <filetype>rb</filetype>
-      <usage_type>resource</usage_type>
-      <checksum>82D32FEE</checksum>
-=======
       <filename>process_constructions_windows_skylights_test.rb</filename>
       <filetype>rb</filetype>
       <usage_type>test</usage_type>
       <checksum>3F737250</checksum>
->>>>>>> 56a240aa
     </file>
     <file>
       <version>
@@ -148,83 +118,7 @@
       <filename>measure.rb</filename>
       <filetype>rb</filetype>
       <usage_type>script</usage_type>
-<<<<<<< HEAD
-      <checksum>4ECD8F3E</checksum>
-    </file>
-    <file>
-      <filename>process_constructions_windows_skylights_test.rb</filename>
-      <filetype>rb</filetype>
-      <usage_type>test</usage_type>
-      <checksum>3F737250</checksum>
-    </file>
-    <file>
-      <filename>weather.rb</filename>
-      <filetype>rb</filetype>
-      <usage_type>resource</usage_type>
-      <checksum>454E14D4</checksum>
-    </file>
-    <file>
-      <filename>schedules.rb</filename>
-      <filetype>rb</filetype>
-      <usage_type>resource</usage_type>
-      <checksum>4C000237</checksum>
-    </file>
-    <file>
-      <filename>util.rb</filename>
-      <filetype>rb</filetype>
-      <usage_type>resource</usage_type>
-      <checksum>B8804B95</checksum>
-    </file>
-    <file>
-      <filename>unit_conversions.rb</filename>
-      <filetype>rb</filetype>
-      <usage_type>resource</usage_type>
-      <checksum>7161039B</checksum>
-    </file>
-    <file>
-      <filename>SFD_2000sqft_2story_SL_UA_Windows.osm</filename>
-      <filetype>osm</filetype>
-      <usage_type>test</usage_type>
-      <checksum>4D84EADE</checksum>
-    </file>
-    <file>
-      <filename>SFD_2000sqft_2story_SL_UA_Denver_Windows.osm</filename>
-      <filetype>osm</filetype>
-      <usage_type>test</usage_type>
-      <checksum>618A5498</checksum>
-    </file>
-    <file>
-      <filename>SFD_2000sqft_2story_SL_FA_Denver_Windows_Skylights.osm</filename>
-      <filetype>osm</filetype>
-      <usage_type>test</usage_type>
-      <checksum>68A98D7F</checksum>
-    </file>
-    <file>
-      <filename>constants.rb</filename>
-      <filetype>rb</filetype>
-      <usage_type>resource</usage_type>
-      <checksum>05548135</checksum>
-    </file>
-    <file>
-      <filename>constructions.rb</filename>
-      <filetype>rb</filetype>
-      <usage_type>resource</usage_type>
-      <checksum>6E6B82D4</checksum>
-    </file>
-    <file>
-      <filename>geometry.rb</filename>
-      <filetype>rb</filetype>
-      <usage_type>resource</usage_type>
-      <checksum>AB2185AD</checksum>
-    </file>
-    <file>
-      <filename>hvac.rb</filename>
-      <filetype>rb</filetype>
-      <usage_type>resource</usage_type>
-      <checksum>1EBDE224</checksum>
-=======
       <checksum>78A940E4</checksum>
->>>>>>> 56a240aa
     </file>
   </files>
 </measure>