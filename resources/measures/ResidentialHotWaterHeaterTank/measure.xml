--- conflicted
+++ resolved
@@ -2,13 +2,8 @@
   <schema_version>3.0</schema_version>
   <name>residential_hot_water_heater_tank</name>
   <uid>0f2214ac-12ca-4350-9942-8d1fb1277608</uid>
-<<<<<<< HEAD
-  <version_id>68e45937-d49b-4f39-8190-751c96e0ad2f</version_id>
-  <version_modified>20180602T030340Z</version_modified>
-=======
   <version_id>28370ba9-87f9-4de1-93c1-0f05d21b94d9</version_id>
   <version_modified>20180604T161108Z</version_modified>
->>>>>>> 165241bf
   <xml_checksum>9882CBDB</xml_checksum>
   <class_name>ResidentialHotWaterHeaterTank</class_name>
   <display_name>Set Residential Tank Water Heater</display_name>
@@ -176,10 +171,88 @@
       <checksum>69E9E6D8</checksum>
     </file>
     <file>
+      <filename>weather.rb</filename>
+      <filetype>rb</filetype>
+      <usage_type>resource</usage_type>
+      <checksum>825D6D42</checksum>
+    </file>
+    <file>
       <filename>unit_conversions.rb</filename>
       <filetype>rb</filetype>
       <usage_type>resource</usage_type>
       <checksum>91D17463</checksum>
+    </file>
+    <file>
+      <filename>MinuteDrawProfilesMaxFlows.csv</filename>
+      <filetype>csv</filetype>
+      <usage_type>resource</usage_type>
+      <checksum>0E1048A3</checksum>
+    </file>
+    <file>
+      <filename>schedules.rb</filename>
+      <filetype>rb</filetype>
+      <usage_type>resource</usage_type>
+      <checksum>1C22DD2A</checksum>
+    </file>
+    <file>
+      <filename>materials.rb</filename>
+      <filetype>rb</filetype>
+      <usage_type>resource</usage_type>
+      <checksum>3AF0D408</checksum>
+    </file>
+    <file>
+      <filename>constants.rb</filename>
+      <filetype>rb</filetype>
+      <usage_type>resource</usage_type>
+      <checksum>C7B12E42</checksum>
+    </file>
+    <file>
+      <filename>SFD_2000sqft_2story_FB_GRG_UA_3Beds_2Baths_Denver_WHTank_SHW.osm</filename>
+      <filetype>osm</filetype>
+      <usage_type>test</usage_type>
+      <checksum>ACCF24F0</checksum>
+    </file>
+    <file>
+      <filename>SFD_2000sqft_2story_FB_GRG_UA_3Beds_2Baths.osm</filename>
+      <filetype>osm</filetype>
+      <usage_type>test</usage_type>
+      <checksum>E2829810</checksum>
+    </file>
+    <file>
+      <filename>SFD_2000sqft_2story_FB_GRG_UA_3Beds_2Baths_Denver.osm</filename>
+      <filetype>osm</filetype>
+      <usage_type>test</usage_type>
+      <checksum>CE549E3B</checksum>
+    </file>
+    <file>
+      <filename>SFD_2000sqft_2story_FB_GRG_UA_3Beds_2Baths_Denver_HPWH.osm</filename>
+      <filetype>osm</filetype>
+      <usage_type>test</usage_type>
+      <checksum>E355DB19</checksum>
+    </file>
+    <file>
+      <filename>SFD_2000sqft_2story_FB_GRG_UA_3Beds_2Baths_Denver_WHTankless.osm</filename>
+      <filetype>osm</filetype>
+      <usage_type>test</usage_type>
+      <checksum>6BBB0A7A</checksum>
+    </file>
+    <file>
+      <filename>SFA_4units_1story_FB_UA_3Beds_2Baths_Denver.osm</filename>
+      <filetype>osm</filetype>
+      <usage_type>test</usage_type>
+      <checksum>9F942E11</checksum>
+    </file>
+    <file>
+      <filename>MF_8units_1story_SL_3Beds_2Baths_Denver.osm</filename>
+      <filetype>osm</filetype>
+      <usage_type>test</usage_type>
+      <checksum>9601335F</checksum>
+    </file>
+    <file>
+      <filename>geometry.rb</filename>
+      <filetype>rb</filetype>
+      <usage_type>resource</usage_type>
+      <checksum>7D6EC9CC</checksum>
     </file>
     <file>
       <version>
@@ -190,165 +263,13 @@
       <filename>measure.rb</filename>
       <filetype>rb</filetype>
       <usage_type>script</usage_type>
-      <checksum>821FC686</checksum>
-    </file>
-    <file>
-      <filename>MinuteDrawProfilesMaxFlows.csv</filename>
-      <filetype>csv</filetype>
-      <usage_type>resource</usage_type>
-      <checksum>0E1048A3</checksum>
-    </file>
-    <file>
-<<<<<<< HEAD
-      <filename>materials.rb</filename>
-      <filetype>rb</filetype>
-      <usage_type>resource</usage_type>
-      <checksum>3AF0D408</checksum>
+      <checksum>B2F480D8</checksum>
     </file>
     <file>
       <filename>waterheater.rb</filename>
       <filetype>rb</filetype>
       <usage_type>resource</usage_type>
-      <checksum>2013C49E</checksum>
-=======
-      <filename>MinuteDrawProfilesMaxFlows.csv</filename>
-      <filetype>csv</filetype>
-      <usage_type>resource</usage_type>
-      <checksum>0E1048A3</checksum>
->>>>>>> 165241bf
-    </file>
-    <file>
-      <filename>weather.rb</filename>
-      <filetype>rb</filetype>
-      <usage_type>resource</usage_type>
-<<<<<<< HEAD
-      <checksum>57BEA752</checksum>
-    </file>
-    <file>
-      <filename>schedules.rb</filename>
-      <filetype>rb</filetype>
-      <usage_type>resource</usage_type>
-      <checksum>9AD5E2A5</checksum>
-    </file>
-    <file>
-      <filename>constants.rb</filename>
-      <filetype>rb</filetype>
-      <usage_type>resource</usage_type>
-      <checksum>A2FB817B</checksum>
-    </file>
-    <file>
-      <filename>geometry.rb</filename>
-      <filetype>rb</filetype>
-      <usage_type>resource</usage_type>
-      <checksum>6CA0FF8C</checksum>
-=======
-      <checksum>1C22DD2A</checksum>
-    </file>
-    <file>
-      <filename>materials.rb</filename>
-      <filetype>rb</filetype>
-      <usage_type>resource</usage_type>
-      <checksum>3AF0D408</checksum>
-    </file>
-    <file>
-      <filename>constants.rb</filename>
-      <filetype>rb</filetype>
-      <usage_type>resource</usage_type>
-      <checksum>C7B12E42</checksum>
->>>>>>> 165241bf
-    </file>
-    <file>
-      <filename>SFD_2000sqft_2story_FB_GRG_UA_3Beds_2Baths_Denver_WHTank_SHW.osm</filename>
-      <filetype>osm</filetype>
-      <usage_type>test</usage_type>
-<<<<<<< HEAD
-      <checksum>A87F80D6</checksum>
-=======
-      <checksum>ACCF24F0</checksum>
->>>>>>> 165241bf
-    </file>
-    <file>
-      <filename>SFD_2000sqft_2story_FB_GRG_UA_3Beds_2Baths.osm</filename>
-      <filetype>osm</filetype>
-      <usage_type>test</usage_type>
-<<<<<<< HEAD
-      <checksum>E7B59BB0</checksum>
-=======
-      <checksum>E2829810</checksum>
->>>>>>> 165241bf
-    </file>
-    <file>
-      <filename>SFD_2000sqft_2story_FB_GRG_UA_3Beds_2Baths_Denver.osm</filename>
-      <filetype>osm</filetype>
-      <usage_type>test</usage_type>
-<<<<<<< HEAD
-      <checksum>2571278B</checksum>
-=======
-      <checksum>CE549E3B</checksum>
->>>>>>> 165241bf
-    </file>
-    <file>
-      <filename>SFD_2000sqft_2story_FB_GRG_UA_3Beds_2Baths_Denver_HPWH.osm</filename>
-      <filetype>osm</filetype>
-      <usage_type>test</usage_type>
-<<<<<<< HEAD
-      <checksum>DFEC519D</checksum>
-=======
-      <checksum>E355DB19</checksum>
->>>>>>> 165241bf
-    </file>
-    <file>
-      <filename>SFD_2000sqft_2story_FB_GRG_UA_3Beds_2Baths_Denver_WHTankless.osm</filename>
-      <filetype>osm</filetype>
-      <usage_type>test</usage_type>
-<<<<<<< HEAD
-      <checksum>213954DC</checksum>
-=======
-      <checksum>6BBB0A7A</checksum>
->>>>>>> 165241bf
-    </file>
-    <file>
-      <filename>SFA_4units_1story_FB_UA_3Beds_2Baths_Denver.osm</filename>
-      <filetype>osm</filetype>
-      <usage_type>test</usage_type>
-<<<<<<< HEAD
-      <checksum>7543A826</checksum>
-=======
-      <checksum>9F942E11</checksum>
->>>>>>> 165241bf
-    </file>
-    <file>
-      <filename>MF_8units_1story_SL_3Beds_2Baths_Denver.osm</filename>
-      <filetype>osm</filetype>
-      <usage_type>test</usage_type>
-<<<<<<< HEAD
-      <checksum>77D08484</checksum>
-=======
-      <checksum>9601335F</checksum>
-    </file>
-    <file>
-      <filename>geometry.rb</filename>
-      <filetype>rb</filetype>
-      <usage_type>resource</usage_type>
-      <checksum>7D6EC9CC</checksum>
-    </file>
-    <file>
-      <version>
-        <software_program>OpenStudio</software_program>
-        <identifier>1.4.1</identifier>
-        <min_compatible>2.0.4</min_compatible>
-      </version>
-      <filename>measure.rb</filename>
-      <filetype>rb</filetype>
-      <usage_type>script</usage_type>
-      <checksum>B2F480D8</checksum>
-    </file>
-    <file>
-      <filename>waterheater.rb</filename>
-      <filetype>rb</filetype>
-      <usage_type>resource</usage_type>
       <checksum>1147C7F1</checksum>
->>>>>>> 165241bf
     </file>
   </files>
 </measure>