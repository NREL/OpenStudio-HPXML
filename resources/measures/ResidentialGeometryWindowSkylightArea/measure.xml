<measure>
  <schema_version>3.0</schema_version>
  <name>set_residential_window_skylight_area</name>
  <uid>d05f5b32-1ad6-4c3d-964a-0dbd49a7fde8</uid>
<<<<<<< HEAD
  <version_id>f82ded5f-e53c-40d8-bc8b-964b6a14d062</version_id>
  <version_modified>20181109T193249Z</version_modified>
=======
  <version_id>13cdfb5c-184d-4e11-a199-8000033734f2</version_id>
  <version_modified>20181112T230642Z</version_modified>
>>>>>>> 56a240aa
  <xml_checksum>9014E219</xml_checksum>
  <class_name>SetResidentialWindowSkylightArea</class_name>
  <display_name>Set Residential Window/Skylight Area</display_name>
  <description>Sets the window/skylight area for the building. Doors with glazing should be set as window area. Also, sets presence/dimensions of overhangs for windows on the specified building facade(s). See https://github.com/NREL/OpenStudio-BEopt#workflows for supported workflows using this measure.</description>
  <modeler_description>Automatically creates and positions standard residential windows/skylights based on the specified window/skylight area on each building facade. Windows are only added to surfaces between finished space and outside. Any existing windows are removed. Also, creates overhang shading surfaces for windows on the specified building facade(s) and specified depth/offset. Any existing overhang shading surfaces are removed.</modeler_description>
  <arguments>
    <argument>
      <name>front_wwr</name>
      <display_name>Windows: Front Window-to-Wall Ratio</display_name>
      <description>The ratio of window area to wall area for the building's front facade. Enter 0 if specifying Front Window Area instead.</description>
      <type>Double</type>
      <required>true</required>
      <model_dependent>false</model_dependent>
      <default_value>0.18</default_value>
    </argument>
    <argument>
      <name>back_wwr</name>
      <display_name>Back Window-to-Wall Ratio</display_name>
      <description>The ratio of window area to wall area for the building's back facade. Enter 0 if specifying Back Window Area instead.</description>
      <type>Double</type>
      <required>true</required>
      <model_dependent>false</model_dependent>
      <default_value>0.18</default_value>
    </argument>
    <argument>
      <name>left_wwr</name>
      <display_name>Windows: Left Window-to-Wall Ratio</display_name>
      <description>The ratio of window area to wall area for the building's left facade. Enter 0 if specifying Left Window Area instead.</description>
      <type>Double</type>
      <required>true</required>
      <model_dependent>false</model_dependent>
      <default_value>0.18</default_value>
    </argument>
    <argument>
      <name>right_wwr</name>
      <display_name>Windows: Right Window-to-Wall Ratio</display_name>
      <description>The ratio of window area to wall area for the building's right facade. Enter 0 if specifying Right Window Area instead.</description>
      <type>Double</type>
      <required>true</required>
      <model_dependent>false</model_dependent>
      <default_value>0.18</default_value>
    </argument>
    <argument>
      <name>front_window_area</name>
      <display_name>Windows: Front Window Area</display_name>
      <description>The amount of window area on the building's front facade. Enter 0 if specifying Front Window-to-Wall Ratio instead.</description>
      <type>Double</type>
      <required>true</required>
      <model_dependent>false</model_dependent>
      <default_value>0</default_value>
    </argument>
    <argument>
      <name>back_window_area</name>
      <display_name>Windows: Back Window Area</display_name>
      <description>The amount of window area on the building's back facade. Enter 0 if specifying Back Window-to-Wall Ratio instead.</description>
      <type>Double</type>
      <required>true</required>
      <model_dependent>false</model_dependent>
      <default_value>0</default_value>
    </argument>
    <argument>
      <name>left_window_area</name>
      <display_name>Windows: Left Window Area</display_name>
      <description>The amount of window area on the building's left facade. Enter 0 if specifying Left Window-to-Wall Ratio instead.</description>
      <type>Double</type>
      <required>true</required>
      <model_dependent>false</model_dependent>
      <default_value>0</default_value>
    </argument>
    <argument>
      <name>right_window_area</name>
      <display_name>Windows: Right Window Area</display_name>
      <description>The amount of window area on the building's right facade. Enter 0 if specifying Right Window-to-Wall Ratio instead.</description>
      <type>Double</type>
      <required>true</required>
      <model_dependent>false</model_dependent>
      <default_value>0</default_value>
    </argument>
    <argument>
      <name>window_aspect_ratio</name>
      <display_name>Windows: Aspect Ratio</display_name>
      <description>Ratio of window height to width.</description>
      <type>Double</type>
      <required>true</required>
      <model_dependent>false</model_dependent>
      <default_value>1.333</default_value>
    </argument>
    <argument>
      <name>overhang_depth</name>
      <display_name>Overhangs: Depth</display_name>
      <description>Depth of the overhang. The distance from the wall surface in the direction normal to the wall surface.</description>
      <type>Double</type>
      <units>ft</units>
      <required>true</required>
      <model_dependent>false</model_dependent>
      <default_value>2</default_value>
    </argument>
    <argument>
      <name>overhang_offset</name>
      <display_name>Overhangs: Offset</display_name>
      <description>Height of the overhangs above windows, relative to the top of the window framing.</description>
      <type>Double</type>
      <units>ft</units>
      <required>true</required>
      <model_dependent>false</model_dependent>
      <default_value>0.5</default_value>
    </argument>
    <argument>
      <name>overhang_front_facade</name>
      <display_name>Front Facade</display_name>
      <description>Overhangs: Specifies the presence of overhangs for windows on the front facade.</description>
      <type>Boolean</type>
      <required>true</required>
      <model_dependent>false</model_dependent>
      <default_value>true</default_value>
      <choices>
        <choice>
          <value>true</value>
          <display_name>true</display_name>
        </choice>
        <choice>
          <value>false</value>
          <display_name>false</display_name>
        </choice>
      </choices>
    </argument>
    <argument>
      <name>overhang_back_facade</name>
      <display_name>Back Facade</display_name>
      <description>Overhangs: Specifies the presence of overhangs for windows on the back facade.</description>
      <type>Boolean</type>
      <required>true</required>
      <model_dependent>false</model_dependent>
      <default_value>true</default_value>
      <choices>
        <choice>
          <value>true</value>
          <display_name>true</display_name>
        </choice>
        <choice>
          <value>false</value>
          <display_name>false</display_name>
        </choice>
      </choices>
    </argument>
    <argument>
      <name>overhang_left_facade</name>
      <display_name>Left Facade</display_name>
      <description>Overhangs: Specifies the presence of overhangs for windows on the left facade.</description>
      <type>Boolean</type>
      <required>true</required>
      <model_dependent>false</model_dependent>
      <default_value>true</default_value>
      <choices>
        <choice>
          <value>true</value>
          <display_name>true</display_name>
        </choice>
        <choice>
          <value>false</value>
          <display_name>false</display_name>
        </choice>
      </choices>
    </argument>
    <argument>
      <name>overhang_right_facade</name>
      <display_name>Right Facade</display_name>
      <description>Overhangs: Specifies the presence of overhangs for windows on the right facade.</description>
      <type>Boolean</type>
      <required>true</required>
      <model_dependent>false</model_dependent>
      <default_value>true</default_value>
      <choices>
        <choice>
          <value>true</value>
          <display_name>true</display_name>
        </choice>
        <choice>
          <value>false</value>
          <display_name>false</display_name>
        </choice>
      </choices>
    </argument>
    <argument>
      <name>front_skylight_area</name>
      <display_name>Skylights: Front Roof Area</display_name>
      <description>The amount of skylight area on the building's front finished roof facade.</description>
      <type>Double</type>
      <required>true</required>
      <model_dependent>false</model_dependent>
      <default_value>0</default_value>
    </argument>
    <argument>
      <name>back_skylight_area</name>
      <display_name>Skylights: Back Roof Area</display_name>
      <description>The amount of skylight area on the building's back finished roof facade.</description>
      <type>Double</type>
      <required>true</required>
      <model_dependent>false</model_dependent>
      <default_value>0</default_value>
    </argument>
    <argument>
      <name>left_skylight_area</name>
      <display_name>Skylights: Left Roof Area</display_name>
      <description>The amount of skylight area on the building's left finished roof facade.</description>
      <type>Double</type>
      <required>true</required>
      <model_dependent>false</model_dependent>
      <default_value>0</default_value>
    </argument>
    <argument>
      <name>right_skylight_area</name>
      <display_name>Skylights: Right Roof Area</display_name>
      <description>The amount of skylight area on the building's right finished roof facade.</description>
      <type>Double</type>
      <required>true</required>
      <model_dependent>false</model_dependent>
      <default_value>0</default_value>
    </argument>
  </arguments>
  <outputs/>
  <provenances/>
  <tags>
    <tag>Envelope.Fenestration</tag>
  </tags>
  <attributes>
    <attribute>
      <name>Intended Software Tool</name>
      <value>Apply Measure Now</value>
      <datatype>string</datatype>
    </attribute>
    <attribute>
      <name>Intended Software Tool</name>
      <value>OpenStudio Application</value>
      <datatype>string</datatype>
    </attribute>
    <attribute>
      <name>Intended Software Tool</name>
      <value>Parametric Analysis Tool</value>
      <datatype>string</datatype>
    </attribute>
    <attribute>
      <name>Measure Type</name>
      <value>ModelMeasure</value>
      <datatype>string</datatype>
    </attribute>
    <attribute>
      <name>Intended Software Tool</name>
      <value>Apply Measure Now</value>
      <datatype>string</datatype>
    </attribute>
    <attribute>
      <name>Intended Software Tool</name>
      <value>OpenStudio Application</value>
      <datatype>string</datatype>
    </attribute>
    <attribute>
      <name>Intended Software Tool</name>
      <value>Parametric Analysis Tool</value>
      <datatype>string</datatype>
    </attribute>
  </attributes>
  <files>
    <file>
      <filename>WindowSkylightArea_Test.rb</filename>
      <filetype>rb</filetype>
      <usage_type>test</usage_type>
<<<<<<< HEAD
      <checksum>498927E9</checksum>
=======
      <checksum>0B394959</checksum>
>>>>>>> 56a240aa
    </file>
    <file>
      <version>
        <software_program>OpenStudio</software_program>
        <identifier>1.9.0</identifier>
        <min_compatible>2.0.4</min_compatible>
      </version>
      <filename>measure.rb</filename>
      <filetype>rb</filetype>
      <usage_type>script</usage_type>
<<<<<<< HEAD
      <checksum>C34B5382</checksum>
    </file>
    <file>
      <filename>util.rb</filename>
      <filetype>rb</filetype>
      <usage_type>resource</usage_type>
      <checksum>B8804B95</checksum>
    </file>
    <file>
      <filename>unit_conversions.rb</filename>
      <filetype>rb</filetype>
      <usage_type>resource</usage_type>
      <checksum>7161039B</checksum>
    </file>
    <file>
      <filename>SFD_2000sqft_2story_SL_UA_Denver_Windows_OneConstruction.osm</filename>
      <filetype>osm</filetype>
      <usage_type>test</usage_type>
      <checksum>7420978E</checksum>
    </file>
    <file>
      <filename>SFD_2000sqft_2story_SL_FA.osm</filename>
      <filetype>osm</filetype>
      <usage_type>test</usage_type>
      <checksum>E209CC79</checksum>
    </file>
    <file>
      <filename>SFD_2000sqft_2story_SL_FA_LeftRight.osm</filename>
      <filetype>osm</filetype>
      <usage_type>test</usage_type>
      <checksum>708C80BA</checksum>
    </file>
    <file>
      <filename>SFD_2000sqft_2story_SL_FA_FlatRoof.osm</filename>
      <filetype>osm</filetype>
      <usage_type>test</usage_type>
      <checksum>D6663B24</checksum>
    </file>
    <file>
      <filename>SFD_2000sqft_2story_SL_FA_HipRoof.osm</filename>
      <filetype>osm</filetype>
      <usage_type>test</usage_type>
      <checksum>C341F657</checksum>
    </file>
    <file>
      <filename>SFD_2000sqft_2story_FB_GRG_UA_Southwest.osm</filename>
      <filetype>osm</filetype>
      <usage_type>test</usage_type>
      <checksum>5BF615A6</checksum>
    </file>
    <file>
      <filename>SFD_2000sqft_2story_FB_GRG_UA.osm</filename>
      <filetype>osm</filetype>
      <usage_type>test</usage_type>
      <checksum>F2BBFFF4</checksum>
    </file>
    <file>
      <filename>SFD_1000sqft_1story_FB_GRG_UA_DoorArea.osm</filename>
      <filetype>osm</filetype>
      <usage_type>test</usage_type>
      <checksum>EE66FBB8</checksum>
    </file>
    <file>
      <filename>SFA_4units_1story_SL_UA_Offset.osm</filename>
      <filetype>osm</filetype>
      <usage_type>test</usage_type>
      <checksum>DEAF76D5</checksum>
    </file>
    <file>
      <filename>geometry.rb</filename>
      <filetype>rb</filetype>
      <usage_type>resource</usage_type>
      <checksum>E5BD3794</checksum>
    </file>
    <file>
      <filename>constants.rb</filename>
      <filetype>rb</filetype>
      <usage_type>resource</usage_type>
      <checksum>F1D15EBA</checksum>
    </file>
    <file>
      <filename>SFA_4units_1story_FB_UA_Denver.osm</filename>
      <filetype>osm</filetype>
      <usage_type>test</usage_type>
      <checksum>3387F54D</checksum>
    </file>
    <file>
      <filename>MF_8units_1story_SL_Inset.osm</filename>
      <filetype>osm</filetype>
      <usage_type>test</usage_type>
      <checksum>99CA06DB</checksum>
    </file>
    <file>
      <filename>MF_8units_1story_SL_Denver.osm</filename>
      <filetype>osm</filetype>
      <usage_type>test</usage_type>
      <checksum>4E48DE09</checksum>
=======
      <checksum>0846BE46</checksum>
>>>>>>> 56a240aa
    </file>
  </files>
</measure><|MERGE_RESOLUTION|>--- conflicted
+++ resolved
@@ -2,13 +2,8 @@
   <schema_version>3.0</schema_version>
   <name>set_residential_window_skylight_area</name>
   <uid>d05f5b32-1ad6-4c3d-964a-0dbd49a7fde8</uid>
-<<<<<<< HEAD
-  <version_id>f82ded5f-e53c-40d8-bc8b-964b6a14d062</version_id>
-  <version_modified>20181109T193249Z</version_modified>
-=======
-  <version_id>13cdfb5c-184d-4e11-a199-8000033734f2</version_id>
-  <version_modified>20181112T230642Z</version_modified>
->>>>>>> 56a240aa
+  <version_id>621ba78a-c9ae-4337-9c15-51d179614a44</version_id>
+  <version_modified>20181113T054751Z</version_modified>
   <xml_checksum>9014E219</xml_checksum>
   <class_name>SetResidentialWindowSkylightArea</class_name>
   <display_name>Set Residential Window/Skylight Area</display_name>
@@ -276,11 +271,7 @@
       <filename>WindowSkylightArea_Test.rb</filename>
       <filetype>rb</filetype>
       <usage_type>test</usage_type>
-<<<<<<< HEAD
-      <checksum>498927E9</checksum>
-=======
       <checksum>0B394959</checksum>
->>>>>>> 56a240aa
     </file>
     <file>
       <version>
@@ -291,107 +282,7 @@
       <filename>measure.rb</filename>
       <filetype>rb</filetype>
       <usage_type>script</usage_type>
-<<<<<<< HEAD
-      <checksum>C34B5382</checksum>
-    </file>
-    <file>
-      <filename>util.rb</filename>
-      <filetype>rb</filetype>
-      <usage_type>resource</usage_type>
-      <checksum>B8804B95</checksum>
-    </file>
-    <file>
-      <filename>unit_conversions.rb</filename>
-      <filetype>rb</filetype>
-      <usage_type>resource</usage_type>
-      <checksum>7161039B</checksum>
-    </file>
-    <file>
-      <filename>SFD_2000sqft_2story_SL_UA_Denver_Windows_OneConstruction.osm</filename>
-      <filetype>osm</filetype>
-      <usage_type>test</usage_type>
-      <checksum>7420978E</checksum>
-    </file>
-    <file>
-      <filename>SFD_2000sqft_2story_SL_FA.osm</filename>
-      <filetype>osm</filetype>
-      <usage_type>test</usage_type>
-      <checksum>E209CC79</checksum>
-    </file>
-    <file>
-      <filename>SFD_2000sqft_2story_SL_FA_LeftRight.osm</filename>
-      <filetype>osm</filetype>
-      <usage_type>test</usage_type>
-      <checksum>708C80BA</checksum>
-    </file>
-    <file>
-      <filename>SFD_2000sqft_2story_SL_FA_FlatRoof.osm</filename>
-      <filetype>osm</filetype>
-      <usage_type>test</usage_type>
-      <checksum>D6663B24</checksum>
-    </file>
-    <file>
-      <filename>SFD_2000sqft_2story_SL_FA_HipRoof.osm</filename>
-      <filetype>osm</filetype>
-      <usage_type>test</usage_type>
-      <checksum>C341F657</checksum>
-    </file>
-    <file>
-      <filename>SFD_2000sqft_2story_FB_GRG_UA_Southwest.osm</filename>
-      <filetype>osm</filetype>
-      <usage_type>test</usage_type>
-      <checksum>5BF615A6</checksum>
-    </file>
-    <file>
-      <filename>SFD_2000sqft_2story_FB_GRG_UA.osm</filename>
-      <filetype>osm</filetype>
-      <usage_type>test</usage_type>
-      <checksum>F2BBFFF4</checksum>
-    </file>
-    <file>
-      <filename>SFD_1000sqft_1story_FB_GRG_UA_DoorArea.osm</filename>
-      <filetype>osm</filetype>
-      <usage_type>test</usage_type>
-      <checksum>EE66FBB8</checksum>
-    </file>
-    <file>
-      <filename>SFA_4units_1story_SL_UA_Offset.osm</filename>
-      <filetype>osm</filetype>
-      <usage_type>test</usage_type>
-      <checksum>DEAF76D5</checksum>
-    </file>
-    <file>
-      <filename>geometry.rb</filename>
-      <filetype>rb</filetype>
-      <usage_type>resource</usage_type>
-      <checksum>E5BD3794</checksum>
-    </file>
-    <file>
-      <filename>constants.rb</filename>
-      <filetype>rb</filetype>
-      <usage_type>resource</usage_type>
-      <checksum>F1D15EBA</checksum>
-    </file>
-    <file>
-      <filename>SFA_4units_1story_FB_UA_Denver.osm</filename>
-      <filetype>osm</filetype>
-      <usage_type>test</usage_type>
-      <checksum>3387F54D</checksum>
-    </file>
-    <file>
-      <filename>MF_8units_1story_SL_Inset.osm</filename>
-      <filetype>osm</filetype>
-      <usage_type>test</usage_type>
-      <checksum>99CA06DB</checksum>
-    </file>
-    <file>
-      <filename>MF_8units_1story_SL_Denver.osm</filename>
-      <filetype>osm</filetype>
-      <usage_type>test</usage_type>
-      <checksum>4E48DE09</checksum>
-=======
       <checksum>0846BE46</checksum>
->>>>>>> 56a240aa
     </file>
   </files>
 </measure>