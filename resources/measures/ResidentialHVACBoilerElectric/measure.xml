<measure>
  <schema_version>3.0</schema_version>
  <name>process_boiler_electric</name>
  <uid>a0f299ce-b90b-43f6-8794-03ef3ba24f0e</uid>
<<<<<<< HEAD
  <version_id>59fbe076-fd17-4402-8dca-6f79826486f7</version_id>
  <version_modified>20171004T222539Z</version_modified>
=======
  <version_id>b5171722-5e43-4910-9155-98fd1a00ec31</version_id>
  <version_modified>20171020T210352Z</version_modified>
>>>>>>> ee5ac012
  <xml_checksum>470FC630</xml_checksum>
  <class_name>ProcessBoilerElectric</class_name>
  <display_name>Set Residential Boiler Electric</display_name>
  <description>This measure removes any existing HVAC heating components from the building and adds a boiler along with constant speed pump and water baseboard coils to a hot water plant loop. For multifamily buildings, the supply components on the plant loop can be set for all units of the building. See https://github.com/NREL/OpenStudio-BEopt#workflows for supported workflows using this measure.</description>
  <modeler_description>Any heating components or baseboard convective electrics/waters are removed from any existing air/plant loops or zones. A boiler along with constant speed pump and water baseboard coils are added to a hot water plant loop.</modeler_description>
  <arguments>
    <argument>
      <name>system_type</name>
      <display_name>System Type</display_name>
      <description>The system type of the boiler.</description>
      <type>Choice</type>
      <required>true</required>
      <model_dependent>false</model_dependent>
      <default_value>hot water, forced draft</default_value>
      <choices>
        <choice>
          <value>hot water, forced draft</value>
          <display_name>hot water, forced draft</display_name>
        </choice>
        <choice>
          <value>hot water, condensing</value>
          <display_name>hot water, condensing</display_name>
        </choice>
        <choice>
          <value>hot water, natural draft</value>
          <display_name>hot water, natural draft</display_name>
        </choice>
        <choice>
          <value>steam</value>
          <display_name>steam</display_name>
        </choice>
      </choices>
    </argument>
    <argument>
      <name>afue</name>
      <display_name>Installed AFUE</display_name>
      <description>The installed Annual Fuel Utilization Efficiency (AFUE) of the boiler, which can be used to account for performance derating or degradation relative to the rated value.</description>
      <type>Double</type>
      <units>Btu/Btu</units>
      <required>true</required>
      <model_dependent>false</model_dependent>
      <default_value>1</default_value>
    </argument>
    <argument>
      <name>oat_reset_enabled</name>
      <display_name>Outside Air Reset Enabled</display_name>
      <description>Outside Air Reset Enabled on Hot Water Supply Temperature.</description>
      <type>Boolean</type>
      <required>true</required>
      <model_dependent>false</model_dependent>
      <default_value>false</default_value>
      <choices>
        <choice>
          <value>true</value>
          <display_name>true</display_name>
        </choice>
        <choice>
          <value>false</value>
          <display_name>false</display_name>
        </choice>
      </choices>
    </argument>
    <argument>
      <name>oat_high</name>
      <display_name>High Outside Air Temp</display_name>
      <description>High Outside Air Temperature.</description>
      <type>Double</type>
      <units>degrees F</units>
      <required>false</required>
      <model_dependent>false</model_dependent>
    </argument>
    <argument>
      <name>oat_low</name>
      <display_name>Low Outside Air Temp</display_name>
      <description>Low Outside Air Temperature.</description>
      <type>Double</type>
      <units>degrees F</units>
      <required>false</required>
      <model_dependent>false</model_dependent>
    </argument>
    <argument>
      <name>oat_hwst_high</name>
      <display_name>Hot Water Supply Temp High Outside Air</display_name>
      <description>Hot Water Supply Temperature corresponding to High Outside Air Temperature.</description>
      <type>Double</type>
      <units>degrees F</units>
      <required>false</required>
      <model_dependent>false</model_dependent>
    </argument>
    <argument>
      <name>oat_hwst_low</name>
      <display_name>Hot Water Supply Temp Low Outside Air</display_name>
      <description>Hot Water Supply Temperature corresponding to Low Outside Air Temperature.</description>
      <type>Double</type>
      <units>degrees F</units>
      <required>false</required>
      <model_dependent>false</model_dependent>
    </argument>
    <argument>
      <name>design_temp</name>
      <display_name>Design Temperature</display_name>
      <description>Temperature of the outlet water.</description>
      <type>Double</type>
      <units>degrees F</units>
      <required>false</required>
      <model_dependent>false</model_dependent>
      <default_value>180</default_value>
    </argument>
    <argument>
      <name>capacity</name>
      <display_name>Heating Capacity</display_name>
      <description>The output heating capacity of the boiler. If using 'autosize', the autosizing algorithm will use ACCA Manual S to set the capacity.</description>
      <type>String</type>
      <units>kBtu/hr</units>
      <required>true</required>
      <model_dependent>false</model_dependent>
      <default_value>autosize</default_value>
    </argument>
  </arguments>
  <outputs/>
  <provenances/>
  <tags>
    <tag>HVAC.Heating</tag>
  </tags>
  <attributes>
    <attribute>
      <name>Measure Type</name>
      <value>ModelMeasure</value>
      <datatype>string</datatype>
    </attribute>
    <attribute>
      <name>Intended Software Tool</name>
      <value>Apply Measure Now</value>
      <datatype>string</datatype>
    </attribute>
    <attribute>
      <name>Intended Software Tool</name>
      <value>OpenStudio Application</value>
      <datatype>string</datatype>
    </attribute>
    <attribute>
      <name>Intended Software Tool</name>
      <value>Parametric Analysis Tool</value>
      <datatype>string</datatype>
    </attribute>
  </attributes>
  <files>
    <file>
      <filename>USA_CO_Denver_Intl_AP_725650_TMY3.ddy</filename>
      <filetype>ddy</filetype>
      <usage_type>test</usage_type>
      <checksum>FB253570</checksum>
    </file>
    <file>
      <filename>USA_CO_Denver_Intl_AP_725650_TMY3.epw</filename>
      <filetype>epw</filetype>
      <usage_type>test</usage_type>
      <checksum>E23378AA</checksum>
    </file>
    <file>
<<<<<<< HEAD
      <version>
        <software_program>OpenStudio</software_program>
        <identifier>1.10.6</identifier>
        <min_compatible>2.0.4</min_compatible>
      </version>
      <filename>measure.rb</filename>
      <filetype>rb</filetype>
      <usage_type>script</usage_type>
      <checksum>6F1AB530</checksum>
    </file>
    <file>
=======
>>>>>>> ee5ac012
      <filename>util.rb</filename>
      <filetype>rb</filetype>
      <usage_type>resource</usage_type>
      <checksum>64BC6389</checksum>
    </file>
    <file>
      <filename>constants.rb</filename>
      <filetype>rb</filetype>
      <usage_type>resource</usage_type>
      <checksum>B34275B6</checksum>
    </file>
    <file>
      <filename>SFD_2000sqft_2story_FB_UA_Denver_ASHP.osm</filename>
      <filetype>osm</filetype>
      <usage_type>test</usage_type>
      <checksum>89A6F6DE</checksum>
    </file>
    <file>
      <filename>SFD_2000sqft_2story_FB_UA_Denver_CentralAC.osm</filename>
      <filetype>osm</filetype>
      <usage_type>test</usage_type>
      <checksum>78B758D9</checksum>
    </file>
    <file>
      <filename>SFD_2000sqft_2story_FB_UA_Denver_ElectricBaseboard.osm</filename>
      <filetype>osm</filetype>
      <usage_type>test</usage_type>
      <checksum>D70255DD</checksum>
    </file>
    <file>
      <filename>SFD_2000sqft_2story_FB_UA_Denver_ElectricBaseboard_CentralAC.osm</filename>
      <filetype>osm</filetype>
      <usage_type>test</usage_type>
      <checksum>E39A4018</checksum>
    </file>
    <file>
      <filename>SFD_2000sqft_2story_FB_UA_Denver_ElectricBaseboard_RoomAC.osm</filename>
      <filetype>osm</filetype>
      <usage_type>test</usage_type>
      <checksum>CDE07A35</checksum>
    </file>
    <file>
      <filename>SFD_2000sqft_2story_FB_UA_Denver_Furnace_CentralAC.osm</filename>
      <filetype>osm</filetype>
      <usage_type>test</usage_type>
      <checksum>B7FDE5FD</checksum>
    </file>
    <file>
      <filename>SFD_2000sqft_2story_FB_UA_Denver_Furnace_RoomAC.osm</filename>
      <filetype>osm</filetype>
      <usage_type>test</usage_type>
      <checksum>27C47AED</checksum>
    </file>
    <file>
      <filename>SFD_2000sqft_2story_FB_UA_Denver_GSHPVertBore.osm</filename>
      <filetype>osm</filetype>
      <usage_type>test</usage_type>
      <checksum>B30B7452</checksum>
    </file>
    <file>
      <filename>SFD_2000sqft_2story_FB_UA_Denver_RoomAC.osm</filename>
      <filetype>osm</filetype>
      <usage_type>test</usage_type>
      <checksum>2F9B00F1</checksum>
    </file>
    <file>
      <filename>MF_8units_1story_SL_Denver.osm</filename>
      <filetype>osm</filetype>
      <usage_type>test</usage_type>
      <checksum>D257FE0C</checksum>
    </file>
    <file>
      <filename>SFA_4units_1story_FB_UA_Denver.osm</filename>
      <filetype>osm</filetype>
      <usage_type>test</usage_type>
      <checksum>3CF3D175</checksum>
    </file>
    <file>
      <filename>SFD_2000sqft_2story_FB_UA_Denver_Boiler.osm</filename>
      <filetype>osm</filetype>
      <usage_type>test</usage_type>
      <checksum>E8CD965F</checksum>
    </file>
    <file>
      <filename>SFD_2000sqft_2story_FB_UA_Denver_Boiler_CentralAC.osm</filename>
      <filetype>osm</filetype>
      <usage_type>test</usage_type>
      <checksum>6265F0AD</checksum>
    </file>
    <file>
      <filename>SFD_2000sqft_2story_FB_UA_Denver_Boiler_RoomAC.osm</filename>
      <filetype>osm</filetype>
      <usage_type>test</usage_type>
      <checksum>B1A92CA9</checksum>
    </file>
    <file>
      <filename>SFD_2000sqft_2story_FB_UA_Denver.osm</filename>
      <filetype>osm</filetype>
      <usage_type>test</usage_type>
      <checksum>10EB9C4E</checksum>
    </file>
    <file>
      <filename>SFD_2000sqft_2story_FB_UA_Denver_CentralAC2.osm</filename>
      <filetype>osm</filetype>
      <usage_type>test</usage_type>
      <checksum>2F66AB31</checksum>
    </file>
    <file>
      <filename>SFD_2000sqft_2story_FB_UA_Denver_ASHP2.osm</filename>
      <filetype>osm</filetype>
      <usage_type>test</usage_type>
      <checksum>F480CF7B</checksum>
    </file>
    <file>
      <filename>SFD_2000sqft_2story_FB_UA_Denver_Furnace_CentralAC2.osm</filename>
      <filetype>osm</filetype>
      <usage_type>test</usage_type>
      <checksum>AB27EEFB</checksum>
    </file>
    <file>
      <filename>hvac.rb</filename>
      <filetype>rb</filetype>
      <usage_type>resource</usage_type>
      <checksum>C9C319CF</checksum>
    </file>
    <file>
      <version>
        <software_program>OpenStudio</software_program>
        <identifier>1.10.6</identifier>
        <min_compatible>2.0.4</min_compatible>
      </version>
      <filename>measure.rb</filename>
      <filetype>rb</filetype>
      <usage_type>script</usage_type>
      <checksum>C4C5CDFE</checksum>
    </file>
    <file>
      <filename>geometry.rb</filename>
      <filetype>rb</filetype>
      <usage_type>resource</usage_type>
      <checksum>6A82C5DA</checksum>
    </file>
    <file>
      <filename>SFD_2000sqft_2story_FB_UA_Denver_Furnace.osm</filename>
      <filetype>osm</filetype>
      <usage_type>test</usage_type>
      <checksum>CC349A6D</checksum>
    </file>
    <file>
<<<<<<< HEAD
      <filename>geometry.rb</filename>
      <filetype>rb</filetype>
      <usage_type>resource</usage_type>
      <checksum>6A82C5DA</checksum>
=======
      <filename>process_boiler_electric_test.rb</filename>
      <filetype>rb</filetype>
      <usage_type>test</usage_type>
      <checksum>2099CADC</checksum>
    </file>
    <file>
      <filename>SFD_2000sqft_2story_FB_UA_Denver_MSHP.osm</filename>
      <filetype>osm</filetype>
      <usage_type>test</usage_type>
      <checksum>0A6D3E8F</checksum>
>>>>>>> ee5ac012
    </file>
  </files>
</measure><|MERGE_RESOLUTION|>--- conflicted
+++ resolved
@@ -2,13 +2,8 @@
   <schema_version>3.0</schema_version>
   <name>process_boiler_electric</name>
   <uid>a0f299ce-b90b-43f6-8794-03ef3ba24f0e</uid>
-<<<<<<< HEAD
-  <version_id>59fbe076-fd17-4402-8dca-6f79826486f7</version_id>
-  <version_modified>20171004T222539Z</version_modified>
-=======
   <version_id>b5171722-5e43-4910-9155-98fd1a00ec31</version_id>
   <version_modified>20171020T210352Z</version_modified>
->>>>>>> ee5ac012
   <xml_checksum>470FC630</xml_checksum>
   <class_name>ProcessBoilerElectric</class_name>
   <display_name>Set Residential Boiler Electric</display_name>
@@ -169,7 +164,132 @@
       <checksum>E23378AA</checksum>
     </file>
     <file>
-<<<<<<< HEAD
+      <filename>util.rb</filename>
+      <filetype>rb</filetype>
+      <usage_type>resource</usage_type>
+      <checksum>64BC6389</checksum>
+    </file>
+    <file>
+      <filename>constants.rb</filename>
+      <filetype>rb</filetype>
+      <usage_type>resource</usage_type>
+      <checksum>B34275B6</checksum>
+    </file>
+    <file>
+      <filename>SFD_2000sqft_2story_FB_UA_Denver_ASHP.osm</filename>
+      <filetype>osm</filetype>
+      <usage_type>test</usage_type>
+      <checksum>89A6F6DE</checksum>
+    </file>
+    <file>
+      <filename>SFD_2000sqft_2story_FB_UA_Denver_CentralAC.osm</filename>
+      <filetype>osm</filetype>
+      <usage_type>test</usage_type>
+      <checksum>78B758D9</checksum>
+    </file>
+    <file>
+      <filename>SFD_2000sqft_2story_FB_UA_Denver_ElectricBaseboard.osm</filename>
+      <filetype>osm</filetype>
+      <usage_type>test</usage_type>
+      <checksum>D70255DD</checksum>
+    </file>
+    <file>
+      <filename>SFD_2000sqft_2story_FB_UA_Denver_ElectricBaseboard_CentralAC.osm</filename>
+      <filetype>osm</filetype>
+      <usage_type>test</usage_type>
+      <checksum>E39A4018</checksum>
+    </file>
+    <file>
+      <filename>SFD_2000sqft_2story_FB_UA_Denver_ElectricBaseboard_RoomAC.osm</filename>
+      <filetype>osm</filetype>
+      <usage_type>test</usage_type>
+      <checksum>CDE07A35</checksum>
+    </file>
+    <file>
+      <filename>SFD_2000sqft_2story_FB_UA_Denver_Furnace_CentralAC.osm</filename>
+      <filetype>osm</filetype>
+      <usage_type>test</usage_type>
+      <checksum>B7FDE5FD</checksum>
+    </file>
+    <file>
+      <filename>SFD_2000sqft_2story_FB_UA_Denver_Furnace_RoomAC.osm</filename>
+      <filetype>osm</filetype>
+      <usage_type>test</usage_type>
+      <checksum>27C47AED</checksum>
+    </file>
+    <file>
+      <filename>SFD_2000sqft_2story_FB_UA_Denver_GSHPVertBore.osm</filename>
+      <filetype>osm</filetype>
+      <usage_type>test</usage_type>
+      <checksum>B30B7452</checksum>
+    </file>
+    <file>
+      <filename>SFD_2000sqft_2story_FB_UA_Denver_RoomAC.osm</filename>
+      <filetype>osm</filetype>
+      <usage_type>test</usage_type>
+      <checksum>2F9B00F1</checksum>
+    </file>
+    <file>
+      <filename>MF_8units_1story_SL_Denver.osm</filename>
+      <filetype>osm</filetype>
+      <usage_type>test</usage_type>
+      <checksum>D257FE0C</checksum>
+    </file>
+    <file>
+      <filename>SFA_4units_1story_FB_UA_Denver.osm</filename>
+      <filetype>osm</filetype>
+      <usage_type>test</usage_type>
+      <checksum>3CF3D175</checksum>
+    </file>
+    <file>
+      <filename>SFD_2000sqft_2story_FB_UA_Denver_Boiler.osm</filename>
+      <filetype>osm</filetype>
+      <usage_type>test</usage_type>
+      <checksum>E8CD965F</checksum>
+    </file>
+    <file>
+      <filename>SFD_2000sqft_2story_FB_UA_Denver_Boiler_CentralAC.osm</filename>
+      <filetype>osm</filetype>
+      <usage_type>test</usage_type>
+      <checksum>6265F0AD</checksum>
+    </file>
+    <file>
+      <filename>SFD_2000sqft_2story_FB_UA_Denver_Boiler_RoomAC.osm</filename>
+      <filetype>osm</filetype>
+      <usage_type>test</usage_type>
+      <checksum>B1A92CA9</checksum>
+    </file>
+    <file>
+      <filename>SFD_2000sqft_2story_FB_UA_Denver.osm</filename>
+      <filetype>osm</filetype>
+      <usage_type>test</usage_type>
+      <checksum>10EB9C4E</checksum>
+    </file>
+    <file>
+      <filename>SFD_2000sqft_2story_FB_UA_Denver_CentralAC2.osm</filename>
+      <filetype>osm</filetype>
+      <usage_type>test</usage_type>
+      <checksum>2F66AB31</checksum>
+    </file>
+    <file>
+      <filename>SFD_2000sqft_2story_FB_UA_Denver_ASHP2.osm</filename>
+      <filetype>osm</filetype>
+      <usage_type>test</usage_type>
+      <checksum>F480CF7B</checksum>
+    </file>
+    <file>
+      <filename>SFD_2000sqft_2story_FB_UA_Denver_Furnace_CentralAC2.osm</filename>
+      <filetype>osm</filetype>
+      <usage_type>test</usage_type>
+      <checksum>AB27EEFB</checksum>
+    </file>
+    <file>
+      <filename>hvac.rb</filename>
+      <filetype>rb</filetype>
+      <usage_type>resource</usage_type>
+      <checksum>C9C319CF</checksum>
+    </file>
+    <file>
       <version>
         <software_program>OpenStudio</software_program>
         <identifier>1.10.6</identifier>
@@ -178,145 +298,6 @@
       <filename>measure.rb</filename>
       <filetype>rb</filetype>
       <usage_type>script</usage_type>
-      <checksum>6F1AB530</checksum>
-    </file>
-    <file>
-=======
->>>>>>> ee5ac012
-      <filename>util.rb</filename>
-      <filetype>rb</filetype>
-      <usage_type>resource</usage_type>
-      <checksum>64BC6389</checksum>
-    </file>
-    <file>
-      <filename>constants.rb</filename>
-      <filetype>rb</filetype>
-      <usage_type>resource</usage_type>
-      <checksum>B34275B6</checksum>
-    </file>
-    <file>
-      <filename>SFD_2000sqft_2story_FB_UA_Denver_ASHP.osm</filename>
-      <filetype>osm</filetype>
-      <usage_type>test</usage_type>
-      <checksum>89A6F6DE</checksum>
-    </file>
-    <file>
-      <filename>SFD_2000sqft_2story_FB_UA_Denver_CentralAC.osm</filename>
-      <filetype>osm</filetype>
-      <usage_type>test</usage_type>
-      <checksum>78B758D9</checksum>
-    </file>
-    <file>
-      <filename>SFD_2000sqft_2story_FB_UA_Denver_ElectricBaseboard.osm</filename>
-      <filetype>osm</filetype>
-      <usage_type>test</usage_type>
-      <checksum>D70255DD</checksum>
-    </file>
-    <file>
-      <filename>SFD_2000sqft_2story_FB_UA_Denver_ElectricBaseboard_CentralAC.osm</filename>
-      <filetype>osm</filetype>
-      <usage_type>test</usage_type>
-      <checksum>E39A4018</checksum>
-    </file>
-    <file>
-      <filename>SFD_2000sqft_2story_FB_UA_Denver_ElectricBaseboard_RoomAC.osm</filename>
-      <filetype>osm</filetype>
-      <usage_type>test</usage_type>
-      <checksum>CDE07A35</checksum>
-    </file>
-    <file>
-      <filename>SFD_2000sqft_2story_FB_UA_Denver_Furnace_CentralAC.osm</filename>
-      <filetype>osm</filetype>
-      <usage_type>test</usage_type>
-      <checksum>B7FDE5FD</checksum>
-    </file>
-    <file>
-      <filename>SFD_2000sqft_2story_FB_UA_Denver_Furnace_RoomAC.osm</filename>
-      <filetype>osm</filetype>
-      <usage_type>test</usage_type>
-      <checksum>27C47AED</checksum>
-    </file>
-    <file>
-      <filename>SFD_2000sqft_2story_FB_UA_Denver_GSHPVertBore.osm</filename>
-      <filetype>osm</filetype>
-      <usage_type>test</usage_type>
-      <checksum>B30B7452</checksum>
-    </file>
-    <file>
-      <filename>SFD_2000sqft_2story_FB_UA_Denver_RoomAC.osm</filename>
-      <filetype>osm</filetype>
-      <usage_type>test</usage_type>
-      <checksum>2F9B00F1</checksum>
-    </file>
-    <file>
-      <filename>MF_8units_1story_SL_Denver.osm</filename>
-      <filetype>osm</filetype>
-      <usage_type>test</usage_type>
-      <checksum>D257FE0C</checksum>
-    </file>
-    <file>
-      <filename>SFA_4units_1story_FB_UA_Denver.osm</filename>
-      <filetype>osm</filetype>
-      <usage_type>test</usage_type>
-      <checksum>3CF3D175</checksum>
-    </file>
-    <file>
-      <filename>SFD_2000sqft_2story_FB_UA_Denver_Boiler.osm</filename>
-      <filetype>osm</filetype>
-      <usage_type>test</usage_type>
-      <checksum>E8CD965F</checksum>
-    </file>
-    <file>
-      <filename>SFD_2000sqft_2story_FB_UA_Denver_Boiler_CentralAC.osm</filename>
-      <filetype>osm</filetype>
-      <usage_type>test</usage_type>
-      <checksum>6265F0AD</checksum>
-    </file>
-    <file>
-      <filename>SFD_2000sqft_2story_FB_UA_Denver_Boiler_RoomAC.osm</filename>
-      <filetype>osm</filetype>
-      <usage_type>test</usage_type>
-      <checksum>B1A92CA9</checksum>
-    </file>
-    <file>
-      <filename>SFD_2000sqft_2story_FB_UA_Denver.osm</filename>
-      <filetype>osm</filetype>
-      <usage_type>test</usage_type>
-      <checksum>10EB9C4E</checksum>
-    </file>
-    <file>
-      <filename>SFD_2000sqft_2story_FB_UA_Denver_CentralAC2.osm</filename>
-      <filetype>osm</filetype>
-      <usage_type>test</usage_type>
-      <checksum>2F66AB31</checksum>
-    </file>
-    <file>
-      <filename>SFD_2000sqft_2story_FB_UA_Denver_ASHP2.osm</filename>
-      <filetype>osm</filetype>
-      <usage_type>test</usage_type>
-      <checksum>F480CF7B</checksum>
-    </file>
-    <file>
-      <filename>SFD_2000sqft_2story_FB_UA_Denver_Furnace_CentralAC2.osm</filename>
-      <filetype>osm</filetype>
-      <usage_type>test</usage_type>
-      <checksum>AB27EEFB</checksum>
-    </file>
-    <file>
-      <filename>hvac.rb</filename>
-      <filetype>rb</filetype>
-      <usage_type>resource</usage_type>
-      <checksum>C9C319CF</checksum>
-    </file>
-    <file>
-      <version>
-        <software_program>OpenStudio</software_program>
-        <identifier>1.10.6</identifier>
-        <min_compatible>2.0.4</min_compatible>
-      </version>
-      <filename>measure.rb</filename>
-      <filetype>rb</filetype>
-      <usage_type>script</usage_type>
       <checksum>C4C5CDFE</checksum>
     </file>
     <file>
@@ -332,12 +313,6 @@
       <checksum>CC349A6D</checksum>
     </file>
     <file>
-<<<<<<< HEAD
-      <filename>geometry.rb</filename>
-      <filetype>rb</filetype>
-      <usage_type>resource</usage_type>
-      <checksum>6A82C5DA</checksum>
-=======
       <filename>process_boiler_electric_test.rb</filename>
       <filetype>rb</filetype>
       <usage_type>test</usage_type>
@@ -348,7 +323,6 @@
       <filetype>osm</filetype>
       <usage_type>test</usage_type>
       <checksum>0A6D3E8F</checksum>
->>>>>>> ee5ac012
     </file>
   </files>
 </measure>