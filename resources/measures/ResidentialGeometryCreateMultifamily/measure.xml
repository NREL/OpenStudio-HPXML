<measure>
  <schema_version>3.0</schema_version>
  <name>create_residential_multifamily_geometry</name>
  <uid>9bc07973-98a4-46fc-b643-e280628817c5</uid>
<<<<<<< HEAD
  <version_id>1a4228fe-8143-4b80-82ff-1649c63888c7</version_id>
  <version_modified>20181011T211621Z</version_modified>
=======
  <version_id>43262661-30bc-40d5-a40a-888c15051cad</version_id>
  <version_modified>20181015T212943Z</version_modified>
>>>>>>> ed3e9d71
  <xml_checksum>2AF3A68E</xml_checksum>
  <class_name>CreateResidentialMultifamilyGeometry</class_name>
  <display_name>Create Residential Multifamily Geometry</display_name>
  <description>Sets the basic geometry for the multifamily building, where all units are 1 story and stacked if the building is multiple stories. Sets the number of bedrooms, bathrooms, and occupants in the building. See https://github.com/NREL/OpenStudio-BEopt#workflows for supported workflows using this measure.</description>
  <modeler_description>Creates multifamily geometry. Also, sets (or replaces) BuildingUnit objects that store the number of bedrooms and bathrooms associated with the model. Sets (or replaces) the People object for each finished space in the model.</modeler_description>
  <arguments>
    <argument>
      <name>unit_ffa</name>
      <display_name>Unit Finished Floor Area</display_name>
      <description>Unit floor area of the finished space (including any finished basement floor area).</description>
      <type>Double</type>
      <units>ft^2</units>
      <required>true</required>
      <model_dependent>false</model_dependent>
      <default_value>900</default_value>
    </argument>
    <argument>
      <name>wall_height</name>
      <display_name>Wall Height (Per Floor)</display_name>
      <description>The height of the living space walls.</description>
      <type>Double</type>
      <units>ft</units>
      <required>true</required>
      <model_dependent>false</model_dependent>
      <default_value>8</default_value>
    </argument>
    <argument>
      <name>num_floors</name>
      <display_name>Building Number of Floors</display_name>
      <description>The number of floors above grade.</description>
      <type>Integer</type>
      <units>#</units>
      <required>true</required>
      <model_dependent>false</model_dependent>
      <default_value>1</default_value>
    </argument>
    <argument>
      <name>num_units</name>
      <display_name>Num Units</display_name>
      <description>The number of units. This must be divisible by the number of floors.</description>
      <type>Integer</type>
      <units>#</units>
      <required>true</required>
      <model_dependent>false</model_dependent>
      <default_value>2</default_value>
    </argument>
    <argument>
      <name>unit_aspect_ratio</name>
      <display_name>Unit Aspect Ratio</display_name>
      <description>The ratio of the front/back wall length to the left/right wall length.</description>
      <type>Double</type>
      <units>FB/LR</units>
      <required>true</required>
      <model_dependent>false</model_dependent>
      <default_value>2</default_value>
    </argument>
    <argument>
      <name>corridor_position</name>
      <display_name>Corridor Position</display_name>
      <description>The position of the corridor.</description>
      <type>Choice</type>
      <required>true</required>
      <model_dependent>false</model_dependent>
      <default_value>Double-Loaded Interior</default_value>
      <choices>
        <choice>
          <value>Double-Loaded Interior</value>
          <display_name>Double-Loaded Interior</display_name>
        </choice>
        <choice>
          <value>Single Exterior (Front)</value>
          <display_name>Single Exterior (Front)</display_name>
        </choice>
        <choice>
          <value>Double Exterior</value>
          <display_name>Double Exterior</display_name>
        </choice>
        <choice>
          <value>None</value>
          <display_name>None</display_name>
        </choice>
      </choices>
    </argument>
    <argument>
      <name>corridor_width</name>
      <display_name>Corridor Width</display_name>
      <description>The width of the corridor.</description>
      <type>Double</type>
      <units>ft</units>
      <required>true</required>
      <model_dependent>false</model_dependent>
      <default_value>10</default_value>
    </argument>
    <argument>
      <name>inset_width</name>
      <display_name>Inset Width</display_name>
      <description>The width of the inset.</description>
      <type>Double</type>
      <units>ft</units>
      <required>true</required>
      <model_dependent>false</model_dependent>
      <default_value>0</default_value>
    </argument>
    <argument>
      <name>inset_depth</name>
      <display_name>Inset Depth</display_name>
      <description>The depth of the inset.</description>
      <type>Double</type>
      <units>ft</units>
      <required>true</required>
      <model_dependent>false</model_dependent>
      <default_value>0</default_value>
    </argument>
    <argument>
      <name>inset_position</name>
      <display_name>Inset Position</display_name>
      <description>The position of the inset.</description>
      <type>Choice</type>
      <required>true</required>
      <model_dependent>false</model_dependent>
      <default_value>Right</default_value>
      <choices>
        <choice>
          <value>Right</value>
          <display_name>Right</display_name>
        </choice>
        <choice>
          <value>Left</value>
          <display_name>Left</display_name>
        </choice>
      </choices>
    </argument>
    <argument>
      <name>balcony_depth</name>
      <display_name>Balcony Depth</display_name>
      <description>The depth of the balcony.</description>
      <type>Double</type>
      <units>ft</units>
      <required>true</required>
      <model_dependent>false</model_dependent>
      <default_value>0</default_value>
    </argument>
    <argument>
      <name>foundation_type</name>
      <display_name>Foundation Type</display_name>
      <description>The foundation type of the building.</description>
      <type>Choice</type>
      <required>true</required>
      <model_dependent>false</model_dependent>
      <default_value>slab</default_value>
      <choices>
        <choice>
          <value>slab</value>
          <display_name>slab</display_name>
        </choice>
        <choice>
          <value>crawlspace</value>
          <display_name>crawlspace</display_name>
        </choice>
        <choice>
          <value>unfinished basement</value>
          <display_name>unfinished basement</display_name>
        </choice>
      </choices>
    </argument>
    <argument>
      <name>foundation_height</name>
      <display_name>Foundation Height</display_name>
      <description>The height of the foundation (e.g., 3ft for crawlspace, 8ft for basement).</description>
      <type>Double</type>
      <units>ft</units>
      <required>true</required>
      <model_dependent>false</model_dependent>
      <default_value>3</default_value>
    </argument>
    <argument>
      <name>eaves_depth</name>
      <display_name>Eaves Depth</display_name>
      <description>The eaves depth of the roof.</description>
      <type>Double</type>
      <units>ft</units>
      <required>true</required>
      <model_dependent>false</model_dependent>
      <default_value>2</default_value>
    </argument>
    <argument>
      <name>num_bedrooms</name>
      <display_name>Number of Bedrooms</display_name>
      <description>Specify the number of bedrooms. Used to determine the energy usage of appliances and plug loads, hot water usage, mechanical ventilation rate, etc.</description>
      <type>String</type>
      <required>false</required>
      <model_dependent>false</model_dependent>
      <default_value>3</default_value>
    </argument>
    <argument>
      <name>num_bathrooms</name>
      <display_name>Number of Bathrooms</display_name>
      <description>Specify the number of bathrooms. Used to determine the hot water usage, etc.</description>
      <type>String</type>
      <required>false</required>
      <model_dependent>false</model_dependent>
      <default_value>2</default_value>
    </argument>
    <argument>
      <name>num_occupants</name>
      <display_name>Number of Occupants</display_name>
      <description>Specify the number of occupants. A value of 'auto' will calculate the average number of occupants from the number of bedrooms. Used to specify the internal gains from people only.</description>
      <type>String</type>
      <required>true</required>
      <model_dependent>false</model_dependent>
      <default_value>auto</default_value>
    </argument>
    <argument>
      <name>occupants_weekday_sch</name>
      <display_name>Occupants Weekday schedule</display_name>
      <description>Specify the 24-hour weekday schedule.</description>
      <type>String</type>
      <required>true</required>
      <model_dependent>false</model_dependent>
      <default_value>1.00, 1.00, 1.00, 1.00, 1.00, 1.00, 1.00, 0.88, 0.41, 0.24, 0.24, 0.24, 0.24, 0.24, 0.24, 0.24, 0.29, 0.55, 0.90, 0.90, 0.90, 1.00, 1.00, 1.00</default_value>
    </argument>
    <argument>
      <name>occupants_weekend_sch</name>
      <display_name>Occupants Weekend schedule</display_name>
      <description>Specify the 24-hour weekend schedule.</description>
      <type>String</type>
      <required>true</required>
      <model_dependent>false</model_dependent>
      <default_value>1.00, 1.00, 1.00, 1.00, 1.00, 1.00, 1.00, 0.88, 0.41, 0.24, 0.24, 0.24, 0.24, 0.24, 0.24, 0.24, 0.29, 0.55, 0.90, 0.90, 0.90, 1.00, 1.00, 1.00</default_value>
    </argument>
    <argument>
      <name>occupants_monthly_sch</name>
      <display_name>Occupants Month schedule</display_name>
      <description>Specify the 12-month schedule.</description>
      <type>String</type>
      <required>true</required>
      <model_dependent>false</model_dependent>
      <default_value>1.0, 1.0, 1.0, 1.0, 1.0, 1.0, 1.0, 1.0, 1.0, 1.0, 1.0, 1.0</default_value>
    </argument>
    <argument>
      <name>neighbor_left_offset</name>
      <display_name>Neighbor Left Offset</display_name>
      <description>The minimum distance between the simulated house and the neighboring house to the left (not including eaves). A value of zero indicates no neighbors.</description>
      <type>Double</type>
      <units>ft</units>
      <required>false</required>
      <model_dependent>false</model_dependent>
      <default_value>10</default_value>
    </argument>
    <argument>
      <name>neighbor_right_offset</name>
      <display_name>Neighbor Right Offset</display_name>
      <description>The minimum distance between the simulated house and the neighboring house to the right (not including eaves). A value of zero indicates no neighbors.</description>
      <type>Double</type>
      <units>ft</units>
      <required>false</required>
      <model_dependent>false</model_dependent>
      <default_value>10</default_value>
    </argument>
    <argument>
      <name>neighbor_back_offset</name>
      <display_name>Neighbor Back Offset</display_name>
      <description>The minimum distance between the simulated house and the neighboring house to the back (not including eaves). A value of zero indicates no neighbors.</description>
      <type>Double</type>
      <units>ft</units>
      <required>false</required>
      <model_dependent>false</model_dependent>
      <default_value>0</default_value>
    </argument>
    <argument>
      <name>neighbor_front_offset</name>
      <display_name>Neighbor Front Offset</display_name>
      <description>The minimum distance between the simulated house and the neighboring house to the front (not including eaves). A value of zero indicates no neighbors.</description>
      <type>Double</type>
      <units>ft</units>
      <required>false</required>
      <model_dependent>false</model_dependent>
      <default_value>0</default_value>
    </argument>
    <argument>
      <name>orientation</name>
      <display_name>Azimuth</display_name>
      <description>The house's azimuth is measured clockwise from due south when viewed from above (e.g., South=0, West=90, North=180, East=270).</description>
      <type>Double</type>
      <units>degrees</units>
      <required>true</required>
      <model_dependent>false</model_dependent>
      <default_value>180</default_value>
    </argument>
  </arguments>
  <outputs/>
  <provenances/>
  <tags>
    <tag>Envelope.Form</tag>
  </tags>
  <attributes>
    <attribute>
      <name>Measure Type</name>
      <value>ModelMeasure</value>
      <datatype>string</datatype>
    </attribute>
    <attribute>
      <name>Intended Software Tool</name>
      <value>Apply Measure Now</value>
      <datatype>string</datatype>
    </attribute>
    <attribute>
      <name>Intended Software Tool</name>
      <value>OpenStudio Application</value>
      <datatype>string</datatype>
    </attribute>
    <attribute>
      <name>Intended Software Tool</name>
      <value>Parametric Analysis Tool</value>
      <datatype>string</datatype>
    </attribute>
  </attributes>
  <files>
    <file>
      <filename>util.rb</filename>
<<<<<<< HEAD
      <filetype>rb</filetype>
      <usage_type>resource</usage_type>
      <checksum>4516079E</checksum>
    </file>
    <file>
      <filename>unit_conversions.rb</filename>
      <filetype>rb</filetype>
      <usage_type>resource</usage_type>
      <checksum>81550F14</checksum>
    </file>
    <file>
      <filename>schedules.rb</filename>
      <filetype>rb</filetype>
      <usage_type>resource</usage_type>
      <checksum>F7EEE7C4</checksum>
    </file>
    <file>
      <filename>constants.rb</filename>
      <filetype>rb</filetype>
      <usage_type>resource</usage_type>
      <checksum>9773CEB0</checksum>
=======
      <filetype>rb</filetype>
      <usage_type>resource</usage_type>
      <checksum>4516079E</checksum>
    </file>
    <file>
      <filename>unit_conversions.rb</filename>
      <filetype>rb</filetype>
      <usage_type>resource</usage_type>
      <checksum>81550F14</checksum>
    </file>
    <file>
      <filename>schedules.rb</filename>
      <filetype>rb</filetype>
      <usage_type>resource</usage_type>
      <checksum>4C000237</checksum>
>>>>>>> ed3e9d71
    </file>
    <file>
      <version>
        <software_program>OpenStudio</software_program>
        <identifier>1.12.2</identifier>
        <min_compatible>2.0.4</min_compatible>
      </version>
      <filename>measure.rb</filename>
      <filetype>rb</filetype>
      <usage_type>script</usage_type>
<<<<<<< HEAD
      <checksum>209F26F5</checksum>
=======
      <checksum>7025EDF1</checksum>
>>>>>>> ed3e9d71
    </file>
    <file>
      <filename>create_residential_multifamily_geometry_test.rb</filename>
      <filetype>rb</filetype>
      <usage_type>test</usage_type>
<<<<<<< HEAD
      <checksum>C2B15B8C</checksum>
=======
      <checksum>FE5E18A1</checksum>
>>>>>>> ed3e9d71
    </file>
    <file>
      <filename>geometry.rb</filename>
      <filetype>rb</filetype>
      <usage_type>resource</usage_type>
<<<<<<< HEAD
      <checksum>10A095BE</checksum>
=======
      <checksum>62B9E41C</checksum>
    </file>
    <file>
      <filename>constants.rb</filename>
      <filetype>rb</filetype>
      <usage_type>resource</usage_type>
      <checksum>623A924C</checksum>
>>>>>>> ed3e9d71
    </file>
    <file>
      <filename>MF_8units_1story_SL_Denver.osm</filename>
      <filetype>osm</filetype>
      <usage_type>test</usage_type>
<<<<<<< HEAD
      <checksum>1C486C7E</checksum>
=======
      <checksum>E4B5A325</checksum>
>>>>>>> ed3e9d71
    </file>
  </files>
</measure><|MERGE_RESOLUTION|>--- conflicted
+++ resolved
@@ -2,13 +2,8 @@
   <schema_version>3.0</schema_version>
   <name>create_residential_multifamily_geometry</name>
   <uid>9bc07973-98a4-46fc-b643-e280628817c5</uid>
-<<<<<<< HEAD
-  <version_id>1a4228fe-8143-4b80-82ff-1649c63888c7</version_id>
-  <version_modified>20181011T211621Z</version_modified>
-=======
   <version_id>43262661-30bc-40d5-a40a-888c15051cad</version_id>
   <version_modified>20181015T212943Z</version_modified>
->>>>>>> ed3e9d71
   <xml_checksum>2AF3A68E</xml_checksum>
   <class_name>CreateResidentialMultifamilyGeometry</class_name>
   <display_name>Create Residential Multifamily Geometry</display_name>
@@ -46,9 +41,9 @@
       <default_value>1</default_value>
     </argument>
     <argument>
-      <name>num_units</name>
-      <display_name>Num Units</display_name>
-      <description>The number of units. This must be divisible by the number of floors.</description>
+      <name>num_units_per_floor</name>
+      <display_name>Num Units Per Floor</display_name>
+      <description>The number of units per floor.</description>
       <type>Integer</type>
       <units>#</units>
       <required>true</required>
@@ -329,7 +324,6 @@
   <files>
     <file>
       <filename>util.rb</filename>
-<<<<<<< HEAD
       <filetype>rb</filetype>
       <usage_type>resource</usage_type>
       <checksum>4516079E</checksum>
@@ -344,30 +338,7 @@
       <filename>schedules.rb</filename>
       <filetype>rb</filetype>
       <usage_type>resource</usage_type>
-      <checksum>F7EEE7C4</checksum>
-    </file>
-    <file>
-      <filename>constants.rb</filename>
-      <filetype>rb</filetype>
-      <usage_type>resource</usage_type>
-      <checksum>9773CEB0</checksum>
-=======
-      <filetype>rb</filetype>
-      <usage_type>resource</usage_type>
-      <checksum>4516079E</checksum>
-    </file>
-    <file>
-      <filename>unit_conversions.rb</filename>
-      <filetype>rb</filetype>
-      <usage_type>resource</usage_type>
-      <checksum>81550F14</checksum>
-    </file>
-    <file>
-      <filename>schedules.rb</filename>
-      <filetype>rb</filetype>
-      <usage_type>resource</usage_type>
       <checksum>4C000237</checksum>
->>>>>>> ed3e9d71
     </file>
     <file>
       <version>
@@ -378,29 +349,18 @@
       <filename>measure.rb</filename>
       <filetype>rb</filetype>
       <usage_type>script</usage_type>
-<<<<<<< HEAD
-      <checksum>209F26F5</checksum>
-=======
       <checksum>7025EDF1</checksum>
->>>>>>> ed3e9d71
     </file>
     <file>
       <filename>create_residential_multifamily_geometry_test.rb</filename>
       <filetype>rb</filetype>
       <usage_type>test</usage_type>
-<<<<<<< HEAD
-      <checksum>C2B15B8C</checksum>
-=======
       <checksum>FE5E18A1</checksum>
->>>>>>> ed3e9d71
     </file>
     <file>
       <filename>geometry.rb</filename>
       <filetype>rb</filetype>
       <usage_type>resource</usage_type>
-<<<<<<< HEAD
-      <checksum>10A095BE</checksum>
-=======
       <checksum>62B9E41C</checksum>
     </file>
     <file>
@@ -408,17 +368,12 @@
       <filetype>rb</filetype>
       <usage_type>resource</usage_type>
       <checksum>623A924C</checksum>
->>>>>>> ed3e9d71
     </file>
     <file>
       <filename>MF_8units_1story_SL_Denver.osm</filename>
       <filetype>osm</filetype>
       <usage_type>test</usage_type>
-<<<<<<< HEAD
-      <checksum>1C486C7E</checksum>
-=======
       <checksum>E4B5A325</checksum>
->>>>>>> ed3e9d71
     </file>
   </files>
 </measure>