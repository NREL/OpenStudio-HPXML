--- conflicted
+++ resolved
@@ -2,13 +2,8 @@
   <schema_version>3.0</schema_version>
   <name>residential_refrigerator</name>
   <uid>f0259bdc-1391-41eb-80eb-efc10bd1bc02</uid>
-<<<<<<< HEAD
-  <version_id>93afe2a4-1db3-4af8-acc1-437fcb4739fd</version_id>
-  <version_modified>20181106T160329Z</version_modified>
-=======
   <version_id>4f91f0f3-9785-4daf-aa46-463e25e4ccbd</version_id>
   <version_modified>20181112T230640Z</version_modified>
->>>>>>> 56a240aa
   <xml_checksum>126F1C43</xml_checksum>
   <class_name>ResidentialRefrigerator</class_name>
   <display_name>Set Residential Refrigerator</display_name>
@@ -110,89 +105,7 @@
       <filename>measure.rb</filename>
       <filetype>rb</filetype>
       <usage_type>script</usage_type>
-<<<<<<< HEAD
-      <checksum>66D83E54</checksum>
-    </file>
-    <file>
-      <filename>materials.rb</filename>
-      <filetype>rb</filetype>
-      <usage_type>resource</usage_type>
-      <checksum>82D32FEE</checksum>
-    </file>
-    <file>
-      <filename>weather.rb</filename>
-      <filetype>rb</filetype>
-      <usage_type>resource</usage_type>
-      <checksum>454E14D4</checksum>
-    </file>
-    <file>
-      <filename>appliances.rb</filename>
-      <filetype>rb</filetype>
-      <usage_type>resource</usage_type>
-      <checksum>243609AF</checksum>
-    </file>
-    <file>
-      <filename>schedules.rb</filename>
-      <filetype>rb</filetype>
-      <usage_type>resource</usage_type>
-      <checksum>4C000237</checksum>
-    </file>
-    <file>
-      <filename>util.rb</filename>
-      <filetype>rb</filetype>
-      <usage_type>resource</usage_type>
-      <checksum>B8804B95</checksum>
-    </file>
-    <file>
-      <filename>unit_conversions.rb</filename>
-      <filetype>rb</filetype>
-      <usage_type>resource</usage_type>
-      <checksum>7161039B</checksum>
-    </file>
-    <file>
-      <filename>SFD_2000sqft_2story_FB_GRG_UA.osm</filename>
-      <filetype>osm</filetype>
-      <usage_type>test</usage_type>
-      <checksum>CAEE8FCC</checksum>
-    </file>
-    <file>
-      <filename>SFA_4units_1story_UB_UA_3Beds_2Baths_Denver.osm</filename>
-      <filetype>osm</filetype>
-      <usage_type>test</usage_type>
-      <checksum>D0646856</checksum>
-    </file>
-    <file>
-      <filename>SFA_4units_1story_FB_UA_3Beds_2Baths_Denver.osm</filename>
-      <filetype>osm</filetype>
-      <usage_type>test</usage_type>
-      <checksum>82551AE7</checksum>
-    </file>
-    <file>
-      <filename>MF_8units_1story_SL_3Beds_2Baths_Denver.osm</filename>
-      <filetype>osm</filetype>
-      <usage_type>test</usage_type>
-      <checksum>5E64B55D</checksum>
-    </file>
-    <file>
-      <filename>constants.rb</filename>
-      <filetype>rb</filetype>
-      <usage_type>resource</usage_type>
-      <checksum>05548135</checksum>
-    </file>
-    <file>
-      <filename>waterheater.rb</filename>
-      <filetype>rb</filetype>
-      <usage_type>resource</usage_type>
-      <checksum>6DEBF1F0</checksum>
-    </file>
-    <file>
-      <filename>geometry.rb</filename>
-      <filetype>rb</filetype>
-      <usage_type>resource</usage_type>
-      <checksum>AB2185AD</checksum>
-=======
       <checksum>8D0B7273</checksum>
->>>>>>> 56a240aa
     </file>
   </files>
 </measure>