--- conflicted
+++ resolved
@@ -122,25 +122,8 @@
       space = Geometry.get_space_from_location(unit, location, location_hierarchy)
       next if space.nil?
 
-<<<<<<< HEAD
-      # Get clothes washer properties
-      cw = nil
-      model.getElectricEquipments.each do |ee|
-        next if ee.name.to_s != Constants.ObjectNameClothesWasher(unit.name.to_s)
-
-        cw = ee
-      end
-      if cw.nil?
-        runner.registerInfo("Could not find clothes washer equipment for '#{unit.name}', so no clothes dryer added.")
-        next
-      end
-
-      success, ann_e, ann_f, sch = ClothesDryer.apply(model, unit, runner, cef, mult, space,
-                                                      fuel_type, fuel_split, cw, sch, schedules_file)
-=======
       success, ann_e, ann_f, sch = ClothesDryer.apply(model, unit, runner, sch, cef, mult,
-                                                      space, fuel_type, fuel_split)
->>>>>>> 4d8f44c8
+                                                      space, fuel_type, fuel_split, sch, schedules_files)
 
       if success.nil?
         next
