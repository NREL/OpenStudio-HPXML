--- conflicted
+++ resolved
@@ -3,31 +3,6 @@
 require "#{File.dirname(__FILE__)}/util"
 
 class Geometry
-
-  def self.has_rear_units(model, runner, units)
-
-    units.each do |unit|
-      unit.spaces.each do |space|
-        facades = []
-        space.surfaces.each do |surface|
-          next if surface.surfaceType.downcase != "wall"
-          next if surface.outsideBoundaryCondition.downcase != "outdoors"
-          facade = Geometry.get_facade_for_surface(surface)
-          unless facades.include? facade
-            facades << facade
-          end
-        end
-        next if facades.empty?
-        if facades.include? Constants.FacadeFront and facades.include? Constants.FacadeBack
-        elsif facades.include? Constants.FacadeLeft and facades.include? Constants.FacadeRight
-        else
-          return true
-        end
-      end
-    end
-    return false
-
-  end
 
   def self.get_abs_azimuth(azimuth_type, relative_azimuth, building_orientation, offset=180.0)
 
@@ -223,27 +198,39 @@
     return spaces
   end
 
-  def self.get_floor_area_from_spaces(spaces, runner=nil)
-    floor_area = 0
-    spaces.each do |space|
-      floor_area += UnitConversions.convert(space.floorArea, "m^2", "ft^2")
-    end
-    if floor_area == 0 and not runner.nil?
-      runner.registerError("Could not find any floor area.")
-      return nil
-    end
-    return floor_area
+  def self.get_floor_area_from_spaces(spaces, apply_multipliers=false, runner=nil)
+      floor_area = 0
+      spaces.each do |space|
+          mult = 1.0
+          if apply_multipliers
+              mult = space.multiplier.to_f
+          end
+          floor_area += UnitConversions.convert(space.floorArea * mult, "m^2", "ft^2")
+      end
+      if floor_area == 0 and not runner.nil?
+          runner.registerError("Could not find any floor area.")
+          return nil
+      end
+      return floor_area
   end
   
-  def self.get_zone_volume(zone, runner=nil)
+  def self.get_zone_volume(zone, apply_multipliers=false, runner=nil)
     if zone.isVolumeAutocalculated or not zone.volume.is_initialized
       # Calculate volume from spaces
       volume = 0
       zone.spaces.each do |space|
-        volume += UnitConversions.convert(space.volume,"m^3","ft^3")
+        mult = 1.0
+        if apply_multipliers
+            mult = space.multiplier.to_f
+        end
+        volume += UnitConversions.convert(space.volume * mult,"m^3","ft^3")
       end
     else
-      volume = UnitConversions.convert(zone.volume.get,"m^3","ft^3")
+      mult = 1.0
+      if apply_multipliers
+          mult = zone.multiplier.to_f
+      end
+      volume = UnitConversions.convert(zone.volume.get * mult,"m^3","ft^3")
     end
     if volume <= 0 and not runner.nil?
       runner.registerError("Could not find any volume.")
@@ -252,11 +239,15 @@
     return volume
   end
 
-  def self.get_finished_floor_area_from_spaces(spaces, runner=nil)
+  def self.get_finished_floor_area_from_spaces(spaces, apply_multipliers=false, runner=nil)
       floor_area = 0
       spaces.each do |space|
           next if not self.space_is_finished(space)
-          floor_area += UnitConversions.convert(space.floorArea,"m^2","ft^2")
+          mult = 1.0
+          if apply_multipliers
+              mult = space.multiplier.to_f
+          end
+          floor_area += UnitConversions.convert(space.floorArea * mult,"m^2","ft^2")
       end
       if floor_area == 0 and not runner.nil?
           runner.registerError("Could not find any finished floor area.")
@@ -265,11 +256,15 @@
       return floor_area
   end
 
-  def self.get_above_grade_finished_floor_area_from_spaces(spaces, runner=nil)
+  def self.get_above_grade_finished_floor_area_from_spaces(spaces, apply_multipliers=false, runner=nil)
     floor_area = 0
     spaces.each do |space|
       next if not (self.space_is_finished(space) and self.space_is_above_grade(space))
-      floor_area += UnitConversions.convert(space.floorArea,"m^2","ft^2")
+      mult = 1.0
+      if apply_multipliers
+          mult = space.multiplier.to_f
+      end
+      floor_area += UnitConversions.convert(space.floorArea * mult,"m^2","ft^2")
     end
     if floor_area == 0 and not runner.nil?
         runner.registerError("Could not find any above-grade finished floor area.")
@@ -278,11 +273,11 @@
     return floor_area
   end
 
-  def self.get_above_grade_finished_volume(model, runner=nil)
+  def self.get_above_grade_finished_volume(model, apply_multipliers=false, runner=nil)
     volume = 0
     model.getThermalZones.each do |zone|
       next if not (self.zone_is_finished(zone) and self.zone_is_above_grade(zone))
-      volume += self.get_zone_volume(zone, runner)
+      volume += self.get_zone_volume(zone, apply_multipliers, runner)
     end
     if volume == 0 and not runner.nil?
         runner.registerError("Could not find any above-grade finished volume.")
@@ -291,13 +286,17 @@
     return volume
   end
 
-  def self.get_window_area_from_spaces(spaces)
+  def self.get_window_area_from_spaces(spaces, apply_multipliers=false)
     window_area = 0
     spaces.each do |space|
+      mult = 1.0
+      if apply_multipliers
+          mult = space.multiplier.to_f
+      end
       space.surfaces.each do |surface|
         surface.subSurfaces.each do |subsurface|
           next if subsurface.subSurfaceType.downcase != "fixedwindow"
-          window_area += UnitConversions.convert(subsurface.grossArea,"m^2","ft^2")
+          window_area += UnitConversions.convert(subsurface.grossArea * mult,"m^2","ft^2")
         end
       end
     end
@@ -544,27 +543,35 @@
   end
 
   # Takes in a list of spaces and returns the total above grade wall area
-  def self.calculate_above_grade_wall_area(spaces)
+  def self.calculate_above_grade_wall_area(spaces, apply_multipliers=false)
       wall_area = 0
       spaces.each do |space|
+          mult = 1.0
+          if apply_multipliers
+              mult = space.multiplier.to_f
+          end
           space.surfaces.each do |surface|
               next if surface.surfaceType.downcase != "wall"
               next if surface.outsideBoundaryCondition.downcase == "foundation"
-              wall_area += UnitConversions.convert(surface.grossArea, "m^2", "ft^2")
+              wall_area += UnitConversions.convert(surface.grossArea * mult, "m^2", "ft^2")
           end
       end
       return wall_area
   end
 
-  def self.calculate_above_grade_exterior_wall_area(spaces)
+  def self.calculate_above_grade_exterior_wall_area(spaces, apply_multipliers=false)
       wall_area = 0
       spaces.each do |space|
+          mult = 1.0
+          if apply_multipliers
+              mult = space.multiplier.to_f
+          end
           space.surfaces.each do |surface|
               next if surface.surfaceType.downcase != "wall"
               next if surface.outsideBoundaryCondition.downcase != "outdoors"
               next if surface.outsideBoundaryCondition.downcase == "foundation"
               next unless self.space_is_finished(surface.space.get)
-              wall_area += UnitConversions.convert(surface.grossArea, "m^2", "ft^2")
+              wall_area += UnitConversions.convert(surface.grossArea * mult, "m^2", "ft^2")
           end
       end
       return wall_area
@@ -646,10 +653,7 @@
           end
           ground_edges = self.get_edges_for_surfaces(surfaces, true)
       end
-<<<<<<< HEAD
-=======
-
->>>>>>> 12b24f9d
+
       # Get bottom edges of exterior walls (building footprint)
       surfaces = []
       model.getSurfaces.each do |surface|
@@ -704,10 +708,7 @@
           top_z = [self.getSurfaceZValues([surface]).max, top_z].max
           bottom_z = [self.getSurfaceZValues([surface]).min, bottom_z].min
       end
-<<<<<<< HEAD
-=======
-
->>>>>>> 12b24f9d
+
       edges = []
       edge_counter = 0
       surfaces.each do |surface|
@@ -733,19 +734,11 @@
           vertex_hash.each do |k,v|
               edge_counter += 1
               counter += 1
-<<<<<<< HEAD
-                if vertex_hash.size != counter
-                    edges << [v, vertex_hash[counter+1], self.get_facade_for_surface(surface)]
-                elsif vertex_hash.size > 2 # different code for wrap around vertex (if > 2 vertices)
-                    edges << [v, vertex_hash[1], self.get_facade_for_surface(surface)]
-                end
-=======
               if vertex_hash.size != counter
                   edges << [v, vertex_hash[counter+1], self.get_facade_for_surface(surface)]
               elsif vertex_hash.size > 2 # different code for wrap around vertex (if > 2 vertices)
                   edges << [v, vertex_hash[1], self.get_facade_for_surface(surface)]
               end
->>>>>>> 12b24f9d
           end
       end
 
@@ -779,34 +772,6 @@
                       adjacent_wall_surfaces << wall_surface
                   end
               end
-<<<<<<< HEAD
-          end
-      end
-      
-      return adjacent_wall_surfaces.uniq!
-  end
-
-  def self.get_walls_connected_to_floor(wall_surfaces, floor_surface)
-      adjacent_wall_surfaces = []
-      
-      # Note: Algorithm assumes that walls span an entire edge of the floor.
-      wall_surfaces.each do |wall_surface|
-          next if wall_surface.space.get != floor_surface.space.get
-          wall_vertices = wall_surface.vertices
-          wall_vertices.each_with_index do |wv1, widx|
-              wv2 = wall_vertices[widx-1]
-              floor_vertices = floor_surface.vertices
-              floor_vertices.each_with_index do |fv1, fidx|
-                  fv2 = floor_vertices[fidx-1]
-                  # Identical edge?
-                  if self.equal_vertices([wv1.x, wv1.y, 0], [fv1.x, fv1.y, 0]) and self.equal_vertices([wv2.x, wv2.y, 0], [fv2.x, fv2.y, 0])
-                      adjacent_wall_surfaces << wall_surface
-                  elsif self.equal_vertices([wv1.x, wv1.y, 0], [fv2.x, fv2.y, 0]) and self.equal_vertices([wv2.x, wv2.y, 0], [fv1.x, fv1.y, 0])
-                      adjacent_wall_surfaces << wall_surface
-                  end
-              end
-=======
->>>>>>> 12b24f9d
           end
       end
       
@@ -1458,8 +1423,8 @@
       non_bedroom_ffa_spaces = self.get_finished_spaces(unit.spaces) - bedroom_ffa_spaces
 
       # Get FFA
-      non_bedroom_ffa = self.get_finished_floor_area_from_spaces(non_bedroom_ffa_spaces, runner)
-      bedroom_ffa = self.get_finished_floor_area_from_spaces(bedroom_ffa_spaces)
+      non_bedroom_ffa = self.get_finished_floor_area_from_spaces(non_bedroom_ffa_spaces, false, runner)
+      bedroom_ffa = self.get_finished_floor_area_from_spaces(bedroom_ffa_spaces, false)
       bedroom_ffa = 0 if bedroom_ffa.nil?
       ffa = non_bedroom_ffa + bedroom_ffa
 
@@ -1480,12 +1445,6 @@
       else
         schedules[non_bedroom_ffa_spaces] = [weekday_sch, weekend_sch, activity_per_person]
       end
-
-      # Design day schedules used when autosizing
-      winter_design_day_sch = OpenStudio::Model::ScheduleDay.new(model)
-      winter_design_day_sch.addValue(OpenStudio::Time.new(0,24,0,0), 0)
-      summer_design_day_sch = OpenStudio::Model::ScheduleDay.new(model)
-      summer_design_day_sch.addValue(OpenStudio::Time.new(0,24,0,0), 1)
 
       # Assign occupants to each space of the unit
       schedules.each do |spaces, schedule|
@@ -1523,7 +1482,7 @@
 
             if people_sch.nil?
               # Create schedule
-              people_sch = MonthWeekdayWeekendSchedule.new(model, runner, Constants.ObjectNameOccupants + " schedule", schedule[0], schedule[1], monthly_sch, mult_weekday=1.0, mult_weekend=1.0, normalize_values=true, create_sch_object=true, winter_design_day_sch, summer_design_day_sch)
+              people_sch = MonthWeekdayWeekendSchedule.new(model, runner, Constants.ObjectNameOccupants + " schedule", schedule[0], schedule[1], monthly_sch)
               if not people_sch.validated?
                 return false
               end
