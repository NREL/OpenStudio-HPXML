# see the URL below for information on how to write OpenStudio measures
# http://nrel.github.io/OpenStudio-user-documentation/reference/measure_writing_guide/

resources_path = File.absolute_path(File.join(File.dirname(__FILE__), "../HPXMLtoOpenStudio/resources"))
unless File.exists? resources_path
  resources_path = File.join(OpenStudio::BCLMeasure::userMeasuresDir.to_s, "HPXMLtoOpenStudio/resources") # Hack to run measures in the OS App since applied measures are copied off into a temporary directory
end
require File.join(resources_path, "util")
require File.join(resources_path, "geometry")
require File.join(resources_path, "constructions")

# start the measure
class ProcessConstructionsSlab < OpenStudio::Measure::ModelMeasure
  # define the name that a user will see, this method may be deprecated as
  # the display name in PAT comes from the name field in measure.xml
  def name
    return "Set Residential Slab Construction"
  end

  def description
    return "This measure assigns a construction to slabs.#{Constants.WorkflowDescription}"
  end

  def modeler_description
    return "Calculates and assigns material layer properties of slab constructions of finished spaces. Any existing constructions for these surfaces will be removed."
  end

  # define the arguments that the user will input
  def arguments(model)
    args = OpenStudio::Measure::OSArgumentVector.new

    # make a double argument for slab perimeter insulation R-value
    perimeter_r = OpenStudio::Measure::OSArgument::makeDoubleArgument("perimeter_r", true)
    perimeter_r.setDisplayName("Perimeter Insulation Nominal R-value")
    perimeter_r.setUnits("hr-ft^2-R/Btu")
    perimeter_r.setDescription("Perimeter insulation is placed horizontally below the perimeter of the slab.")
    perimeter_r.setDefaultValue(0.0)
    args << perimeter_r

    # make a double argument for slab perimeter insulation width
    perimeter_width = OpenStudio::Measure::OSArgument::makeDoubleArgument("perimeter_width", true)
    perimeter_width.setDisplayName("Perimeter Insulation Width")
    perimeter_width.setUnits("ft")
    perimeter_width.setDescription("The distance from the perimeter of the house where the perimeter insulation ends.")
    perimeter_width.setDefaultValue(0.0)
    args << perimeter_width

    # make a double argument for whole slab insulation R-value
    whole_r = OpenStudio::Measure::OSArgument::makeDoubleArgument("whole_r", true)
    whole_r.setDisplayName("Whole Slab Insulation Nominal R-value")
    whole_r.setUnits("hr-ft^2-R/Btu")
    whole_r.setDescription("Whole slab insulation is placed horizontally below the entire slab.")
    whole_r.setDefaultValue(0.0)
    args << whole_r

    # make a double argument for slab gap R-value
    gap_r = OpenStudio::Measure::OSArgument::makeDoubleArgument("gap_r", true)
    gap_r.setDisplayName("Gap Insulation Nominal R-value")
    gap_r.setUnits("hr-ft^2-R/Btu")
    gap_r.setDescription("Gap insulation is placed vertically between the edge of the slab and the foundation wall.")
    gap_r.setDefaultValue(0.0)
    args << gap_r

    # make a double argument for slab exterior insulation R-value
    exterior_r = OpenStudio::Measure::OSArgument::makeDoubleArgument("exterior_r", true)
    exterior_r.setDisplayName("Exterior Insulation Nominal R-value")
    exterior_r.setUnits("hr-ft^2-R/Btu")
    exterior_r.setDescription("Exterior insulation is placed vertically on the exterior of the foundation wall.")
    exterior_r.setDefaultValue(0.0)
    args << exterior_r

    # make a double argument for slab exterior insulation depth
    exterior_depth = OpenStudio::Measure::OSArgument::makeDoubleArgument("exterior_depth", true)
    exterior_depth.setDisplayName("Exterior Insulation Depth")
    exterior_depth.setUnits("ft")
    exterior_depth.setDescription("The depth of the exterior foundation insulation.")
    exterior_depth.setDefaultValue(0.0)
    args << exterior_depth

    return args
  end # end the arguments method

  # define what happens when the measure is run
  def run(model, runner, user_arguments)
    super(model, runner, user_arguments)

    # use the built-in error checking
    if not runner.validateUserArguments(arguments(model), user_arguments)
      return false
    end

    floors_by_type = SurfaceTypes.get_floors(model, runner)

    # Get Inputs
    perimeter_r = runner.getDoubleArgumentValue("perimeter_r", user_arguments)
    perimeter_width = runner.getDoubleArgumentValue("perimeter_width", user_arguments)
    whole_r = runner.getDoubleArgumentValue("whole_r", user_arguments)
    gap_r = runner.getDoubleArgumentValue("gap_r", user_arguments)
    exterior_r = runner.getDoubleArgumentValue("exterior_r", user_arguments)
    exterior_depth = runner.getDoubleArgumentValue("exterior_depth", user_arguments)

    # Apply constructions
    floors_by_type[Constants.SurfaceTypeFloorFndGrndFinSlab].each do |floor_surface|
      if not FoundationConstructions.apply_slab(runner, model,
                                                floor_surface,
                                                Constants.SurfaceTypeFloorFndGrndFinSlab,
                                                perimeter_r, perimeter_width, gap_r,
                                                exterior_r, exterior_depth, whole_r, 4.0,
                                                Material.CoveringBare, false, nil, nil)
        return false
      end
    end

    floors_by_type[Constants.SurfaceTypeFloorFndGrndUnfinSlab].each do |surface|
      if not FoundationConstructions.apply_slab(runner, model,
                                                surface,
                                                Constants.SurfaceTypeFloorFndGrndUnfinSlab,
                                                0, 0, 0, 0, 0, 0, 4.0, nil, false, nil, nil)
        return false
      end
    end

    # FIXME: Remove soon
    # Store info for HVAC Sizing measure
    # ==================================

    # Get geometry values
    surfaces = floors_by_type[Constants.SurfaceTypeFloorFndGrndFinSlab]
<<<<<<< HEAD
    space_surfaces = []
    living_space = nil
    surfaces.each do |surface|
      next if not Geometry.is_living(surface.space.get)

      living_space = surface.space.get
      break
    end

    surfaces.each do |surface|
      if surface.space.get == living_space
        space_surfaces << surface
      end
    end

    # Calculate slab area based on one unit
    slabArea = Geometry.calculate_total_area_from_surfaces(space_surfaces)
=======
>>>>>>> ed7d523f

    # Define materials
    slabCarpetPerimeterConduction, slabBarePerimeterConduction = SlabPerimeterConductancesByType(perimeter_r, gap_r, perimeter_width, exterior_r, whole_r, exterior_depth)
    carpetFloorFraction = Material.CoveringBare.rvalue / Material.CoveringBare(floorFraction = 1.0).rvalue
    slab_perimeter_conduction = slabCarpetPerimeterConduction * carpetFloorFraction + slabBarePerimeterConduction * (1 - carpetFloorFraction)

    surfaces.each do |surface|
      slabArea = UnitConversions.convert(surface.grossArea, "m^2", "ft^2")
      slabExtPerimeter = Geometry.calculate_exposed_perimeter(model, [surface], false)
      if slabExtPerimeter > 0
        effective_slab_Rvalue = slabArea / (slabExtPerimeter * slab_perimeter_conduction)
      else
        effective_slab_Rvalue = 1000.0 # hr*ft^2*F/Btu
      end

      surface.additionalProperties.setFeature(Constants.SizingInfoSlabRvalue, effective_slab_Rvalue)
    end

    # ==================================

    # Remove any constructions/materials that aren't used
    HelperMethods.remove_unused_constructions_and_materials(model, runner)

    return true
  end # end the run method

  def SlabPerimeterConductancesByType(perimeter_r, gap_r, perimeter_width, exterior_r, whole_r, exterior_depth)
    slabWidth = 28 # Width (shorter dimension) of slab, feet, to match Winkelmann analysis.
    slabLength = 55 # Longer dimension of slab, feet, to match Winkelmann analysis.
    soilConductivity = 1
    if perimeter_r > 0
      slabCarpetPerimeterConduction = PerimeterSlabInsulation(perimeter_r, gap_r, perimeter_width, slabWidth, slabLength, 1, soilConductivity)
      slabBarePerimeterConduction = PerimeterSlabInsulation(perimeter_r, gap_r, perimeter_width, slabWidth, slabLength, 0, soilConductivity)
    elsif exterior_r > 0
      slabCarpetPerimeterConduction = ExteriorSlabInsulation(exterior_depth, exterior_r, 1)
      slabBarePerimeterConduction = ExteriorSlabInsulation(exterior_depth, exterior_r, 0)
    elsif whole_r > 0
      slabCarpetPerimeterConduction = FullSlabInsulation(whole_r, gap_r, slabWidth, slabLength, 1, soilConductivity)
      slabBarePerimeterConduction = FullSlabInsulation(whole_r, gap_r, slabWidth, slabLength, 0, soilConductivity)
    else
      slabCarpetPerimeterConduction = FullSlabInsulation(0, 0, slabWidth, slabLength, 1, soilConductivity)
      slabBarePerimeterConduction = FullSlabInsulation(0, 0, slabWidth, slabLength, 0, soilConductivity)
    end

    return slabCarpetPerimeterConduction, slabBarePerimeterConduction
  end

  def PerimeterSlabInsulation(rperim, rgap, wperim, slabWidth, slabLength, carpet, k)
    # Coded by Dennis Barley, April 2013.
    # This routine calculates the perimeter conductance for a slab with insulation
    #   under the slab perimeter as well as gap insulation around the edge.
    #   The algorithm is based on a correlation to a set of related, fully insulated
    #   and uninsulated slab (sections), using the FullSlabInsulation function above.
    # Parameters:
    #   Rperim     = R-factor of insulation placed horizontally under the slab perimeter, h*ft2*F/Btu
    #   Rgap       = R-factor of insulation placed vertically between edge of slab & foundation wall, h*ft2*F/Btu
    #   Wperim     = Width of the perimeter insulation, ft.  Must be > 0.
    #   SlabWidth  = width (shorter dimension) of the slab, ft
    #   SlabLength = longer dimension of the slab, ft
    #   Carpet     = 1 if carpeted, 0 if not carpeted
    #   k          = thermal conductivity of the soil, Btu/h*ft*F
    # Constants:
    k2 = 0.329201  # 1st curve fit coefficient
    p = -0.327734  # 2nd curve fit coefficient
    q = 1.158418  # 3rd curve fit coefficient
    r = 0.144171  # 4th curve fit coefficient
    # Per Dennis email on 1/30/2015, a width = 0 appears to be some sort of singular point in the algorithm,
    # which is based on subtracting whole-slab models and curve-fitting the interactions to match Winkelmann
    # results.... So a recommended simple fix would be to set a minimum value of 1 foot (or maybe 2 feet)
    # for the width of perimeter insulation.
    wperimeter = [wperim, 1].max
    # Related, fully insulated slabs:
    b = FullSlabInsulation(rperim, rgap, 2 * wperimeter, slabLength, carpet, k)
    c = FullSlabInsulation(0, 0, slabWidth, slabLength, carpet, k)
    d = FullSlabInsulation(0, 0, 2 * wperimeter, slabLength, carpet, k)
    # Trap zeros or small negatives before exponents are applied:
    dB = [d - b, 0.0000001].max
    cD = [c - d, 0.0000001].max
    wp = [wperimeter, 0.0000001].max
    # Result:
    perimeterConductance = b + c - d + k2 * (2 * wp / slabWidth)**p * dB**q * cD**r
    return perimeterConductance
  end

  def FullSlabInsulation(rbottom, rgap, w, l, carpet, k)
    # Coded by Dennis Barley, March 2013.
    # This routine calculates the perimeter conductance for a slab with insulation
    #   under the entire slab as well as gap insulation around the edge.
    # Parameters:
    #   Rbottom = R-factor of insulation placed horizontally under the entire slab, h*ft2*F/Btu
    #   Rgap    = R-factor of insulation placed vertically between edge of slab & foundation wall, h*ft2*F/Btu
    #   W       = width (shorter dimension) of the slab, ft.  Set to 28 to match Winkelmann analysis.
    #   L       = longer dimension of the slab, ft.  Set to 55 to match Winkelmann analysis.
    #   Carpet  = 1 if carpeted, 0 if not carpeted
    #   k       = thermal conductivity of the soil, Btu/h*ft*F.  Set to 1 to match Winkelmann analysis.
    # Constants:
    zf = 0 # Depth of slab bottom, ft
    r0 = 1.47    # Thermal resistance of concrete slab and inside air film, h*ft2*F/Btu
    rca = 0      # R-value of carpet, if absent,  h*ft2*F/Btu
    rcp = 2.0      # R-value of carpet, if present, h*ft2*F/Btu
    rsea = 0.8860  # Effective resistance of slab edge if carpet is absent,  h*ft2*F/Btu
    rsep = 1.5260  # Effective resistance of slab edge if carpet is present, h*ft2*F/Btu
    t = 4.0 / 12.0 # Thickness of slab: Assumed value if 4 inches; not a variable in the analysis, ft
    # Carpet factors:
    if carpet == 0
      rc  = rca
      rse = rsea
    elsif carpet == 1
      rc  = rcp
      rse = rsep
    end

    rother = rc + r0 + rbottom # Thermal resistance other than the soil (from inside air to soil)
    # Ubottom:
    term1 = 2.0 * k / (Math::PI * w)
    term3 = zf / 2.0 + k * rother / Math::PI
    term2 = term3 + w / 2.0
    ubottom = term1 * Math::log(term2 / term3)
    pbottom = ubottom * (l * w) / (2.0 * (l + w))
    # Uedge:
    uedge = 1.0 / (rse + rgap)
    pedge = t * uedge
    # Result:
    perimeterConductance = pbottom + pedge
    return perimeterConductance
  end

  def ExteriorSlabInsulation(depth, rvalue, carpet)
    # Coded by Dennis Barley, April 2013.
    # This routine calculates the perimeter conductance for a slab with insulation
    #   placed vertically outside the foundation.
    #   This is a correlation to Winkelmann results.
    # Parameters:
    #   Depth     = Depth to which insulation extends into the ground, ft
    #   Rvalue    = R-factor of insulation, h*ft2*F/Btu
    #   Carpet    = 1 if carpeted, 0 if not carpeted
    # Carpet factors:
    if carpet == 0
      a = 9.02928
      b  = 8.20902
      e1 = 0.54383
      e2 = 0.74266
    elsif carpet == 1
      a = 8.53957
      b  = 11.09168
      e1 =  0.57937
      e2 =  0.80699
    end
    perimeterConductance = a / (b + rvalue**e1 * depth**e2)
    return perimeterConductance
  end
end # end the measure

# this allows the measure to be use by the application
ProcessConstructionsSlab.new.registerWithApplication<|MERGE_RESOLUTION|>--- conflicted
+++ resolved
@@ -126,7 +126,6 @@
 
     # Get geometry values
     surfaces = floors_by_type[Constants.SurfaceTypeFloorFndGrndFinSlab]
-<<<<<<< HEAD
     space_surfaces = []
     living_space = nil
     surfaces.each do |surface|
@@ -144,8 +143,6 @@
 
     # Calculate slab area based on one unit
     slabArea = Geometry.calculate_total_area_from_surfaces(space_surfaces)
-=======
->>>>>>> ed7d523f
 
     # Define materials
     slabCarpetPerimeterConduction, slabBarePerimeterConduction = SlabPerimeterConductancesByType(perimeter_r, gap_r, perimeter_width, exterior_r, whole_r, exterior_depth)
@@ -153,7 +150,7 @@
     slab_perimeter_conduction = slabCarpetPerimeterConduction * carpetFloorFraction + slabBarePerimeterConduction * (1 - carpetFloorFraction)
 
     surfaces.each do |surface|
-      slabArea = UnitConversions.convert(surface.grossArea, "m^2", "ft^2")
+      # slabArea = UnitConversions.convert(surface.grossArea, "m^2", "ft^2")
       slabExtPerimeter = Geometry.calculate_exposed_perimeter(model, [surface], false)
       if slabExtPerimeter > 0
         effective_slab_Rvalue = slabArea / (slabExtPerimeter * slab_perimeter_conduction)
