--- conflicted
+++ resolved
@@ -2,13 +2,8 @@
   <schema_version>3.0</schema_version>
   <name>residential_geometry_from_floorspace_js</name>
   <uid>79d7fbb8-e001-4c65-9444-c7dcb975290f</uid>
-<<<<<<< HEAD
-  <version_id>155245e5-ce34-44dd-84fc-28b1410e3c75</version_id>
-  <version_modified>20200312T160423Z</version_modified>
-=======
   <version_id>576a21f5-2997-4483-b86f-31d2b0869863</version_id>
   <version_modified>20200325T181506Z</version_modified>
->>>>>>> 4d8f44c8
   <xml_checksum>0AD1E2E2</xml_checksum>
   <class_name>ResidentialGeometryFromFloorspaceJS</class_name>
   <display_name>Residential Geometry from FloorspaceJS</display_name>
@@ -50,6 +45,33 @@
       <required>true</required>
       <model_dependent>false</model_dependent>
       <default_value>auto</default_value>
+    </argument>
+    <argument>
+      <name>occupants_weekday_sch</name>
+      <display_name>Occupants Weekday schedule</display_name>
+      <description>Specify the 24-hour weekday schedule.</description>
+      <type>String</type>
+      <required>true</required>
+      <model_dependent>false</model_dependent>
+      <default_value>1.00, 1.00, 1.00, 1.00, 1.00, 1.00, 1.00, 0.88, 0.41, 0.24, 0.24, 0.24, 0.24, 0.24, 0.24, 0.24, 0.29, 0.55, 0.90, 0.90, 0.90, 1.00, 1.00, 1.00</default_value>
+    </argument>
+    <argument>
+      <name>occupants_weekend_sch</name>
+      <display_name>Occupants Weekend schedule</display_name>
+      <description>Specify the 24-hour weekend schedule.</description>
+      <type>String</type>
+      <required>true</required>
+      <model_dependent>false</model_dependent>
+      <default_value>1.00, 1.00, 1.00, 1.00, 1.00, 1.00, 1.00, 0.88, 0.41, 0.24, 0.24, 0.24, 0.24, 0.24, 0.24, 0.24, 0.29, 0.55, 0.90, 0.90, 0.90, 1.00, 1.00, 1.00</default_value>
+    </argument>
+    <argument>
+      <name>occupants_monthly_sch</name>
+      <display_name>Occupants Month schedule</display_name>
+      <description>Specify the 12-month schedule.</description>
+      <type>String</type>
+      <required>true</required>
+      <model_dependent>false</model_dependent>
+      <default_value>1.0, 1.0, 1.0, 1.0, 1.0, 1.0, 1.0, 1.0, 1.0, 1.0, 1.0, 1.0</default_value>
     </argument>
   </arguments>
   <outputs/>
@@ -208,17 +230,13 @@
       <filename>measure.rb</filename>
       <filetype>rb</filetype>
       <usage_type>script</usage_type>
-      <checksum>28112254</checksum>
+      <checksum>19C68CEB</checksum>
     </file>
     <file>
       <filename>create_residential_geometry_from_floorspacejs_test.rb</filename>
       <filetype>rb</filetype>
       <usage_type>test</usage_type>
-<<<<<<< HEAD
-      <checksum>C88492BD</checksum>
-=======
       <checksum>551CF578</checksum>
->>>>>>> 4d8f44c8
     </file>
   </files>
 </measure>