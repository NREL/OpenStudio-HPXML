<measure>
  <schema_version>3.0</schema_version>
  <name>residential_geometry_from_floorspace_js</name>
  <uid>79d7fbb8-e001-4c65-9444-c7dcb975290f</uid>
<<<<<<< HEAD
  <version_id>41a1e016-5888-482d-9289-0f6651179277</version_id>
  <version_modified>20181009T212814Z</version_modified>
=======
  <version_id>9b8efc96-f550-4426-9fe9-77d8087ed6fa</version_id>
  <version_modified>20181016T174248Z</version_modified>
>>>>>>> ed3e9d71
  <xml_checksum>0AD1E2E2</xml_checksum>
  <class_name>ResidentialGeometryFromFloorspaceJS</class_name>
  <display_name>Residential Geometry from FloorspaceJS</display_name>
  <description>Imports a floorplan JSON file written by the FloorspaceJS tool. Sets the number of bedrooms, bathrooms, and occupants in the building. See https://github.com/NREL/OpenStudio-BEopt#workflows for supported workflows using this measure.</description>
  <modeler_description>Currently this measure deletes the existing geometry and replaces it. Also, sets (or replaces) BuildingUnit objects that store the number of bedrooms and bathrooms associated with the model. Sets (or replaces) the People object for each finished space in the model.</modeler_description>
  <arguments>
    <argument>
      <name>floorplan_path</name>
      <display_name>Floorplan Path</display_name>
      <description>Path to the floorplan JSON.</description>
      <type>String</type>
      <required>true</required>
      <model_dependent>false</model_dependent>
      <default_value>C:/OpenStudio/OpenStudio-BEopt/measures/ResidentialGeometryCreateFromFloorspaceJS/tests/SFD_Multizone.json</default_value>
    </argument>
    <argument>
      <name>num_bedrooms</name>
      <display_name>Number of Bedrooms</display_name>
      <description>Specify the number of bedrooms. Used to determine the energy usage of appliances and plug loads, hot water usage, mechanical ventilation rate, etc.</description>
      <type>String</type>
      <required>false</required>
      <model_dependent>false</model_dependent>
      <default_value>3</default_value>
    </argument>
    <argument>
      <name>num_bathrooms</name>
      <display_name>Number of Bathrooms</display_name>
      <description>Specify the number of bathrooms. Used to determine the hot water usage, etc.</description>
      <type>String</type>
      <required>false</required>
      <model_dependent>false</model_dependent>
      <default_value>2</default_value>
    </argument>
    <argument>
      <name>num_occupants</name>
      <display_name>Number of Occupants</display_name>
      <description>Specify the number of occupants. A value of 'auto' will calculate the average number of occupants from the number of bedrooms. Used to specify the internal gains from people only.</description>
      <type>String</type>
      <required>true</required>
      <model_dependent>false</model_dependent>
      <default_value>auto</default_value>
    </argument>
    <argument>
      <name>occupants_weekday_sch</name>
      <display_name>Occupants Weekday schedule</display_name>
      <description>Specify the 24-hour weekday schedule.</description>
      <type>String</type>
      <required>true</required>
      <model_dependent>false</model_dependent>
      <default_value>1.00, 1.00, 1.00, 1.00, 1.00, 1.00, 1.00, 0.88, 0.41, 0.24, 0.24, 0.24, 0.24, 0.24, 0.24, 0.24, 0.29, 0.55, 0.90, 0.90, 0.90, 1.00, 1.00, 1.00</default_value>
    </argument>
    <argument>
      <name>occupants_weekend_sch</name>
      <display_name>Occupants Weekend schedule</display_name>
      <description>Specify the 24-hour weekend schedule.</description>
      <type>String</type>
      <required>true</required>
      <model_dependent>false</model_dependent>
      <default_value>1.00, 1.00, 1.00, 1.00, 1.00, 1.00, 1.00, 0.88, 0.41, 0.24, 0.24, 0.24, 0.24, 0.24, 0.24, 0.24, 0.29, 0.55, 0.90, 0.90, 0.90, 1.00, 1.00, 1.00</default_value>
    </argument>
    <argument>
      <name>occupants_monthly_sch</name>
      <display_name>Occupants Month schedule</display_name>
      <description>Specify the 12-month schedule.</description>
      <type>String</type>
      <required>true</required>
      <model_dependent>false</model_dependent>
      <default_value>1.0, 1.0, 1.0, 1.0, 1.0, 1.0, 1.0, 1.0, 1.0, 1.0, 1.0, 1.0</default_value>
    </argument>
  </arguments>
  <outputs/>
  <provenances/>
  <tags>
    <tag>Envelope.Form</tag>
  </tags>
  <attributes>
    <attribute>
      <name>Measure Type</name>
      <value>ModelMeasure</value>
      <datatype>string</datatype>
    </attribute>
    <attribute>
      <name>Intended Software Tool</name>
      <value>Apply Measure Now</value>
      <datatype>string</datatype>
    </attribute>
    <attribute>
      <name>Intended Software Tool</name>
      <value>OpenStudio Application</value>
      <datatype>string</datatype>
    </attribute>
    <attribute>
      <name>Intended Software Tool</name>
      <value>Parametric Analysis Tool</value>
      <datatype>string</datatype>
    </attribute>
    <attribute>
      <name>Intended Use Case</name>
      <value>Model Articulation</value>
      <datatype>string</datatype>
    </attribute>
  </attributes>
  <files>
    <file>
      <filename>empty.json</filename>
      <filetype>json</filetype>
      <usage_type>test</usage_type>
      <checksum>00000000</checksum>
    </file>
    <file>
      <filename>not_all_spaces_assigned_to_zones.json</filename>
      <filetype>json</filetype>
      <usage_type>test</usage_type>
      <checksum>4CA7DC33</checksum>
    </file>
    <file>
      <filename>no_spaces_assigned_to_zones.json</filename>
      <filetype>json</filetype>
      <usage_type>test</usage_type>
      <checksum>733FF481</checksum>
    </file>
    <file>
      <filename>MF_4unit.json</filename>
      <filetype>json</filetype>
      <usage_type>test</usage_type>
      <checksum>8998BE12</checksum>
    </file>
    <file>
      <filename>SFA_2unit.json</filename>
      <filetype>json</filetype>
      <usage_type>test</usage_type>
      <checksum>89098AC3</checksum>
    </file>
    <file>
      <filename>SFD_UA.json</filename>
      <filetype>json</filetype>
      <usage_type>test</usage_type>
      <checksum>886213B8</checksum>
    </file>
    <file>
      <filename>MF_Multizone_NoKitchen.json</filename>
      <filetype>json</filetype>
      <usage_type>test</usage_type>
      <checksum>4D229F6B</checksum>
    </file>
    <file>
      <filename>SFD_Multizone_NoKitchen.json</filename>
      <filetype>json</filetype>
      <usage_type>test</usage_type>
      <checksum>C390E8C8</checksum>
    </file>
    <file>
      <filename>MF_Multizone_NoLaundry.json</filename>
      <filetype>json</filetype>
      <usage_type>test</usage_type>
      <checksum>7BD51810</checksum>
    </file>
    <file>
      <filename>SFD_Multizone_NoLaundry.json</filename>
      <filetype>json</filetype>
      <usage_type>test</usage_type>
      <checksum>5B3E3D34</checksum>
    </file>
    <file>
      <filename>mix_of_spaces_in_a_zone.json</filename>
      <filetype>json</filetype>
      <usage_type>test</usage_type>
      <checksum>1BDA0BFC</checksum>
    </file>
    <file>
      <filename>SFD_Multizone.json</filename>
      <filetype>json</filetype>
      <usage_type>test</usage_type>
      <checksum>53BCA442</checksum>
    </file>
    <file>
      <filename>MF_Multizone_NoLiving.json</filename>
      <filetype>json</filetype>
      <usage_type>test</usage_type>
      <checksum>2C1CFDF6</checksum>
    </file>
    <file>
      <filename>no_space_types.json</filename>
      <filetype>json</filetype>
      <usage_type>test</usage_type>
      <checksum>F2BEDAD0</checksum>
    </file>
    <file>
      <filename>SFD_Multizone_NoLiving.json</filename>
      <filetype>json</filetype>
      <usage_type>test</usage_type>
      <checksum>E15B3F2D</checksum>
    </file>
    <file>
      <filename>unexpected_space_type_name.json</filename>
      <filetype>json</filetype>
      <usage_type>test</usage_type>
      <checksum>5F334C69</checksum>
    </file>
    <file>
      <filename>SFD_FA.json</filename>
      <filetype>json</filetype>
      <usage_type>test</usage_type>
      <checksum>51DF4A46</checksum>
    </file>
    <file>
      <filename>MF_corr_12unit.json</filename>
      <filetype>json</filetype>
      <usage_type>test</usage_type>
      <checksum>473983C9</checksum>
    </file>
    <file>
      <filename>MF_Multizone.json</filename>
      <filetype>json</filetype>
      <usage_type>test</usage_type>
      <checksum>9A86D0BE</checksum>
    </file>
    <file>
      <version>
        <software_program>OpenStudio</software_program>
        <identifier>2.1.2</identifier>
        <min_compatible>2.1.2</min_compatible>
      </version>
      <filename>measure.rb</filename>
      <filetype>rb</filetype>
      <usage_type>script</usage_type>
      <checksum>ED93A0E6</checksum>
    </file>
    <file>
      <filename>create_residential_geometry_from_floorspacejs_test.rb</filename>
      <filetype>rb</filetype>
      <usage_type>test</usage_type>
      <checksum>B81C3A16</checksum>
    </file>
    <file>
      <filename>util.rb</filename>
      <filetype>rb</filetype>
      <usage_type>resource</usage_type>
      <checksum>4516079E</checksum>
    </file>
    <file>
<<<<<<< HEAD
      <filename>unit_conversions.rb</filename>
      <filetype>rb</filetype>
      <usage_type>resource</usage_type>
      <checksum>81550F14</checksum>
=======
      <filename>schedules.rb</filename>
      <filetype>rb</filetype>
      <usage_type>resource</usage_type>
      <checksum>4C000237</checksum>
>>>>>>> ed3e9d71
    </file>
    <file>
      <filename>schedules.rb</filename>
      <filetype>rb</filetype>
      <usage_type>resource</usage_type>
<<<<<<< HEAD
      <checksum>F7EEE7C4</checksum>
=======
      <checksum>62B9E41C</checksum>
>>>>>>> ed3e9d71
    </file>
    <file>
      <filename>constants.rb</filename>
      <filetype>rb</filetype>
      <usage_type>resource</usage_type>
<<<<<<< HEAD
      <checksum>9773CEB0</checksum>
    </file>
    <file>
      <filename>geometry.rb</filename>
      <filetype>rb</filetype>
      <usage_type>resource</usage_type>
      <checksum>10A095BE</checksum>
=======
      <checksum>623A924C</checksum>
    </file>
    <file>
      <filename>unit_conversions.rb</filename>
      <filetype>rb</filetype>
      <usage_type>resource</usage_type>
      <checksum>67D46496</checksum>
>>>>>>> ed3e9d71
    </file>
  </files>
</measure><|MERGE_RESOLUTION|>--- conflicted
+++ resolved
@@ -2,13 +2,8 @@
   <schema_version>3.0</schema_version>
   <name>residential_geometry_from_floorspace_js</name>
   <uid>79d7fbb8-e001-4c65-9444-c7dcb975290f</uid>
-<<<<<<< HEAD
-  <version_id>41a1e016-5888-482d-9289-0f6651179277</version_id>
-  <version_modified>20181009T212814Z</version_modified>
-=======
   <version_id>9b8efc96-f550-4426-9fe9-77d8087ed6fa</version_id>
   <version_modified>20181016T174248Z</version_modified>
->>>>>>> ed3e9d71
   <xml_checksum>0AD1E2E2</xml_checksum>
   <class_name>ResidentialGeometryFromFloorspaceJS</class_name>
   <display_name>Residential Geometry from FloorspaceJS</display_name>
@@ -250,49 +245,28 @@
       <checksum>4516079E</checksum>
     </file>
     <file>
-<<<<<<< HEAD
+      <filename>schedules.rb</filename>
+      <filetype>rb</filetype>
+      <usage_type>resource</usage_type>
+      <checksum>4C000237</checksum>
+    </file>
+    <file>
+      <filename>geometry.rb</filename>
+      <filetype>rb</filetype>
+      <usage_type>resource</usage_type>
+      <checksum>62B9E41C</checksum>
+    </file>
+    <file>
+      <filename>constants.rb</filename>
+      <filetype>rb</filetype>
+      <usage_type>resource</usage_type>
+      <checksum>623A924C</checksum>
+    </file>
+    <file>
       <filename>unit_conversions.rb</filename>
       <filetype>rb</filetype>
       <usage_type>resource</usage_type>
-      <checksum>81550F14</checksum>
-=======
-      <filename>schedules.rb</filename>
-      <filetype>rb</filetype>
-      <usage_type>resource</usage_type>
-      <checksum>4C000237</checksum>
->>>>>>> ed3e9d71
-    </file>
-    <file>
-      <filename>schedules.rb</filename>
-      <filetype>rb</filetype>
-      <usage_type>resource</usage_type>
-<<<<<<< HEAD
-      <checksum>F7EEE7C4</checksum>
-=======
-      <checksum>62B9E41C</checksum>
->>>>>>> ed3e9d71
-    </file>
-    <file>
-      <filename>constants.rb</filename>
-      <filetype>rb</filetype>
-      <usage_type>resource</usage_type>
-<<<<<<< HEAD
-      <checksum>9773CEB0</checksum>
-    </file>
-    <file>
-      <filename>geometry.rb</filename>
-      <filetype>rb</filetype>
-      <usage_type>resource</usage_type>
-      <checksum>10A095BE</checksum>
-=======
-      <checksum>623A924C</checksum>
-    </file>
-    <file>
-      <filename>unit_conversions.rb</filename>
-      <filetype>rb</filetype>
-      <usage_type>resource</usage_type>
       <checksum>67D46496</checksum>
->>>>>>> ed3e9d71
     </file>
   </files>
 </measure>