--- conflicted
+++ resolved
@@ -2,13 +2,8 @@
   <schema_version>3.0</schema_version>
   <name>residential_geometry_from_floorspace_js</name>
   <uid>79d7fbb8-e001-4c65-9444-c7dcb975290f</uid>
-<<<<<<< HEAD
-  <version_id>16cc0c1b-90b5-46fb-a881-78d5a479aac2</version_id>
-  <version_modified>20181109T193249Z</version_modified>
-=======
-  <version_id>1a34de2b-c8ac-4f08-a1a6-68fce0900ef6</version_id>
-  <version_modified>20181112T230641Z</version_modified>
->>>>>>> 56a240aa
+  <version_id>580baebc-bc64-432c-969f-71b6e5cccd71</version_id>
+  <version_modified>20181113T054751Z</version_modified>
   <xml_checksum>0AD1E2E2</xml_checksum>
   <class_name>ResidentialGeometryFromFloorspaceJS</class_name>
   <display_name>Residential Geometry from FloorspaceJS</display_name>
@@ -241,47 +236,7 @@
       <filename>measure.rb</filename>
       <filetype>rb</filetype>
       <usage_type>script</usage_type>
-<<<<<<< HEAD
-      <checksum>ED93A0E6</checksum>
-    </file>
-    <file>
-      <filename>create_residential_geometry_from_floorspacejs_test.rb</filename>
-      <filetype>rb</filetype>
-      <usage_type>test</usage_type>
-      <checksum>B81C3A16</checksum>
-    </file>
-    <file>
-      <filename>util.rb</filename>
-      <filetype>rb</filetype>
-      <usage_type>resource</usage_type>
-      <checksum>B8804B95</checksum>
-    </file>
-    <file>
-      <filename>unit_conversions.rb</filename>
-      <filetype>rb</filetype>
-      <usage_type>resource</usage_type>
-      <checksum>7161039B</checksum>
-    </file>
-    <file>
-      <filename>schedules.rb</filename>
-      <filetype>rb</filetype>
-      <usage_type>resource</usage_type>
-      <checksum>F7EEE7C4</checksum>
-    </file>
-    <file>
-      <filename>geometry.rb</filename>
-      <filetype>rb</filetype>
-      <usage_type>resource</usage_type>
-      <checksum>E5BD3794</checksum>
-    </file>
-    <file>
-      <filename>constants.rb</filename>
-      <filetype>rb</filetype>
-      <usage_type>resource</usage_type>
-      <checksum>F1D15EBA</checksum>
-=======
       <checksum>2CAC190E</checksum>
->>>>>>> 56a240aa
     </file>
   </files>
 </measure>