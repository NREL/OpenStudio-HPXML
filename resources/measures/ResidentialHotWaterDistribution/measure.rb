--- conflicted
+++ resolved
@@ -243,15 +243,6 @@
             pump_e_ann = (-0.13 + 0.72 * nbeds + (0.13 - 0.17 * nbeds) * dist_ins / 2.0)
         end
         
-<<<<<<< HEAD
-            # Create temporary HotWaterSchedule objects solely to calculate daily gpm
-            #Since this is only used to calculate the gpm, it doesn't need to have the corrrect day shift
-            sch_sh = HotWaterSchedule.new(model, runner, "", "", nbeds, sch_unit_index, 0, "Shower", Constants.MixedUseT, File.dirname(__FILE__), false)
-            sch_s = HotWaterSchedule.new(model, runner, "",  "", nbeds, sch_unit_index, 0, "Sink", Constants.MixedUseT, File.dirname(__FILE__), false)
-            sch_b = HotWaterSchedule.new(model, runner, "",  "", nbeds, sch_unit_index, 0, "Bath", Constants.MixedUseT, File.dirname(__FILE__), false)
-            if not sch_sh.validated? or not sch_s.validated? or not sch_b.validated?
-                return false
-=======
         water_mix_to_h = Array.new(12,0)
         for m in 0..11
             water_mix_to_h[m] = [(Constants.MixedUseT - mainsMonthlyTemps[m]) / (wh_setpoint - mainsMonthlyTemps[m]), 0].max
@@ -272,7 +263,6 @@
                 monthly_internal_gain[m] = [Constants.MonthNumDays[m] * (4257.0 + 735.0 * (nbeds - 3) - \
                                            (948.0 + 158.0 * (nbeds - 3)) * dist_ins / 2.0) * (1 + 1.0 / 4257.0 * \
                                            (362.0 + (63.0 * (nbeds - 3))) * Math.sin(deg_rad * (360.0 * ((m + 1.0) / 12.0) + 0.3))),0].max #Btu/month
->>>>>>> 6eeb763d
             end
         elsif dist_layout == Constants.PipeTypeTrunkBranch and pipe_mat == Constants.MaterialPEX and \
               dist_loc == Constants.LocationInterior and recirc_type == Constants.RecircTypeNone
