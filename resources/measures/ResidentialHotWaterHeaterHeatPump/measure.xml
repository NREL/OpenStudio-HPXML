<measure>
  <schema_version>3.0</schema_version>
  <name>residential_hot_water_heater_heat_pump</name>
  <uid>cfbe1e78-78db-4902-aba3-95d23310802e</uid>
<<<<<<< HEAD
  <version_id>41b33907-0469-4e84-a6ec-f8c70cd9e82b</version_id>
  <version_modified>20181106T160337Z</version_modified>
=======
  <version_id>b30ea6a4-f09d-4ddd-8235-89a73555fdfe</version_id>
  <version_modified>20181112T230642Z</version_modified>
>>>>>>> 56a240aa
  <xml_checksum>9882CBDB</xml_checksum>
  <class_name>ResidentialHotWaterHeaterHeatPump</class_name>
  <display_name>Set Residential Heat Pump Water Heater</display_name>
  <description>This measure adds a new residential heat pump water heater to the model based on user inputs. If there is already an existing residential water heater in the model, it is replaced. For multifamily buildings, the water heater can be set for all units of the building. See https://github.com/NREL/OpenStudio-BEopt#workflows for supported workflows using this measure.</description>
  <modeler_description>The measure will create a new instance of the OS:WaterHeater:HeatPump:WrappedCondenser object representing a heat pump water heater and EMS code for the controls. The water heater will be placed on the plant loop 'Domestic Hot Water Loop'. If this loop already exists, any water heater on that loop will be removed and replaced with a water heater consistent with this measure. If it doesn't exist, it will be created.</modeler_description>
  <arguments>
    <argument>
      <name>storage_tank_volume</name>
      <display_name>Tank Volume</display_name>
      <description>Nominal volume of the of the water heater tank.</description>
      <type>Double</type>
      <units>gal</units>
      <required>true</required>
      <model_dependent>false</model_dependent>
      <default_value>50</default_value>
    </argument>
    <argument>
      <name>setpoint_temp</name>
      <display_name>Setpoint</display_name>
      <description>Water heater setpoint temperature.</description>
      <type>Double</type>
      <units>F</units>
      <required>true</required>
      <model_dependent>false</model_dependent>
      <default_value>125</default_value>
    </argument>
    <argument>
      <name>location</name>
      <display_name>Location</display_name>
      <description>The space type for the location. 'auto' will automatically choose a space type based on the space types found in the model.</description>
      <type>Choice</type>
      <required>true</required>
      <model_dependent>true</model_dependent>
      <default_value>auto</default_value>
      <choices>
        <choice>
          <value>auto</value>
          <display_name>auto</display_name>
        </choice>
      </choices>
    </argument>
    <argument>
      <name>element_capacity</name>
      <display_name>Input Capacity</display_name>
      <description>The capacity of the backup electric resistance elements in the tank.</description>
      <type>Double</type>
      <units>kW</units>
      <required>true</required>
      <model_dependent>false</model_dependent>
      <default_value>4.5</default_value>
    </argument>
    <argument>
      <name>min_temp</name>
      <display_name>Minimum Abient Temperature</display_name>
      <description>The minimum ambient air temperature at which the heat pump compressor will operate.</description>
      <type>Double</type>
      <units>F</units>
      <required>true</required>
      <model_dependent>false</model_dependent>
      <default_value>45</default_value>
    </argument>
    <argument>
      <name>max_temp</name>
      <display_name>Maximum Ambient Temperature</display_name>
      <description>The maximum ambient air temperature at which the heat pump compressor will operate.</description>
      <type>Double</type>
      <units>F</units>
      <required>true</required>
      <model_dependent>false</model_dependent>
      <default_value>120</default_value>
    </argument>
    <argument>
      <name>cap</name>
      <display_name>Rated Capacity</display_name>
      <description>The input power of the HPWH compressor at rated conditions.</description>
      <type>Double</type>
      <units>kW</units>
      <required>true</required>
      <model_dependent>false</model_dependent>
      <default_value>0.5</default_value>
    </argument>
    <argument>
      <name>cop</name>
      <display_name>Rated COP</display_name>
      <description>The coefficient of performance of the HPWH compressor at rated conditions.</description>
      <type>Double</type>
      <required>true</required>
      <model_dependent>false</model_dependent>
      <default_value>2.8</default_value>
    </argument>
    <argument>
      <name>shr</name>
      <display_name>Rated SHR</display_name>
      <description>The sensible heat ratio of the HPWH's evaporator at rated conditions. This is the net SHR of the evaporator and includes the effects of fan heat.</description>
      <type>Double</type>
      <required>true</required>
      <model_dependent>false</model_dependent>
      <default_value>0.88</default_value>
    </argument>
    <argument>
      <name>airflow_rate</name>
      <display_name>Airflow Rate</display_name>
      <description>Air flow rate of the HPWH.</description>
      <type>Double</type>
      <units>cfm</units>
      <required>true</required>
      <model_dependent>false</model_dependent>
      <default_value>181</default_value>
    </argument>
    <argument>
      <name>fan_power</name>
      <display_name>Fan Power</display_name>
      <description>Fan power (in W) per delivered airflow rate (in cfm).</description>
      <type>Double</type>
      <units>W/cfm</units>
      <required>true</required>
      <model_dependent>false</model_dependent>
      <default_value>0.0462</default_value>
    </argument>
    <argument>
      <name>parasitics</name>
      <display_name>Parasitics</display_name>
      <description>Parasitic electricity consumption of the HPWH.</description>
      <type>Double</type>
      <units>W</units>
      <required>true</required>
      <model_dependent>false</model_dependent>
      <default_value>3</default_value>
    </argument>
    <argument>
      <name>tank_ua</name>
      <display_name>Tank UA</display_name>
      <description>The overall UA of the tank.</description>
      <type>Double</type>
      <units>Btu/h-R</units>
      <required>true</required>
      <model_dependent>false</model_dependent>
      <default_value>3.9</default_value>
    </argument>
    <argument>
      <name>int_factor</name>
      <display_name>Interaction Factor</display_name>
      <description>Specifies how much the HPWH space conditioning impact interacts with the building's HVAC equipment. This can be used to account for situations such as when a HPWH is in a closet and only a portion of the HPWH's space cooling affects the HVAC system.</description>
      <type>Double</type>
      <required>true</required>
      <model_dependent>false</model_dependent>
      <default_value>1</default_value>
    </argument>
    <argument>
      <name>temp_depress</name>
      <display_name>Temperature Depression</display_name>
      <description>The reduction in ambient air temperature in the space where the water heater is located. This variable can be used to simulate the impact the HPWH has on its own performance when installing in a confined space suc as a utility closet.</description>
      <type>Double</type>
      <units>F</units>
      <required>true</required>
      <model_dependent>false</model_dependent>
      <default_value>0</default_value>
    </argument>
  </arguments>
  <outputs/>
  <provenances/>
  <tags>
    <tag>Service Water Heating.Water Heating</tag>
  </tags>
  <attributes>
    <attribute>
      <name>Measure Type</name>
      <value>ModelMeasure</value>
      <datatype>string</datatype>
    </attribute>
    <attribute>
      <name>Uses SketchUp API</name>
      <value>false</value>
      <datatype>boolean</datatype>
    </attribute>
  </attributes>
  <files>
    <file>
      <filename>ResidentialWaterHeaterHeatPump_Test.rb</filename>
      <filetype>rb</filetype>
      <usage_type>test</usage_type>
      <checksum>73F98116</checksum>
    </file>
    <file>
<<<<<<< HEAD
      <filename>materials.rb</filename>
      <filetype>rb</filetype>
      <usage_type>resource</usage_type>
      <checksum>82D32FEE</checksum>
    </file>
    <file>
=======
>>>>>>> 56a240aa
      <version>
        <software_program>OpenStudio</software_program>
        <identifier>1.4.1</identifier>
        <min_compatible>1.13.1</min_compatible>
      </version>
      <filename>measure.rb</filename>
      <filetype>rb</filetype>
      <usage_type>script</usage_type>
<<<<<<< HEAD
      <checksum>86E6D627</checksum>
    </file>
    <file>
      <filename>weather.rb</filename>
      <filetype>rb</filetype>
      <usage_type>resource</usage_type>
      <checksum>454E14D4</checksum>
    </file>
    <file>
      <filename>schedules.rb</filename>
      <filetype>rb</filetype>
      <usage_type>resource</usage_type>
      <checksum>4C000237</checksum>
    </file>
    <file>
      <filename>util.rb</filename>
      <filetype>rb</filetype>
      <usage_type>resource</usage_type>
      <checksum>B8804B95</checksum>
    </file>
    <file>
      <filename>unit_conversions.rb</filename>
      <filetype>rb</filetype>
      <usage_type>resource</usage_type>
      <checksum>7161039B</checksum>
    </file>
    <file>
      <filename>SFD_2000sqft_2story_FB_GRG_UA_3Beds_2Baths_Denver_WHTankless_SHW.osm</filename>
      <filetype>osm</filetype>
      <usage_type>test</usage_type>
      <checksum>BA6C26CF</checksum>
    </file>
    <file>
      <filename>SFD_2000sqft_2story_FB_GRG_UA_3Beds_2Baths_Denver_WHTank_SHW.osm</filename>
      <filetype>osm</filetype>
      <usage_type>test</usage_type>
      <checksum>8B430E47</checksum>
    </file>
    <file>
      <filename>SFD_2000sqft_2story_FB_GRG_UA_3Beds_2Baths.osm</filename>
      <filetype>osm</filetype>
      <usage_type>test</usage_type>
      <checksum>E55D74CD</checksum>
    </file>
    <file>
      <filename>SFD_2000sqft_2story_FB_GRG_UA_3Beds_2Baths_Denver.osm</filename>
      <filetype>osm</filetype>
      <usage_type>test</usage_type>
      <checksum>5DEDAA3C</checksum>
    </file>
    <file>
      <filename>SFD_2000sqft_2story_FB_GRG_UA_3Beds_2Baths_Denver_OilWHTank.osm</filename>
      <filetype>osm</filetype>
      <usage_type>test</usage_type>
      <checksum>0F69C830</checksum>
    </file>
    <file>
      <filename>SFD_2000sqft_2story_FB_GRG_UA_3Beds_2Baths_Denver_HPWH.osm</filename>
      <filetype>osm</filetype>
      <usage_type>test</usage_type>
      <checksum>35333902</checksum>
    </file>
    <file>
      <filename>SFD_2000sqft_2story_FB_GRG_UA_3Beds_2Baths_Denver_HPWH_SHW.osm</filename>
      <filetype>osm</filetype>
      <usage_type>test</usage_type>
      <checksum>248F0DAE</checksum>
    </file>
    <file>
      <filename>SFD_2000sqft_2story_FB_GRG_UA_3Beds_2Baths_Denver_WHTank.osm</filename>
      <filetype>osm</filetype>
      <usage_type>test</usage_type>
      <checksum>F594EC43</checksum>
    </file>
    <file>
      <filename>SFD_2000sqft_2story_FB_GRG_UA_3Beds_2Baths_Denver_WHTankless.osm</filename>
      <filetype>osm</filetype>
      <usage_type>test</usage_type>
      <checksum>C6B42ADB</checksum>
    </file>
    <file>
      <filename>SFA_4units_1story_FB_UA_3Beds_2Baths_Denver.osm</filename>
      <filetype>osm</filetype>
      <usage_type>test</usage_type>
      <checksum>82551AE7</checksum>
    </file>
    <file>
      <filename>MF_8units_1story_SL_3Beds_2Baths_Denver.osm</filename>
      <filetype>osm</filetype>
      <usage_type>test</usage_type>
      <checksum>5E64B55D</checksum>
    </file>
    <file>
      <filename>constants.rb</filename>
      <filetype>rb</filetype>
      <usage_type>resource</usage_type>
      <checksum>05548135</checksum>
    </file>
    <file>
      <filename>waterheater.rb</filename>
      <filetype>rb</filetype>
      <usage_type>resource</usage_type>
      <checksum>6DEBF1F0</checksum>
    </file>
    <file>
      <filename>geometry.rb</filename>
      <filetype>rb</filetype>
      <usage_type>resource</usage_type>
      <checksum>AB2185AD</checksum>
=======
      <checksum>1AB7971C</checksum>
>>>>>>> 56a240aa
    </file>
  </files>
</measure><|MERGE_RESOLUTION|>--- conflicted
+++ resolved
@@ -2,13 +2,8 @@
   <schema_version>3.0</schema_version>
   <name>residential_hot_water_heater_heat_pump</name>
   <uid>cfbe1e78-78db-4902-aba3-95d23310802e</uid>
-<<<<<<< HEAD
-  <version_id>41b33907-0469-4e84-a6ec-f8c70cd9e82b</version_id>
-  <version_modified>20181106T160337Z</version_modified>
-=======
   <version_id>b30ea6a4-f09d-4ddd-8235-89a73555fdfe</version_id>
   <version_modified>20181112T230642Z</version_modified>
->>>>>>> 56a240aa
   <xml_checksum>9882CBDB</xml_checksum>
   <class_name>ResidentialHotWaterHeaterHeatPump</class_name>
   <display_name>Set Residential Heat Pump Water Heater</display_name>
@@ -193,15 +188,6 @@
       <checksum>73F98116</checksum>
     </file>
     <file>
-<<<<<<< HEAD
-      <filename>materials.rb</filename>
-      <filetype>rb</filetype>
-      <usage_type>resource</usage_type>
-      <checksum>82D32FEE</checksum>
-    </file>
-    <file>
-=======
->>>>>>> 56a240aa
       <version>
         <software_program>OpenStudio</software_program>
         <identifier>1.4.1</identifier>
@@ -210,119 +196,7 @@
       <filename>measure.rb</filename>
       <filetype>rb</filetype>
       <usage_type>script</usage_type>
-<<<<<<< HEAD
-      <checksum>86E6D627</checksum>
-    </file>
-    <file>
-      <filename>weather.rb</filename>
-      <filetype>rb</filetype>
-      <usage_type>resource</usage_type>
-      <checksum>454E14D4</checksum>
-    </file>
-    <file>
-      <filename>schedules.rb</filename>
-      <filetype>rb</filetype>
-      <usage_type>resource</usage_type>
-      <checksum>4C000237</checksum>
-    </file>
-    <file>
-      <filename>util.rb</filename>
-      <filetype>rb</filetype>
-      <usage_type>resource</usage_type>
-      <checksum>B8804B95</checksum>
-    </file>
-    <file>
-      <filename>unit_conversions.rb</filename>
-      <filetype>rb</filetype>
-      <usage_type>resource</usage_type>
-      <checksum>7161039B</checksum>
-    </file>
-    <file>
-      <filename>SFD_2000sqft_2story_FB_GRG_UA_3Beds_2Baths_Denver_WHTankless_SHW.osm</filename>
-      <filetype>osm</filetype>
-      <usage_type>test</usage_type>
-      <checksum>BA6C26CF</checksum>
-    </file>
-    <file>
-      <filename>SFD_2000sqft_2story_FB_GRG_UA_3Beds_2Baths_Denver_WHTank_SHW.osm</filename>
-      <filetype>osm</filetype>
-      <usage_type>test</usage_type>
-      <checksum>8B430E47</checksum>
-    </file>
-    <file>
-      <filename>SFD_2000sqft_2story_FB_GRG_UA_3Beds_2Baths.osm</filename>
-      <filetype>osm</filetype>
-      <usage_type>test</usage_type>
-      <checksum>E55D74CD</checksum>
-    </file>
-    <file>
-      <filename>SFD_2000sqft_2story_FB_GRG_UA_3Beds_2Baths_Denver.osm</filename>
-      <filetype>osm</filetype>
-      <usage_type>test</usage_type>
-      <checksum>5DEDAA3C</checksum>
-    </file>
-    <file>
-      <filename>SFD_2000sqft_2story_FB_GRG_UA_3Beds_2Baths_Denver_OilWHTank.osm</filename>
-      <filetype>osm</filetype>
-      <usage_type>test</usage_type>
-      <checksum>0F69C830</checksum>
-    </file>
-    <file>
-      <filename>SFD_2000sqft_2story_FB_GRG_UA_3Beds_2Baths_Denver_HPWH.osm</filename>
-      <filetype>osm</filetype>
-      <usage_type>test</usage_type>
-      <checksum>35333902</checksum>
-    </file>
-    <file>
-      <filename>SFD_2000sqft_2story_FB_GRG_UA_3Beds_2Baths_Denver_HPWH_SHW.osm</filename>
-      <filetype>osm</filetype>
-      <usage_type>test</usage_type>
-      <checksum>248F0DAE</checksum>
-    </file>
-    <file>
-      <filename>SFD_2000sqft_2story_FB_GRG_UA_3Beds_2Baths_Denver_WHTank.osm</filename>
-      <filetype>osm</filetype>
-      <usage_type>test</usage_type>
-      <checksum>F594EC43</checksum>
-    </file>
-    <file>
-      <filename>SFD_2000sqft_2story_FB_GRG_UA_3Beds_2Baths_Denver_WHTankless.osm</filename>
-      <filetype>osm</filetype>
-      <usage_type>test</usage_type>
-      <checksum>C6B42ADB</checksum>
-    </file>
-    <file>
-      <filename>SFA_4units_1story_FB_UA_3Beds_2Baths_Denver.osm</filename>
-      <filetype>osm</filetype>
-      <usage_type>test</usage_type>
-      <checksum>82551AE7</checksum>
-    </file>
-    <file>
-      <filename>MF_8units_1story_SL_3Beds_2Baths_Denver.osm</filename>
-      <filetype>osm</filetype>
-      <usage_type>test</usage_type>
-      <checksum>5E64B55D</checksum>
-    </file>
-    <file>
-      <filename>constants.rb</filename>
-      <filetype>rb</filetype>
-      <usage_type>resource</usage_type>
-      <checksum>05548135</checksum>
-    </file>
-    <file>
-      <filename>waterheater.rb</filename>
-      <filetype>rb</filetype>
-      <usage_type>resource</usage_type>
-      <checksum>6DEBF1F0</checksum>
-    </file>
-    <file>
-      <filename>geometry.rb</filename>
-      <filetype>rb</filetype>
-      <usage_type>resource</usage_type>
-      <checksum>AB2185AD</checksum>
-=======
       <checksum>1AB7971C</checksum>
->>>>>>> 56a240aa
     </file>
   </files>
 </measure>