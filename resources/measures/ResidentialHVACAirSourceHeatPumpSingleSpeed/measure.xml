--- conflicted
+++ resolved
@@ -2,13 +2,8 @@
   <schema_version>3.0</schema_version>
   <name>process_single_speed_air_source_heat_pump</name>
   <uid>9f709cf6-cf55-4bb3-8087-7a5c5a98aa7c</uid>
-<<<<<<< HEAD
-  <version_id>3d193a92-190b-47e3-8916-3008e8397617</version_id>
-  <version_modified>20181113T200450Z</version_modified>
-=======
   <version_id>8ce7c0f8-cc53-4c99-b877-0734d0413d8a</version_id>
   <version_modified>20181218T225843Z</version_modified>
->>>>>>> 71d19372
   <xml_checksum>0DA5C9E6</xml_checksum>
   <class_name>ProcessSingleSpeedAirSourceHeatPump</class_name>
   <display_name>Set Residential Single-Speed Air Source Heat Pump</display_name>
@@ -263,15 +258,6 @@
   </attributes>
   <files>
     <file>
-<<<<<<< HEAD
-      <filename>process_single_speed_air_source_heat_pump_test.rb</filename>
-      <filetype>rb</filetype>
-      <usage_type>test</usage_type>
-      <checksum>DE9FDCC2</checksum>
-    </file>
-    <file>
-=======
->>>>>>> 71d19372
       <version>
         <software_program>OpenStudio</software_program>
         <identifier>1.11.5</identifier>
