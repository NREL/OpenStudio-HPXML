--- conflicted
+++ resolved
@@ -2,13 +2,8 @@
   <schema_version>3.0</schema_version>
   <name>residential_photovoltaics</name>
   <uid>3ed7d5e0-4441-43d9-a47e-ae4560a6db92</uid>
-<<<<<<< HEAD
-  <version_id>3f23ae19-a1a7-4998-abda-d48679f4cc46</version_id>
-  <version_modified>20181109T193300Z</version_modified>
-=======
-  <version_id>f52785f1-2d10-45b3-adb4-a161ab8c07fe</version_id>
-  <version_modified>20181112T230644Z</version_modified>
->>>>>>> 56a240aa
+  <version_id>186f783c-0294-4058-8278-1834d07b8f6b</version_id>
+  <version_modified>20181113T054754Z</version_modified>
   <xml_checksum>1BFC8ABF</xml_checksum>
   <class_name>ResidentialPhotovoltaics</class_name>
   <display_name>Set Residential Photovoltaics</display_name>
@@ -190,59 +185,10 @@
   </attributes>
   <files>
     <file>
-<<<<<<< HEAD
-      <filename>USA_CO_Denver_Intl_AP_725650_TMY3.epw</filename>
-      <filetype>epw</filetype>
-      <usage_type>test</usage_type>
-      <checksum>E23378AA</checksum>
-    </file>
-    <file>
-      <filename>USA_CO_Denver_Intl_AP_725650_TMY3.ddy</filename>
-      <filetype>ddy</filetype>
-      <usage_type>test</usage_type>
-      <checksum>FB253570</checksum>
-    </file>
-    <file>
-      <filename>psychrometrics.rb</filename>
-      <filetype>rb</filetype>
-      <usage_type>resource</usage_type>
-      <checksum>208441EA</checksum>
-    </file>
-    <file>
-      <filename>materials.rb</filename>
-      <filetype>rb</filetype>
-      <usage_type>resource</usage_type>
-      <checksum>82D32FEE</checksum>
-    </file>
-    <file>
-      <filename>weather.rb</filename>
-      <filetype>rb</filetype>
-      <usage_type>resource</usage_type>
-      <checksum>454E14D4</checksum>
-    </file>
-    <file>
-      <filename>util.rb</filename>
-      <filetype>rb</filetype>
-      <usage_type>resource</usage_type>
-      <checksum>B8804B95</checksum>
-    </file>
-    <file>
       <filename>residential_photovoltaics_test.rb</filename>
       <filetype>rb</filetype>
       <usage_type>test</usage_type>
       <checksum>FFB71C52</checksum>
-    </file>
-    <file>
-      <filename>pv.rb</filename>
-      <filetype>rb</filetype>
-      <usage_type>resource</usage_type>
-      <checksum>25439303</checksum>
-=======
-      <filename>residential_photovoltaics_test.rb</filename>
-      <filetype>rb</filetype>
-      <usage_type>test</usage_type>
-      <checksum>FFB71C52</checksum>
->>>>>>> 56a240aa
     </file>
     <file>
       <version>
@@ -253,65 +199,7 @@
       <filename>measure.rb</filename>
       <filetype>rb</filetype>
       <usage_type>script</usage_type>
-<<<<<<< HEAD
-      <checksum>4F366C5E</checksum>
-    </file>
-    <file>
-      <filename>unit_conversions.rb</filename>
-      <filetype>rb</filetype>
-      <usage_type>resource</usage_type>
-      <checksum>7161039B</checksum>
-    </file>
-    <file>
-      <filename>SFD_2000sqft_2story_SL_UA_Denver_North.osm</filename>
-      <filetype>osm</filetype>
-      <usage_type>test</usage_type>
-      <checksum>DADFEC27</checksum>
-    </file>
-    <file>
-      <filename>SFD_2000sqft_2story_SL_UA_Denver_West.osm</filename>
-      <filetype>osm</filetype>
-      <usage_type>test</usage_type>
-      <checksum>3DCC5C0F</checksum>
-    </file>
-    <file>
-      <filename>SFD_2000sqft_2story_SL_UA_Denver.osm</filename>
-      <filetype>osm</filetype>
-      <usage_type>test</usage_type>
-      <checksum>AD516BDC</checksum>
-    </file>
-    <file>
-      <filename>SFD_2000sqft_2story_SL_UA_Denver_East.osm</filename>
-      <filetype>osm</filetype>
-      <usage_type>test</usage_type>
-      <checksum>DC191649</checksum>
-    </file>
-    <file>
-      <filename>geometry.rb</filename>
-      <filetype>rb</filetype>
-      <usage_type>resource</usage_type>
-      <checksum>E5BD3794</checksum>
-    </file>
-    <file>
-      <filename>constants.rb</filename>
-      <filetype>rb</filetype>
-      <usage_type>resource</usage_type>
-      <checksum>F1D15EBA</checksum>
-    </file>
-    <file>
-      <filename>SFA_4units_1story_FB_UA_Denver.osm</filename>
-      <filetype>osm</filetype>
-      <usage_type>test</usage_type>
-      <checksum>3387F54D</checksum>
-    </file>
-    <file>
-      <filename>MF_8units_1story_SL_Denver.osm</filename>
-      <filetype>osm</filetype>
-      <usage_type>test</usage_type>
-      <checksum>4E48DE09</checksum>
-=======
       <checksum>550DA251</checksum>
->>>>>>> 56a240aa
     </file>
   </files>
 </measure>