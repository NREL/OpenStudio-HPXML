--- conflicted
+++ resolved
@@ -2,13 +2,8 @@
   <schema_version>3.0</schema_version>
   <name>residential_photovoltaics</name>
   <uid>3ed7d5e0-4441-43d9-a47e-ae4560a6db92</uid>
-<<<<<<< HEAD
-  <version_id>dd7d8ae6-fd6b-4398-8457-ff65e406fff1</version_id>
-  <version_modified>20181106T160349Z</version_modified>
-=======
   <version_id>f52785f1-2d10-45b3-adb4-a161ab8c07fe</version_id>
   <version_modified>20181112T230644Z</version_modified>
->>>>>>> 56a240aa
   <xml_checksum>1BFC8ABF</xml_checksum>
   <class_name>ResidentialPhotovoltaics</class_name>
   <display_name>Set Residential Photovoltaics</display_name>
@@ -190,59 +185,10 @@
   </attributes>
   <files>
     <file>
-<<<<<<< HEAD
-      <filename>USA_CO_Denver_Intl_AP_725650_TMY3.epw</filename>
-      <filetype>epw</filetype>
-      <usage_type>test</usage_type>
-      <checksum>E23378AA</checksum>
-    </file>
-    <file>
-      <filename>USA_CO_Denver_Intl_AP_725650_TMY3.ddy</filename>
-      <filetype>ddy</filetype>
-      <usage_type>test</usage_type>
-      <checksum>FB253570</checksum>
-    </file>
-    <file>
-      <filename>psychrometrics.rb</filename>
-      <filetype>rb</filetype>
-      <usage_type>resource</usage_type>
-      <checksum>208441EA</checksum>
-    </file>
-    <file>
-      <filename>materials.rb</filename>
-      <filetype>rb</filetype>
-      <usage_type>resource</usage_type>
-      <checksum>82D32FEE</checksum>
-    </file>
-    <file>
-      <filename>weather.rb</filename>
-      <filetype>rb</filetype>
-      <usage_type>resource</usage_type>
-      <checksum>454E14D4</checksum>
-    </file>
-    <file>
-      <filename>util.rb</filename>
-      <filetype>rb</filetype>
-      <usage_type>resource</usage_type>
-      <checksum>B8804B95</checksum>
-    </file>
-    <file>
       <filename>residential_photovoltaics_test.rb</filename>
       <filetype>rb</filetype>
       <usage_type>test</usage_type>
       <checksum>FFB71C52</checksum>
-    </file>
-    <file>
-      <filename>pv.rb</filename>
-      <filetype>rb</filetype>
-      <usage_type>resource</usage_type>
-      <checksum>25439303</checksum>
-=======
-      <filename>residential_photovoltaics_test.rb</filename>
-      <filetype>rb</filetype>
-      <usage_type>test</usage_type>
-      <checksum>FFB71C52</checksum>
->>>>>>> 56a240aa
     </file>
     <file>
       <version>
@@ -253,65 +199,7 @@
       <filename>measure.rb</filename>
       <filetype>rb</filetype>
       <usage_type>script</usage_type>
-<<<<<<< HEAD
-      <checksum>4F366C5E</checksum>
-    </file>
-    <file>
-      <filename>unit_conversions.rb</filename>
-      <filetype>rb</filetype>
-      <usage_type>resource</usage_type>
-      <checksum>7161039B</checksum>
-    </file>
-    <file>
-      <filename>SFD_2000sqft_2story_SL_UA_Denver_North.osm</filename>
-      <filetype>osm</filetype>
-      <usage_type>test</usage_type>
-      <checksum>F6A8F04D</checksum>
-    </file>
-    <file>
-      <filename>SFD_2000sqft_2story_SL_UA_Denver_West.osm</filename>
-      <filetype>osm</filetype>
-      <usage_type>test</usage_type>
-      <checksum>592D5C45</checksum>
-    </file>
-    <file>
-      <filename>SFD_2000sqft_2story_SL_UA_Denver.osm</filename>
-      <filetype>osm</filetype>
-      <usage_type>test</usage_type>
-      <checksum>3F84C10F</checksum>
-    </file>
-    <file>
-      <filename>SFD_2000sqft_2story_SL_UA_Denver_East.osm</filename>
-      <filetype>osm</filetype>
-      <usage_type>test</usage_type>
-      <checksum>9272986D</checksum>
-    </file>
-    <file>
-      <filename>SFA_4units_1story_FB_UA_Denver.osm</filename>
-      <filetype>osm</filetype>
-      <usage_type>test</usage_type>
-      <checksum>7A67F10F</checksum>
-    </file>
-    <file>
-      <filename>MF_8units_1story_SL_Denver.osm</filename>
-      <filetype>osm</filetype>
-      <usage_type>test</usage_type>
-      <checksum>026A52B7</checksum>
-    </file>
-    <file>
-      <filename>constants.rb</filename>
-      <filetype>rb</filetype>
-      <usage_type>resource</usage_type>
-      <checksum>05548135</checksum>
-    </file>
-    <file>
-      <filename>geometry.rb</filename>
-      <filetype>rb</filetype>
-      <usage_type>resource</usage_type>
-      <checksum>AB2185AD</checksum>
-=======
       <checksum>550DA251</checksum>
->>>>>>> 56a240aa
     </file>
   </files>
 </measure>