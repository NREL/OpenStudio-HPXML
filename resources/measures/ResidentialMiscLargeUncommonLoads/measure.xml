<measure>
  <schema_version>3.0</schema_version>
  <name>residential_misc_large_uncommon_loads</name>
  <uid>96f1e9ca-41b9-4fb8-a219-57850e351500</uid>
<<<<<<< HEAD
  <version_id>1b7cd634-4830-4849-b3d1-0d4d18421d24</version_id>
  <version_modified>20180807T231816Z</version_modified>
=======
  <version_id>7afa5dc7-2593-40a2-b25f-6c0f8f9ca4aa</version_id>
  <version_modified>20180912T200243Z</version_modified>
>>>>>>> 12b24f9d
  <xml_checksum>126F1C43</xml_checksum>
  <class_name>ResidentialMiscLargeUncommonLoads</class_name>
  <display_name>Set Residential Large Uncommon Loads</display_name>
  <description>Adds (or replaces) the specified large, uncommon loads -- loads that have substantial energy consumption but are not found in most homes. For multifamily buildings, the loads can be set for all units of the building. See https://github.com/NREL/OpenStudio-BEopt#workflows for supported workflows using this measure.</description>
  <modeler_description>Since there are no large, uncommon loads objects in OpenStudio/EnergyPlus, we look for ElectricEquipment/GasEquipment objects with the name that denotes it is a residential large, uncommon load. If one is found, it is replaced with the specified properties. Otherwise, a new such object is added to the model.</modeler_description>
  <arguments>
    <argument>
      <name>has_fridge</name>
      <display_name>Has Extra Refrigerator</display_name>
      <description>Specifies whether the building has an extra refrigerator.</description>
      <type>Boolean</type>
      <required>true</required>
      <model_dependent>false</model_dependent>
      <default_value>false</default_value>
      <choices>
        <choice>
          <value>true</value>
          <display_name>true</display_name>
        </choice>
        <choice>
          <value>false</value>
          <display_name>false</display_name>
        </choice>
      </choices>
    </argument>
    <argument>
      <name>has_freezer</name>
      <display_name>Has Freezer</display_name>
      <description>Specifies whether the building has a freezer.</description>
      <type>Boolean</type>
      <required>true</required>
      <model_dependent>false</model_dependent>
      <default_value>false</default_value>
      <choices>
        <choice>
          <value>true</value>
          <display_name>true</display_name>
        </choice>
        <choice>
          <value>false</value>
          <display_name>false</display_name>
        </choice>
      </choices>
    </argument>
    <argument>
      <name>has_pool_heater_elec</name>
      <display_name>Has Pool Electric Heater</display_name>
      <description>Specifies whether the building has an electric pool heater.</description>
      <type>Boolean</type>
      <required>true</required>
      <model_dependent>false</model_dependent>
      <default_value>false</default_value>
      <choices>
        <choice>
          <value>true</value>
          <display_name>true</display_name>
        </choice>
        <choice>
          <value>false</value>
          <display_name>false</display_name>
        </choice>
      </choices>
    </argument>
    <argument>
      <name>has_pool_heater_gas</name>
      <display_name>Has Pool Gas Heater</display_name>
      <description>Specifies whether the building has a gas pool heater.</description>
      <type>Boolean</type>
      <required>true</required>
      <model_dependent>false</model_dependent>
      <default_value>false</default_value>
      <choices>
        <choice>
          <value>true</value>
          <display_name>true</display_name>
        </choice>
        <choice>
          <value>false</value>
          <display_name>false</display_name>
        </choice>
      </choices>
    </argument>
    <argument>
      <name>has_pool_pump</name>
      <display_name>Has Pool Pump</display_name>
      <description>Specifies whether the building has a pool pump.</description>
      <type>Boolean</type>
      <required>true</required>
      <model_dependent>false</model_dependent>
      <default_value>false</default_value>
      <choices>
        <choice>
          <value>true</value>
          <display_name>true</display_name>
        </choice>
        <choice>
          <value>false</value>
          <display_name>false</display_name>
        </choice>
      </choices>
    </argument>
    <argument>
      <name>has_hot_tub_heater_elec</name>
      <display_name>Has Hot Tub Electric Heater</display_name>
      <description>Specifies whether the building has an electric hot tub heater.</description>
      <type>Boolean</type>
      <required>true</required>
      <model_dependent>false</model_dependent>
      <default_value>false</default_value>
      <choices>
        <choice>
          <value>true</value>
          <display_name>true</display_name>
        </choice>
        <choice>
          <value>false</value>
          <display_name>false</display_name>
        </choice>
      </choices>
    </argument>
    <argument>
      <name>has_hot_tub_heater_gas</name>
      <display_name>Has Hot Tub Gas Heater</display_name>
      <description>Specifies whether the building has a gas hot tub heater.</description>
      <type>Boolean</type>
      <required>true</required>
      <model_dependent>false</model_dependent>
      <default_value>false</default_value>
      <choices>
        <choice>
          <value>true</value>
          <display_name>true</display_name>
        </choice>
        <choice>
          <value>false</value>
          <display_name>false</display_name>
        </choice>
      </choices>
    </argument>
    <argument>
      <name>has_hot_tub_pump</name>
      <display_name>Has Hot Tub Pump</display_name>
      <description>Specifies whether the building has a hot tub pump.</description>
      <type>Boolean</type>
      <required>true</required>
      <model_dependent>false</model_dependent>
      <default_value>false</default_value>
      <choices>
        <choice>
          <value>true</value>
          <display_name>true</display_name>
        </choice>
        <choice>
          <value>false</value>
          <display_name>false</display_name>
        </choice>
      </choices>
    </argument>
    <argument>
      <name>has_well_pump</name>
      <display_name>Has Well Pump</display_name>
      <description>Specifies whether the building has a well pump.</description>
      <type>Boolean</type>
      <required>true</required>
      <model_dependent>false</model_dependent>
      <default_value>false</default_value>
      <choices>
        <choice>
          <value>true</value>
          <display_name>true</display_name>
        </choice>
        <choice>
          <value>false</value>
          <display_name>false</display_name>
        </choice>
      </choices>
    </argument>
    <argument>
      <name>has_gas_fireplace</name>
      <display_name>Has Gas Fireplace</display_name>
      <description>Specifies whether the building has a gas fireplace.</description>
      <type>Boolean</type>
      <required>true</required>
      <model_dependent>false</model_dependent>
      <default_value>false</default_value>
      <choices>
        <choice>
          <value>true</value>
          <display_name>true</display_name>
        </choice>
        <choice>
          <value>false</value>
          <display_name>false</display_name>
        </choice>
      </choices>
    </argument>
    <argument>
      <name>has_gas_grill</name>
      <display_name>Has Gas grill</display_name>
      <description>Specifies whether the building has a gas grill.</description>
      <type>Boolean</type>
      <required>true</required>
      <model_dependent>false</model_dependent>
      <default_value>false</default_value>
      <choices>
        <choice>
          <value>true</value>
          <display_name>true</display_name>
        </choice>
        <choice>
          <value>false</value>
          <display_name>false</display_name>
        </choice>
      </choices>
    </argument>
    <argument>
      <name>has_gas_lighting</name>
      <display_name>Has Gas lighting</display_name>
      <description>Specifies whether the building has a gas lighting.</description>
      <type>Boolean</type>
      <required>true</required>
      <model_dependent>false</model_dependent>
      <default_value>false</default_value>
      <choices>
        <choice>
          <value>true</value>
          <display_name>true</display_name>
        </choice>
        <choice>
          <value>false</value>
          <display_name>false</display_name>
        </choice>
      </choices>
    </argument>
    <argument>
      <name>fridge_rated_annual_energy</name>
      <display_name>Extra Refrigerator: Rated Annual Consumption</display_name>
      <description>The EnergyGuide rated annual energy consumption for a refrigerator.</description>
      <type>Double</type>
      <units>kWh/yr</units>
      <required>true</required>
      <model_dependent>false</model_dependent>
      <default_value>1102</default_value>
    </argument>
    <argument>
      <name>fridge_mult</name>
      <display_name>Extra Refrigerator: Energy Multiplier</display_name>
      <description>Appliance energy use is multiplied by this factor to account for occupancy usage that differs from the national average.</description>
      <type>Double</type>
      <required>true</required>
      <model_dependent>false</model_dependent>
      <default_value>1</default_value>
    </argument>
    <argument>
      <name>fridge_weekday_sch</name>
      <display_name>Extra Refrigerator: Weekday schedule</display_name>
      <description>Specify the 24-hour weekday schedule.</description>
      <type>String</type>
      <required>true</required>
      <model_dependent>false</model_dependent>
      <default_value>0.040, 0.039, 0.038, 0.037, 0.036, 0.036, 0.038, 0.040, 0.041, 0.041, 0.040, 0.040, 0.042, 0.042, 0.042, 0.041, 0.044, 0.048, 0.050, 0.048, 0.047, 0.046, 0.044, 0.041</default_value>
    </argument>
    <argument>
      <name>fridge_weekend_sch</name>
      <display_name>Extra Refrigerator: Weekend schedule</display_name>
      <description>Specify the 24-hour weekend schedule.</description>
      <type>String</type>
      <required>true</required>
      <model_dependent>false</model_dependent>
      <default_value>0.040, 0.039, 0.038, 0.037, 0.036, 0.036, 0.038, 0.040, 0.041, 0.041, 0.040, 0.040, 0.042, 0.042, 0.042, 0.041, 0.044, 0.048, 0.050, 0.048, 0.047, 0.046, 0.044, 0.041</default_value>
    </argument>
    <argument>
      <name>fridge_monthly_sch</name>
      <display_name>Extra Refrigerator: Month schedule</display_name>
      <description>Specify the 12-month schedule.</description>
      <type>String</type>
      <required>true</required>
      <model_dependent>false</model_dependent>
      <default_value>0.837, 0.835, 1.084, 1.084, 1.084, 1.096, 1.096, 1.096, 1.096, 0.931, 0.925, 0.837</default_value>
    </argument>
    <argument>
      <name>fridge_location</name>
      <display_name>Extra Refrigerator: Location</display_name>
      <description>The space type for the location. 'auto' will automatically choose a space type based on the space types found in the model.</description>
      <type>Choice</type>
      <required>true</required>
      <model_dependent>true</model_dependent>
      <default_value>auto</default_value>
      <choices>
        <choice>
          <value>auto</value>
          <display_name>auto</display_name>
        </choice>
      </choices>
    </argument>
    <argument>
      <name>freezer_rated_annual_energy</name>
      <display_name>Freezer: Rated Annual Consumption</display_name>
      <description>The EnergyGuide rated annual energy consumption for a freezer.</description>
      <type>Double</type>
      <units>kWh/yr</units>
      <required>true</required>
      <model_dependent>false</model_dependent>
      <default_value>935</default_value>
    </argument>
    <argument>
      <name>freezer_mult</name>
      <display_name>Freezer: Energy Multiplier</display_name>
      <description>Appliance energy use is multiplied by this factor to account for occupancy usage that differs from the national average.</description>
      <type>Double</type>
      <required>true</required>
      <model_dependent>false</model_dependent>
      <default_value>1</default_value>
    </argument>
    <argument>
      <name>freezer_weekday_sch</name>
      <display_name>Freezer: Weekday schedule</display_name>
      <description>Specify the 24-hour weekday schedule.</description>
      <type>String</type>
      <required>true</required>
      <model_dependent>false</model_dependent>
      <default_value>0.040, 0.039, 0.038, 0.037, 0.036, 0.036, 0.038, 0.040, 0.041, 0.041, 0.040, 0.040, 0.042, 0.042, 0.042, 0.041, 0.044, 0.048, 0.050, 0.048, 0.047, 0.046, 0.044, 0.041</default_value>
    </argument>
    <argument>
      <name>freezer_weekend_sch</name>
      <display_name>Freezer: Weekend schedule</display_name>
      <description>Specify the 24-hour weekend schedule.</description>
      <type>String</type>
      <required>true</required>
      <model_dependent>false</model_dependent>
      <default_value>0.040, 0.039, 0.038, 0.037, 0.036, 0.036, 0.038, 0.040, 0.041, 0.041, 0.040, 0.040, 0.042, 0.042, 0.042, 0.041, 0.044, 0.048, 0.050, 0.048, 0.047, 0.046, 0.044, 0.041</default_value>
    </argument>
    <argument>
      <name>freezer_monthly_sch</name>
      <display_name>Freezer: Month schedule</display_name>
      <description>Specify the 12-month schedule.</description>
      <type>String</type>
      <required>true</required>
      <model_dependent>false</model_dependent>
      <default_value>0.837, 0.835, 1.084, 1.084, 1.084, 1.096, 1.096, 1.096, 1.096, 0.931, 0.925, 0.837</default_value>
    </argument>
    <argument>
      <name>freezer_location</name>
      <display_name>Freezer: Location</display_name>
      <description>The space type for the location. 'auto' will automatically choose a space type based on the space types found in the model.</description>
      <type>Choice</type>
      <required>true</required>
      <model_dependent>true</model_dependent>
      <default_value>auto</default_value>
      <choices>
        <choice>
          <value>auto</value>
          <display_name>auto</display_name>
        </choice>
      </choices>
    </argument>
    <argument>
      <name>pool_heater_elec_annual_energy</name>
      <display_name>Pool: Electric Heater Annual Energy Use</display_name>
      <description>The annual energy use for the electric heater (defaults to national average).</description>
      <type>Double</type>
      <units>kWh/yr</units>
      <required>true</required>
      <model_dependent>false</model_dependent>
      <default_value>2300</default_value>
    </argument>
    <argument>
      <name>pool_heater_elec_mult</name>
      <display_name>Pool: Electric Heater Energy Multiplier</display_name>
      <description>Sets the annual energy use equal to the annual energy use times this multiplier.</description>
      <type>Double</type>
      <required>true</required>
      <model_dependent>false</model_dependent>
      <default_value>1</default_value>
    </argument>
    <argument>
      <name>pool_heater_gas_annual_energy</name>
      <display_name>Pool: Gas Heater Annual Energy Use</display_name>
      <description>The annual energy use for the gas heater (defaults to national average).</description>
      <type>Double</type>
      <units>therm/yr</units>
      <required>true</required>
      <model_dependent>false</model_dependent>
      <default_value>222</default_value>
    </argument>
    <argument>
      <name>pool_heater_gas_mult</name>
      <display_name>Pool: Gas Heater Energy Multiplier</display_name>
      <description>Sets the annual energy use equal to the annual energy use times this multiplier.</description>
      <type>Double</type>
      <required>true</required>
      <model_dependent>false</model_dependent>
      <default_value>1</default_value>
    </argument>
    <argument>
      <name>pool_pump_annual_energy</name>
      <display_name>Pool: Pump Annual Energy Use</display_name>
      <description>The annual energy use for the pump (defaults to national average).</description>
      <type>Double</type>
      <units>kWh/yr</units>
      <required>true</required>
      <model_dependent>false</model_dependent>
      <default_value>2250</default_value>
    </argument>
    <argument>
      <name>pool_pump_mult</name>
      <display_name>Pool: Pump Energy Multiplier</display_name>
      <description>Sets the annual energy use equal to the annual energy use times this multiplier.</description>
      <type>Double</type>
      <required>true</required>
      <model_dependent>false</model_dependent>
      <default_value>1</default_value>
    </argument>
    <argument>
      <name>pool_scale_energy</name>
      <display_name>Pool: Scale Energy Use</display_name>
      <description>If true, scales the energy use relative to a 3-bedroom, 1920 sqft house using the following equation: Fscale = (0.5 + 0.25 x Nbr/3 + 0.25 x FFA/1920) where Nbr is the number of bedrooms and FFA is the finished floor area.</description>
      <type>Boolean</type>
      <required>true</required>
      <model_dependent>false</model_dependent>
      <default_value>true</default_value>
      <choices>
        <choice>
          <value>true</value>
          <display_name>true</display_name>
        </choice>
        <choice>
          <value>false</value>
          <display_name>false</display_name>
        </choice>
      </choices>
    </argument>
    <argument>
      <name>pool_weekday_sch</name>
      <display_name>Pool: Weekday schedule</display_name>
      <description>Specify the 24-hour weekday schedule.</description>
      <type>String</type>
      <required>true</required>
      <model_dependent>false</model_dependent>
      <default_value>0.003, 0.003, 0.003, 0.004, 0.008, 0.015, 0.026, 0.044, 0.084, 0.121, 0.127, 0.121, 0.120, 0.090, 0.075, 0.061, 0.037, 0.023, 0.013, 0.008, 0.004, 0.003, 0.003, 0.003</default_value>
    </argument>
    <argument>
      <name>pool_weekend_sch</name>
      <display_name>Pool: Weekend schedule</display_name>
      <description>Specify the 24-hour weekend schedule.</description>
      <type>String</type>
      <required>true</required>
      <model_dependent>false</model_dependent>
      <default_value>0.003, 0.003, 0.003, 0.004, 0.008, 0.015, 0.026, 0.044, 0.084, 0.121, 0.127, 0.121, 0.120, 0.090, 0.075, 0.061, 0.037, 0.023, 0.013, 0.008, 0.004, 0.003, 0.003, 0.003</default_value>
    </argument>
    <argument>
      <name>pool_monthly_sch</name>
      <display_name>Pool: Month schedule</display_name>
      <description>Specify the 12-month schedule.</description>
      <type>String</type>
      <required>true</required>
      <model_dependent>false</model_dependent>
      <default_value>1.154, 1.161, 1.013, 1.010, 1.013, 0.888, 0.883, 0.883, 0.888, 0.978, 0.974, 1.154</default_value>
    </argument>
    <argument>
      <name>hot_tub_heater_elec_annual_energy</name>
      <display_name>Hot Tub: Electric Heater Annual Energy Use</display_name>
      <description>The annual energy use for the electric heater (defaults to national average).</description>
      <type>Double</type>
      <units>kWh/yr</units>
      <required>true</required>
      <model_dependent>false</model_dependent>
      <default_value>1027.3</default_value>
    </argument>
    <argument>
      <name>hot_tub_heater_elec_mult</name>
      <display_name>Hot Tub: Electric Heater Energy Multiplier</display_name>
      <description>Sets the annual energy use equal to the annual energy use times this multiplier.</description>
      <type>Double</type>
      <required>true</required>
      <model_dependent>false</model_dependent>
      <default_value>1</default_value>
    </argument>
    <argument>
      <name>hot_tub_heater_gas_annual_energy</name>
      <display_name>Hot Tub: Gas Heater Annual Energy Use</display_name>
      <description>The annual energy use for the gas heater (defaults to national average).</description>
      <type>Double</type>
      <units>therm/yr</units>
      <required>true</required>
      <model_dependent>false</model_dependent>
      <default_value>81</default_value>
    </argument>
    <argument>
      <name>hot_tub_heater_gas_mult</name>
      <display_name>Hot Tub: Gas Heater Energy Multiplier</display_name>
      <description>Sets the annual energy use equal to the annual energy use times this multiplier.</description>
      <type>Double</type>
      <required>true</required>
      <model_dependent>false</model_dependent>
      <default_value>1</default_value>
    </argument>
    <argument>
      <name>hot_tub_pump_annual_energy</name>
      <display_name>Hot Tub: Pump Annual Energy Use</display_name>
      <description>The annual energy use for the pump (defaults to national average).</description>
      <type>Double</type>
      <units>kWh/yr</units>
      <required>true</required>
      <model_dependent>false</model_dependent>
      <default_value>1014.1</default_value>
    </argument>
    <argument>
      <name>hot_tub_pump_mult</name>
      <display_name>Hot Tub: Pump Energy Multiplier</display_name>
      <description>Sets the annual energy use equal to the annual energy use times this multiplier.</description>
      <type>Double</type>
      <required>true</required>
      <model_dependent>false</model_dependent>
      <default_value>1</default_value>
    </argument>
    <argument>
      <name>hot_tub_scale_energy</name>
      <display_name>Hot Tub: Scale Energy Use</display_name>
      <description>If true, scales the energy use relative to a 3-bedroom, 1920 sqft house using the following equation: Fscale = (0.5 + 0.25 x Nbr/3 + 0.25 x FFA/1920) where Nbr is the number of bedrooms and FFA is the finished floor area.</description>
      <type>Boolean</type>
      <required>true</required>
      <model_dependent>false</model_dependent>
      <default_value>true</default_value>
      <choices>
        <choice>
          <value>true</value>
          <display_name>true</display_name>
        </choice>
        <choice>
          <value>false</value>
          <display_name>false</display_name>
        </choice>
      </choices>
    </argument>
    <argument>
      <name>hot_tub_weekday_sch</name>
      <display_name>Hot Tub: Weekday schedule</display_name>
      <description>Specify the 24-hour weekday schedule.</description>
      <type>String</type>
      <required>true</required>
      <model_dependent>false</model_dependent>
      <default_value>0.024, 0.029, 0.024, 0.029, 0.047, 0.067, 0.057, 0.024, 0.024, 0.019, 0.015, 0.014, 0.014, 0.014, 0.024, 0.058, 0.126, 0.122, 0.068, 0.061, 0.051, 0.043, 0.024, 0.024</default_value>
    </argument>
    <argument>
      <name>hot_tub_weekend_sch</name>
      <display_name>Hot Tub: Weekend schedule</display_name>
      <description>Specify the 24-hour weekend schedule.</description>
      <type>String</type>
      <required>true</required>
      <model_dependent>false</model_dependent>
      <default_value>0.024, 0.029, 0.024, 0.029, 0.047, 0.067, 0.057, 0.024, 0.024, 0.019, 0.015, 0.014, 0.014, 0.014, 0.024, 0.058, 0.126, 0.122, 0.068, 0.061, 0.051, 0.043, 0.024, 0.024</default_value>
    </argument>
    <argument>
      <name>hot_tub_monthly_sch</name>
      <display_name>Hot Tub: Month schedule</display_name>
      <description>Specify the 12-month schedule.</description>
      <type>String</type>
      <required>true</required>
      <model_dependent>false</model_dependent>
      <default_value>0.837, 0.835, 1.084, 1.084, 1.084, 1.096, 1.096, 1.096, 1.096, 0.931, 0.925, 0.837</default_value>
    </argument>
    <argument>
      <name>well_pump_annual_energy</name>
      <display_name>Well Pump: Annual Energy Use</display_name>
      <description>The annual energy use for the well pump (defaults to national average).</description>
      <type>Double</type>
      <units>kWh/yr</units>
      <required>true</required>
      <model_dependent>false</model_dependent>
      <default_value>400</default_value>
    </argument>
    <argument>
      <name>well_pump_mult</name>
      <display_name>Well Pump: Energy Multiplier</display_name>
      <description>Sets the annual energy use equal to the annual energy use times this multiplier.</description>
      <type>Double</type>
      <required>true</required>
      <model_dependent>false</model_dependent>
      <default_value>1</default_value>
    </argument>
    <argument>
      <name>well_pump_scale_energy</name>
      <display_name>Well Pump: Scale Energy Use</display_name>
      <description>If true, scales the energy use relative to a 3-bedroom, 1920 sqft house using the following equation: Fscale = (0.5 + 0.25 x Nbr/3 + 0.25 x FFA/1920) where Nbr is the number of bedrooms and FFA is the finished floor area.</description>
      <type>Boolean</type>
      <required>true</required>
      <model_dependent>false</model_dependent>
      <default_value>true</default_value>
      <choices>
        <choice>
          <value>true</value>
          <display_name>true</display_name>
        </choice>
        <choice>
          <value>false</value>
          <display_name>false</display_name>
        </choice>
      </choices>
    </argument>
    <argument>
      <name>well_pump_weekday_sch</name>
      <display_name>Well Pump: Weekday schedule</display_name>
      <description>Specify the 24-hour weekday schedule.</description>
      <type>String</type>
      <required>true</required>
      <model_dependent>false</model_dependent>
      <default_value>0.044, 0.023, 0.019, 0.015, 0.016, 0.018, 0.026, 0.033, 0.033, 0.032, 0.033, 0.033, 0.032, 0.032, 0.032, 0.033, 0.045, 0.057, 0.066, 0.076, 0.081, 0.086, 0.075, 0.065</default_value>
    </argument>
    <argument>
      <name>well_pump_weekend_sch</name>
      <display_name>Well Pump: Weekend schedule</display_name>
      <description>Specify the 24-hour weekend schedule.</description>
      <type>String</type>
      <required>true</required>
      <model_dependent>false</model_dependent>
      <default_value>0.044, 0.023, 0.019, 0.015, 0.016, 0.018, 0.026, 0.033, 0.033, 0.032, 0.033, 0.033, 0.032, 0.032, 0.032, 0.033, 0.045, 0.057, 0.066, 0.076, 0.081, 0.086, 0.075, 0.065</default_value>
    </argument>
    <argument>
      <name>well_pump_monthly_sch</name>
      <display_name>Well Pump: Month schedule</display_name>
      <description>Specify the 12-month schedule.</description>
      <type>String</type>
      <required>true</required>
      <model_dependent>false</model_dependent>
      <default_value>1.154, 1.161, 1.013, 1.010, 1.013, 0.888, 0.883, 0.883, 0.888, 0.978, 0.974, 1.154</default_value>
    </argument>
    <argument>
      <name>gas_fireplace_annual_energy</name>
      <display_name>Gas Fireplace: Annual Energy Use</display_name>
      <description>The annual energy use for the gas fireplace (defaults to national average).</description>
      <type>Double</type>
      <units>therm/yr</units>
      <required>true</required>
      <model_dependent>false</model_dependent>
      <default_value>60</default_value>
    </argument>
    <argument>
      <name>gas_fireplace_mult</name>
      <display_name>Gas Fireplace: Energy Multiplier</display_name>
      <description>Sets the annual energy use equal to the annual energy use times this multiplier.</description>
      <type>Double</type>
      <required>true</required>
      <model_dependent>false</model_dependent>
      <default_value>1</default_value>
    </argument>
    <argument>
      <name>gas_fireplace_scale_energy</name>
      <display_name>Gas Fireplace: Scale Energy Use</display_name>
      <description>If true, scales the energy use relative to a 3-bedroom, 1920 sqft house using the following equation: Fscale = (0.5 + 0.25 x Nbr/3 + 0.25 x FFA/1920) where Nbr is the number of bedrooms and FFA is the finished floor area.</description>
      <type>Boolean</type>
      <required>true</required>
      <model_dependent>false</model_dependent>
      <default_value>true</default_value>
      <choices>
        <choice>
          <value>true</value>
          <display_name>true</display_name>
        </choice>
        <choice>
          <value>false</value>
          <display_name>false</display_name>
        </choice>
      </choices>
    </argument>
    <argument>
      <name>gas_fireplace_weekday_sch</name>
      <display_name>Gas Fireplace: Weekday schedule</display_name>
      <description>Specify the 24-hour weekday schedule.</description>
      <type>String</type>
      <required>true</required>
      <model_dependent>false</model_dependent>
      <default_value>0.044, 0.023, 0.019, 0.015, 0.016, 0.018, 0.026, 0.033, 0.033, 0.032, 0.033, 0.033, 0.032, 0.032, 0.032, 0.033, 0.045, 0.057, 0.066, 0.076, 0.081, 0.086, 0.075, 0.065</default_value>
    </argument>
    <argument>
      <name>gas_fireplace_weekend_sch</name>
      <display_name>Gas Fireplace: Weekend schedule</display_name>
      <description>Specify the 24-hour weekend schedule.</description>
      <type>String</type>
      <required>true</required>
      <model_dependent>false</model_dependent>
      <default_value>0.044, 0.023, 0.019, 0.015, 0.016, 0.018, 0.026, 0.033, 0.033, 0.032, 0.033, 0.033, 0.032, 0.032, 0.032, 0.033, 0.045, 0.057, 0.066, 0.076, 0.081, 0.086, 0.075, 0.065</default_value>
    </argument>
    <argument>
      <name>gas_fireplace_monthly_sch</name>
      <display_name>Gas Fireplace: Month schedule</display_name>
      <description>Specify the 12-month schedule.</description>
      <type>String</type>
      <required>true</required>
      <model_dependent>false</model_dependent>
      <default_value>1.154, 1.161, 1.013, 1.010, 1.013, 0.888, 0.883, 0.883, 0.888, 0.978, 0.974, 1.154</default_value>
    </argument>
    <argument>
      <name>gas_fireplace_location</name>
      <display_name>Gas Fireplace: Location</display_name>
      <description>The space type for the location. 'auto' will automatically choose a space type based on the space types found in the model.</description>
      <type>Choice</type>
      <required>true</required>
      <model_dependent>true</model_dependent>
      <default_value>auto</default_value>
      <choices>
        <choice>
          <value>auto</value>
          <display_name>auto</display_name>
        </choice>
      </choices>
    </argument>
    <argument>
      <name>gas_grill_annual_energy</name>
      <display_name>Gas Grill: Annual Energy Use</display_name>
      <description>The annual energy use for the gas grill (defaults to national average).</description>
      <type>Double</type>
      <units>therm/yr</units>
      <required>true</required>
      <model_dependent>false</model_dependent>
      <default_value>30</default_value>
    </argument>
    <argument>
      <name>gas_grill_mult</name>
      <display_name>Gas Grill: Energy Multiplier</display_name>
      <description>Sets the annual energy use equal to the annual energy use times this multiplier.</description>
      <type>Double</type>
      <required>true</required>
      <model_dependent>false</model_dependent>
      <default_value>1</default_value>
    </argument>
    <argument>
      <name>gas_grill_scale_energy</name>
      <display_name>Gas Grill: Scale Energy Use</display_name>
      <description>If true, scales the energy use relative to a 3-bedroom, 1920 sqft house using the following equation: Fscale = (0.5 + 0.25 x Nbr/3 + 0.25 x FFA/1920) where Nbr is the number of bedrooms and FFA is the finished floor area.</description>
      <type>Boolean</type>
      <required>true</required>
      <model_dependent>false</model_dependent>
      <default_value>true</default_value>
      <choices>
        <choice>
          <value>true</value>
          <display_name>true</display_name>
        </choice>
        <choice>
          <value>false</value>
          <display_name>false</display_name>
        </choice>
      </choices>
    </argument>
    <argument>
      <name>gas_grill_weekday_sch</name>
      <display_name>Gas Grill: Weekday schedule</display_name>
      <description>Specify the 24-hour weekday schedule.</description>
      <type>String</type>
      <required>true</required>
      <model_dependent>false</model_dependent>
      <default_value>0.004, 0.001, 0.001, 0.002, 0.007, 0.012, 0.029, 0.046, 0.044, 0.041, 0.044, 0.046, 0.042, 0.038, 0.049, 0.059, 0.110, 0.161, 0.115, 0.070, 0.044, 0.019, 0.013, 0.007</default_value>
    </argument>
    <argument>
      <name>gas_grill_weekend_sch</name>
      <display_name>Gas Grill: Weekend schedule</display_name>
      <description>Specify the 24-hour weekend schedule.</description>
      <type>String</type>
      <required>true</required>
      <model_dependent>false</model_dependent>
      <default_value>0.004, 0.001, 0.001, 0.002, 0.007, 0.012, 0.029, 0.046, 0.044, 0.041, 0.044, 0.046, 0.042, 0.038, 0.049, 0.059, 0.110, 0.161, 0.115, 0.070, 0.044, 0.019, 0.013, 0.007</default_value>
    </argument>
    <argument>
      <name>gas_grill_monthly_sch</name>
      <display_name>Gas Grill: Month schedule</display_name>
      <description>Specify the 12-month schedule.</description>
      <type>String</type>
      <required>true</required>
      <model_dependent>false</model_dependent>
      <default_value>1.097, 1.097, 0.991, 0.987, 0.991, 0.890, 0.896, 0.896, 0.890, 1.085, 1.085, 1.097</default_value>
    </argument>
    <argument>
      <name>gas_lighting_annual_energy</name>
      <display_name>Gas Lighting: Annual Energy Use</display_name>
      <description>The annual energy use for the gas lighting (defaults to national average).</description>
      <type>Double</type>
      <units>therm/yr</units>
      <required>true</required>
      <model_dependent>false</model_dependent>
      <default_value>19</default_value>
    </argument>
    <argument>
      <name>gas_lighting_mult</name>
      <display_name>Gas Lighting: Energy Multiplier</display_name>
      <description>Sets the annual energy use equal to the annual energy use times this multiplier.</description>
      <type>Double</type>
      <required>true</required>
      <model_dependent>false</model_dependent>
      <default_value>1</default_value>
    </argument>
    <argument>
      <name>gas_lighting_scale_energy</name>
      <display_name>Gas Lighting: Scale Energy Use</display_name>
      <description>If true, scales the energy use relative to a 3-bedroom, 1920 sqft house using the following equation: Fscale = (0.5 + 0.25 x Nbr/3 + 0.25 x FFA/1920) where Nbr is the number of bedrooms and FFA is the finished floor area.</description>
      <type>Boolean</type>
      <required>true</required>
      <model_dependent>false</model_dependent>
      <default_value>true</default_value>
      <choices>
        <choice>
          <value>true</value>
          <display_name>true</display_name>
        </choice>
        <choice>
          <value>false</value>
          <display_name>false</display_name>
        </choice>
      </choices>
    </argument>
    <argument>
      <name>gas_lighting_weekday_sch</name>
      <display_name>Gas Lighting: Weekday schedule</display_name>
      <description>Specify the 24-hour weekday schedule.</description>
      <type>String</type>
      <required>true</required>
      <model_dependent>false</model_dependent>
      <default_value>0.044, 0.023, 0.019, 0.015, 0.016, 0.018, 0.026, 0.033, 0.033, 0.032, 0.033, 0.033, 0.032, 0.032, 0.032, 0.033, 0.045, 0.057, 0.066, 0.076, 0.081, 0.086, 0.075, 0.065</default_value>
    </argument>
    <argument>
      <name>gas_lighting_weekend_sch</name>
      <display_name>Gas Lighting: Weekend schedule</display_name>
      <description>Specify the 24-hour weekend schedule.</description>
      <type>String</type>
      <required>true</required>
      <model_dependent>false</model_dependent>
      <default_value>0.044, 0.023, 0.019, 0.015, 0.016, 0.018, 0.026, 0.033, 0.033, 0.032, 0.033, 0.033, 0.032, 0.032, 0.032, 0.033, 0.045, 0.057, 0.066, 0.076, 0.081, 0.086, 0.075, 0.065</default_value>
    </argument>
    <argument>
      <name>gas_lighting_monthly_sch</name>
      <display_name>Gas Lighting: Month schedule</display_name>
      <description>Specify the 12-month schedule.</description>
      <type>String</type>
      <required>true</required>
      <model_dependent>false</model_dependent>
      <default_value>1.154, 1.161, 1.013, 1.010, 1.013, 0.888, 0.883, 0.883, 0.888, 0.978, 0.974, 1.154</default_value>
    </argument>
  </arguments>
  <outputs/>
  <provenances/>
  <tags>
    <tag>Equipment.Electric Equipment</tag>
  </tags>
  <attributes>
    <attribute>
      <name>Measure Type</name>
      <value>ModelMeasure</value>
      <datatype>string</datatype>
    </attribute>
    <attribute>
      <name>Uses SketchUp API</name>
      <value>false</value>
      <datatype>boolean</datatype>
    </attribute>
  </attributes>
  <files>
    <file>
      <version>
        <software_program>OpenStudio</software_program>
        <identifier>1.9.0</identifier>
        <min_compatible>2.0.4</min_compatible>
      </version>
      <filename>measure.rb</filename>
      <filetype>rb</filetype>
      <usage_type>script</usage_type>
      <checksum>FE8BB903</checksum>
    </file>
    <file>
      <filename>ResidentialLargeUncommonLoads_Test.rb</filename>
      <filetype>rb</filetype>
      <usage_type>test</usage_type>
      <checksum>6006DC02</checksum>
    </file>
    <file>
      <filename>util.rb</filename>
      <filetype>rb</filetype>
      <usage_type>resource</usage_type>
      <checksum>4516079E</checksum>
    </file>
    <file>
      <filename>unit_conversions.rb</filename>
      <filetype>rb</filetype>
      <usage_type>resource</usage_type>
      <checksum>6CB6B3D8</checksum>
    </file>
    <file>
      <filename>schedules.rb</filename>
      <filetype>rb</filetype>
      <usage_type>resource</usage_type>
      <checksum>9AD5E2A5</checksum>
    </file>
    <file>
      <filename>misc_loads.rb</filename>
      <filetype>rb</filetype>
      <usage_type>resource</usage_type>
      <checksum>A88AC52A</checksum>
    </file>
    <file>
      <filename>util.rb</filename>
      <filetype>rb</filetype>
      <usage_type>resource</usage_type>
<<<<<<< HEAD
      <checksum>88F17E44</checksum>
    </file>
    <file>
      <filename>geometry.rb</filename>
      <filetype>rb</filetype>
      <usage_type>resource</usage_type>
      <checksum>5975832C</checksum>
    </file>
    <file>
      <filename>SFA_4units_1story_FB_UA_3Beds_2Baths_Denver.osm</filename>
      <filetype>osm</filetype>
      <usage_type>test</usage_type>
      <checksum>FBC8F811</checksum>
=======
      <checksum>4516079E</checksum>
    </file>
    <file>
      <filename>geometry.rb</filename>
      <filetype>rb</filetype>
      <usage_type>resource</usage_type>
      <checksum>3A649817</checksum>
    </file>
    <file>
      <filename>unit_conversions.rb</filename>
      <filetype>rb</filetype>
      <usage_type>resource</usage_type>
      <checksum>81550F14</checksum>
    </file>
    <file>
      <filename>constants.rb</filename>
      <filetype>rb</filetype>
      <usage_type>resource</usage_type>
      <checksum>374E311F</checksum>
>>>>>>> 12b24f9d
    </file>
    <file>
      <filename>SFD_2000sqft_2story_FB_GRG_UA_3Beds_2Baths.osm</filename>
      <filetype>osm</filetype>
      <usage_type>test</usage_type>
<<<<<<< HEAD
      <checksum>1E43F18F</checksum>
=======
      <checksum>1C6529C5</checksum>
>>>>>>> 12b24f9d
    </file>
    <file>
      <filename>SFA_4units_1story_UB_UA_3Beds_2Baths_Denver.osm</filename>
      <filetype>osm</filetype>
      <usage_type>test</usage_type>
<<<<<<< HEAD
      <checksum>048D9602</checksum>
=======
      <checksum>C026E965</checksum>
>>>>>>> 12b24f9d
    </file>
    <file>
      <filename>SFA_4units_1story_FB_UA_3Beds_2Baths_Denver.osm</filename>
      <filetype>osm</filetype>
      <usage_type>test</usage_type>
<<<<<<< HEAD
      <checksum>15F15A84</checksum>
=======
      <checksum>23D8D744</checksum>
    </file>
    <file>
      <filename>MF_8units_1story_SL_3Beds_2Baths_Denver.osm</filename>
      <filetype>osm</filetype>
      <usage_type>test</usage_type>
      <checksum>831EF5E0</checksum>
>>>>>>> 12b24f9d
    </file>
  </files>
</measure><|MERGE_RESOLUTION|>--- conflicted
+++ resolved
@@ -2,13 +2,8 @@
   <schema_version>3.0</schema_version>
   <name>residential_misc_large_uncommon_loads</name>
   <uid>96f1e9ca-41b9-4fb8-a219-57850e351500</uid>
-<<<<<<< HEAD
-  <version_id>1b7cd634-4830-4849-b3d1-0d4d18421d24</version_id>
-  <version_modified>20180807T231816Z</version_modified>
-=======
   <version_id>7afa5dc7-2593-40a2-b25f-6c0f8f9ca4aa</version_id>
   <version_modified>20180912T200243Z</version_modified>
->>>>>>> 12b24f9d
   <xml_checksum>126F1C43</xml_checksum>
   <class_name>ResidentialMiscLargeUncommonLoads</class_name>
   <display_name>Set Residential Large Uncommon Loads</display_name>
@@ -883,51 +878,24 @@
       <checksum>6006DC02</checksum>
     </file>
     <file>
+      <filename>schedules.rb</filename>
+      <filetype>rb</filetype>
+      <usage_type>resource</usage_type>
+      <checksum>1C22DD2A</checksum>
+    </file>
+    <file>
+      <filename>misc_loads.rb</filename>
+      <filetype>rb</filetype>
+      <usage_type>resource</usage_type>
+      <checksum>A0AF3447</checksum>
+    </file>
+    <file>
       <filename>util.rb</filename>
       <filetype>rb</filetype>
       <usage_type>resource</usage_type>
       <checksum>4516079E</checksum>
     </file>
     <file>
-      <filename>unit_conversions.rb</filename>
-      <filetype>rb</filetype>
-      <usage_type>resource</usage_type>
-      <checksum>6CB6B3D8</checksum>
-    </file>
-    <file>
-      <filename>schedules.rb</filename>
-      <filetype>rb</filetype>
-      <usage_type>resource</usage_type>
-      <checksum>9AD5E2A5</checksum>
-    </file>
-    <file>
-      <filename>misc_loads.rb</filename>
-      <filetype>rb</filetype>
-      <usage_type>resource</usage_type>
-      <checksum>A88AC52A</checksum>
-    </file>
-    <file>
-      <filename>util.rb</filename>
-      <filetype>rb</filetype>
-      <usage_type>resource</usage_type>
-<<<<<<< HEAD
-      <checksum>88F17E44</checksum>
-    </file>
-    <file>
-      <filename>geometry.rb</filename>
-      <filetype>rb</filetype>
-      <usage_type>resource</usage_type>
-      <checksum>5975832C</checksum>
-    </file>
-    <file>
-      <filename>SFA_4units_1story_FB_UA_3Beds_2Baths_Denver.osm</filename>
-      <filetype>osm</filetype>
-      <usage_type>test</usage_type>
-      <checksum>FBC8F811</checksum>
-=======
-      <checksum>4516079E</checksum>
-    </file>
-    <file>
       <filename>geometry.rb</filename>
       <filetype>rb</filetype>
       <usage_type>resource</usage_type>
@@ -944,35 +912,23 @@
       <filetype>rb</filetype>
       <usage_type>resource</usage_type>
       <checksum>374E311F</checksum>
->>>>>>> 12b24f9d
     </file>
     <file>
       <filename>SFD_2000sqft_2story_FB_GRG_UA_3Beds_2Baths.osm</filename>
       <filetype>osm</filetype>
       <usage_type>test</usage_type>
-<<<<<<< HEAD
-      <checksum>1E43F18F</checksum>
-=======
       <checksum>1C6529C5</checksum>
->>>>>>> 12b24f9d
     </file>
     <file>
       <filename>SFA_4units_1story_UB_UA_3Beds_2Baths_Denver.osm</filename>
       <filetype>osm</filetype>
       <usage_type>test</usage_type>
-<<<<<<< HEAD
-      <checksum>048D9602</checksum>
-=======
       <checksum>C026E965</checksum>
->>>>>>> 12b24f9d
     </file>
     <file>
       <filename>SFA_4units_1story_FB_UA_3Beds_2Baths_Denver.osm</filename>
       <filetype>osm</filetype>
       <usage_type>test</usage_type>
-<<<<<<< HEAD
-      <checksum>15F15A84</checksum>
-=======
       <checksum>23D8D744</checksum>
     </file>
     <file>
@@ -980,7 +936,6 @@
       <filetype>osm</filetype>
       <usage_type>test</usage_type>
       <checksum>831EF5E0</checksum>
->>>>>>> 12b24f9d
     </file>
   </files>
 </measure>