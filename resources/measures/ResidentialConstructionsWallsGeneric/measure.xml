<measure>
  <schema_version>3.0</schema_version>
  <name>process_constructions_walls_generic</name>
  <uid>d7572e51-b9af-4cb3-b984-7c8d0a7e0e73</uid>
<<<<<<< HEAD
  <version_id>d1e03047-846e-4920-9bb5-0415d2df1081</version_id>
  <version_modified>20180602T030338Z</version_modified>
=======
  <version_id>3f57efbf-81c2-4dd7-aaa1-8eafba5814a7</version_id>
  <version_modified>20180601T165914Z</version_modified>
>>>>>>> 165241bf
  <xml_checksum>5091078B</xml_checksum>
  <class_name>ProcessConstructionsWallsGeneric</class_name>
  <display_name>Set Residential Walls - Generic Construction</display_name>
  <description>This measure assigns a generic layered construction to above-grade walls. See https://github.com/NREL/OpenStudio-BEopt#workflows for supported workflows using this measure.</description>
  <modeler_description>Calculates and assigns material layer properties of generic layered constructions for 1) exterior walls of finished spaces, 2) exterior walls (e.g. gable walls) of unfinished attics under roof insulation, and 3) interior walls (e.g., attic knee walls) between finished and unfinished spaces. Adds furniture &amp; partition wall mass. Uninsulated constructions will also be assigned to 1) exterior walls of unfinished spaces, 2) interior walls between finished spaces, and 3) interior walls between unfinished spaces. Any existing constructions for these surfaces will be removed.</modeler_description>
  <arguments>
    <argument>
      <name>thick_in_1</name>
      <display_name>Thickness 1</display_name>
      <description>Thickness of the outside layer.</description>
      <type>Double</type>
      <units>in</units>
      <required>true</required>
      <model_dependent>false</model_dependent>
      <default_value>2.5</default_value>
    </argument>
    <argument>
      <name>thick_in_2</name>
      <display_name>Thickness 2</display_name>
      <description>Thickness of the second layer. Leave blank if no second layer.</description>
      <type>Double</type>
      <units>in</units>
      <required>false</required>
      <model_dependent>false</model_dependent>
    </argument>
    <argument>
      <name>thick_in_3</name>
      <display_name>Thickness 3</display_name>
      <description>Thickness of the third layer. Leave blank if no third layer.</description>
      <type>Double</type>
      <units>in</units>
      <required>false</required>
      <model_dependent>false</model_dependent>
    </argument>
    <argument>
      <name>thick_in_4</name>
      <display_name>Thickness 4</display_name>
      <description>Thickness of the fourth layer. Leave blank if no fourth layer.</description>
      <type>Double</type>
      <units>in</units>
      <required>false</required>
      <model_dependent>false</model_dependent>
    </argument>
    <argument>
      <name>thick_in_5</name>
      <display_name>Thickness 5</display_name>
      <description>Thickness of the fifth layer. Leave blank if no fifth layer.</description>
      <type>Double</type>
      <units>in</units>
      <required>false</required>
      <model_dependent>false</model_dependent>
    </argument>
    <argument>
      <name>conductivity_1</name>
      <display_name>Conductivity 1</display_name>
      <description>Conductivity of the outside layer.</description>
      <type>Double</type>
      <units>Btu-in/h-ft^2-R</units>
      <required>true</required>
      <model_dependent>false</model_dependent>
      <default_value>9.211</default_value>
    </argument>
    <argument>
      <name>conductivity_2</name>
      <display_name>Conductivity 2</display_name>
      <description>Conductivity of the second layer. Leave blank if no second layer.</description>
      <type>Double</type>
      <units>Btu-in/h-ft^2-R</units>
      <required>false</required>
      <model_dependent>false</model_dependent>
    </argument>
    <argument>
      <name>conductivity_3</name>
      <display_name>Conductivity 3</display_name>
      <description>Conductivity of the third layer. Leave blank if no third layer.</description>
      <type>Double</type>
      <units>Btu-in/h-ft^2-R</units>
      <required>false</required>
      <model_dependent>false</model_dependent>
    </argument>
    <argument>
      <name>conductivity_4</name>
      <display_name>Conductivity 4</display_name>
      <description>Conductivity of the fourth layer. Leave blank if no fourth layer.</description>
      <type>Double</type>
      <units>Btu-in/h-ft^2-R</units>
      <required>false</required>
      <model_dependent>false</model_dependent>
    </argument>
    <argument>
      <name>conductivity_5</name>
      <display_name>Conductivity 5</display_name>
      <description>Conductivity of the fifth layer. Leave blank if no fifth layer.</description>
      <type>Double</type>
      <units>Btu-in/h-ft^2-R</units>
      <required>false</required>
      <model_dependent>false</model_dependent>
    </argument>
    <argument>
      <name>density_1</name>
      <display_name>Density 1</display_name>
      <description>Density of the outside layer.</description>
      <type>Double</type>
      <units>lb/ft^3</units>
      <required>true</required>
      <model_dependent>false</model_dependent>
      <default_value>138.33</default_value>
    </argument>
    <argument>
      <name>density_2</name>
      <display_name>Density 2</display_name>
      <description>Density of the second layer. Leave blank if no second layer.</description>
      <type>Double</type>
      <units>lb/ft^3</units>
      <required>false</required>
      <model_dependent>false</model_dependent>
    </argument>
    <argument>
      <name>density_3</name>
      <display_name>Density 3</display_name>
      <description>Density of the third layer. Leave blank if no third layer.</description>
      <type>Double</type>
      <units>lb/ft^3</units>
      <required>false</required>
      <model_dependent>false</model_dependent>
    </argument>
    <argument>
      <name>density_4</name>
      <display_name>Density 4</display_name>
      <description>Density of the fourth layer. Leave blank if no fourth layer.</description>
      <type>Double</type>
      <units>lb/ft^3</units>
      <required>false</required>
      <model_dependent>false</model_dependent>
    </argument>
    <argument>
      <name>density_5</name>
      <display_name>Density 5</display_name>
      <description>Density of the fifth layer. Leave blank if no fifth layer.</description>
      <type>Double</type>
      <units>lb/ft^3</units>
      <required>false</required>
      <model_dependent>false</model_dependent>
    </argument>
    <argument>
      <name>specific_heat_1</name>
      <display_name>Specific Heat 1</display_name>
      <description>Specific heat of the outside layer.</description>
      <type>Double</type>
      <units>Btu/lb-R</units>
      <required>true</required>
      <model_dependent>false</model_dependent>
      <default_value>0.23</default_value>
    </argument>
    <argument>
      <name>specific_heat_2</name>
      <display_name>Specific Heat 2</display_name>
      <description>Specific heat of the second layer. Leave blank if no second layer.</description>
      <type>Double</type>
      <units>Btu/lb-R</units>
      <required>false</required>
      <model_dependent>false</model_dependent>
    </argument>
    <argument>
      <name>specific_heat_3</name>
      <display_name>Specific Heat 3</display_name>
      <description>Specific heat of the third layer. Leave blank if no third layer.</description>
      <type>Double</type>
      <units>Btu/lb-R</units>
      <required>false</required>
      <model_dependent>false</model_dependent>
    </argument>
    <argument>
      <name>specific_heat_4</name>
      <display_name>Specific Heat 4</display_name>
      <description>Specific heat of the fourth layer. Leave blank if no fourth layer.</description>
      <type>Double</type>
      <units>Btu/lb-R</units>
      <required>false</required>
      <model_dependent>false</model_dependent>
    </argument>
    <argument>
      <name>specific_heat_5</name>
      <display_name>Specific Heat 5</display_name>
      <description>Specific heat of the fifth layer. Leave blank if no fifth layer.</description>
      <type>Double</type>
      <units>Btu/lb-R</units>
      <required>false</required>
      <model_dependent>false</model_dependent>
    </argument>
    <argument>
      <name>drywall_thick_in</name>
      <display_name>Drywall Thickness</display_name>
      <description>Thickness of the drywall material.</description>
      <type>Double</type>
      <units>in</units>
      <required>true</required>
      <model_dependent>false</model_dependent>
      <default_value>0.5</default_value>
    </argument>
    <argument>
      <name>osb_thick_in</name>
      <display_name>OSB/Plywood Thickness</display_name>
      <description>Specifies the thickness of the walls' OSB/plywood sheathing. Enter 0 for no sheathing (if the wall has other means to handle the shear load on the wall such as cross-bracing).</description>
      <type>Double</type>
      <units>in</units>
      <required>true</required>
      <model_dependent>false</model_dependent>
      <default_value>0.5</default_value>
    </argument>
    <argument>
      <name>rigid_r</name>
      <display_name>Continuous Insulation Nominal R-value</display_name>
      <description>The R-value of the continuous insulation.</description>
      <type>Double</type>
      <units>h-ft^2-R/Btu</units>
      <required>true</required>
      <model_dependent>false</model_dependent>
      <default_value>0</default_value>
    </argument>
    <argument>
      <name>exterior_finish</name>
      <display_name>Exterior Finish</display_name>
      <description>The exterior finish material.</description>
      <type>Choice</type>
      <required>true</required>
      <model_dependent>false</model_dependent>
      <default_value>Vinyl, Light</default_value>
      <choices>
        <choice>
          <value>Stucco, Medium/Dark</value>
          <display_name>Stucco, Medium/Dark</display_name>
        </choice>
        <choice>
          <value>Brick, Light</value>
          <display_name>Brick, Light</display_name>
        </choice>
        <choice>
          <value>Brick, Medium/Dark</value>
          <display_name>Brick, Medium/Dark</display_name>
        </choice>
        <choice>
          <value>Wood, Light</value>
          <display_name>Wood, Light</display_name>
        </choice>
        <choice>
          <value>Wood, Medium/Dark</value>
          <display_name>Wood, Medium/Dark</display_name>
        </choice>
        <choice>
          <value>Aluminum, Light</value>
          <display_name>Aluminum, Light</display_name>
        </choice>
        <choice>
          <value>Aluminum, Medium/Dark</value>
          <display_name>Aluminum, Medium/Dark</display_name>
        </choice>
        <choice>
          <value>Vinyl, Light</value>
          <display_name>Vinyl, Light</display_name>
        </choice>
        <choice>
          <value>Vinyl, Medium/Dark</value>
          <display_name>Vinyl, Medium/Dark</display_name>
        </choice>
        <choice>
          <value>Fiber-Cement, Light</value>
          <display_name>Fiber-Cement, Light</display_name>
        </choice>
        <choice>
          <value>Fiber-Cement, Medium/Dark</value>
          <display_name>Fiber-Cement, Medium/Dark</display_name>
        </choice>
      </choices>
    </argument>
  </arguments>
  <outputs/>
  <provenances/>
  <tags>
    <tag>Envelope.Opaque</tag>
  </tags>
  <attributes>
    <attribute>
      <name>Uses SketchUp API</name>
      <value>false</value>
      <datatype>boolean</datatype>
    </attribute>
    <attribute>
      <name>Measure Type</name>
      <value>ModelMeasure</value>
      <datatype>string</datatype>
    </attribute>
  </attributes>
  <files>
    <file>
      <filename>Generic_Test.rb</filename>
      <filetype>rb</filetype>
      <usage_type>test</usage_type>
      <checksum>84D04AFA</checksum>
    </file>
    <file>
      <filename>util.rb</filename>
      <filetype>rb</filetype>
      <usage_type>resource</usage_type>
      <checksum>A001EED9</checksum>
    </file>
    <file>
      <filename>unit_conversions.rb</filename>
      <filetype>rb</filetype>
      <usage_type>resource</usage_type>
      <checksum>91D17463</checksum>
    </file>
    <file>
      <version>
        <software_program>OpenStudio</software_program>
        <identifier>1.3.0</identifier>
        <min_compatible>2.0.4</min_compatible>
      </version>
      <filename>measure.rb</filename>
      <filetype>rb</filetype>
      <usage_type>script</usage_type>
      <checksum>585003E2</checksum>
    </file>
    <file>
      <filename>materials.rb</filename>
      <filetype>rb</filetype>
      <usage_type>resource</usage_type>
      <checksum>3AF0D408</checksum>
    </file>
    <file>
      <filename>constructions.rb</filename>
      <filetype>rb</filetype>
      <usage_type>resource</usage_type>
<<<<<<< HEAD
      <checksum>1EABA7E9</checksum>
    </file>
    <file>
      <filename>constants.rb</filename>
      <filetype>rb</filetype>
      <usage_type>resource</usage_type>
      <checksum>A2FB817B</checksum>
=======
      <checksum>C7B12E42</checksum>
    </file>
    <file>
      <filename>SFD_2000sqft_2story_SL_UA_CeilingIns.osm</filename>
      <filetype>osm</filetype>
      <usage_type>test</usage_type>
      <checksum>7C066110</checksum>
>>>>>>> 165241bf
    </file>
    <file>
      <filename>geometry.rb</filename>
      <filetype>rb</filetype>
      <usage_type>resource</usage_type>
<<<<<<< HEAD
      <checksum>6CA0FF8C</checksum>
    </file>
    <file>
      <filename>SFD_2000sqft_2story_SL_UA_CeilingIns.osm</filename>
      <filetype>osm</filetype>
      <usage_type>test</usage_type>
      <checksum>D487A3B3</checksum>
=======
      <checksum>1EABA7E9</checksum>
    </file>
    <file>
      <filename>geometry.rb</filename>
      <filetype>rb</filetype>
      <usage_type>resource</usage_type>
      <checksum>7D6EC9CC</checksum>
>>>>>>> 165241bf
    </file>
  </files>
</measure><|MERGE_RESOLUTION|>--- conflicted
+++ resolved
@@ -2,13 +2,8 @@
   <schema_version>3.0</schema_version>
   <name>process_constructions_walls_generic</name>
   <uid>d7572e51-b9af-4cb3-b984-7c8d0a7e0e73</uid>
-<<<<<<< HEAD
-  <version_id>d1e03047-846e-4920-9bb5-0415d2df1081</version_id>
-  <version_modified>20180602T030338Z</version_modified>
-=======
   <version_id>3f57efbf-81c2-4dd7-aaa1-8eafba5814a7</version_id>
   <version_modified>20180601T165914Z</version_modified>
->>>>>>> 165241bf
   <xml_checksum>5091078B</xml_checksum>
   <class_name>ProcessConstructionsWallsGeneric</class_name>
   <display_name>Set Residential Walls - Generic Construction</display_name>
@@ -339,18 +334,9 @@
       <checksum>3AF0D408</checksum>
     </file>
     <file>
-      <filename>constructions.rb</filename>
-      <filetype>rb</filetype>
-      <usage_type>resource</usage_type>
-<<<<<<< HEAD
-      <checksum>1EABA7E9</checksum>
-    </file>
-    <file>
       <filename>constants.rb</filename>
       <filetype>rb</filetype>
       <usage_type>resource</usage_type>
-      <checksum>A2FB817B</checksum>
-=======
       <checksum>C7B12E42</checksum>
     </file>
     <file>
@@ -358,29 +344,18 @@
       <filetype>osm</filetype>
       <usage_type>test</usage_type>
       <checksum>7C066110</checksum>
->>>>>>> 165241bf
+    </file>
+    <file>
+      <filename>constructions.rb</filename>
+      <filetype>rb</filetype>
+      <usage_type>resource</usage_type>
+      <checksum>1EABA7E9</checksum>
     </file>
     <file>
       <filename>geometry.rb</filename>
       <filetype>rb</filetype>
       <usage_type>resource</usage_type>
-<<<<<<< HEAD
-      <checksum>6CA0FF8C</checksum>
-    </file>
-    <file>
-      <filename>SFD_2000sqft_2story_SL_UA_CeilingIns.osm</filename>
-      <filetype>osm</filetype>
-      <usage_type>test</usage_type>
-      <checksum>D487A3B3</checksum>
-=======
-      <checksum>1EABA7E9</checksum>
-    </file>
-    <file>
-      <filename>geometry.rb</filename>
-      <filetype>rb</filetype>
-      <usage_type>resource</usage_type>
       <checksum>7D6EC9CC</checksum>
->>>>>>> 165241bf
     </file>
   </files>
 </measure>