<measure>
  <schema_version>3.0</schema_version>
  <name>process_constructions_walls_generic</name>
  <uid>d7572e51-b9af-4cb3-b984-7c8d0a7e0e73</uid>
<<<<<<< HEAD
  <version_id>723c785e-c86b-418f-9574-d3cba903792e</version_id>
  <version_modified>20200730T195437Z</version_modified>
=======
  <version_id>ce25731f-5b2d-45c2-89c0-59edf34f2ce6</version_id>
  <version_modified>20201007T225130Z</version_modified>
>>>>>>> fe5e5cb8
  <xml_checksum>5091078B</xml_checksum>
  <class_name>ProcessConstructionsWallsGeneric</class_name>
  <display_name>Set Residential Walls - Generic Construction</display_name>
  <description>This measure assigns a generic layered construction to above-grade walls. See https://github.com/NREL/OpenStudio-BuildStock#workflows for supported workflows using this measure.</description>
  <modeler_description>Calculates and assigns material layer properties of generic layered constructions for 1) exterior walls of finished spaces, 2) exterior walls (e.g. gable walls) of unfinished attics under roof insulation, and 3) interior walls (e.g., attic knee walls) between finished and unfinished spaces. Adds furniture &amp; partition wall mass. Uninsulated constructions will also be assigned to 1) exterior walls of unfinished spaces, 2) interior walls between finished spaces, and 3) interior walls between unfinished spaces. Any existing constructions for these surfaces will be removed.</modeler_description>
  <arguments>
    <argument>
      <name>thick_in_1</name>
      <display_name>Thickness 1</display_name>
      <description>Thickness of the outside layer.</description>
      <type>Double</type>
      <units>in</units>
      <required>true</required>
      <model_dependent>false</model_dependent>
      <default_value>2.5</default_value>
    </argument>
    <argument>
      <name>thick_in_2</name>
      <display_name>Thickness 2</display_name>
      <description>Thickness of the second layer. Leave blank if no second layer.</description>
      <type>Double</type>
      <units>in</units>
      <required>false</required>
      <model_dependent>false</model_dependent>
    </argument>
    <argument>
      <name>thick_in_3</name>
      <display_name>Thickness 3</display_name>
      <description>Thickness of the third layer. Leave blank if no third layer.</description>
      <type>Double</type>
      <units>in</units>
      <required>false</required>
      <model_dependent>false</model_dependent>
    </argument>
    <argument>
      <name>thick_in_4</name>
      <display_name>Thickness 4</display_name>
      <description>Thickness of the fourth layer. Leave blank if no fourth layer.</description>
      <type>Double</type>
      <units>in</units>
      <required>false</required>
      <model_dependent>false</model_dependent>
    </argument>
    <argument>
      <name>thick_in_5</name>
      <display_name>Thickness 5</display_name>
      <description>Thickness of the fifth layer. Leave blank if no fifth layer.</description>
      <type>Double</type>
      <units>in</units>
      <required>false</required>
      <model_dependent>false</model_dependent>
    </argument>
    <argument>
      <name>conductivity_1</name>
      <display_name>Conductivity 1</display_name>
      <description>Conductivity of the outside layer.</description>
      <type>Double</type>
      <units>Btu-in/h-ft^2-R</units>
      <required>true</required>
      <model_dependent>false</model_dependent>
      <default_value>9.211</default_value>
    </argument>
    <argument>
      <name>conductivity_2</name>
      <display_name>Conductivity 2</display_name>
      <description>Conductivity of the second layer. Leave blank if no second layer.</description>
      <type>Double</type>
      <units>Btu-in/h-ft^2-R</units>
      <required>false</required>
      <model_dependent>false</model_dependent>
    </argument>
    <argument>
      <name>conductivity_3</name>
      <display_name>Conductivity 3</display_name>
      <description>Conductivity of the third layer. Leave blank if no third layer.</description>
      <type>Double</type>
      <units>Btu-in/h-ft^2-R</units>
      <required>false</required>
      <model_dependent>false</model_dependent>
    </argument>
    <argument>
      <name>conductivity_4</name>
      <display_name>Conductivity 4</display_name>
      <description>Conductivity of the fourth layer. Leave blank if no fourth layer.</description>
      <type>Double</type>
      <units>Btu-in/h-ft^2-R</units>
      <required>false</required>
      <model_dependent>false</model_dependent>
    </argument>
    <argument>
      <name>conductivity_5</name>
      <display_name>Conductivity 5</display_name>
      <description>Conductivity of the fifth layer. Leave blank if no fifth layer.</description>
      <type>Double</type>
      <units>Btu-in/h-ft^2-R</units>
      <required>false</required>
      <model_dependent>false</model_dependent>
    </argument>
    <argument>
      <name>density_1</name>
      <display_name>Density 1</display_name>
      <description>Density of the outside layer.</description>
      <type>Double</type>
      <units>lb/ft^3</units>
      <required>true</required>
      <model_dependent>false</model_dependent>
      <default_value>138.33</default_value>
    </argument>
    <argument>
      <name>density_2</name>
      <display_name>Density 2</display_name>
      <description>Density of the second layer. Leave blank if no second layer.</description>
      <type>Double</type>
      <units>lb/ft^3</units>
      <required>false</required>
      <model_dependent>false</model_dependent>
    </argument>
    <argument>
      <name>density_3</name>
      <display_name>Density 3</display_name>
      <description>Density of the third layer. Leave blank if no third layer.</description>
      <type>Double</type>
      <units>lb/ft^3</units>
      <required>false</required>
      <model_dependent>false</model_dependent>
    </argument>
    <argument>
      <name>density_4</name>
      <display_name>Density 4</display_name>
      <description>Density of the fourth layer. Leave blank if no fourth layer.</description>
      <type>Double</type>
      <units>lb/ft^3</units>
      <required>false</required>
      <model_dependent>false</model_dependent>
    </argument>
    <argument>
      <name>density_5</name>
      <display_name>Density 5</display_name>
      <description>Density of the fifth layer. Leave blank if no fifth layer.</description>
      <type>Double</type>
      <units>lb/ft^3</units>
      <required>false</required>
      <model_dependent>false</model_dependent>
    </argument>
    <argument>
      <name>specific_heat_1</name>
      <display_name>Specific Heat 1</display_name>
      <description>Specific heat of the outside layer.</description>
      <type>Double</type>
      <units>Btu/lb-R</units>
      <required>true</required>
      <model_dependent>false</model_dependent>
      <default_value>0.23</default_value>
    </argument>
    <argument>
      <name>specific_heat_2</name>
      <display_name>Specific Heat 2</display_name>
      <description>Specific heat of the second layer. Leave blank if no second layer.</description>
      <type>Double</type>
      <units>Btu/lb-R</units>
      <required>false</required>
      <model_dependent>false</model_dependent>
    </argument>
    <argument>
      <name>specific_heat_3</name>
      <display_name>Specific Heat 3</display_name>
      <description>Specific heat of the third layer. Leave blank if no third layer.</description>
      <type>Double</type>
      <units>Btu/lb-R</units>
      <required>false</required>
      <model_dependent>false</model_dependent>
    </argument>
    <argument>
      <name>specific_heat_4</name>
      <display_name>Specific Heat 4</display_name>
      <description>Specific heat of the fourth layer. Leave blank if no fourth layer.</description>
      <type>Double</type>
      <units>Btu/lb-R</units>
      <required>false</required>
      <model_dependent>false</model_dependent>
    </argument>
    <argument>
      <name>specific_heat_5</name>
      <display_name>Specific Heat 5</display_name>
      <description>Specific heat of the fifth layer. Leave blank if no fifth layer.</description>
      <type>Double</type>
      <units>Btu/lb-R</units>
      <required>false</required>
      <model_dependent>false</model_dependent>
    </argument>
    <argument>
      <name>drywall_thick_in</name>
      <display_name>Drywall Thickness</display_name>
      <description>Thickness of the drywall material.</description>
      <type>Double</type>
      <units>in</units>
      <required>true</required>
      <model_dependent>false</model_dependent>
      <default_value>0.5</default_value>
    </argument>
    <argument>
      <name>osb_thick_in</name>
      <display_name>OSB/Plywood Thickness</display_name>
      <description>Specifies the thickness of the walls' OSB/plywood sheathing. Enter 0 for no sheathing (if the wall has other means to handle the shear load on the wall such as cross-bracing).</description>
      <type>Double</type>
      <units>in</units>
      <required>true</required>
      <model_dependent>false</model_dependent>
      <default_value>0.5</default_value>
    </argument>
    <argument>
      <name>rigid_r</name>
      <display_name>Continuous Insulation Nominal R-value</display_name>
      <description>The R-value of the continuous insulation.</description>
      <type>Double</type>
      <units>h-ft^2-R/Btu</units>
      <required>true</required>
      <model_dependent>false</model_dependent>
      <default_value>0</default_value>
    </argument>
    <argument>
      <name>exterior_finish</name>
      <display_name>Exterior Finish</display_name>
      <description>The exterior finish material.</description>
      <type>Choice</type>
      <required>true</required>
      <model_dependent>false</model_dependent>
      <default_value>Vinyl, Light</default_value>
      <choices>
        <choice>
          <value>Stucco, Medium/Dark</value>
          <display_name>Stucco, Medium/Dark</display_name>
        </choice>
        <choice>
          <value>Brick, Light</value>
          <display_name>Brick, Light</display_name>
        </choice>
        <choice>
          <value>Brick, Medium/Dark</value>
          <display_name>Brick, Medium/Dark</display_name>
        </choice>
        <choice>
          <value>Wood, Light</value>
          <display_name>Wood, Light</display_name>
        </choice>
        <choice>
          <value>Wood, Medium/Dark</value>
          <display_name>Wood, Medium/Dark</display_name>
        </choice>
        <choice>
          <value>Aluminum, Light</value>
          <display_name>Aluminum, Light</display_name>
        </choice>
        <choice>
          <value>Aluminum, Medium/Dark</value>
          <display_name>Aluminum, Medium/Dark</display_name>
        </choice>
        <choice>
          <value>Vinyl, Light</value>
          <display_name>Vinyl, Light</display_name>
        </choice>
        <choice>
          <value>Vinyl, Medium/Dark</value>
          <display_name>Vinyl, Medium/Dark</display_name>
        </choice>
        <choice>
          <value>Fiber-Cement, Light</value>
          <display_name>Fiber-Cement, Light</display_name>
        </choice>
        <choice>
          <value>Fiber-Cement, Medium/Dark</value>
          <display_name>Fiber-Cement, Medium/Dark</display_name>
        </choice>
      </choices>
    </argument>
  </arguments>
  <outputs/>
  <provenances/>
  <tags>
    <tag>Envelope.Opaque</tag>
  </tags>
  <attributes>
    <attribute>
      <name>Uses SketchUp API</name>
      <value>false</value>
      <datatype>boolean</datatype>
    </attribute>
    <attribute>
      <name>Measure Type</name>
      <value>ModelMeasure</value>
      <datatype>string</datatype>
    </attribute>
  </attributes>
  <files>
    <file>
      <version>
        <software_program>OpenStudio</software_program>
        <identifier>1.3.0</identifier>
        <min_compatible>2.0.4</min_compatible>
      </version>
      <filename>measure.rb</filename>
      <filetype>rb</filetype>
      <usage_type>script</usage_type>
      <checksum>57EB0C0B</checksum>
    </file>
    <file>
      <filename>Generic_Test.rb</filename>
      <filetype>rb</filetype>
      <usage_type>test</usage_type>
<<<<<<< HEAD
      <checksum>5CB29B44</checksum>
=======
      <checksum>6B7EFCC4</checksum>
>>>>>>> fe5e5cb8
    </file>
  </files>
</measure><|MERGE_RESOLUTION|>--- conflicted
+++ resolved
@@ -2,13 +2,8 @@
   <schema_version>3.0</schema_version>
   <name>process_constructions_walls_generic</name>
   <uid>d7572e51-b9af-4cb3-b984-7c8d0a7e0e73</uid>
-<<<<<<< HEAD
-  <version_id>723c785e-c86b-418f-9574-d3cba903792e</version_id>
-  <version_modified>20200730T195437Z</version_modified>
-=======
   <version_id>ce25731f-5b2d-45c2-89c0-59edf34f2ce6</version_id>
   <version_modified>20201007T225130Z</version_modified>
->>>>>>> fe5e5cb8
   <xml_checksum>5091078B</xml_checksum>
   <class_name>ProcessConstructionsWallsGeneric</class_name>
   <display_name>Set Residential Walls - Generic Construction</display_name>
@@ -318,11 +313,7 @@
       <filename>Generic_Test.rb</filename>
       <filetype>rb</filetype>
       <usage_type>test</usage_type>
-<<<<<<< HEAD
-      <checksum>5CB29B44</checksum>
-=======
       <checksum>6B7EFCC4</checksum>
->>>>>>> fe5e5cb8
     </file>
   </files>
 </measure>