<measure>
  <schema_version>3.0</schema_version>
  <name>residential_cooking_range</name>
  <uid>68bdcee3-c301-4fe9-a99f-c7d8b5930c89</uid>
<<<<<<< HEAD
  <version_id>d05fa5f5-e944-47cc-ab96-b83c5159bf7a</version_id>
  <version_modified>20180602T030337Z</version_modified>
=======
  <version_id>392bb8cc-3955-451e-9678-2f156f60c497</version_id>
  <version_modified>20180604T161107Z</version_modified>
>>>>>>> 165241bf
  <xml_checksum>25A40D75</xml_checksum>
  <class_name>ResidentialCookingRange</class_name>
  <display_name>Set Residential Cooking Range</display_name>
  <description>Adds (or replaces) a residential cooking range with the specified efficiency, operation, and schedule. For multifamily buildings, the cooking range can be set for all units of the building. See https://github.com/NREL/OpenStudio-BEopt#workflows for supported workflows using this measure.</description>
  <modeler_description>Since there is no Cooking Range object in OpenStudio/EnergyPlus, we look for an OtherEquipment or ElectricEquipment object with the name that denotes it is a residential cooking range. If one is found, it is replaced with the specified properties. Otherwise, a new such object is added to the model. Note: This measure requires the number of bedrooms/bathrooms to have already been assigned.</modeler_description>
  <arguments>
    <argument>
      <name>fuel_type</name>
      <display_name>Fuel Type</display_name>
      <description>Type of fuel used by the cooking range.</description>
      <type>Choice</type>
      <required>true</required>
      <model_dependent>false</model_dependent>
      <default_value>gas</default_value>
      <choices>
        <choice>
          <value>gas</value>
          <display_name>gas</display_name>
        </choice>
        <choice>
          <value>propane</value>
          <display_name>propane</display_name>
        </choice>
        <choice>
          <value>electric</value>
          <display_name>electric</display_name>
        </choice>
      </choices>
    </argument>
    <argument>
      <name>cooktop_ef</name>
      <display_name>Cooktop Energy Factor</display_name>
      <description>Cooktop energy factor determined by DOE test procedures for cooking appliances (DOE 1997).</description>
      <type>Double</type>
      <required>true</required>
      <model_dependent>false</model_dependent>
      <default_value>0.4</default_value>
    </argument>
    <argument>
      <name>oven_ef</name>
      <display_name>Oven Energy Factor</display_name>
      <description>Oven energy factor determined by DOE test procedures for cooking appliances (DOE 1997).</description>
      <type>Double</type>
      <required>true</required>
      <model_dependent>false</model_dependent>
      <default_value>0.058</default_value>
    </argument>
    <argument>
      <name>has_elec_ignition</name>
      <display_name>Has Electronic Ignition</display_name>
      <description>For fuel cooking ranges with electronic ignition, an extra (40 + 13.3x(#BR)) kWh/yr of electricity will be included. Only used for non-electric ranges.</description>
      <type>Boolean</type>
      <required>true</required>
      <model_dependent>false</model_dependent>
      <default_value>true</default_value>
      <choices>
        <choice>
          <value>true</value>
          <display_name>true</display_name>
        </choice>
        <choice>
          <value>false</value>
          <display_name>false</display_name>
        </choice>
      </choices>
    </argument>
    <argument>
      <name>mult</name>
      <display_name>Occupancy Energy Multiplier</display_name>
      <description>Appliance energy use is multiplied by this factor to account for occupancy usage that differs from the national average.</description>
      <type>Double</type>
      <required>true</required>
      <model_dependent>false</model_dependent>
      <default_value>1</default_value>
    </argument>
    <argument>
      <name>weekday_sch</name>
      <display_name>Weekday schedule</display_name>
      <description>Specify the 24-hour weekday schedule.</description>
      <type>String</type>
      <required>true</required>
      <model_dependent>false</model_dependent>
      <default_value>0.007, 0.007, 0.004, 0.004, 0.007, 0.011, 0.025, 0.042, 0.046, 0.048, 0.042, 0.050, 0.057, 0.046, 0.057, 0.044, 0.092, 0.150, 0.117, 0.060, 0.035, 0.025, 0.016, 0.011</default_value>
    </argument>
    <argument>
      <name>weekend_sch</name>
      <display_name>Weekend schedule</display_name>
      <description>Specify the 24-hour weekend schedule.</description>
      <type>String</type>
      <required>true</required>
      <model_dependent>false</model_dependent>
      <default_value>0.007, 0.007, 0.004, 0.004, 0.007, 0.011, 0.025, 0.042, 0.046, 0.048, 0.042, 0.050, 0.057, 0.046, 0.057, 0.044, 0.092, 0.150, 0.117, 0.060, 0.035, 0.025, 0.016, 0.011</default_value>
    </argument>
    <argument>
      <name>monthly_sch</name>
      <display_name>Month schedule</display_name>
      <description>Specify the 12-month schedule.</description>
      <type>String</type>
      <required>true</required>
      <model_dependent>false</model_dependent>
      <default_value>1.097, 1.097, 0.991, 0.987, 0.991, 0.890, 0.896, 0.896, 0.890, 1.085, 1.085, 1.097</default_value>
    </argument>
    <argument>
      <name>location</name>
      <display_name>Location</display_name>
      <description>The space type for the location. 'auto' will automatically choose a space type based on the space types found in the model.</description>
      <type>Choice</type>
      <required>true</required>
      <model_dependent>true</model_dependent>
      <default_value>auto</default_value>
      <choices>
        <choice>
          <value>auto</value>
          <display_name>auto</display_name>
        </choice>
      </choices>
    </argument>
  </arguments>
  <outputs/>
  <provenances/>
  <tags>
    <tag>Equipment.Gas Equipment</tag>
  </tags>
  <attributes>
    <attribute>
      <name>Measure Type</name>
      <value>ModelMeasure</value>
      <datatype>string</datatype>
    </attribute>
    <attribute>
      <name>Uses SketchUp API</name>
      <value>false</value>
      <datatype>boolean</datatype>
    </attribute>
  </attributes>
  <files>
    <file>
      <filename>util.rb</filename>
      <filetype>rb</filetype>
      <usage_type>resource</usage_type>
      <checksum>A001EED9</checksum>
    </file>
    <file>
      <filename>psychrometrics.rb</filename>
<<<<<<< HEAD
      <filetype>rb</filetype>
      <usage_type>resource</usage_type>
      <checksum>208441EA</checksum>
    </file>
    <file>
      <filename>unit_conversions.rb</filename>
=======
>>>>>>> 165241bf
      <filetype>rb</filetype>
      <usage_type>resource</usage_type>
      <checksum>91D17463</checksum>
    </file>
    <file>
      <filename>ResidentialCookingRange_Test.rb</filename>
      <filetype>rb</filetype>
      <usage_type>test</usage_type>
      <checksum>8D8465BA</checksum>
    </file>
    <file>
      <version>
        <software_program>OpenStudio</software_program>
        <identifier>1.9.0</identifier>
        <min_compatible>2.0.4</min_compatible>
      </version>
      <filename>measure.rb</filename>
      <filetype>rb</filetype>
      <usage_type>script</usage_type>
      <checksum>08FDF9C4</checksum>
    </file>
    <file>
      <filename>materials.rb</filename>
      <filetype>rb</filetype>
      <usage_type>resource</usage_type>
      <checksum>3AF0D408</checksum>
    </file>
    <file>
<<<<<<< HEAD
      <filename>waterheater.rb</filename>
      <filetype>rb</filetype>
      <usage_type>resource</usage_type>
      <checksum>2013C49E</checksum>
    </file>
    <file>
      <filename>weather.rb</filename>
      <filetype>rb</filetype>
      <usage_type>resource</usage_type>
      <checksum>57BEA752</checksum>
=======
      <filename>ResidentialCookingRange_Test.rb</filename>
      <filetype>rb</filetype>
      <usage_type>test</usage_type>
      <checksum>8D8465BA</checksum>
    </file>
    <file>
      <version>
        <software_program>OpenStudio</software_program>
        <identifier>1.9.0</identifier>
        <min_compatible>2.0.4</min_compatible>
      </version>
      <filename>measure.rb</filename>
      <filetype>rb</filetype>
      <usage_type>script</usage_type>
      <checksum>08FDF9C4</checksum>
>>>>>>> 165241bf
    </file>
    <file>
      <filename>schedules.rb</filename>
      <filetype>rb</filetype>
      <usage_type>resource</usage_type>
<<<<<<< HEAD
      <checksum>9AD5E2A5</checksum>
=======
      <checksum>1C22DD2A</checksum>
>>>>>>> 165241bf
    </file>
    <file>
      <filename>appliances.rb</filename>
      <filetype>rb</filetype>
      <usage_type>resource</usage_type>
<<<<<<< HEAD
      <checksum>69313FB0</checksum>
    </file>
    <file>
      <filename>constants.rb</filename>
      <filetype>rb</filetype>
      <usage_type>resource</usage_type>
      <checksum>A2FB817B</checksum>
    </file>
    <file>
      <filename>geometry.rb</filename>
      <filetype>rb</filetype>
      <usage_type>resource</usage_type>
      <checksum>6CA0FF8C</checksum>
=======
      <checksum>E17E48DF</checksum>
    </file>
    <file>
      <filename>materials.rb</filename>
      <filetype>rb</filetype>
      <usage_type>resource</usage_type>
      <checksum>3AF0D408</checksum>
    </file>
    <file>
      <filename>constants.rb</filename>
      <filetype>rb</filetype>
      <usage_type>resource</usage_type>
      <checksum>C7B12E42</checksum>
>>>>>>> 165241bf
    </file>
    <file>
      <filename>SFD_2000sqft_2story_FB_GRG_UA_3Beds_2Baths.osm</filename>
      <filetype>osm</filetype>
      <usage_type>test</usage_type>
<<<<<<< HEAD
      <checksum>E7B59BB0</checksum>
=======
      <checksum>E2829810</checksum>
>>>>>>> 165241bf
    </file>
    <file>
      <filename>SFA_4units_1story_UB_UA_3Beds_2Baths_Denver.osm</filename>
      <filetype>osm</filetype>
      <usage_type>test</usage_type>
<<<<<<< HEAD
      <checksum>F61AE092</checksum>
=======
      <checksum>A9A7A522</checksum>
>>>>>>> 165241bf
    </file>
    <file>
      <filename>SFA_4units_1story_FB_UA_3Beds_2Baths_Denver.osm</filename>
      <filetype>osm</filetype>
      <usage_type>test</usage_type>
<<<<<<< HEAD
      <checksum>7543A826</checksum>
=======
      <checksum>9F942E11</checksum>
>>>>>>> 165241bf
    </file>
    <file>
      <filename>MF_8units_1story_SL_3Beds_2Baths_Denver.osm</filename>
      <filetype>osm</filetype>
      <usage_type>test</usage_type>
<<<<<<< HEAD
      <checksum>77D08484</checksum>
=======
      <checksum>9601335F</checksum>
    </file>
    <file>
      <filename>geometry.rb</filename>
      <filetype>rb</filetype>
      <usage_type>resource</usage_type>
      <checksum>7D6EC9CC</checksum>
    </file>
    <file>
      <filename>waterheater.rb</filename>
      <filetype>rb</filetype>
      <usage_type>resource</usage_type>
      <checksum>1147C7F1</checksum>
>>>>>>> 165241bf
    </file>
  </files>
</measure><|MERGE_RESOLUTION|>--- conflicted
+++ resolved
@@ -2,13 +2,8 @@
   <schema_version>3.0</schema_version>
   <name>residential_cooking_range</name>
   <uid>68bdcee3-c301-4fe9-a99f-c7d8b5930c89</uid>
-<<<<<<< HEAD
-  <version_id>d05fa5f5-e944-47cc-ab96-b83c5159bf7a</version_id>
-  <version_modified>20180602T030337Z</version_modified>
-=======
   <version_id>392bb8cc-3955-451e-9678-2f156f60c497</version_id>
   <version_modified>20180604T161107Z</version_modified>
->>>>>>> 165241bf
   <xml_checksum>25A40D75</xml_checksum>
   <class_name>ResidentialCookingRange</class_name>
   <display_name>Set Residential Cooking Range</display_name>
@@ -153,15 +148,18 @@
     </file>
     <file>
       <filename>psychrometrics.rb</filename>
-<<<<<<< HEAD
       <filetype>rb</filetype>
       <usage_type>resource</usage_type>
       <checksum>208441EA</checksum>
     </file>
     <file>
+      <filename>weather.rb</filename>
+      <filetype>rb</filetype>
+      <usage_type>resource</usage_type>
+      <checksum>825D6D42</checksum>
+    </file>
+    <file>
       <filename>unit_conversions.rb</filename>
-=======
->>>>>>> 165241bf
       <filetype>rb</filetype>
       <usage_type>resource</usage_type>
       <checksum>91D17463</checksum>
@@ -184,136 +182,64 @@
       <checksum>08FDF9C4</checksum>
     </file>
     <file>
+      <filename>schedules.rb</filename>
+      <filetype>rb</filetype>
+      <usage_type>resource</usage_type>
+      <checksum>1C22DD2A</checksum>
+    </file>
+    <file>
+      <filename>appliances.rb</filename>
+      <filetype>rb</filetype>
+      <usage_type>resource</usage_type>
+      <checksum>E17E48DF</checksum>
+    </file>
+    <file>
       <filename>materials.rb</filename>
       <filetype>rb</filetype>
       <usage_type>resource</usage_type>
       <checksum>3AF0D408</checksum>
     </file>
     <file>
-<<<<<<< HEAD
+      <filename>constants.rb</filename>
+      <filetype>rb</filetype>
+      <usage_type>resource</usage_type>
+      <checksum>C7B12E42</checksum>
+    </file>
+    <file>
+      <filename>SFD_2000sqft_2story_FB_GRG_UA_3Beds_2Baths.osm</filename>
+      <filetype>osm</filetype>
+      <usage_type>test</usage_type>
+      <checksum>E2829810</checksum>
+    </file>
+    <file>
+      <filename>SFA_4units_1story_UB_UA_3Beds_2Baths_Denver.osm</filename>
+      <filetype>osm</filetype>
+      <usage_type>test</usage_type>
+      <checksum>A9A7A522</checksum>
+    </file>
+    <file>
+      <filename>SFA_4units_1story_FB_UA_3Beds_2Baths_Denver.osm</filename>
+      <filetype>osm</filetype>
+      <usage_type>test</usage_type>
+      <checksum>9F942E11</checksum>
+    </file>
+    <file>
+      <filename>MF_8units_1story_SL_3Beds_2Baths_Denver.osm</filename>
+      <filetype>osm</filetype>
+      <usage_type>test</usage_type>
+      <checksum>9601335F</checksum>
+    </file>
+    <file>
+      <filename>geometry.rb</filename>
+      <filetype>rb</filetype>
+      <usage_type>resource</usage_type>
+      <checksum>7D6EC9CC</checksum>
+    </file>
+    <file>
       <filename>waterheater.rb</filename>
       <filetype>rb</filetype>
       <usage_type>resource</usage_type>
-      <checksum>2013C49E</checksum>
-    </file>
-    <file>
-      <filename>weather.rb</filename>
-      <filetype>rb</filetype>
-      <usage_type>resource</usage_type>
-      <checksum>57BEA752</checksum>
-=======
-      <filename>ResidentialCookingRange_Test.rb</filename>
-      <filetype>rb</filetype>
-      <usage_type>test</usage_type>
-      <checksum>8D8465BA</checksum>
-    </file>
-    <file>
-      <version>
-        <software_program>OpenStudio</software_program>
-        <identifier>1.9.0</identifier>
-        <min_compatible>2.0.4</min_compatible>
-      </version>
-      <filename>measure.rb</filename>
-      <filetype>rb</filetype>
-      <usage_type>script</usage_type>
-      <checksum>08FDF9C4</checksum>
->>>>>>> 165241bf
-    </file>
-    <file>
-      <filename>schedules.rb</filename>
-      <filetype>rb</filetype>
-      <usage_type>resource</usage_type>
-<<<<<<< HEAD
-      <checksum>9AD5E2A5</checksum>
-=======
-      <checksum>1C22DD2A</checksum>
->>>>>>> 165241bf
-    </file>
-    <file>
-      <filename>appliances.rb</filename>
-      <filetype>rb</filetype>
-      <usage_type>resource</usage_type>
-<<<<<<< HEAD
-      <checksum>69313FB0</checksum>
-    </file>
-    <file>
-      <filename>constants.rb</filename>
-      <filetype>rb</filetype>
-      <usage_type>resource</usage_type>
-      <checksum>A2FB817B</checksum>
-    </file>
-    <file>
-      <filename>geometry.rb</filename>
-      <filetype>rb</filetype>
-      <usage_type>resource</usage_type>
-      <checksum>6CA0FF8C</checksum>
-=======
-      <checksum>E17E48DF</checksum>
-    </file>
-    <file>
-      <filename>materials.rb</filename>
-      <filetype>rb</filetype>
-      <usage_type>resource</usage_type>
-      <checksum>3AF0D408</checksum>
-    </file>
-    <file>
-      <filename>constants.rb</filename>
-      <filetype>rb</filetype>
-      <usage_type>resource</usage_type>
-      <checksum>C7B12E42</checksum>
->>>>>>> 165241bf
-    </file>
-    <file>
-      <filename>SFD_2000sqft_2story_FB_GRG_UA_3Beds_2Baths.osm</filename>
-      <filetype>osm</filetype>
-      <usage_type>test</usage_type>
-<<<<<<< HEAD
-      <checksum>E7B59BB0</checksum>
-=======
-      <checksum>E2829810</checksum>
->>>>>>> 165241bf
-    </file>
-    <file>
-      <filename>SFA_4units_1story_UB_UA_3Beds_2Baths_Denver.osm</filename>
-      <filetype>osm</filetype>
-      <usage_type>test</usage_type>
-<<<<<<< HEAD
-      <checksum>F61AE092</checksum>
-=======
-      <checksum>A9A7A522</checksum>
->>>>>>> 165241bf
-    </file>
-    <file>
-      <filename>SFA_4units_1story_FB_UA_3Beds_2Baths_Denver.osm</filename>
-      <filetype>osm</filetype>
-      <usage_type>test</usage_type>
-<<<<<<< HEAD
-      <checksum>7543A826</checksum>
-=======
-      <checksum>9F942E11</checksum>
->>>>>>> 165241bf
-    </file>
-    <file>
-      <filename>MF_8units_1story_SL_3Beds_2Baths_Denver.osm</filename>
-      <filetype>osm</filetype>
-      <usage_type>test</usage_type>
-<<<<<<< HEAD
-      <checksum>77D08484</checksum>
-=======
-      <checksum>9601335F</checksum>
-    </file>
-    <file>
-      <filename>geometry.rb</filename>
-      <filetype>rb</filetype>
-      <usage_type>resource</usage_type>
-      <checksum>7D6EC9CC</checksum>
-    </file>
-    <file>
-      <filename>waterheater.rb</filename>
-      <filetype>rb</filetype>
-      <usage_type>resource</usage_type>
       <checksum>1147C7F1</checksum>
->>>>>>> 165241bf
     </file>
   </files>
 </measure>