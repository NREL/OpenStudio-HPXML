--- conflicted
+++ resolved
@@ -53,12 +53,6 @@
       return false
     end
 
-<<<<<<< HEAD
-    loop = create_new_loop(model, Constants.PlantLoopDomesticWater(unit.name.to_s), t_set, Constants.WaterHeaterTypeTank)
-
-    new_pump = create_new_pump(model)
-    new_pump.addToNode(loop.supplyInletNode)
-=======
     if loop.nil?
       runner.registerInfo("A new plant loop for DHW will be added to the model")
       runner.registerInitialCondition("No water heater model currently exists")
@@ -69,10 +63,11 @@
       new_pump = create_new_pump(model)
       new_pump.addToNode(loop.supplyInletNode)
     end
->>>>>>> 953edda5
-
-    new_manager = create_new_schedule_manager(t_set, model, Constants.WaterHeaterTypeTank)
-    new_manager.addToNode(loop.supplyOutletNode)
+
+    if loop.supplyOutletNode.setpointManagers.empty?
+      new_manager = create_new_schedule_manager(t_set, model, Constants.WaterHeaterTypeTank)
+      new_manager.addToNode(loop.supplyOutletNode)
+    end
 
     new_heater = create_new_heater(Constants.ObjectNameWaterHeater(unit.name.to_s), cap, fuel_type, vol, ef, re, t_set, space.thermalZone.get, oncycle_p, offcycle_p, ec_adj, Constants.WaterHeaterTypeTank, 0, nbeds, model, runner)
 
@@ -129,21 +124,21 @@
       return false
     end
 
-<<<<<<< HEAD
-    loop = Waterheater.create_new_loop(model, Constants.PlantLoopDomesticWater(unit.name.to_s), t_set, Constants.WaterHeaterTypeTankless)
-=======
     if loop.nil?
       runner.registerInfo("A new plant loop for DHW will be added to the model")
       runner.registerInitialCondition("No water heater model currently exists")
       loop = Waterheater.create_new_loop(model, Constants.PlantLoopDomesticWater(unit.name.to_s), t_set, Constants.WaterHeaterTypeTankless)
     end
->>>>>>> 953edda5
-
-    new_pump = Waterheater.create_new_pump(model)
-    new_pump.addToNode(loop.supplyInletNode)
-
-    new_manager = Waterheater.create_new_schedule_manager(t_set, model, Constants.WaterHeaterTypeTankless)
-    new_manager.addToNode(loop.supplyOutletNode)
+
+    if loop.components(OpenStudio::Model::PumpVariableSpeed::iddObjectType).empty?
+      new_pump = Waterheater.create_new_pump(model)
+      new_pump.addToNode(loop.supplyInletNode)
+    end
+
+    if loop.supplyOutletNode.setpointManagers.empty?
+      new_manager = Waterheater.create_new_schedule_manager(t_set, model, Constants.WaterHeaterTypeTankless)
+      new_manager.addToNode(loop.supplyOutletNode)
+    end
 
     new_heater = Waterheater.create_new_heater(Constants.ObjectNameWaterHeater(unit.name.to_s), cap, fuel_type, 1, ef, 0, t_set, space.thermalZone.get, oncycle_p, offcycle_p, ec_adj, Constants.WaterHeaterTypeTankless, cd, nbeds, model, runner)
 
@@ -235,9 +230,6 @@
     alt = weather.header.Altitude
     water_heater_tz = space.thermalZone.get
 
-<<<<<<< HEAD
-    loop = Waterheater.create_new_loop(model, Constants.PlantLoopDomesticWater(unit.name.to_s), t_set, Constants.WaterHeaterTypeHeatPump)
-=======
     if loop.nil?
       runner.registerInfo("A new plant loop for DHW will be added to the model")
       runner.registerInitialCondition("There is no existing water heater")
@@ -245,13 +237,16 @@
     else
       runner.registerInitialCondition("An existing water heater was found in the model. This water heater will be removed and replace with a heat pump water heater")
     end
->>>>>>> 953edda5
-
-    new_pump = Waterheater.create_new_pump(model)
-    new_pump.addToNode(loop.supplyInletNode)
-
-    new_manager = Waterheater.create_new_schedule_manager(t_set, model, Constants.WaterHeaterTypeHeatPump)
-    new_manager.addToNode(loop.supplyOutletNode)
+
+    if loop.components(OpenStudio::Model::PumpVariableSpeed::iddObjectType).empty?
+      new_pump = Waterheater.create_new_pump(model)
+      new_pump.addToNode(loop.supplyInletNode)
+    end
+
+    if loop.supplyOutletNode.setpointManagers.empty?
+      new_manager = Waterheater.create_new_schedule_manager(t_set, model, Constants.WaterHeaterTypeHeatPump)
+      new_manager.addToNode(loop.supplyOutletNode)
+    end
 
     # Only ever going to make HPWHs in this measure, so don't split this code out to waterheater.rb
     # Calculate some geometry parameters for UA, the location of sensors and heat sources in the tank
