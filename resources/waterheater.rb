# Add classes or functions here than can be used across a variety of our python classes and modules.
require_relative "constants"
require_relative "util"
require_relative "weather"
require_relative "geometry"
require_relative "schedules"
require_relative "unit_conversions"
require_relative "psychrometrics"

class Waterheater
  def self.apply_tank(model, runner, loop, space, fuel_type, cap, vol, ef,
                      re, t_set, oncycle_p, offcycle_p, ec_adj, nbeds)

    # Validate inputs
    if vol <= 0
      runner.registerError("Storage tank volume must be greater than 0.")
      return false
    end
    if ef >= 1 or ef <= 0
      runner.registerError("Rated energy factor must be greater than 0 and less than 1.")
      return false
    end
    if t_set <= 0 or t_set >= 212
      runner.registerError("Hot water temperature must be greater than 0 and less than 212.")
      return false
    end
    if cap <= 0
      runner.registerError("Nominal capacity must be greater than 0.")
      return false
    end
    if fuel_type == Constants.FuelTypeElectric
      re = 0.98 # recovery efficiency set by fiat
      oncycle_p = 0
      offcycle_p = 0
    else
      if re < 0 or re > 1
        runner.registerError("Recovery efficiency must be at least 0 and at most 1.")
        return false
      end
      if oncycle_p < 0
        runner.registerError("Forced draft fan power must be greater than 0.")
        return false
      end
      if offcycle_p < 0
        runner.registerError("Parasitic electricity power must be greater than 0.")
        return false
      end
    end

    if loop.nil?
      runner.registerInfo("A new plant loop for DHW will be added to the model")
      runner.registerInitialCondition("No water heater model currently exists")
      loop = create_new_loop(model, Constants.PlantLoopDomesticWater, t_set, Constants.WaterHeaterTypeTank)
    end

    if loop.components(OpenStudio::Model::PumpVariableSpeed::iddObjectType).empty?
      new_pump = create_new_pump(model)
      new_pump.addToNode(loop.supplyInletNode)
    end

    if loop.supplyOutletNode.setpointManagers.empty?
      new_manager = create_new_schedule_manager(t_set, model, Constants.WaterHeaterTypeTank)
      new_manager.addToNode(loop.supplyOutletNode)
    end

    new_heater = create_new_heater(Constants.ObjectNameWaterHeater, cap, fuel_type, vol, ef, re, t_set, space.thermalZone.get, oncycle_p, offcycle_p, ec_adj, Constants.WaterHeaterTypeTank, 0, nbeds, model, runner)

    storage_tank = get_shw_storage_tank(model)

    if storage_tank.nil?
      loop.addSupplyBranchForComponent(new_heater)
    else
      storage_tank.setHeater1SetpointTemperatureSchedule(new_heater.setpointTemperatureSchedule.get)
      storage_tank.setHeater2SetpointTemperatureSchedule(new_heater.setpointTemperatureSchedule.get)
      new_heater.addToNode(storage_tank.supplyOutletModelObject.get.to_Node.get)
    end

    return true
  end

  def self.apply_tankless(model, runner, loop, space, fuel_type, cap, ef,
                          cd, t_set, oncycle_p, offcycle_p, ec_adj, nbeds)

    # Validate inputs
    if ef > 1 or ef <= 0
      runner.registerError("Rated energy factor must be greater than 0 and less than or equal to 1.")
      return false
    end
    if t_set <= 0 or t_set >= 212
      runner.registerError("Hot water temperature must be greater than 0 and less than 212.")
      return false
    end
    if cap <= 0
      runner.registerError("Nominal capacity must be greater than 0.")
      return false
    end
    if cd < 0 or cd > 1
      runner.registerError("Cycling derate must be at least 0 and at most 1.")
      return false
    end
    if fuel_type == Constants.FuelTypeElectric
      oncycle_p = 0
      offcycle_p = 0
    else
      if oncycle_p < 0
        runner.registerError("Forced draft fan power must be greater than 0.")
        return false
      end
      if offcycle_p < 0
        runner.registerError("Parasitic electricity power must be greater than 0.")
        return false
      end
    end

    if loop.nil?
      runner.registerInfo("A new plant loop for DHW will be added to the model")
      runner.registerInitialCondition("No water heater model currently exists")
      loop = Waterheater.create_new_loop(model, Constants.PlantLoopDomesticWater, t_set, Constants.WaterHeaterTypeTankless)
    end

    if loop.components(OpenStudio::Model::PumpVariableSpeed::iddObjectType).empty?
      new_pump = Waterheater.create_new_pump(model)
      new_pump.addToNode(loop.supplyInletNode)
    end

    if loop.supplyOutletNode.setpointManagers.empty?
      new_manager = Waterheater.create_new_schedule_manager(t_set, model, Constants.WaterHeaterTypeTankless)
      new_manager.addToNode(loop.supplyOutletNode)
    end

    new_heater = Waterheater.create_new_heater(Constants.ObjectNameWaterHeater, cap, fuel_type, 1, ef, 0, t_set, space.thermalZone.get, oncycle_p, offcycle_p, ec_adj, Constants.WaterHeaterTypeTankless, cd, nbeds, model, runner)

    storage_tank = Waterheater.get_shw_storage_tank(model)

    if storage_tank.nil?
      loop.addSupplyBranchForComponent(new_heater)
    else
      storage_tank.setHeater1SetpointTemperatureSchedule(new_heater.setpointTemperatureSchedule.get)
      storage_tank.setHeater2SetpointTemperatureSchedule(new_heater.setpointTemperatureSchedule.get)
      new_heater.addToNode(storage_tank.supplyOutletModelObject.get.to_Node.get)
    end

    return true
  end

  def self.apply_heatpump(model, runner, loop, space, weather,
                          e_cap, vol, t_set, min_temp, max_temp,
                          cap, cop, shr, airflow_rate, fan_power,
                          parasitics, tank_ua, int_factor, temp_depress,
                          nbeds, ducting = "none")

    # Validate inputs
    if vol <= 0.0
      runner.registerError("Storage tank volume must be greater than 0.")
      return false
    end
    if t_set <= 0.0 or t_set >= 212.0
      runner.registerError("Hot water temperature must be greater than 0 and less than 212.")
      return false
    end
    if e_cap < 0.0
      runner.registerError("Element capacity must be greater than 0.")
      return false
    end
    if min_temp >= 80.0
      runner.registerError("Minimum temperature will prevent HPWH from running, double check inputs.")
      return false
    end
    if max_temp <= 0.0
      runner.registerError("Maximum temperature will prevent HPWH from running, double check inputs.")
      return false
    end
    if cap <= 0.0
      runner.registerError("Rated capacity must be greater than 0.")
      return false
    end
    if cop <= 0.0
      runner.registerError("Rated COP must be greater than 0.")
      return false
    end
    if shr < 0.0 or shr > 1.0
      runner.registerError("Rated sensible heat ratio must be between 0 and 1.")
      return false
    end
    if airflow_rate <= 0.0
      runner.registerError("Airflow rate must be greater than 0.")
      return false
    end
    if fan_power <= 0.0
      runner.registerError("Fan power must be greater than 0.")
      return false
    end
    if parasitics < 0.0
      runner.registerError("Parasitics must be greater than 0.")
      return false
    end
    if tank_ua <= 0.0
      runner.registerError("Tank UA must be greater than 0.")
      return false
    end
    if int_factor < 0.0 or int_factor > 1.0
      runner.registerError("Interaction factor must be between 0 and 1.")
      return false
    end
    if temp_depress < 0.0
      runner.registerError("Temperature depression must be greater than 0.")
      return false
    end

<<<<<<< HEAD
    # Get unit beds/baths
    nbeds, nbaths = Geometry.get_unit_beds_baths(model, unit, runner)
    if nbeds.nil? or nbaths.nil?
      return false
    end

    obj_name_hpwh = Constants.ObjectNameWaterHeater(unit.name.to_s)
=======
    obj_name_hpwh = Constants.ObjectNameWaterHeater.gsub("|", "_")
>>>>>>> 51f930cd

    alt = weather.header.Altitude
    water_heater_tz = space.thermalZone.get

    runner.registerInfo("A new plant loop for DHW will be added to the model")
    runner.registerInitialCondition("There is no existing water heater")
    loop = Waterheater.create_new_loop(model, Constants.PlantLoopDomesticWater, t_set, Constants.WaterHeaterTypeHeatPump)

    new_pump = Waterheater.create_new_pump(model)
    new_pump.addToNode(loop.supplyInletNode)

    new_manager = Waterheater.create_new_schedule_manager(t_set, model, Constants.WaterHeaterTypeHeatPump)
    new_manager.addToNode(loop.supplyOutletNode)

    # Only ever going to make HPWHs in this measure, so don't split this code out to waterheater.rb
    # Calculate some geometry parameters for UA, the location of sensors and heat sources in the tank

    if vol > 50
      hpwh_param = 80
    else
      hpwh_param = 50
    end

    h_tank = 0.0188 * vol + 0.0935 # Linear relationship that gets GE height at 50 gal and AO Smith height at 80 gal
    v_actual = 0.9 * vol
    pi = Math::PI
    r_tank = (UnitConversions.convert(v_actual, "gal", "m^3") / (pi * h_tank))**0.5
    a_tank = 2 * pi * r_tank * (r_tank + h_tank)
    u_tank = (5.678 * tank_ua) / UnitConversions.convert(a_tank, "m^2", "ft^2")

    if hpwh_param == 50
      h_UE = (1 - (3.5 / 12)) * h_tank # in the 4th node of the tank (counting from top)
      h_LE = (1 - (10.5 / 12)) * h_tank # in the 11th node of the tank (counting from top)
      h_condtop = (1 - (5.5 / 12)) * h_tank # in the 6th node of the tank (counting from top)
      h_condbot = (1 - (10.99 / 12)) * h_tank # in the 11th node of the tank
      h_hpctrl = (1 - (2.5 / 12)) * h_tank # in the 3rd node of the tank
    else
      h_UE = (1 - (3.5 / 12)) * h_tank # in the 3rd node of the tank (counting from top)
      h_LE = (1 - (9.5 / 12)) * h_tank # in the 10th node of the tank (counting from top)
      h_condtop = (1 - (5.5 / 12)) * h_tank # in the 6th node of the tank (counting from top)
      h_condbot = 0.01 # bottom node
      h_hpctrl_up = (1 - (2.5 / 12)) * h_tank # in the 3rd node of the tank
      h_hpctrl_low = (1 - (8.5 / 12)) * h_tank # in the 9th node of the tank
    end

    # Calculate an altitude adjusted rated evaporator wetbulb temperature
    rated_ewb_F = 56.4
    rated_edb_F = 67.5
    rated_ewb = UnitConversions.convert(rated_ewb_F, "F", "C")
    rated_edb = UnitConversions.convert(rated_edb_F, "F", "C")
    w_rated = Psychrometrics.w_fT_Twb_P(rated_edb_F, rated_ewb_F, 14.7)
    dp_rated = Psychrometrics.Tdp_fP_w(14.7, w_rated)
    p_atm = Psychrometrics.Pstd_fZ(alt)
    w_adj = Psychrometrics.w_fT_Twb_P(dp_rated, dp_rated, p_atm)
    twb_adj = Psychrometrics.Twb_fT_w_P(rated_edb_F, w_adj, p_atm)

    # Add in schedules for Tamb, RHamb, and the compressor
    hpwh_tamb = OpenStudio::Model::ScheduleConstant.new(model)
    hpwh_tamb.setName("#{obj_name_hpwh} Tamb act")
    hpwh_tamb.setValue(23)

    hpwh_rhamb = OpenStudio::Model::ScheduleConstant.new(model)
    hpwh_rhamb.setName("#{obj_name_hpwh} RHamb act")
    hpwh_rhamb.setValue(0.5)

    if ducting == Constants.VentTypeSupply or ducting == Constants.VentTypeBalanced
      hpwh_tamb2 = OpenStudio::Model::ScheduleConstant.new(model)
      hpwh_tamb2.setName("#{obj_name_hpwh} Tamb act2")
      hpwh_tamb2.setValue(23)
    end

    tset_C = UnitConversions.convert(t_set, "F", "C").to_f.round(2)
    hp_setpoint = OpenStudio::Model::ScheduleConstant.new(model)
    hp_setpoint.setName("#{obj_name_hpwh} WaterHeaterHPSchedule")
    hp_setpoint.setValue(tset_C)

    hpwh_bottom_element_sp = OpenStudio::Model::ScheduleConstant.new(model)
    hpwh_bottom_element_sp.setName("#{obj_name_hpwh} BottomElementSetpoint")

    hpwh_top_element_sp = OpenStudio::Model::ScheduleConstant.new(model)
    hpwh_top_element_sp.setName("#{obj_name_hpwh} TopElementSetpoint")

    if hpwh_param == 50
      hpwh_bottom_element_sp.setValue(tset_C)
      sp = (tset_C - 2.89).round(2)
      hpwh_top_element_sp.setValue(sp)
    else
      hpwh_bottom_element_sp.setValue(-60)
      sp = (tset_C - 9.0001).round(4)
      hpwh_top_element_sp.setValue(sp)
    end

    # WaterHeater:HeatPump:WrappedCondenser
    hpwh = OpenStudio::Model::WaterHeaterHeatPumpWrappedCondenser.new(model)
    hpwh.setName("#{obj_name_hpwh} hpwh")
    hpwh.setCompressorSetpointTemperatureSchedule(hp_setpoint)
    if hpwh_param == 50
      hpwh.setDeadBandTemperatureDifference(0.5)
    else
      hpwh.setDeadBandTemperatureDifference(3.89)
    end
    hpwh.setCondenserBottomLocation(h_condbot)
    hpwh.setCondenserTopLocation(h_condtop)
    hpwh.setEvaporatorAirFlowRate(UnitConversions.convert(airflow_rate, "ft^3/min", "m^3/s"))
    hpwh.setInletAirConfiguration("Schedule")
    hpwh.setInletAirTemperatureSchedule(hpwh_tamb)
    hpwh.setInletAirHumiditySchedule(hpwh_rhamb)
    hpwh.setMinimumInletAirTemperatureforCompressorOperation(UnitConversions.convert(min_temp, "F", "C"))
    hpwh.setMaximumInletAirTemperatureforCompressorOperation(UnitConversions.convert(max_temp, "F", "C"))
    hpwh.setCompressorLocation("Schedule")
    hpwh.setCompressorAmbientTemperatureSchedule(hpwh_tamb)
    hpwh.setFanPlacement("DrawThrough")
    hpwh.setOnCycleParasiticElectricLoad(0)
    hpwh.setOffCycleParasiticElectricLoad(0)
    hpwh.setParasiticHeatRejectionLocation("Outdoors")
    hpwh.setTankElementControlLogic("MutuallyExclusive")
    if hpwh_param == 50
      hpwh.setControlSensor1HeightInStratifiedTank(h_hpctrl)
      hpwh.setControlSensor1Weight(1)
      hpwh.setControlSensor2HeightInStratifiedTank(h_hpctrl)
    else
      hpwh.setControlSensor1HeightInStratifiedTank(h_hpctrl_up)
      hpwh.setControlSensor1Weight(0.75)
      hpwh.setControlSensor2HeightInStratifiedTank(h_hpctrl_low)
    end

    # Curves
    hpwh_cap = OpenStudio::Model::CurveBiquadratic.new(model)
    hpwh_cap.setName("HPWH-Cap-fT")
    hpwh_cap.setCoefficient1Constant(0.563)
    hpwh_cap.setCoefficient2x(0.0437)
    hpwh_cap.setCoefficient3xPOW2(0.000039)
    hpwh_cap.setCoefficient4y(0.0055)
    hpwh_cap.setCoefficient5yPOW2(-0.000148)
    hpwh_cap.setCoefficient6xTIMESY(-0.000145)
    hpwh_cap.setMinimumValueofx(0)
    hpwh_cap.setMaximumValueofx(100)
    hpwh_cap.setMinimumValueofy(0)
    hpwh_cap.setMaximumValueofy(100)

    hpwh_cop = OpenStudio::Model::CurveBiquadratic.new(model)
    hpwh_cop.setName("HPWH-COP-fT")
    hpwh_cop.setCoefficient1Constant(1.1332)
    hpwh_cop.setCoefficient2x(0.063)
    hpwh_cop.setCoefficient3xPOW2(-0.0000979)
    hpwh_cop.setCoefficient4y(-0.00972)
    hpwh_cop.setCoefficient5yPOW2(-0.0000214)
    hpwh_cop.setCoefficient6xTIMESY(-0.000686)
    hpwh_cop.setMinimumValueofx(0)
    hpwh_cop.setMaximumValueofx(100)
    hpwh_cop.setMinimumValueofy(0)
    hpwh_cop.setMaximumValueofy(100)

    # Coil:WaterHeating:AirToWaterHeatPump:Wrapped
    coil = hpwh.dXCoil.to_CoilWaterHeatingAirToWaterHeatPumpWrapped.get
    coil.setName("#{obj_name_hpwh} coil")
    coil.setRatedHeatingCapacity(UnitConversions.convert(cap, "kW", "W") * cop)
    coil.setRatedCOP(cop)
    coil.setRatedSensibleHeatRatio(shr)
    coil.setRatedEvaporatorInletAirDryBulbTemperature(rated_edb)
    coil.setRatedEvaporatorInletAirWetBulbTemperature(UnitConversions.convert(twb_adj, "F", "C"))
    coil.setRatedCondenserWaterTemperature(48.89)
    coil.setRatedEvaporatorAirFlowRate(UnitConversions.convert(airflow_rate, "ft^3/min", "m^3/s"))
    coil.setEvaporatorFanPowerIncludedinRatedCOP(true)
    coil.setEvaporatorAirTemperatureTypeforCurveObjects("WetBulbTemperature")
    coil.setHeatingCapacityFunctionofTemperatureCurve(hpwh_cap)
    coil.setHeatingCOPFunctionofTemperatureCurve(hpwh_cop)
    coil.setMaximumAmbientTemperatureforCrankcaseHeaterOperation(0)

    # WaterHeater:Stratified
    tank = hpwh.tank.to_WaterHeaterStratified.get
    tank.setName("#{obj_name_hpwh} tank")
    tank.setEndUseSubcategory("Domestic Hot Water")
    tank.setTankVolume(UnitConversions.convert(v_actual, "gal", "m^3"))
    tank.setTankHeight(h_tank)
    tank.setMaximumTemperatureLimit(90)
    tank.setHeaterPriorityControl("MasterSlave")
    tank.setHeater1SetpointTemperatureSchedule(hpwh_top_element_sp) # Overwritten later by EMS
    tank.setHeater1Capacity(UnitConversions.convert(e_cap, "kW", "W"))
    tank.setHeater1Height(h_UE)
    if hpwh_param == 50
      tank.setHeater1DeadbandTemperatureDifference(25)
    else
      tank.setHeater1DeadbandTemperatureDifference(18.5)
    end
    tank.setHeater2SetpointTemperatureSchedule(hpwh_bottom_element_sp)
    tank.setHeater2Capacity(UnitConversions.convert(e_cap, "kW", "W"))
    tank.setHeater2Height(h_LE)
    if hpwh_param == 50
      tank.setHeater2DeadbandTemperatureDifference(30)
    else
      tank.setHeater2DeadbandTemperatureDifference(3.89)
    end
    tank.setHeaterFuelType("Electricity")
    tank.setHeaterThermalEfficiency(1)
    tank.setOffCycleParasiticFuelConsumptionRate(parasitics)
    tank.setOffCycleParasiticFuelType("Electricity")
    tank.setOnCycleParasiticFuelConsumptionRate(parasitics)
    tank.setOnCycleParasiticFuelType("Electricity")
    tank.setAmbientTemperatureIndicator("Schedule")
    tank.setUniformSkinLossCoefficientperUnitAreatoAmbientTemperature(u_tank)
    if ducting == Constants.VentTypeSupply or ducting == Constants.VentTypeBalanced
      tank.setAmbientTemperatureSchedule(hpwh_tamb2)
    else
      tank.setAmbientTemperatureSchedule(hpwh_tamb)
    end
    tank.setNumberofNodes(12)
    tank.setAdditionalDestratificationConductivity(0)
    tank.setNode1AdditionalLossCoefficient(0)
    tank.setNode2AdditionalLossCoefficient(0)
    tank.setNode3AdditionalLossCoefficient(0)
    tank.setNode4AdditionalLossCoefficient(0)
    tank.setNode5AdditionalLossCoefficient(0)
    tank.setNode6AdditionalLossCoefficient(0)
    tank.setNode7AdditionalLossCoefficient(0)
    tank.setNode8AdditionalLossCoefficient(0)
    tank.setNode9AdditionalLossCoefficient(0)
    tank.setNode10AdditionalLossCoefficient(0)
    tank.setNode11AdditionalLossCoefficient(0)
    tank.setNode12AdditionalLossCoefficient(0)
    tank.setUseSideDesignFlowRate((UnitConversions.convert(v_actual, "gal", "m^3")) / 60.1)
    tank.setSourceSideDesignFlowRate(0)
    tank.setSourceSideFlowControlMode("")
    tank.setSourceSideInletHeight(0)
    tank.setSourceSideOutletHeight(0)

    # Fan:OnOff
    fan = hpwh.fan.to_FanOnOff.get
    fan.setName("#{obj_name_hpwh} fan")
    if hpwh_param == 50
      fan.setFanEfficiency(23 / fan_power * UnitConversions.convert(1, "ft^3/min", "m^3/s"))
      fan.setPressureRise(23)
    else
      fan.setFanEfficiency(65 / fan_power * UnitConversions.convert(1, "ft^3/min", "m^3/s"))
      fan.setPressureRise(65)
    end
    fan.setMaximumFlowRate(UnitConversions.convert(airflow_rate, "ft^3/min", "m^3/s"))
    fan.setMotorEfficiency(1.0)
    fan.setMotorInAirstreamFraction(1.0)
    fan.setEndUseSubcategory("Domestic Hot Water")

    # Add in EMS program for HPWH interaction with the living space & ambient air temperature depression
    if int_factor != 1 and ducting != "none"
      runner.registerWarning("Interaction factor must be 1 when ducting a HPWH. The input interaction factor value will be ignored and a value of 1 will be used instead.")
      int_factor = 1
    end

    # Add in other equipment objects for sensible/latent gains
    hpwh_sens_def = OpenStudio::Model::OtherEquipmentDefinition.new(model)
    hpwh_sens_def.setName("#{obj_name_hpwh} sens")
    hpwh_sens = OpenStudio::Model::OtherEquipment.new(hpwh_sens_def)
    hpwh_sens.setName(hpwh_sens_def.name.to_s)
    hpwh_sens.setSpace(space)
    hpwh_sens_def.setDesignLevel(0)
    hpwh_sens_def.setFractionRadiant(0)
    hpwh_sens_def.setFractionLatent(0)
    hpwh_sens_def.setFractionLost(0)
    hpwh_sens.setSchedule(model.alwaysOnDiscreteSchedule)

    hpwh_lat_def = OpenStudio::Model::OtherEquipmentDefinition.new(model)
    hpwh_lat_def.setName("#{obj_name_hpwh} lat")
    hpwh_lat = OpenStudio::Model::OtherEquipment.new(hpwh_lat_def)
    hpwh_lat.setName(hpwh_lat_def.name.to_s)
    hpwh_lat.setSpace(space)
    hpwh_lat_def.setDesignLevel(0)
    hpwh_lat_def.setFractionRadiant(0)
    hpwh_lat_def.setFractionLatent(1)
    hpwh_lat_def.setFractionLost(0)
    hpwh_lat.setSchedule(model.alwaysOnDiscreteSchedule)

    # If ducted to outside, get outdoor air T & RH and add a separate actuator for the space temperature for tank losses
    if ducting == Constants.VentTypeSupply or ducting == Constants.VentTypeBalanced

      tout_sensor = OpenStudio::Model::EnergyManagementSystemSensor.new(model, "Zone Outdoor Air Drybulb Temperature")
      tout_sensor.setName("#{obj_name_hpwh} Tout")
      tout_sensor.setKeyName(living_zone.name.to_s)

      sensor = OpenStudio::Model::EnergyManagementSystemSensor.new(model, "Zone Outdoor Air Relative Humidity")
      sensor.setName("#{obj_name_hpwh} RHout")
      sensor.setKeyName(living_zone.name.to_s)

      hpwh_tamb2 = OpenStudio::Model::ScheduleConstant.new(model)
      hpwh_tamb2.setName("#{obj_name_hpwh} Tamb act2")
      hpwh_tamb2.setValue(23)

      tamb_act2_actuator = OpenStudio::Model::EnergyManagementSystemActuator.new(hpwh_tamb2, "Schedule:Constant", "Schedule Value")
      tamb_act2_actuator.setName("#{obj_name_hpwh} Tamb act2")

    end

    # EMS Sensors: Space Temperature & RH, HP sens and latent loads, tank losses, fan power
    amb_temp_sensor = OpenStudio::Model::EnergyManagementSystemSensor.new(model, "Zone Mean Air Temperature")
    amb_temp_sensor.setName("#{obj_name_hpwh} amb temp")
    amb_temp_sensor.setKeyName(water_heater_tz.name.to_s)

    amb_rh_sensor = OpenStudio::Model::EnergyManagementSystemSensor.new(model, "Zone Air Relative Humidity")
    amb_rh_sensor.setName("#{obj_name_hpwh} amb rh")
    amb_rh_sensor.setKeyName(water_heater_tz.name.to_s)

    tl_sensor = OpenStudio::Model::EnergyManagementSystemSensor.new(model, "Water Heater Heat Loss Rate")
    tl_sensor.setName("#{obj_name_hpwh} tl")
    tl_sensor.setKeyName("#{obj_name_hpwh} tank")

    sens_cool_sensor = OpenStudio::Model::EnergyManagementSystemSensor.new(model, "Cooling Coil Sensible Cooling Rate")
    sens_cool_sensor.setName("#{obj_name_hpwh} sens cool")
    sens_cool_sensor.setKeyName("#{obj_name_hpwh} coil")

    lat_cool_sensor = OpenStudio::Model::EnergyManagementSystemSensor.new(model, "Cooling Coil Latent Cooling Rate")
    lat_cool_sensor.setName("#{obj_name_hpwh} lat cool")
    lat_cool_sensor.setKeyName("#{obj_name_hpwh} coil")

    fan_power_sensor = OpenStudio::Model::EnergyManagementSystemSensor.new(model, "Fan Electric Power")
    fan_power_sensor.setName("#{obj_name_hpwh} fan pwr")
    fan_power_sensor.setKeyName("#{obj_name_hpwh} fan")

    # EMS Actuators: Inlet T & RH, sensible and latent gains to the space
    tamb_act_actuator = OpenStudio::Model::EnergyManagementSystemActuator.new(hpwh_tamb, "Schedule:Constant", "Schedule Value")
    tamb_act_actuator.setName("#{obj_name_hpwh} Tamb act")

    rhamb_act_actuator = OpenStudio::Model::EnergyManagementSystemActuator.new(hpwh_rhamb, "Schedule:Constant", "Schedule Value")
    rhamb_act_actuator.setName("#{obj_name_hpwh} RHamb act")

    sens_act_actuator = OpenStudio::Model::EnergyManagementSystemActuator.new(hpwh_sens, "OtherEquipment", "Power Level")
    sens_act_actuator.setName("#{hpwh_sens.name} act")

    lat_act_actuator = OpenStudio::Model::EnergyManagementSystemActuator.new(hpwh_lat, "OtherEquipment", "Power Level")
    lat_act_actuator.setName("#{hpwh_lat.name} act")

    on_off_trend_var = OpenStudio::Model::EnergyManagementSystemTrendVariable.new(model, "#{obj_name_hpwh} sens cool".gsub(" ", "_"))
    on_off_trend_var.setName("#{obj_name_hpwh} on off")
    on_off_trend_var.setNumberOfTimestepsToBeLogged(2)

    # Additioanl sensors if supply or exhaust to calculate the load on the space from the HPWH
    if ducting == Constants.VentTypeSupply or ducting == Constants.VentTypeExhaust

      amb_w_sensor = OpenStudio::Model::EnergyManagementSystemSensor.new(model, "Zone Mean Air Humidity Ratio")
      amb_w_sensor.setName("#{obj_name_hpwh} amb w")
      amb_w_sensor.setKeyName(water_heater_tz)

      sensor = OpenStudio::Model::EnergyManagementSystemSensor.new(model, "System Node Pressure")
      sensor.setName("#{obj_name_hpwh} amb p")
      sensor.setKeyName(water_heater_tz)

      sensor = OpenStudio::Model::EnergyManagementSystemSensor.new(model, "System Node Temperature")
      sensor.setName("#{obj_name_hpwh} tair out")
      sensor.setKeyName(water_heater_tz)

      sensor = OpenStudio::Model::EnergyManagementSystemSensor.new(model, "System Node Humidity Ratio")
      sensor.setName("#{obj_name_hpwh} wair out")
      sensor.setKeyName(water_heater_tz)

      sensor = OpenStudio::Model::EnergyManagementSystemSensor.new(model, "System Node Current Density Volume Flow Rate")
      sensor.setName("#{obj_name_hpwh} v air")

    end

    temp_depress_c = temp_depress / 1.8 # don't use convert because it's a delta
    timestep_minutes = (60 / model.getTimestep.numberOfTimestepsPerHour).to_i
    # EMS Program for ducting
    hpwh_ducting_program = OpenStudio::Model::EnergyManagementSystemProgram.new(model)
    hpwh_ducting_program.setName("#{obj_name_hpwh} InletAir")
    if not (Geometry.is_finished_basement(water_heater_tz) or Geometry.is_living(water_heater_tz)) and temp_depress_c > 0
      runner.registerWarning("Confined space HPWH installations are typically used to represent installations in locations like a utility closet. Utility closets installations are typically only done in conditioned spaces.")
    end
    if temp_depress_c > 0 and ducting == "none"
      hpwh_ducting_program.addLine("Set HPWH_last = (@TrendValue #{on_off_trend_var.name} 1)")
      hpwh_ducting_program.addLine("Set HPWH_now = #{on_off_trend_var.name}")
      hpwh_ducting_program.addLine("Set num = (@Ln 2)")
      hpwh_ducting_program.addLine("If (HPWH_last == 0) && (HPWH_now<>0)") # HPWH just turned on
      hpwh_ducting_program.addLine("Set HPWHOn = 0")
      hpwh_ducting_program.addLine("Set exp = -(HPWHOn / 9.4) * num")
      hpwh_ducting_program.addLine("Set exponent = (@Exp exp)")
      hpwh_ducting_program.addLine("Set T_dep = (#{temp_depress_c} * exponent) - #{temp_depress_c}")
      hpwh_ducting_program.addLine("Set HPWHOn = HPWHOn + #{timestep_minutes}")
      hpwh_ducting_program.addLine("ElseIf (HPWH_last <> 0) && (HPWH_now<>0)") # HPWH has been running for more than 1 timestep
      hpwh_ducting_program.addLine("Set exp = -(HPWHOn / 9.4) * num")
      hpwh_ducting_program.addLine("Set exponent = (@Exp exp)")
      hpwh_ducting_program.addLine("Set T_dep = (#{temp_depress_c} * exponent) - #{temp_depress_c}")
      hpwh_ducting_program.addLine("Set HPWHOn = HPWHOn + #{timestep_minutes}")
      hpwh_ducting_program.addLine("Else")
      hpwh_ducting_program.addLine("If (Hour == 0) && (DayOfYear == 1)")
      hpwh_ducting_program.addLine("Set HPWHOn = 0") # Assume HPWH starts off for initial conditions
      hpwh_ducting_program.addLine("EndIF")
      hpwh_ducting_program.addLine("Set HPWHOn = HPWHOn - #{timestep_minutes}")
      hpwh_ducting_program.addLine("If HPWHOn < 0")
      hpwh_ducting_program.addLine("Set HPWHOn = 0")
      hpwh_ducting_program.addLine("EndIf")
      hpwh_ducting_program.addLine("Set exp = -(HPWHOn / 9.4) * num")
      hpwh_ducting_program.addLine("Set exponent = (@Exp exp)")
      hpwh_ducting_program.addLine("Set T_dep = (#{temp_depress_c} * exponent) - #{temp_depress_c}")
      hpwh_ducting_program.addLine("EndIf")
      hpwh_ducting_program.addLine("Set T_hpwh_inlet = #{amb_temp_sensor.name} + T_dep")
    else
      if ducting == Constants.VentTypeBalanced or ducting == Constants.VentTypeSupply
        hpwh_ducting_program.addLine("Set T_hpwh_inlet = HPWH_out_temp")
      else
        hpwh_ducting_program.addLine("Set T_hpwh_inlet = #{amb_temp_sensor.name}")
      end
    end
    if ducting == "none"
      hpwh_ducting_program.addLine("Set #{tamb_act_actuator.name} = T_hpwh_inlet")
      hpwh_ducting_program.addLine("Set #{rhamb_act_actuator.name} = #{amb_rh_sensor.name}/100")
      hpwh_ducting_program.addLine("Set temp1=(#{tl_sensor.name}*#{int_factor})+#{fan_power_sensor.name}*#{int_factor}")
      hpwh_ducting_program.addLine("Set #{sens_act_actuator.name} = 0-(#{sens_cool_sensor.name}*#{int_factor})-temp1")
      hpwh_ducting_program.addLine("Set #{lat_act_actuator.name} = 0 - #{lat_cool_sensor.name} * #{int_factor}")
    elsif ducting == Constants.VentTypeBalanced
      hpwh_ducting_program.addLine("Set #{tamb_act_actuator.name} = T_hpwh_inlet")
      hpwh_ducting_program.addLine("Set #{tamb_act2_actuator.name} = #{amb_temp_sensor.name}")
      hpwh_ducting_program.addLine("Set #{rhamb_act_actuator.name} = HPWH_out_rh/100")
      hpwh_ducting_program.addLine("Set #{sens_act_actuator.name} = 0 - #{tl_sensor.name}")
      hpwh_ducting_program.addLine("Set #{lat_act_actuator.name} = 0")
    elsif ducting == Constants.VentTypeSupply
      hpwh_ducting_program.addLine("Set rho = (@RhoAirFnPbTdbW HPWH_amb_P HPWHTair_out HPWHWair_out)")
      hpwh_ducting_program.addLine("Set cp = (@CpAirFnWTdb HPWHWair_out HPWHTair_out)")
      hpwh_ducting_program.addLine("Set h = (@HFnTdbW HPWHTair_out HPWHWair_out)")
      hpwh_ducting_program.addLine("Set HPWH_sens_gain = rho*cp*(HPWHTair_out-#{amb_temp_sensor.name})*V_airHPWH")
      hpwh_ducting_program.addLine("Set HPWH_lat_gain = h*rho*(HPWHWair_out-#{amb_w_sensor.name})*V_airHPWH")
      hpwh_ducting_program.addLine("Set #{tamb_act_actuator.name} = T_hpwh_inlet")
      hpwh_ducting_program.addLine("Set #{tamb_act2_actuator.name} = #{amb_temp_sensor.name}")
      hpwh_ducting_program.addLine("Set #{rhamb_act_actuator.name} = HPWH_out_rh/100")
      hpwh_ducting_program.addLine("Set #{sens_act_actuator.name} = HPWH_sens_gain - #{tl_sensor.name}")
      hpwh_ducting_program.addLine("Set #{lat_act_actuator.name} = HPWH_lat_gain")
    elsif ducting == Constants.VentTypeExhaust
      hpwh_ducting_program.addLine("Set rho = (@RhoAirFnPbTdbW HPWH_amb_P HPWHTair_out HPWHWair_out)")
      hpwh_ducting_program.addLine("Set cp = (@CpAirFnWTdb HPWHWair_out HPWHTair_out)")
      hpwh_ducting_program.addLine("Set h = (@HFnTdbW HPWHTair_out HPWHWair_out)")
      hpwh_ducting_program.addLine("Set HPWH_sens_gain = rho*cp*(#{tout_sensor.name}-#{amb_temp_sensor.name})*V_airHPWH")
      hpwh_ducting_program.addLine("Set HPWH_lat_gain = h*rho*(Wout-#{amb_w_sensor.name})*V_airHPWH")
      hpwh_ducting_program.addLine("Set #{tamb_act_actuator.name} = T_hpwh_inlet")
      hpwh_ducting_program.addLine("Set #{rhamb_act_actuator.name} = #{amb_rh_sensor.name}/100")
      hpwh_ducting_program.addLine("Set #{sens_act_actuator.name} = HPWH_sens_gain - #{tl_sensor.name}")
      hpwh_ducting_program.addLine("Set #{lat_act_actuator.name} = HPWH_lat_gain")
    end

    leschedoverride_actuator = OpenStudio::Model::EnergyManagementSystemActuator.new(hpwh_bottom_element_sp, "Schedule:Constant", "Schedule Value")
    leschedoverride_actuator.setName("#{obj_name_hpwh} LESchedOverride")

    # EMS for the 50 gal HPWH control logic
    if hpwh_param == 80

      hpwh_ctrl_program = OpenStudio::Model::EnergyManagementSystemProgram.new(model)
      hpwh_ctrl_program.setName("#{obj_name_hpwh} Control")
      if ducting == Constants.VentTypeSupply or ducting == Constants.VentTypeBalanced
        hpwh_ctrl_program.addLine("If (HPWH_out_temp < #{UnitConversions.convert(min_temp, "F", "C")}) || (HPWH_out_temp > #{UnitConversions.convert(max_temp, "F", "C")})")
      else
        hpwh_ctrl_program.addLine("If (#{amb_temp_sensor.name}<#{UnitConversions.convert(min_temp, "F", "C").round(2)}) || (#{amb_temp_sensor.name}>#{UnitConversions.convert(max_temp, "F", "C").round(2)})")
      end
      hpwh_ctrl_program.addLine("Set #{leschedoverride_actuator.name} = #{tset_C}")
      hpwh_ctrl_program.addLine("Else")
      hpwh_ctrl_program.addLine("Set #{leschedoverride_actuator.name} = 0")
      hpwh_ctrl_program.addLine("EndIf")

    else # hpwh_param == 50

      t_ctrl_sensor = OpenStudio::Model::EnergyManagementSystemSensor.new(model, "Water Heater Temperature Node 3")
      t_ctrl_sensor.setName("#{obj_name_hpwh} T ctrl")
      t_ctrl_sensor.setKeyName("#{obj_name_hpwh} tank")

      le_p_sensor = OpenStudio::Model::EnergyManagementSystemSensor.new(model, "Water Heater Heater 2 Heating Energy")
      le_p_sensor.setName("#{obj_name_hpwh} LE P")
      le_p_sensor.setKeyName("#{obj_name_hpwh} tank")

      ue_p_sensor = OpenStudio::Model::EnergyManagementSystemSensor.new(model, "Water Heater Heater 1 Heating Energy")
      ue_p_sensor.setName("#{obj_name_hpwh} UE P")
      ue_p_sensor.setKeyName("#{obj_name_hpwh} tank")

      hpschedoverride_actuator = OpenStudio::Model::EnergyManagementSystemActuator.new(hp_setpoint, "Schedule:Constant", "Schedule Value")
      hpschedoverride_actuator.setName("#{obj_name_hpwh} HPSchedOverride")

      ueschedoverride_actuator = OpenStudio::Model::EnergyManagementSystemActuator.new(hpwh_top_element_sp, "Schedule:Constant", "Schedule Value")
      ueschedoverride_actuator.setName("#{obj_name_hpwh} UESchedOverride")

      uetrend_trend_var = OpenStudio::Model::EnergyManagementSystemTrendVariable.new(model, ue_p_sensor.name.to_s)
      uetrend_trend_var.setName("#{obj_name_hpwh} UETrend")
      uetrend_trend_var.setNumberOfTimestepsToBeLogged(2)

      letrend_trend_var = OpenStudio::Model::EnergyManagementSystemTrendVariable.new(model, le_p_sensor.name.to_s)
      letrend_trend_var.setName("#{obj_name_hpwh} LETrend")
      letrend_trend_var.setNumberOfTimestepsToBeLogged(2)

      ueschedoverridetemp = (tset_C - 1.89).round(2)
      t_ems_control1 = (tset_C - 11.29).round(2)
      t_ems_control2 = (tset_C - 0.39).round(2)

      hpwh_ctrl_program = OpenStudio::Model::EnergyManagementSystemProgram.new(model)
      hpwh_ctrl_program.setName("#{obj_name_hpwh} Control")
      hpwh_ctrl_program.addLine("Set #{ueschedoverride_actuator.name} = #{ueschedoverridetemp}")
      hpwh_ctrl_program.addLine("Set #{hpschedoverride_actuator.name} = #{tset_C}")
      hpwh_ctrl_program.addLine("Set UEMax = (@TrendMax #{uetrend_trend_var.name} 2)")
      hpwh_ctrl_program.addLine("Set LEMax = (@TrendMax #{letrend_trend_var.name} 2)")
      hpwh_ctrl_program.addLine("Set ElemOn = (@Max UEMax LEMax)")
      hpwh_ctrl_program.addLine("If (#{t_ctrl_sensor.name}<#{t_ems_control1}) || ((ElemOn>0) && (#{t_ctrl_sensor.name}<#{t_ems_control2}))") # Small offset in second value is to prevent the element overshooting the setpoint due to mixing
      hpwh_ctrl_program.addLine("Set #{leschedoverride_actuator.name} = 70")
      hpwh_ctrl_program.addLine("Set #{hpschedoverride_actuator.name} = 0")
      hpwh_ctrl_program.addLine("Else")
      hpwh_ctrl_program.addLine("Set #{leschedoverride_actuator.name} = 0")
      hpwh_ctrl_program.addLine("Set #{hpschedoverride_actuator.name} = #{tset_C}")
      hpwh_ctrl_program.addLine("EndIf")

    end

    # ProgramCallingManagers
    program_calling_manager = OpenStudio::Model::EnergyManagementSystemProgramCallingManager.new(model)
    program_calling_manager.setName("#{obj_name_hpwh} ProgramManager")
    program_calling_manager.setCallingPoint("InsideHVACSystemIterationLoop")
    program_calling_manager.addProgram(hpwh_ctrl_program)
    program_calling_manager.addProgram(hpwh_ducting_program)

    storage_tank = Waterheater.get_shw_storage_tank(model)

    if storage_tank.nil?
      loop.addSupplyBranchForComponent(tank)
    else
      storage_tank.setHeater1SetpointTemperatureSchedule(tank.heater1SetpointTemperatureSchedule)
      storage_tank.setHeater2SetpointTemperatureSchedule(tank.heater2SetpointTemperatureSchedule)
      tank.addToNode(storage_tank.supplyOutletModelObject.get.to_Node.get)
    end

    return true
  end

  def self.get_location_hierarchy(ba_cz_name)
    if [Constants.BAZoneHotDry, Constants.BAZoneHotHumid].include? ba_cz_name
      return [Constants.SpaceTypeGarage,
              Constants.SpaceTypeLiving,
              Constants.SpaceTypeFinishedBasement,
              Constants.SpaceTypeCrawl,
              Constants.SpaceTypeUnfinishedAttic]

    elsif [Constants.BAZoneMarine, Constants.BAZoneMixedHumid, Constants.BAZoneMixedDry, Constants.BAZoneCold, Constants.BAZoneVeryCold, Constants.BAZoneSubarctic].include? ba_cz_name
      return [Constants.SpaceTypeFinishedBasement,
              Constants.SpaceTypeUnfinishedBasement,
              Constants.SpaceTypeLiving,
              Constants.SpaceTypeCrawl,
              Constants.SpaceTypeUnfinishedAttic]
    elsif ba_cz_name.nil?
      return [Constants.SpaceTypeFinishedBasement,
              Constants.SpaceTypeUnfinishedBasement,
              Constants.SpaceTypeGarage,
              Constants.SpaceTypeLiving]
    end
  end

  # FIXME: Merge this method and calc_water_heater_capacity
  def self.calc_capacity(cap, fuel, num_beds, num_baths)
    # Calculate the capacity of the water heater based on the fuel type and number of bedrooms and bathrooms in a home
    # returns the capacity in kBtu/hr
    if cap == Constants.Auto
      if fuel != Constants.FuelTypeElectric
        if num_beds <= 3
          input_power = 36
        elsif num_beds == 4
          if num_baths <= 2.5
            input_power = 36
          else
            input_power = 38
          end
        elsif num_beds == 5
          input_power = 47
        else
          input_power = 50
        end
        return input_power

      else
        if num_beds == 1
          input_power = UnitConversions.convert(2.5, "kW", "kBtu/hr")
        elsif num_beds == 2
          if num_baths <= 1.5
            input_power = UnitConversions.convert(3.5, "kW", "kBtu/hr")
          else
            input_power = UnitConversions.convert(4.5, "kW", "kBtu/hr")
          end
        elsif num_beds == 3
          if num_baths <= 1.5
            input_power = UnitConversions.convert(4.5, "kW", "kBtu/hr")
          else
            input_power = UnitConversions.convert(5.5, "kW", "kBtu/hr")
          end
        else
          input_power = UnitConversions.convert(5.5, "kW", "kBtu/hr")
        end
        return input_power
      end

    else # fixed heater size
      return cap.to_f
    end
  end

  def self.calc_water_heater_capacity(fuel, num_beds)
    # Calculate the capacity of the water heater based on the fuel type and number of bedrooms and bathrooms in a home
    # returns the capacity in kBtu/hr

    # From https://www.sansomeandgeorge.co.uk/news-updates/what-is-the-ideal-ratio-of-bathrooms-to-bedrooms.html
    # "According to 70% of estate agents, a property should have two bathrooms for every three bedrooms..."
    num_baths = 2.0 / 3.0 * num_beds

    if fuel != Constants.FuelTypeElectric
      if num_beds <= 3
        input_power = 36
      elsif num_beds == 4
        if num_baths <= 2.5
          input_power = 36
        else
          input_power = 38
        end
      elsif num_beds == 5
        input_power = 47
      else
        input_power = 50
      end
      return input_power
    else
      if num_beds == 1
        input_power = UnitConversions.convert(2.5, "kW", "kBtu/hr")
      elsif num_beds == 2
        if num_baths <= 1.5
          input_power = UnitConversions.convert(3.5, "kW", "kBtu/hr")
        else
          input_power = UnitConversions.convert(4.5, "kW", "kBtu/hr")
        end
      elsif num_beds == 3
        if num_baths <= 1.5
          input_power = UnitConversions.convert(4.5, "kW", "kBtu/hr")
        else
          input_power = UnitConversions.convert(5.5, "kW", "kBtu/hr")
        end
      else
        input_power = UnitConversions.convert(5.5, "kW", "kBtu/hr")
      end
      return input_power
    end
  end

  def self.calc_ef_from_uef(uef, type, fuel_type)
    # Interpretation on Water Heater UEF
    if fuel_type == Constants.FuelTypeElectric
      if type == Constants.WaterHeaterTypeTank
        return [2.4029 * uef - 1.2844, 0.96].min
      elsif type == Constants.WaterHeaterTypeTankless
        return uef
      elsif type == Constants.WaterHeaterTypeHeatPump
        return 1.2101 * uef - 0.6052
      end
    else # Fuel
      if type == Constants.WaterHeaterTypeTank
        return 0.9066 * uef + 0.0711
      elsif type == Constants.WaterHeaterTypeTankless
        return uef
      end
    end
    return nil
  end

  def self.get_default_hot_water_temperature(eri_version)
    if eri_version.include? "A"
      return 125.0
    end

    return 120.0
  end

  def self.get_ef_multiplier(type)
    if type == Constants.WaterHeaterTypeTankless
      return 0.92
    end

    return 1.0
  end

  private

  def self.get_shw_storage_tank(model)
    model.getPlantLoops.each do |plant_loop|
      next unless plant_loop.name.to_s == Constants.PlantLoopSolarHotWater

      (plant_loop.supplyComponents + plant_loop.demandComponents).each do |component|
        if component.to_WaterHeaterStratified.is_initialized
          return component.to_WaterHeaterStratified.get
        end
      end
    end
    return nil
  end

  def self.deadband(wh_type)
    if wh_type == Constants.WaterHeaterTypeTank
      return 2.0 # deg-C
    else
      return 0.0 # deg-C
    end
  end

  def self.calc_actual_tankvol(vol, fuel, wh_type)
    # Convert the nominal tank volume to an actual volume
    if wh_type == Constants.WaterHeaterTypeTankless
      act_vol = 1 # gal
    else
      if fuel == Constants.FuelTypeElectric
        act_vol = 0.9 * vol
      else
        act_vol = 0.95 * vol
      end
    end
    return act_vol
  end

  def self.calc_tank_UA(vol, fuel, ef, re, pow, wh_type, cyc_derate)
    # Calculates the U value, UA of the tank and conversion efficiency (eta_c)
    # based on the Energy Factor and recovery efficiency of the tank
    # Source: Burch and Erickson 2004 - http://www.nrel.gov/docs/gen/fy04/36035.pdf
    if wh_type == Constants.WaterHeaterTypeTankless
      eta_c = ef * (1 - cyc_derate)
      ua = 0
      surface_area = 1
    else
      pi = Math::PI
      volume_drawn = 64.3 # gal/day
      density = 8.2938 # lb/gal
      draw_mass = volume_drawn * density # lb
      cp = 1.0007 # Btu/lb-F
      t = 135 # F
      t_in = 58 # F
      t_env = 67.5 # F
      q_load = draw_mass * cp * (t - t_in) # Btu/day
      height = 48 # inches
      diameter = 24 * ((vol * 0.1337) / (height / 12 * pi))**0.5 # inches
      surface_area = 2 * pi * (diameter / 12)**2 / 4 + pi * (diameter / 12) * (height / 12) # sqft

      if fuel != Constants.FuelTypeElectric
        ua = (re / ef - 1) / ((t - t_env) * (24 / q_load - 1 / (1000 * (pow) * ef))) # Btu/hr-F
        eta_c = (re + ua * (t - t_env) / (1000 * pow))
      else # is Electric
        ua = q_load * (1 / ef - 1) / ((t - t_env) * 24)
        eta_c = 1.0
      end
    end
    u = ua / surface_area # Btu/hr-ft^2-F
    return u, ua, eta_c
  end

  def self.create_new_pump(model)
    # Add a pump to the new DHW loop
    pump = OpenStudio::Model::PumpVariableSpeed.new(model)
    pump.setRatedFlowRate(0.01)
    pump.setFractionofMotorInefficienciestoFluidStream(0)
    pump.setMotorEfficiency(1)
    pump.setRatedPowerConsumption(0)
    pump.setRatedPumpHead(1)
    pump.setCoefficient1ofthePartLoadPerformanceCurve(0)
    pump.setCoefficient2ofthePartLoadPerformanceCurve(1)
    pump.setCoefficient3ofthePartLoadPerformanceCurve(0)
    pump.setCoefficient4ofthePartLoadPerformanceCurve(0)
    pump.setPumpControlType("Intermittent")
    return pump
  end

  def self.create_new_schedule_manager(t_set, model, wh_type)
    new_schedule = OpenStudio::Model::ScheduleConstant.new(model)
    new_schedule.setName("dhw temp")
    new_schedule.setValue(UnitConversions.convert(t_set, "F", "C") + deadband(wh_type) / 2.0)
    OpenStudio::Model::SetpointManagerScheduled.new(model, new_schedule)
  end

  def self.create_new_heater(name, cap, fuel, vol, ef, re, t_set, thermal_zone, oncycle_p, offcycle_p, ec_adj, wh_type, cyc_derate, nbeds, model, runner)
    new_heater = OpenStudio::Model::WaterHeaterMixed.new(model)
    new_heater.setName(name)
    act_vol = calc_actual_tankvol(vol, fuel, wh_type)
    u, ua, eta_c = calc_tank_UA(act_vol, fuel, ef, re, cap, wh_type, cyc_derate)
    configure_setpoint_schedule(new_heater, t_set, wh_type, model)
    new_heater.setMaximumTemperatureLimit(99.0)
    if wh_type == Constants.WaterHeaterTypeTankless
      new_heater.setHeaterControlType("Modulate")
    else
      new_heater.setHeaterControlType("Cycle")
    end
    new_heater.setDeadbandTemperatureDifference(deadband(wh_type))

    new_heater.setHeaterMinimumCapacity(0.0)
    new_heater.setHeaterMaximumCapacity(UnitConversions.convert(cap, "kBtu/hr", "W"))
    new_heater.setHeaterFuelType(HelperMethods.eplus_fuel_map(fuel))
    new_heater.setHeaterThermalEfficiency(eta_c / ec_adj)
    new_heater.setTankVolume(UnitConversions.convert(act_vol, "gal", "m^3"))

    # Set parasitic power consumption
    if wh_type == Constants.WaterHeaterTypeTankless
      # Tankless WHs are set to "modulate", not "cycle", so they end up
      # effectively always on. Thus, we need to use a weighted-average of
      # on-cycle and off-cycle parasitics.
      # Values used here are based on the average across 10 units originally used when modeling MF buildings
      avg_runtime_frac = [0.0268, 0.0333, 0.0397, 0.0462, 0.0529]
      runtime_frac = avg_runtime_frac[nbeds - 1]
      avg_elec = oncycle_p * runtime_frac + offcycle_p * (1 - runtime_frac)

      new_heater.setOnCycleParasiticFuelConsumptionRate(avg_elec)
      new_heater.setOffCycleParasiticFuelConsumptionRate(avg_elec)
    else
      new_heater.setOnCycleParasiticFuelConsumptionRate(oncycle_p)
      new_heater.setOffCycleParasiticFuelConsumptionRate(offcycle_p)
    end
    new_heater.setOnCycleParasiticFuelType("Electricity")
    new_heater.setOffCycleParasiticFuelType("Electricity")
    new_heater.setOnCycleParasiticHeatFractiontoTank(0)
    new_heater.setOffCycleParasiticHeatFractiontoTank(0)

    # Set fraction of heat loss from tank to ambient (vs out flue)
    # Based on lab testing done by LBNL
    skinlossfrac = 1.0
    if fuel != Constants.FuelTypeElectric and wh_type == Constants.WaterHeaterTypeTank
      if oncycle_p == 0
        skinlossfrac = 0.64
      elsif ef < 0.8
        skinlossfrac = 0.91
      else
        skinlossfrac = 0.96
      end
    end
    new_heater.setOffCycleLossFractiontoThermalZone(skinlossfrac)
    new_heater.setOnCycleLossFractiontoThermalZone(1.0)

    new_heater.setAmbientTemperatureIndicator("ThermalZone")
    new_heater.setAmbientTemperatureThermalZone(thermal_zone)
    if new_heater.ambientTemperatureSchedule.is_initialized
      new_heater.ambientTemperatureSchedule.get.remove
    end
    ua_w_k = UnitConversions.convert(ua, "Btu/(hr*F)", "W/K")
    new_heater.setOnCycleLossCoefficienttoAmbientTemperature(ua_w_k)
    new_heater.setOffCycleLossCoefficienttoAmbientTemperature(ua_w_k)

    return new_heater
  end

  def self.configure_setpoint_schedule(new_heater, t_set, wh_type, model)
    set_temp_c = UnitConversions.convert(t_set, "F", "C") + deadband(wh_type) / 2.0 # Half the deadband to account for E+ deadband
    new_schedule = OpenStudio::Model::ScheduleConstant.new(model)
    new_schedule.setName("WH Setpoint Temp")
    new_schedule.setValue(set_temp_c)
    if new_heater.setpointTemperatureSchedule.is_initialized
      new_heater.setpointTemperatureSchedule.get.remove
    end
    new_heater.setSetpointTemperatureSchedule(new_schedule)
  end

  def self.create_new_loop(model, name, t_set, wh_type)
    # Create a new plant loop for the water heater
    loop = OpenStudio::Model::PlantLoop.new(model)
    loop.setName(name)
    loop.sizingPlant.setDesignLoopExitTemperature(UnitConversions.convert(t_set, "F", "C") + deadband(wh_type) / 2.0)
    loop.sizingPlant.setLoopDesignTemperatureDifference(UnitConversions.convert(10, "R", "K"))
    loop.setPlantLoopVolume(0.003) # ~1 gal
    loop.setMaximumLoopFlowRate(0.01) # This size represents the physical limitations to flow due to losses in the piping system. For BEopt we assume that the pipes are always adequately sized

    bypass_pipe = OpenStudio::Model::PipeAdiabatic.new(model)
    out_pipe = OpenStudio::Model::PipeAdiabatic.new(model)

    loop.addSupplyBranchForComponent(bypass_pipe)
    out_pipe.addToNode(loop.supplyOutletNode)

    return loop
  end

  def self.get_water_heater(model, plant_loop, runner)
    plant_loop.supplyComponents.each do |wh|
      if wh.to_WaterHeaterMixed.is_initialized
        return wh.to_WaterHeaterMixed.get
      elsif wh.to_WaterHeaterStratified.is_initialized
        waterHeater = wh.to_WaterHeaterStratified.get
        # Look for attached HPWH
        model.getWaterHeaterHeatPumpWrappedCondensers.each do |hpwh|
          next if not hpwh.tank.to_WaterHeaterStratified.is_initialized
          next if hpwh.tank.to_WaterHeaterStratified.get != waterHeater

          return hpwh
        end
      end
    end
    runner.registerError("No water heater found; add a residential water heater first.")
    return nil
  end

  def self.get_water_heater_setpoint(model, plant_loop, runner)
    waterHeater = get_water_heater(model, plant_loop, runner)
    if waterHeater.is_a? OpenStudio::Model::WaterHeaterMixed
      if waterHeater.setpointTemperatureSchedule.nil?
        runner.registerError("Water heater found without a setpoint temperature schedule.")
        return nil
      end
      return UnitConversions.convert(waterHeater.setpointTemperatureSchedule.get.to_ScheduleConstant.get.value - waterHeater.deadbandTemperatureDifference / 2.0, "C", "F")
    elsif waterHeater.is_a? OpenStudio::Model::WaterHeaterHeatPumpWrappedCondenser
      if waterHeater.compressorSetpointTemperatureSchedule.nil?
        runner.registerError("Heat pump water heater found without a setpoint temperature schedule.")
        return nil
      end
      return UnitConversions.convert(waterHeater.compressorSetpointTemperatureSchedule.to_ScheduleConstant.get.value, "C", "F")
    end
    return nil
  end

  def self.get_water_heater_setpoint_schedule(model, plant_loop, runner)
    waterHeater = get_water_heater(model, plant_loop, runner)
    if waterHeater.is_a? OpenStudio::Model::WaterHeaterMixed
      if waterHeater.setpointTemperatureSchedule.nil?
        runner.registerError("Water heater found without a setpoint temperature schedule.")
        return nil
      end
      return waterHeater.setpointTemperatureSchedule.get
    elsif waterHeater.is_a? OpenStudio::Model::WaterHeaterHeatPumpWrappedCondenser
      if waterHeater.compressorSetpointTemperatureSchedule.nil?
        runner.registerError("Heat pump water heater found without a setpoint temperature schedule.")
        return nil
      end
      return waterHeater.compressorSetpointTemperatureSchedule
    end
    return nil
  end
end<|MERGE_RESOLUTION|>--- conflicted
+++ resolved
@@ -207,17 +207,7 @@
       return false
     end
 
-<<<<<<< HEAD
-    # Get unit beds/baths
-    nbeds, nbaths = Geometry.get_unit_beds_baths(model, unit, runner)
-    if nbeds.nil? or nbaths.nil?
-      return false
-    end
-
-    obj_name_hpwh = Constants.ObjectNameWaterHeater(unit.name.to_s)
-=======
-    obj_name_hpwh = Constants.ObjectNameWaterHeater.gsub("|", "_")
->>>>>>> 51f930cd
+    obj_name_hpwh = Constants.ObjectNameWaterHeater
 
     alt = weather.header.Altitude
     water_heater_tz = space.thermalZone.get
