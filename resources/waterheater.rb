--- conflicted
+++ resolved
@@ -1,3 +1,4 @@
+# Add classes or functions here than can be used across a variety of our python classes and modules.
 require_relative "constants"
 require_relative "util"
 require_relative "weather"
@@ -9,12 +10,8 @@
 
 class Waterheater
   def self.apply_tank(model, runner, space, fuel_type, cap, vol, ef,
-<<<<<<< HEAD
                       re, t_set, oncycle_p, offcycle_p, ec_adj,
                       nbeds, dhw_map, sys_id, jacket_r, solar_fraction)
-=======
-                      re, t_set, oncycle_p, offcycle_p, ec_adj, nbeds, dhw_map, sys_id, desuperheater_clg_coil, jacket_r)
->>>>>>> 6d63967a
 
     if fuel_type == Constants.FuelTypeElectric
       re = 0.98 # recovery efficiency set by fiat
@@ -40,19 +37,12 @@
 
     dhw_map[sys_id] << add_ec_adj(model, runner, new_heater, ec_adj, space, fuel_type, Constants.WaterHeaterTypeTank)
 
-    if not desuperheater_clg_coil.nil?
-      dhw_map[sys_id] << add_desuperheater(model, t_set, new_heater, desuperheater_clg_coil, Constants.WaterHeaterTypeTank)
-    end
     return true
   end
 
   def self.apply_tankless(model, runner, space, fuel_type, cap, ef,
-<<<<<<< HEAD
                           cd, t_set, oncycle_p, offcycle_p, ec_adj,
                           nbeds, dhw_map, sys_id, solar_fraction)
-=======
-                          cd, t_set, oncycle_p, offcycle_p, ec_adj, nbeds, dhw_map, sys_id, desuperheater_clg_coil)
->>>>>>> 6d63967a
 
     if fuel_type == Constants.FuelTypeElectric
       oncycle_p = 0
@@ -77,9 +67,6 @@
 
     dhw_map[sys_id] << add_ec_adj(model, runner, new_heater, ec_adj, space, fuel_type, Constants.WaterHeaterTypeTankless)
 
-    if not desuperheater_clg_coil.nil?
-      dhw_map[sys_id] << add_desuperheater(model, t_set, new_heater, desuperheater_clg_coil, Constants.WaterHeaterTypeTankless)
-    end
     return true
   end
 
@@ -313,7 +300,7 @@
     tank.setNode10AdditionalLossCoefficient(0)
     tank.setNode11AdditionalLossCoefficient(0)
     tank.setNode12AdditionalLossCoefficient(0)
-    tank.setUseSideDesignFlowRate((UnitConversions.convert(v_actual, "gal", "m^3")) / 60.1) #Sized to ensure that E+ never autosizes the design flow rate to be larger than the tank volume getting drawn out in a hour (60 minutes)
+    tank.setUseSideDesignFlowRate((UnitConversions.convert(v_actual, "gal", "m^3")) / 60.1) # Sized to ensure that E+ never autosizes the design flow rate to be larger than the tank volume getting drawn out in a hour (60 minutes)
     tank.setSourceSideDesignFlowRate(0)
     tank.setSourceSideFlowControlMode("")
     tank.setSourceSideInletHeight(0)
@@ -469,7 +456,7 @@
     # EMS Program for ducting
     hpwh_ducting_program = OpenStudio::Model::EnergyManagementSystemProgram.new(model)
     hpwh_ducting_program.setName("#{obj_name_hpwh} InletAir")
-    if not water_heater_tz.nil? and not Geometry.is_living(water_heater_tz) and temp_depress_c > 0
+    if not water_heater_tz.nil? and not (Geometry.is_conditioned_basement(water_heater_tz) or Geometry.is_living(water_heater_tz)) and temp_depress_c > 0
       runner.registerWarning("Confined space HPWH installations are typically used to represent installations in locations like a utility closet. Utility closets installations are typically only done in conditioned spaces.")
     end
     if temp_depress_c > 0 and ducting == "none"
@@ -618,7 +605,6 @@
 
     plant_loop = OpenStudio::Model::PlantLoop.new(model)
     plant_loop.setName(Constants.PlantLoopSolarHotWater)
-    puts fluid_type
     if fluid_type == Constants.FluidWater
       plant_loop.setFluidType('Water')
     else
@@ -749,8 +735,7 @@
     storage_tank.setSourceSideDesignFlowRate(UnitConversions.convert(coll_flow, "cfm", "m^3/s"))
     storage_tank.setOnCycleParasiticFuelConsumptionRate(0)
     storage_tank.setOffCycleParasiticFuelConsumptionRate(0)
-    storage_tank.setUseSideDesignFlowRate((UnitConversions.convert(storage_vol, "gal", "m^3")) / 60.1) #Sized to ensure that E+ never autosizes the design flow rate to be larger than the tank volume getting drawn out in a hour (60 minutes)
-    
+    storage_tank.setUseSideDesignFlowRate((UnitConversions.convert(storage_vol, "gal", "m^3")) / 60.1) # Sized to ensure that E+ never autosizes the design flow rate to be larger than the tank volume getting drawn out in a hour (60 minutes)
 
     plant_loop.addDemandBranchForComponent(storage_tank)
     runner.registerInfo("Added '#{storage_tank.name}' to demand branch of '#{plant_loop.name}'.")
@@ -898,25 +883,6 @@
     return true
   end
 
-  def self.add_desuperheater(model, t_set, tank, desuperheater_clg_coil, wh_type)
-    # Create a schedule for desuperheater control (schedule value - desuperheater deadband = a little bit over tank stp would be good)
-    new_schedule = OpenStudio::Model::ScheduleConstant.new(model)
-    new_schedule.setName("#{tank.name} desuperheater setpoint schedule")
-    new_schedule.setValue(UnitConversions.convert(t_set, "F", "C") + deadband(wh_type) / 2.0 + 0.5)
-
-    # create a desuperheater object
-    desuperheater = OpenStudio::Model::CoilWaterHeatingDesuperheater.new(model, new_schedule)
-    desuperheater.setDeadBandTemperatureDifference(0.2)
-    desuperheater.setRatedHeatReclaimRecoveryEfficiency(0.25)
-    desuperheater.addToHeatRejectionTarget(tank)
-    desuperheater.setWaterPumpPower(0)
-
-    # attach to the clg coil source
-    desuperheater.setHeatingSource(desuperheater_clg_coil)
-
-    return desuperheater
-  end
-
   def self.create_new_hx(model, name)
     hx = OpenStudio::Model::HeatExchangerFluidToFluid.new(model)
     hx.setName(name)
@@ -926,8 +892,8 @@
   end
 
   def self.calc_water_heater_capacity(fuel, num_beds, num_water_heaters, num_baths = nil)
-    # Calculate the capacity of the water heater based on the fuel type and number
-    # of bedrooms and bathrooms in a home. Returns the capacity in kBtu/hr.
+    # Calculate the capacity of the water heater based on the fuel type and number of bedrooms and bathrooms in a home
+    # returns the capacity in kBtu/hr
 
     if num_baths.nil?
       num_baths = get_default_num_bathrooms(num_beds)
@@ -937,33 +903,39 @@
     num_baths /= num_water_heaters.to_f
 
     if fuel != Constants.FuelTypeElectric
-      if num_beds <= 4
-        cap_kbtuh = 40
+      if num_beds <= 3
+        input_power = 36
+      elsif num_beds == 4
+        if num_baths <= 2.5
+          input_power = 36
+        else
+          input_power = 38
+        end
       elsif num_beds == 5
-        cap_kbtuh = 47
+        input_power = 47
       else
-        cap_kbtuh = 50
+        input_power = 50
       end
-      return cap_kbtuh
+      return input_power
     else
       if num_beds == 1
-        cap_kw = 2.5
+        input_power = UnitConversions.convert(2.5, "kW", "kBtu/hr")
       elsif num_beds == 2
         if num_baths <= 1.5
-          cap_kw = 3.5
+          input_power = UnitConversions.convert(3.5, "kW", "kBtu/hr")
         else
-          cap_kw = 4.5
+          input_power = UnitConversions.convert(4.5, "kW", "kBtu/hr")
         end
       elsif num_beds == 3
         if num_baths <= 1.5
-          cap_kw = 4.5
+          input_power = UnitConversions.convert(4.5, "kW", "kBtu/hr")
         else
-          cap_kw = 5.5
+          input_power = UnitConversions.convert(5.5, "kW", "kBtu/hr")
         end
       else
-        cap_kw = 5.5
+        input_power = UnitConversions.convert(5.5, "kW", "kBtu/hr")
       end
-      return UnitConversions.convert(cap_kw, "kW", "kBtu/hr")
+      return input_power # kBtu/hr
     end
   end
 
@@ -1015,8 +987,7 @@
     ep_consumption_name = { Constants.FuelTypeElectric => "Electric Power",
                             Constants.FuelTypePropane => "Propane Rate",
                             Constants.FuelTypeOil => "FuelOil#1 Rate",
-                            Constants.FuelTypeGas => "Gas Rate",
-                            Constants.FuelTypeWood => "OtherFuel1 Rate" }[fuel_type]
+                            Constants.FuelTypeGas => "Gas Rate" }[fuel_type]
     if wh_type.include? "boiler"
       ec_adj_sensor_hx = OpenStudio::Model::EnergyManagementSystemSensor.new(model, "Fluid Heat Exchanger Heat Transfer Energy")
       ec_adj_sensor_hx.setName("#{combi_hx.name} energy")
@@ -1198,9 +1169,6 @@
     if eta_c > 1
       runner.registerError("A water heater heat source (either burner or element) efficiency of > 1 has been calculated, double check water heater inputs.")
     end
-    if ua < 0
-      runner.registerError("A negative water heater standby loss coefficient (UA) was calculated, double check water heater inputs.")
-    end
 
     return u, ua, eta_c
   end
@@ -1276,15 +1244,7 @@
       # on-cycle and off-cycle parasitics.
       # Values used here are based on the average across 10 units originally used when modeling MF buildings
       avg_runtime_frac = [0.0268, 0.0333, 0.0397, 0.0462, 0.0529]
-      if nbeds <= 5
-        if nbeds == 0
-          runtime_frac = avg_runtime_frac[0]
-        else
-          runtime_frac = avg_runtime_frac[nbeds - 1]
-        end
-      else
-        runtime_frac = avg_runtime_frac[4]
-      end
+      runtime_frac = avg_runtime_frac[nbeds - 1]
       avg_elec = oncycle_p * runtime_frac + offcycle_p * (1 - runtime_frac)
 
       new_heater.setOnCycleParasiticFuelConsumptionRate(avg_elec)
