# Add classes or functions here than can be used across a variety of our python classes and modules.
require_relative "constants"
require_relative "util"
require_relative "weather"
require_relative "geometry"
require_relative "schedules"
require_relative "unit_conversions"
require_relative "psychrometrics"

class Waterheater
  def self.apply_tank(model, runner, space, fuel_type, cap, vol, ef,
                      re, t_set, oncycle_p, offcycle_p, ec_adj, nbeds, dhw_map, sys_id, jacket_r)

    if fuel_type == Constants.FuelTypeElectric
      re = 0.98 # recovery efficiency set by fiat
      oncycle_p = 0
      offcycle_p = 0
    end

    runner.registerInfo("A new plant loop for DHW will be added to the model")
    runner.registerInitialCondition("No water heater model currently exists")
    loop = create_new_loop(model, Constants.PlantLoopDomesticWater, t_set, Constants.WaterHeaterTypeTank)
    dhw_map[sys_id] << loop

    new_pump = create_new_pump(model)
    new_pump.addToNode(loop.supplyInletNode)

    new_manager = create_new_schedule_manager(t_set, model, Constants.WaterHeaterTypeTank)
    new_manager.addToNode(loop.supplyOutletNode)

<<<<<<< HEAD
    new_heater = create_new_heater(Constants.ObjectNameWaterHeater, cap, fuel_type, vol, ef, re, jacket_r, t_set, space.thermalZone.get, oncycle_p, offcycle_p, ec_adj, Constants.WaterHeaterTypeTank, 0, nbeds, model, runner)
=======
    new_heater = create_new_heater(Constants.ObjectNameWaterHeater, cap, fuel_type, vol, ef, re, t_set, space, oncycle_p, offcycle_p, ec_adj, Constants.WaterHeaterTypeTank, 0, nbeds, model, runner)
>>>>>>> 9d4c483b
    dhw_map[sys_id] << new_heater

    loop.addSupplyBranchForComponent(new_heater)

    return true
  end

  def self.apply_tankless(model, runner, space, fuel_type, cap, ef,
                          cd, t_set, oncycle_p, offcycle_p, ec_adj, nbeds, dhw_map, sys_id)

    if cd < 0 or cd > 1
      runner.registerError("Cycling derate must be at least 0 and at most 1.")
      return false
    end
    if fuel_type == Constants.FuelTypeElectric
      oncycle_p = 0
      offcycle_p = 0
    end

    runner.registerInfo("A new plant loop for DHW will be added to the model")
    runner.registerInitialCondition("No water heater model currently exists")
    loop = Waterheater.create_new_loop(model, Constants.PlantLoopDomesticWater, t_set, Constants.WaterHeaterTypeTankless)
    dhw_map[sys_id] << loop

    new_pump = create_new_pump(model)
    new_pump.addToNode(loop.supplyInletNode)

    new_manager = create_new_schedule_manager(t_set, model, Constants.WaterHeaterTypeTankless)
    new_manager.addToNode(loop.supplyOutletNode)

<<<<<<< HEAD
    new_heater = create_new_heater(Constants.ObjectNameWaterHeater, cap, fuel_type, 1, ef, 0, 0, t_set, space.thermalZone.get, oncycle_p, offcycle_p, ec_adj, Constants.WaterHeaterTypeTankless, cd, nbeds, model, runner)
=======
    new_heater = create_new_heater(Constants.ObjectNameWaterHeater, cap, fuel_type, 1, ef, 0, t_set, space, oncycle_p, offcycle_p, ec_adj, Constants.WaterHeaterTypeTankless, cd, nbeds, model, runner)
>>>>>>> 9d4c483b
    dhw_map[sys_id] << new_heater

    loop.addSupplyBranchForComponent(new_heater)

    return true
  end

  def self.apply_heatpump(model, runner, space, weather, t_set, vol, ef,
                          ec_adj, nbeds, dhw_map, sys_id, jacket_r)

    # FIXME: Use ec_adj

    # Hard coded values for things that wouldn't be captured by hpxml
    int_factor = 1.0 # unitless
    temp_depress = 0.0 # F
    ducting = "none"

    # Based on Ecotope lab testing of most recent AO Smith HPWHs (series HPTU)
    if vol <= 58
      tank_ua = 3.6 # Btu/h-R
    elsif vol <= 73
      tank_ua = 4.0 # Btu/h-R
    else
      tank_ua = 4.7 # Btu/h-R
    end

    e_cap = 4.5 # kW
    min_temp = 42.0 # F
    max_temp = 120.0 # F
    cap = 0.5 # kW
    shr = 0.88 # unitless
    airflow_rate = 181.0 # cfm
    fan_power = 0.0462 # FIXME
    parasitics = 3.0 # W

    # Calculate the COP based on EF
    uef = (0.60522 + ef) / 1.2101
    cop = 1.174536058 * uef # Based on simulation of the UEF test procedure at varying COPs

    obj_name_hpwh = Constants.ObjectNameWaterHeater

    alt = weather.header.Altitude
    if space.nil? # Located outside
      water_heater_tz = nil
    else
      water_heater_tz = space.thermalZone.get
    end

    runner.registerInfo("A new plant loop for DHW will be added to the model")
    runner.registerInitialCondition("There is no existing water heater")
    loop = create_new_loop(model, Constants.PlantLoopDomesticWater, t_set, Constants.WaterHeaterTypeHeatPump)
    dhw_map[sys_id] << loop

    new_pump = create_new_pump(model)
    new_pump.addToNode(loop.supplyInletNode)

    new_manager = create_new_schedule_manager(t_set, model, Constants.WaterHeaterTypeHeatPump)
    new_manager.addToNode(loop.supplyOutletNode)

    # Calculate some geometry parameters for UA, the location of sensors and heat sources in the tank

    h_tank = 0.0188 * vol + 0.0935 # Linear relationship that gets GE height at 50 gal and AO Smith height at 80 gal
    v_actual = 0.9 * vol
    pi = Math::PI
    r_tank = (UnitConversions.convert(v_actual, "gal", "m^3") / (pi * h_tank))**0.5
    a_tank = 2 * pi * r_tank * (r_tank + h_tank)

    # water heater wrap calculation based on:
    # Modeling Water Heat Wraps in BEopt DRAFT Technical Note
    # Authors:  Ben Polly and Jay Burch (NREL)
    if not jacket_r.nil?
      a_side = 2 * pi * UnitConversions.convert(r_tank, "m", "ft") * UnitConversions.convert(h_tank, "m", "ft") # sqft
      skin_insulation_t = 2.0 # inch
      skin_insulation_R = 5.0 # R5
      u_pre_skin = 1 / (skin_insulation_t * skin_insulation_R + 1.0 / 1.3 + 1.0 / 52.8) # Btu/hr-ft^2-F = (1 / hout + kins / tins + t / hin)^-1
      tank_ua -= jacket_r / (1 / u_pre_skin + jacket_r) * u_pre_skin * a_side
    end
    u_tank = (5.678 * tank_ua) / UnitConversions.convert(a_tank, "m^2", "ft^2")

    h_UE = (1 - (3.5 / 12)) * h_tank # in the 3rd node of the tank (counting from top)
    h_LE = (1 - (9.5 / 12)) * h_tank # in the 10th node of the tank (counting from top)
    h_condtop = (1 - (5.5 / 12)) * h_tank # in the 6th node of the tank (counting from top)
    h_condbot = 0.01 # bottom node
    h_hpctrl_up = (1 - (2.5 / 12)) * h_tank # in the 3rd node of the tank
    h_hpctrl_low = (1 - (8.5 / 12)) * h_tank # in the 9th node of the tank

    # Calculate an altitude adjusted rated evaporator wetbulb temperature
    rated_ewb_F = 56.4
    rated_edb_F = 67.5
    rated_ewb = UnitConversions.convert(rated_ewb_F, "F", "C")
    rated_edb = UnitConversions.convert(rated_edb_F, "F", "C")
    w_rated = Psychrometrics.w_fT_Twb_P(rated_edb_F, rated_ewb_F, 14.7)
    dp_rated = Psychrometrics.Tdp_fP_w(14.7, w_rated)
    p_atm = Psychrometrics.Pstd_fZ(alt)
    w_adj = Psychrometrics.w_fT_Twb_P(dp_rated, dp_rated, p_atm)
    twb_adj = Psychrometrics.Twb_fT_w_P(rated_edb_F, w_adj, p_atm)

    # Add in schedules for Tamb, RHamb, and the compressor
    hpwh_tamb = OpenStudio::Model::ScheduleConstant.new(model)
    hpwh_tamb.setName("#{obj_name_hpwh} Tamb act")
    hpwh_tamb.setValue(23)

    hpwh_rhamb = OpenStudio::Model::ScheduleConstant.new(model)
    hpwh_rhamb.setName("#{obj_name_hpwh} RHamb act")
    hpwh_rhamb.setValue(0.5)

    if ducting == Constants.VentTypeSupply or ducting == Constants.VentTypeBalanced
      hpwh_tamb2 = OpenStudio::Model::ScheduleConstant.new(model)
      hpwh_tamb2.setName("#{obj_name_hpwh} Tamb act2")
      hpwh_tamb2.setValue(23)
    end

    tset_C = UnitConversions.convert(t_set, "F", "C").to_f.round(2)
    hp_setpoint = OpenStudio::Model::ScheduleConstant.new(model)
    hp_setpoint.setName("#{obj_name_hpwh} WaterHeaterHPSchedule")
    hp_setpoint.setValue(tset_C)

    hpwh_bottom_element_sp = OpenStudio::Model::ScheduleConstant.new(model)
    hpwh_bottom_element_sp.setName("#{obj_name_hpwh} BottomElementSetpoint")

    hpwh_top_element_sp = OpenStudio::Model::ScheduleConstant.new(model)
    hpwh_top_element_sp.setName("#{obj_name_hpwh} TopElementSetpoint")

    hpwh_bottom_element_sp.setValue(-60)
    sp = (tset_C - 9.0001).round(4)
    hpwh_top_element_sp.setValue(sp)

    # WaterHeater:HeatPump:WrappedCondenser
    hpwh = OpenStudio::Model::WaterHeaterHeatPumpWrappedCondenser.new(model)
    hpwh.setName("#{obj_name_hpwh} hpwh")
    hpwh.setCompressorSetpointTemperatureSchedule(hp_setpoint)
    hpwh.setDeadBandTemperatureDifference(3.89)
    hpwh.setCondenserBottomLocation(h_condbot)
    hpwh.setCondenserTopLocation(h_condtop)
    hpwh.setEvaporatorAirFlowRate(UnitConversions.convert(airflow_rate, "ft^3/min", "m^3/s"))
    hpwh.setInletAirConfiguration("Schedule")
    hpwh.setInletAirTemperatureSchedule(hpwh_tamb)
    hpwh.setInletAirHumiditySchedule(hpwh_rhamb)
    hpwh.setMinimumInletAirTemperatureforCompressorOperation(UnitConversions.convert(min_temp, "F", "C"))
    hpwh.setMaximumInletAirTemperatureforCompressorOperation(UnitConversions.convert(max_temp, "F", "C"))
    hpwh.setCompressorLocation("Schedule")
    hpwh.setCompressorAmbientTemperatureSchedule(hpwh_tamb)
    hpwh.setFanPlacement("DrawThrough")
    hpwh.setOnCycleParasiticElectricLoad(0)
    hpwh.setOffCycleParasiticElectricLoad(0)
    hpwh.setParasiticHeatRejectionLocation("Outdoors")
    hpwh.setTankElementControlLogic("MutuallyExclusive")
    hpwh.setControlSensor1HeightInStratifiedTank(h_hpctrl_up)
    hpwh.setControlSensor1Weight(0.75)
    hpwh.setControlSensor2HeightInStratifiedTank(h_hpctrl_low)
    dhw_map[sys_id] << hpwh

    # Curves
    hpwh_cap = OpenStudio::Model::CurveBiquadratic.new(model)
    hpwh_cap.setName("HPWH-Cap-fT")
    hpwh_cap.setCoefficient1Constant(0.563)
    hpwh_cap.setCoefficient2x(0.0437)
    hpwh_cap.setCoefficient3xPOW2(0.000039)
    hpwh_cap.setCoefficient4y(0.0055)
    hpwh_cap.setCoefficient5yPOW2(-0.000148)
    hpwh_cap.setCoefficient6xTIMESY(-0.000145)
    hpwh_cap.setMinimumValueofx(0)
    hpwh_cap.setMaximumValueofx(100)
    hpwh_cap.setMinimumValueofy(0)
    hpwh_cap.setMaximumValueofy(100)

    hpwh_cop = OpenStudio::Model::CurveBiquadratic.new(model)
    hpwh_cop.setName("HPWH-COP-fT")
    hpwh_cop.setCoefficient1Constant(1.1332)
    hpwh_cop.setCoefficient2x(0.063)
    hpwh_cop.setCoefficient3xPOW2(-0.0000979)
    hpwh_cop.setCoefficient4y(-0.00972)
    hpwh_cop.setCoefficient5yPOW2(-0.0000214)
    hpwh_cop.setCoefficient6xTIMESY(-0.000686)
    hpwh_cop.setMinimumValueofx(0)
    hpwh_cop.setMaximumValueofx(100)
    hpwh_cop.setMinimumValueofy(0)
    hpwh_cop.setMaximumValueofy(100)

    # Coil:WaterHeating:AirToWaterHeatPump:Wrapped
    coil = hpwh.dXCoil.to_CoilWaterHeatingAirToWaterHeatPumpWrapped.get
    coil.setName("#{obj_name_hpwh} coil")
    coil.setRatedHeatingCapacity(UnitConversions.convert(cap, "kW", "W") * cop)
    coil.setRatedCOP(cop)
    coil.setRatedSensibleHeatRatio(shr)
    coil.setRatedEvaporatorInletAirDryBulbTemperature(rated_edb)
    coil.setRatedEvaporatorInletAirWetBulbTemperature(UnitConversions.convert(twb_adj, "F", "C"))
    coil.setRatedCondenserWaterTemperature(48.89)
    coil.setRatedEvaporatorAirFlowRate(UnitConversions.convert(airflow_rate, "ft^3/min", "m^3/s"))
    coil.setEvaporatorFanPowerIncludedinRatedCOP(true)
    coil.setEvaporatorAirTemperatureTypeforCurveObjects("WetBulbTemperature")
    coil.setHeatingCapacityFunctionofTemperatureCurve(hpwh_cap)
    coil.setHeatingCOPFunctionofTemperatureCurve(hpwh_cop)
    coil.setMaximumAmbientTemperatureforCrankcaseHeaterOperation(0)
    dhw_map[sys_id] << coil

    # WaterHeater:Stratified
    tank = hpwh.tank.to_WaterHeaterStratified.get
    tank.setName("#{obj_name_hpwh} tank")
    tank.setEndUseSubcategory("Domestic Hot Water")
    tank.setTankVolume(UnitConversions.convert(v_actual, "gal", "m^3"))
    tank.setTankHeight(h_tank)
    tank.setMaximumTemperatureLimit(90)
    tank.setHeaterPriorityControl("MasterSlave")
    tank.setHeater1SetpointTemperatureSchedule(hpwh_top_element_sp) # Overwritten later by EMS
    tank.setHeater1Capacity(UnitConversions.convert(e_cap, "kW", "W"))
    tank.setHeater1Height(h_UE)
    tank.setHeater1DeadbandTemperatureDifference(18.5)
    tank.setHeater2SetpointTemperatureSchedule(hpwh_bottom_element_sp)
    tank.setHeater2Capacity(UnitConversions.convert(e_cap, "kW", "W"))
    tank.setHeater2Height(h_LE)
    tank.setHeater2DeadbandTemperatureDifference(3.89)
    tank.setHeaterFuelType("Electricity")
    tank.setHeaterThermalEfficiency(1)
    tank.setOffCycleParasiticFuelConsumptionRate(parasitics)
    tank.setOffCycleParasiticFuelType("Electricity")
    tank.setOnCycleParasiticFuelConsumptionRate(parasitics)
    tank.setOnCycleParasiticFuelType("Electricity")
    tank.setAmbientTemperatureIndicator("Schedule")
    tank.setUniformSkinLossCoefficientperUnitAreatoAmbientTemperature(u_tank)
    if ducting == Constants.VentTypeSupply or ducting == Constants.VentTypeBalanced
      tank.setAmbientTemperatureSchedule(hpwh_tamb2)
    else
      tank.setAmbientTemperatureSchedule(hpwh_tamb)
    end
    tank.setNumberofNodes(12)
    tank.setAdditionalDestratificationConductivity(0)
    tank.setNode1AdditionalLossCoefficient(0)
    tank.setNode2AdditionalLossCoefficient(0)
    tank.setNode3AdditionalLossCoefficient(0)
    tank.setNode4AdditionalLossCoefficient(0)
    tank.setNode5AdditionalLossCoefficient(0)
    tank.setNode6AdditionalLossCoefficient(0)
    tank.setNode7AdditionalLossCoefficient(0)
    tank.setNode8AdditionalLossCoefficient(0)
    tank.setNode9AdditionalLossCoefficient(0)
    tank.setNode10AdditionalLossCoefficient(0)
    tank.setNode11AdditionalLossCoefficient(0)
    tank.setNode12AdditionalLossCoefficient(0)
    tank.setUseSideDesignFlowRate((UnitConversions.convert(v_actual, "gal", "m^3")) / 60.1)
    tank.setSourceSideDesignFlowRate(0)
    tank.setSourceSideFlowControlMode("")
    tank.setSourceSideInletHeight(0)
    tank.setSourceSideOutletHeight(0)
    dhw_map[sys_id] << tank

    # Fan:OnOff
    fan = hpwh.fan.to_FanOnOff.get
    fan.setName("#{obj_name_hpwh} fan")
    fan.setFanEfficiency(65 / fan_power * UnitConversions.convert(1, "ft^3/min", "m^3/s"))
    fan.setPressureRise(65)
    fan.setMaximumFlowRate(UnitConversions.convert(airflow_rate, "ft^3/min", "m^3/s"))
    fan.setMotorEfficiency(1.0)
    fan.setMotorInAirstreamFraction(1.0)
    fan.setEndUseSubcategory("Domestic Hot Water")

    # Add in EMS program for HPWH interaction with the living space & ambient air temperature depression
    if int_factor != 1 and ducting != "none"
      runner.registerWarning("Interaction factor must be 1 when ducting a HPWH. The input interaction factor value will be ignored and a value of 1 will be used instead.")
      int_factor = 1
    end

    if not space.nil? # If not located outside
      # Add in other equipment objects for sensible/latent gains
      hpwh_sens_def = OpenStudio::Model::OtherEquipmentDefinition.new(model)
      hpwh_sens_def.setName("#{obj_name_hpwh} sens")
      hpwh_sens = OpenStudio::Model::OtherEquipment.new(hpwh_sens_def)
      hpwh_sens.setName(hpwh_sens_def.name.to_s)
      hpwh_sens.setSpace(space)
      hpwh_sens_def.setDesignLevel(0)
      hpwh_sens_def.setFractionRadiant(0)
      hpwh_sens_def.setFractionLatent(0)
      hpwh_sens_def.setFractionLost(0)
      hpwh_sens.setSchedule(model.alwaysOnDiscreteSchedule)

      hpwh_lat_def = OpenStudio::Model::OtherEquipmentDefinition.new(model)
      hpwh_lat_def.setName("#{obj_name_hpwh} lat")
      hpwh_lat = OpenStudio::Model::OtherEquipment.new(hpwh_lat_def)
      hpwh_lat.setName(hpwh_lat_def.name.to_s)
      hpwh_lat.setSpace(space)
      hpwh_lat_def.setDesignLevel(0)
      hpwh_lat_def.setFractionRadiant(0)
      hpwh_lat_def.setFractionLatent(1)
      hpwh_lat_def.setFractionLost(0)
      hpwh_lat.setSchedule(model.alwaysOnDiscreteSchedule)
    end

    # If ducted to outside, get outdoor air T & RH and add a separate actuator for the space temperature for tank losses
    if ducting == Constants.VentTypeSupply or ducting == Constants.VentTypeBalanced

      tout_sensor = OpenStudio::Model::EnergyManagementSystemSensor.new(model, "Zone Outdoor Air Drybulb Temperature")
      tout_sensor.setName("#{obj_name_hpwh} Tout")
      tout_sensor.setKeyName(living_zone.name.to_s)

      sensor = OpenStudio::Model::EnergyManagementSystemSensor.new(model, "Zone Outdoor Air Relative Humidity")
      sensor.setName("#{obj_name_hpwh} RHout")
      sensor.setKeyName(living_zone.name.to_s)

      hpwh_tamb2 = OpenStudio::Model::ScheduleConstant.new(model)
      hpwh_tamb2.setName("#{obj_name_hpwh} Tamb act2")
      hpwh_tamb2.setValue(23)

      tamb_act2_actuator = OpenStudio::Model::EnergyManagementSystemActuator.new(hpwh_tamb2, "Schedule:Constant", "Schedule Value")
      tamb_act2_actuator.setName("#{obj_name_hpwh} Tamb act2")

    end

    # EMS Sensors: Space Temperature & RH, HP sens and latent loads, tank losses, fan power
    if water_heater_tz.nil? # Located outside
      amb_temp_sensor = OpenStudio::Model::EnergyManagementSystemSensor.new(model, "Site Outdoor Air Drybulb Temperature")
      amb_temp_sensor.setName("#{obj_name_hpwh} amb temp")
      amb_temp_sensor.setKeyName("Environment")

      amb_rh_sensor = OpenStudio::Model::EnergyManagementSystemSensor.new(model, "Site Outdoor Air Relative Humidity")
      amb_rh_sensor.setName("#{obj_name_hpwh} amb rh")
      amb_rh_sensor.setKeyName("Environment")
    else
      amb_temp_sensor = OpenStudio::Model::EnergyManagementSystemSensor.new(model, "Zone Mean Air Temperature")
      amb_temp_sensor.setName("#{obj_name_hpwh} amb temp")
      amb_temp_sensor.setKeyName(water_heater_tz.name.to_s)

      amb_rh_sensor = OpenStudio::Model::EnergyManagementSystemSensor.new(model, "Zone Air Relative Humidity")
      amb_rh_sensor.setName("#{obj_name_hpwh} amb rh")
      amb_rh_sensor.setKeyName(water_heater_tz.name.to_s)
    end

    tl_sensor = OpenStudio::Model::EnergyManagementSystemSensor.new(model, "Water Heater Heat Loss Rate")
    tl_sensor.setName("#{obj_name_hpwh} tl")
    tl_sensor.setKeyName("#{obj_name_hpwh} tank")

    sens_cool_sensor = OpenStudio::Model::EnergyManagementSystemSensor.new(model, "Cooling Coil Sensible Cooling Rate")
    sens_cool_sensor.setName("#{obj_name_hpwh} sens cool")
    sens_cool_sensor.setKeyName("#{obj_name_hpwh} coil")

    lat_cool_sensor = OpenStudio::Model::EnergyManagementSystemSensor.new(model, "Cooling Coil Latent Cooling Rate")
    lat_cool_sensor.setName("#{obj_name_hpwh} lat cool")
    lat_cool_sensor.setKeyName("#{obj_name_hpwh} coil")

    fan_power_sensor = OpenStudio::Model::EnergyManagementSystemSensor.new(model, "Fan Electric Power")
    fan_power_sensor.setName("#{obj_name_hpwh} fan pwr")
    fan_power_sensor.setKeyName("#{obj_name_hpwh} fan")

    # EMS Actuators: Inlet T & RH, sensible and latent gains to the space
    tamb_act_actuator = OpenStudio::Model::EnergyManagementSystemActuator.new(hpwh_tamb, "Schedule:Constant", "Schedule Value")
    tamb_act_actuator.setName("#{obj_name_hpwh} Tamb act")

    rhamb_act_actuator = OpenStudio::Model::EnergyManagementSystemActuator.new(hpwh_rhamb, "Schedule:Constant", "Schedule Value")
    rhamb_act_actuator.setName("#{obj_name_hpwh} RHamb act")

    if not space.nil?
      sens_act_actuator = OpenStudio::Model::EnergyManagementSystemActuator.new(hpwh_sens, "OtherEquipment", "Power Level")
      sens_act_actuator.setName("#{hpwh_sens.name} act")

      lat_act_actuator = OpenStudio::Model::EnergyManagementSystemActuator.new(hpwh_lat, "OtherEquipment", "Power Level")
      lat_act_actuator.setName("#{hpwh_lat.name} act")
    end

    on_off_trend_var = OpenStudio::Model::EnergyManagementSystemTrendVariable.new(model, "#{obj_name_hpwh} sens cool".gsub(" ", "_"))
    on_off_trend_var.setName("#{obj_name_hpwh} on off")
    on_off_trend_var.setNumberOfTimestepsToBeLogged(2)

    # Additional sensors if supply or exhaust to calculate the load on the space from the HPWH
    if ducting == Constants.VentTypeSupply or ducting == Constants.VentTypeExhaust

      if water_heater_tz.nil?
        runner.registerError("Water heater cannot be located outside and ducted.")
        return false
      end

      amb_w_sensor = OpenStudio::Model::EnergyManagementSystemSensor.new(model, "Zone Mean Air Humidity Ratio")
      amb_w_sensor.setName("#{obj_name_hpwh} amb w")
      amb_w_sensor.setKeyName(water_heater_tz)

      sensor = OpenStudio::Model::EnergyManagementSystemSensor.new(model, "System Node Pressure")
      sensor.setName("#{obj_name_hpwh} amb p")
      sensor.setKeyName(water_heater_tz)

      sensor = OpenStudio::Model::EnergyManagementSystemSensor.new(model, "System Node Temperature")
      sensor.setName("#{obj_name_hpwh} tair out")
      sensor.setKeyName(water_heater_tz)

      sensor = OpenStudio::Model::EnergyManagementSystemSensor.new(model, "System Node Humidity Ratio")
      sensor.setName("#{obj_name_hpwh} wair out")
      sensor.setKeyName(water_heater_tz)

      sensor = OpenStudio::Model::EnergyManagementSystemSensor.new(model, "System Node Current Density Volume Flow Rate")
      sensor.setName("#{obj_name_hpwh} v air")

    end

    temp_depress_c = temp_depress / 1.8 # don't use convert because it's a delta
    timestep_minutes = (60 / model.getTimestep.numberOfTimestepsPerHour).to_i
    # EMS Program for ducting
    hpwh_ducting_program = OpenStudio::Model::EnergyManagementSystemProgram.new(model)
    hpwh_ducting_program.setName("#{obj_name_hpwh} InletAir")
    if not water_heater_tz.nil? and not (Geometry.is_conditioned_basement(water_heater_tz) or Geometry.is_living(water_heater_tz)) and temp_depress_c > 0
      runner.registerWarning("Confined space HPWH installations are typically used to represent installations in locations like a utility closet. Utility closets installations are typically only done in conditioned spaces.")
    end
    if temp_depress_c > 0 and ducting == "none"
      hpwh_ducting_program.addLine("Set HPWH_last = (@TrendValue #{on_off_trend_var.name} 1)")
      hpwh_ducting_program.addLine("Set HPWH_now = #{on_off_trend_var.name}")
      hpwh_ducting_program.addLine("Set num = (@Ln 2)")
      hpwh_ducting_program.addLine("If (HPWH_last == 0) && (HPWH_now<>0)") # HPWH just turned on
      hpwh_ducting_program.addLine("Set HPWHOn = 0")
      hpwh_ducting_program.addLine("Set exp = -(HPWHOn / 9.4) * num")
      hpwh_ducting_program.addLine("Set exponent = (@Exp exp)")
      hpwh_ducting_program.addLine("Set T_dep = (#{temp_depress_c} * exponent) - #{temp_depress_c}")
      hpwh_ducting_program.addLine("Set HPWHOn = HPWHOn + #{timestep_minutes}")
      hpwh_ducting_program.addLine("ElseIf (HPWH_last <> 0) && (HPWH_now<>0)") # HPWH has been running for more than 1 timestep
      hpwh_ducting_program.addLine("Set exp = -(HPWHOn / 9.4) * num")
      hpwh_ducting_program.addLine("Set exponent = (@Exp exp)")
      hpwh_ducting_program.addLine("Set T_dep = (#{temp_depress_c} * exponent) - #{temp_depress_c}")
      hpwh_ducting_program.addLine("Set HPWHOn = HPWHOn + #{timestep_minutes}")
      hpwh_ducting_program.addLine("Else")
      hpwh_ducting_program.addLine("If (Hour == 0) && (DayOfYear == 1)")
      hpwh_ducting_program.addLine("Set HPWHOn = 0") # Assume HPWH starts off for initial conditions
      hpwh_ducting_program.addLine("EndIF")
      hpwh_ducting_program.addLine("Set HPWHOn = HPWHOn - #{timestep_minutes}")
      hpwh_ducting_program.addLine("If HPWHOn < 0")
      hpwh_ducting_program.addLine("Set HPWHOn = 0")
      hpwh_ducting_program.addLine("EndIf")
      hpwh_ducting_program.addLine("Set exp = -(HPWHOn / 9.4) * num")
      hpwh_ducting_program.addLine("Set exponent = (@Exp exp)")
      hpwh_ducting_program.addLine("Set T_dep = (#{temp_depress_c} * exponent) - #{temp_depress_c}")
      hpwh_ducting_program.addLine("EndIf")
      hpwh_ducting_program.addLine("Set T_hpwh_inlet = #{amb_temp_sensor.name} + T_dep")
    else
      if ducting == Constants.VentTypeBalanced or ducting == Constants.VentTypeSupply
        hpwh_ducting_program.addLine("Set T_hpwh_inlet = HPWH_out_temp")
      else
        hpwh_ducting_program.addLine("Set T_hpwh_inlet = #{amb_temp_sensor.name}")
      end
    end
    if space.nil? # If located outside
      hpwh_ducting_program.addLine("Set #{tamb_act_actuator.name} = #{amb_temp_sensor.name}")
      hpwh_ducting_program.addLine("Set #{rhamb_act_actuator.name} = #{amb_rh_sensor.name}/100")
    else
      # Sensible/latent heat gain to the space
      if ducting == "none"
        hpwh_ducting_program.addLine("Set #{tamb_act_actuator.name} = T_hpwh_inlet")
        hpwh_ducting_program.addLine("Set #{rhamb_act_actuator.name} = #{amb_rh_sensor.name}/100")
        hpwh_ducting_program.addLine("Set temp1=(#{tl_sensor.name}*#{int_factor})+#{fan_power_sensor.name}*#{int_factor}")
        hpwh_ducting_program.addLine("Set #{sens_act_actuator.name} = 0-(#{sens_cool_sensor.name}*#{int_factor})-temp1")
        hpwh_ducting_program.addLine("Set #{lat_act_actuator.name} = 0 - #{lat_cool_sensor.name} * #{int_factor}")
      elsif ducting == Constants.VentTypeBalanced
        hpwh_ducting_program.addLine("Set #{tamb_act_actuator.name} = T_hpwh_inlet")
        hpwh_ducting_program.addLine("Set #{tamb_act2_actuator.name} = #{amb_temp_sensor.name}")
        hpwh_ducting_program.addLine("Set #{rhamb_act_actuator.name} = HPWH_out_rh/100")
        hpwh_ducting_program.addLine("Set #{sens_act_actuator.name} = 0 - #{tl_sensor.name}")
        hpwh_ducting_program.addLine("Set #{lat_act_actuator.name} = 0")
      elsif ducting == Constants.VentTypeSupply
        hpwh_ducting_program.addLine("Set rho = (@RhoAirFnPbTdbW HPWH_amb_P HPWHTair_out HPWHWair_out)")
        hpwh_ducting_program.addLine("Set cp = (@CpAirFnWTdb HPWHWair_out HPWHTair_out)")
        hpwh_ducting_program.addLine("Set h = (@HFnTdbW HPWHTair_out HPWHWair_out)")
        hpwh_ducting_program.addLine("Set HPWH_sens_gain = rho*cp*(HPWHTair_out-#{amb_temp_sensor.name})*V_airHPWH")
        hpwh_ducting_program.addLine("Set HPWH_lat_gain = h*rho*(HPWHWair_out-#{amb_w_sensor.name})*V_airHPWH")
        hpwh_ducting_program.addLine("Set #{tamb_act_actuator.name} = T_hpwh_inlet")
        hpwh_ducting_program.addLine("Set #{tamb_act2_actuator.name} = #{amb_temp_sensor.name}")
        hpwh_ducting_program.addLine("Set #{rhamb_act_actuator.name} = HPWH_out_rh/100")
        hpwh_ducting_program.addLine("Set #{sens_act_actuator.name} = HPWH_sens_gain - #{tl_sensor.name}")
        hpwh_ducting_program.addLine("Set #{lat_act_actuator.name} = HPWH_lat_gain")
      elsif ducting == Constants.VentTypeExhaust
        hpwh_ducting_program.addLine("Set rho = (@RhoAirFnPbTdbW HPWH_amb_P HPWHTair_out HPWHWair_out)")
        hpwh_ducting_program.addLine("Set cp = (@CpAirFnWTdb HPWHWair_out HPWHTair_out)")
        hpwh_ducting_program.addLine("Set h = (@HFnTdbW HPWHTair_out HPWHWair_out)")
        hpwh_ducting_program.addLine("Set HPWH_sens_gain = rho*cp*(#{tout_sensor.name}-#{amb_temp_sensor.name})*V_airHPWH")
        hpwh_ducting_program.addLine("Set HPWH_lat_gain = h*rho*(Wout-#{amb_w_sensor.name})*V_airHPWH")
        hpwh_ducting_program.addLine("Set #{tamb_act_actuator.name} = T_hpwh_inlet")
        hpwh_ducting_program.addLine("Set #{rhamb_act_actuator.name} = #{amb_rh_sensor.name}/100")
        hpwh_ducting_program.addLine("Set #{sens_act_actuator.name} = HPWH_sens_gain - #{tl_sensor.name}")
        hpwh_ducting_program.addLine("Set #{lat_act_actuator.name} = HPWH_lat_gain")
      end
    end

    leschedoverride_actuator = OpenStudio::Model::EnergyManagementSystemActuator.new(hpwh_bottom_element_sp, "Schedule:Constant", "Schedule Value")
    leschedoverride_actuator.setName("#{obj_name_hpwh} LESchedOverride")

    # EMS for the HPWH control logic
    # Lower element is enabled if the ambient air temperature prevents the HP from running

    hpwh_ctrl_program = OpenStudio::Model::EnergyManagementSystemProgram.new(model)
    hpwh_ctrl_program.setName("#{obj_name_hpwh} Control")
    if ducting == Constants.VentTypeSupply or ducting == Constants.VentTypeBalanced
      hpwh_ctrl_program.addLine("If (HPWH_out_temp < #{UnitConversions.convert(min_temp, "F", "C")}) || (HPWH_out_temp > #{UnitConversions.convert(max_temp, "F", "C")})")
    else
      hpwh_ctrl_program.addLine("If (#{amb_temp_sensor.name}<#{UnitConversions.convert(min_temp, "F", "C").round(2)}) || (#{amb_temp_sensor.name}>#{UnitConversions.convert(max_temp, "F", "C").round(2)})")
    end
    hpwh_ctrl_program.addLine("Set #{leschedoverride_actuator.name} = #{tset_C}")
    hpwh_ctrl_program.addLine("Else")
    hpwh_ctrl_program.addLine("Set #{leschedoverride_actuator.name} = 0")
    hpwh_ctrl_program.addLine("EndIf")

    # ProgramCallingManagers
    program_calling_manager = OpenStudio::Model::EnergyManagementSystemProgramCallingManager.new(model)
    program_calling_manager.setName("#{obj_name_hpwh} ProgramManager")
    program_calling_manager.setCallingPoint("InsideHVACSystemIterationLoop")
    program_calling_manager.addProgram(hpwh_ctrl_program)
    program_calling_manager.addProgram(hpwh_ducting_program)

    loop.addSupplyBranchForComponent(tank)

    return true
  end

  def self.apply_indirect(model, runner, fuel_type, space, cap, vol, ef, re, t_set, oncycle_p, offcycle_p, ec_adj, nbeds, boiler_plant_loop, dhw_map, sys_id, wh_type, jacket_r)
    obj_name_indirect = Constants.ObjectNameWaterHeater

    if wh_type == "space-heating boiler with storage tank"
      tank_type = Constants.WaterHeaterTypeTank
      recovery_time = 0.2 # This variable is used for E+ autosizing source heat transfer. Default value 0.2 works well for indirect systems even tested with more spiky draw profile.
    else
      tank_type = Constants.WaterHeaterTypeTankless
      recovery_time = 0.005 # This variable is used for E+ autosizing source heat transfer. Default value 0.05 works well for combi tankless systems even tested with more spiky draw profile. The recovery time must be smaller for tankless system because of higher sensitivity to load caused by smaller volume.
    end

    loop = create_new_loop(model, Constants.PlantLoopDomesticWater, t_set, tank_type)

    new_pump = create_new_pump(model)
    new_pump.addToNode(loop.supplyInletNode)

    new_manager = create_new_schedule_manager(t_set, model, tank_type)
    new_manager.addToNode(loop.supplyOutletNode)

    # Create an initial simple tank model by calling create_new_heater
<<<<<<< HEAD
    new_tank = create_new_heater(obj_name_indirect, cap, fuel_type, vol, ef, re, jacket_r, t_set, space.thermalZone.get, oncycle_p, offcycle_p, ec_adj, tank_type, 0, nbeds, model, runner)
=======
    new_tank = create_new_heater(obj_name_indirect, cap, fuel_type, vol, ef, re, t_set, space, oncycle_p, offcycle_p, ec_adj, tank_type, 0, nbeds, model, runner)
>>>>>>> 9d4c483b
    new_tank.setIndirectWaterHeatingRecoveryTime(recovery_time) # used for autosizing source side mass flow rate properly
    dhw_map[sys_id] << new_tank

    # Create alternate setpoint schedule for source side flow control
    alternate_stp_sch = OpenStudio::Model::ScheduleConstant.new(model)
    hx_stp_sch = OpenStudio::Model::ScheduleConstant.new(model)
    alternate_stp_sch.setName("#{obj_name_indirect} Alt Spt")
    hx_stp_sch.setName("#{obj_name_indirect} HX Spt")
    alt_temp = 54
    hx_temp = 54 # 54C is more reasonable for highest desired hot water temperature, with 2C deadband, it would be expected to be controlled between 52C - 54C
    alternate_stp_sch.setValue(alt_temp)
    hx_stp_sch.setValue(hx_temp)
    new_tank.setSourceSideFlowControlMode("IndirectHeatAlternateSetpoint")
    new_tank.setIndirectAlternateSetpointTemperatureSchedule (alternate_stp_sch)

    # change loop equipment operation scheme to heating load
    scheme_dhw = OpenStudio::Model::PlantEquipmentOperationHeatingLoad.new(model)
    scheme_dhw.addEquipment(1000000000, new_tank)
    loop.setPrimaryPlantEquipmentOperationScheme(scheme_dhw)
    dhw_map[sys_id] << loop

    # Create loop for source side
    temp_for_sizing = 58 # Because of an issue in E+: https://github.com/NREL/EnergyPlus/issues/4792 , it couldn't run without achieving 58C plant supply exiting temperature
    source_loop = create_new_loop(model, 'dhw source loop', UnitConversions.convert(temp_for_sizing, "C", "F"), tank_type)

    # Create heat exchanger
    indirect_hx = create_new_hx(model, Constants.ObjectNameTankHX)
    dhw_map[sys_id] << indirect_hx

    # Add heat exchanger to the load distribution scheme
    scheme = OpenStudio::Model::PlantEquipmentOperationHeatingLoad.new(model)
    scheme.addEquipment(1000000000, indirect_hx)
    source_loop.setPrimaryPlantEquipmentOperationScheme(scheme)

    # Add components to the tank source side plant loop
    source_loop.addSupplyBranchForComponent(indirect_hx)

    new_pump = create_new_pump(model)
    new_pump.addToNode(source_loop.supplyInletNode)

    new_source_manager = OpenStudio::Model::SetpointManagerScheduled.new(model, hx_stp_sch)
    new_source_manager.addToNode(source_loop.supplyOutletNode)

    source_loop.addDemandBranchForComponent(new_tank)

    # Add heat exchanger to boiler loop
    boiler_plant_loop.addDemandBranchForComponent(indirect_hx)

    loop.addSupplyBranchForComponent(new_tank)

    # EMS for offsetting reaction lag and recover tank temperature
    # Sensors
    use_heat_sensor = OpenStudio::Model::EnergyManagementSystemSensor.new(model, "Water Heater Use Side Heat Transfer Energy")
    use_heat_sensor.setName("#{obj_name_indirect} Use Side Energy")
    use_heat_sensor.setKeyName("#{obj_name_indirect}")

    tank_temp_sensor = OpenStudio::Model::EnergyManagementSystemSensor.new(model, "Water Heater Tank Temperature")
    tank_temp_sensor.setName("#{obj_name_indirect} Tank Temp")
    tank_temp_sensor.setKeyName("#{obj_name_indirect}")

    stp_temp_sensor = OpenStudio::Model::EnergyManagementSystemSensor.new(model, "Schedule Value")
    stp_temp_sensor.setName("#{obj_name_indirect} Setpoint Temperature")
    stp_temp_sensor.setKeyName("WH Setpoint Temp")

    wh_loss_sensor = OpenStudio::Model::EnergyManagementSystemSensor.new(model, "Water Heater Heat Loss Energy")
    wh_loss_sensor.setName("#{obj_name_indirect} Loss Energy")
    wh_loss_sensor.setKeyName("#{obj_name_indirect}")

    tank_volume_sensor = OpenStudio::Model::EnergyManagementSystemSensor.new(model, "Water Heater Water Volume")
    tank_volume_sensor.setName("#{obj_name_indirect} Volume")
    tank_volume_sensor.setKeyName("#{obj_name_indirect}")

    # Actuators
    altsch_actuator = OpenStudio::Model::EnergyManagementSystemActuator.new(alternate_stp_sch, "Schedule:Constant", "Schedule Value")
    altsch_actuator.setName("#{obj_name_indirect} AltSchedOverride")

    # Program
    indirect_ctrl_program = OpenStudio::Model::EnergyManagementSystemProgram.new(model)
    indirect_ctrl_program.setName("#{obj_name_indirect} Source Control")
    indirect_ctrl_program.addLine("If - #{use_heat_sensor.name} -  #{wh_loss_sensor.name}> (#{tank_temp_sensor.name} - #{stp_temp_sensor.name}) * #{tank_volume_sensor.name} * (@RhoH2O #{tank_temp_sensor.name}) * (@CpHW #{tank_temp_sensor.name})")
    indirect_ctrl_program.addLine("Set #{altsch_actuator.name} = 100") # Set the alternate setpoint temperature to highest level to ensure maximum source side flow rate
    indirect_ctrl_program.addLine("Else")
    indirect_ctrl_program.addLine("Set #{altsch_actuator.name} = #{alternate_stp_sch.value}")
    indirect_ctrl_program.addLine("EndIf")

    # ProgramCallingManagers
    program_calling_manager = OpenStudio::Model::EnergyManagementSystemProgramCallingManager.new(model)
    program_calling_manager.setName("#{obj_name_indirect} ProgramManager")
    program_calling_manager.setCallingPoint("InsideHVACSystemIterationLoop")
    program_calling_manager.addProgram(indirect_ctrl_program)

    return true
  end

  def self.create_new_hx(model, name)
    hx = OpenStudio::Model::HeatExchangerFluidToFluid.new(model)
    hx.setName(name)
    hx.setControlType("OperationSchemeModulated")

    return hx
  end

  def self.calc_water_heater_capacity(fuel, num_beds, num_baths = nil)
    # Calculate the capacity of the water heater based on the fuel type and number of bedrooms and bathrooms in a home
    # returns the capacity in kBtu/hr

    if num_baths.nil?
      num_baths = get_default_num_bathrooms(num_beds)
    end

    if fuel != Constants.FuelTypeElectric
      if num_beds <= 3
        input_power = 36
      elsif num_beds == 4
        if num_baths <= 2.5
          input_power = 36
        else
          input_power = 38
        end
      elsif num_beds == 5
        input_power = 47
      else
        input_power = 50
      end
      return input_power
    else
      if num_beds == 1
        input_power = UnitConversions.convert(2.5, "kW", "kBtu/hr")
      elsif num_beds == 2
        if num_baths <= 1.5
          input_power = UnitConversions.convert(3.5, "kW", "kBtu/hr")
        else
          input_power = UnitConversions.convert(4.5, "kW", "kBtu/hr")
        end
      elsif num_beds == 3
        if num_baths <= 1.5
          input_power = UnitConversions.convert(4.5, "kW", "kBtu/hr")
        else
          input_power = UnitConversions.convert(5.5, "kW", "kBtu/hr")
        end
      else
        input_power = UnitConversions.convert(5.5, "kW", "kBtu/hr")
      end
      return input_power
    end
  end

  def self.calc_ef_from_uef(uef, type, fuel_type)
    # Interpretation on Water Heater UEF
    if fuel_type == Constants.FuelTypeElectric
      if type == Constants.WaterHeaterTypeTank
        return [2.4029 * uef - 1.2844, 0.96].min
      elsif type == Constants.WaterHeaterTypeTankless
        return uef
      elsif type == Constants.WaterHeaterTypeHeatPump
        return 1.2101 * uef - 0.6052
      end
    else # Fuel
      if type == Constants.WaterHeaterTypeTank
        return 0.9066 * uef + 0.0711
      elsif type == Constants.WaterHeaterTypeTankless
        return uef
      end
    end
    return nil
  end

  def self.get_default_num_bathrooms(num_beds)
    # From https://www.sansomeandgeorge.co.uk/news-updates/what-is-the-ideal-ratio-of-bathrooms-to-bedrooms.html
    # "According to 70% of estate agents, a property should have two bathrooms for every three bedrooms..."
    num_baths = 2.0 / 3.0 * num_beds
  end

  def self.get_default_hot_water_temperature(eri_version)
    if eri_version.include? "A"
      return 125.0
    end

    return 120.0
  end

  def self.get_tankless_cycling_derate()
    return 0.08
  end

  private

  def self.deadband(wh_type)
    if wh_type == Constants.WaterHeaterTypeTank
      return 2.0 # deg-C
    else
      return 0.0 # deg-C
    end
  end

  def self.calc_actual_tankvol(vol, fuel, wh_type)
    # Convert the nominal tank volume to an actual volume
    if wh_type == Constants.WaterHeaterTypeTankless
      act_vol = 1 # gal
    else
      if fuel == Constants.FuelTypeElectric
        act_vol = 0.9 * vol
      else
        act_vol = 0.95 * vol
      end
    end
    return act_vol
  end

  def self.calc_tank_UA(vol, fuel, ef, re, pow, wh_type, cyc_derate, jacket_r)
    # Calculates the U value, UA of the tank and conversion efficiency (eta_c)
    # based on the Energy Factor and recovery efficiency of the tank
    # Source: Burch and Erickson 2004 - http://www.nrel.gov/docs/gen/fy04/36035.pdf
    if wh_type == Constants.WaterHeaterTypeTankless
      eta_c = ef * (1 - cyc_derate)
      ua = 0
      surface_area = 1
    else
      pi = Math::PI
      volume_drawn = 64.3 # gal/day
      density = 8.2938 # lb/gal
      draw_mass = volume_drawn * density # lb
      cp = 1.0007 # Btu/lb-F
      t = 135 # F
      t_in = 58 # F
      t_env = 67.5 # F
      q_load = draw_mass * cp * (t - t_in) # Btu/day
      height = 48 # inches
      diameter = 24 * ((vol * 0.1337) / (height / 12 * pi))**0.5 # inches
      a_top = pi * (diameter / 12)**2 / 4 # sqft
      a_side = pi * (diameter / 12) * (height / 12) # sqft
      surface_area = 2 * a_top + a_side # sqft
      skin_insulation_R = 5.0 # R5
      if fuel != Constants.FuelTypeElectric
        ua = (re / ef - 1) / ((t - t_env) * (24 / q_load - 1 / (1000 * (pow) * ef))) # Btu/hr-F
        eta_c = (re + ua * (t - t_env) / (1000 * pow)) # conversion efficiency is supposed to be calculated with initial tank ua
        if ef < 0.7
          skin_insulation_t = 1.0 # inch
        else
          skin_insulation_t = 2.0 # inch
        end
      else # is Electric
        ua = q_load * (1 / ef - 1) / ((t - t_env) * 24)
        eta_c = 1.0
        skin_insulation_t = 2.0 # inch
      end
      # water heater wrap calculation based on:
      # Modeling Water Heat Wraps in BEopt DRAFT Technical Note
      # Authors:  Ben Polly and Jay Burch (NREL)
      u_pre_skin = 1 / (skin_insulation_t * skin_insulation_R + 1.0 / 1.3 + 1.0 / 52.8) # Btu/hr-ft^2-F = (1 / hout + kins / tins + t / hin)^-1
      ua -= jacket_r / (1 / u_pre_skin + jacket_r) * u_pre_skin * a_side unless jacket_r.nil?
    end
    u = ua / surface_area # Btu/hr-ft^2-F
    return u, ua, eta_c
  end

  def self.create_new_pump(model)
    # Add a pump to the new DHW loop
    pump = OpenStudio::Model::PumpVariableSpeed.new(model)
    pump.setRatedFlowRate(0.01)
    pump.setFractionofMotorInefficienciestoFluidStream(0)
    pump.setMotorEfficiency(1)
    pump.setRatedPowerConsumption(0)
    pump.setRatedPumpHead(1)
    pump.setCoefficient1ofthePartLoadPerformanceCurve(0)
    pump.setCoefficient2ofthePartLoadPerformanceCurve(1)
    pump.setCoefficient3ofthePartLoadPerformanceCurve(0)
    pump.setCoefficient4ofthePartLoadPerformanceCurve(0)
    pump.setPumpControlType("Intermittent")
    return pump
  end

  def self.create_new_schedule_manager(t_set, model, wh_type)
    new_schedule = OpenStudio::Model::ScheduleConstant.new(model)
    new_schedule.setName("dhw temp")
    new_schedule.setValue(UnitConversions.convert(t_set, "F", "C") + deadband(wh_type) / 2.0)
    OpenStudio::Model::SetpointManagerScheduled.new(model, new_schedule)
  end

<<<<<<< HEAD
  def self.create_new_heater(name, cap, fuel, vol, ef, re, jacket_r, t_set, thermal_zone, oncycle_p, offcycle_p, ec_adj, wh_type, cyc_derate, nbeds, model, runner)
=======
  def self.create_new_heater(name, cap, fuel, vol, ef, re, t_set, space, oncycle_p, offcycle_p, ec_adj, wh_type, cyc_derate, nbeds, model, runner)
>>>>>>> 9d4c483b
    new_heater = OpenStudio::Model::WaterHeaterMixed.new(model)
    new_heater.setName(name)
    act_vol = calc_actual_tankvol(vol, fuel, wh_type)
    u, ua, eta_c = calc_tank_UA(act_vol, fuel, ef, re, cap, wh_type, cyc_derate, jacket_r)
    configure_setpoint_schedule(new_heater, t_set, wh_type, model)
    new_heater.setMaximumTemperatureLimit(99.0)
    if wh_type == Constants.WaterHeaterTypeTankless
      new_heater.setHeaterControlType("Modulate")
    else
      new_heater.setHeaterControlType("Cycle")
    end
    new_heater.setDeadbandTemperatureDifference(deadband(wh_type))

    new_heater.setHeaterMinimumCapacity(0.0)
    new_heater.setHeaterMaximumCapacity(UnitConversions.convert(cap, "kBtu/hr", "W"))
    new_heater.setHeaterFuelType(HelperMethods.eplus_fuel_map(fuel))
    new_heater.setHeaterThermalEfficiency(eta_c / ec_adj)
    new_heater.setTankVolume(UnitConversions.convert(act_vol, "gal", "m^3"))

    # Set parasitic power consumption
    if wh_type == Constants.WaterHeaterTypeTankless
      # Tankless WHs are set to "modulate", not "cycle", so they end up
      # effectively always on. Thus, we need to use a weighted-average of
      # on-cycle and off-cycle parasitics.
      # Values used here are based on the average across 10 units originally used when modeling MF buildings
      avg_runtime_frac = [0.0268, 0.0333, 0.0397, 0.0462, 0.0529]
      runtime_frac = avg_runtime_frac[nbeds - 1]
      avg_elec = oncycle_p * runtime_frac + offcycle_p * (1 - runtime_frac)

      new_heater.setOnCycleParasiticFuelConsumptionRate(avg_elec)
      new_heater.setOffCycleParasiticFuelConsumptionRate(avg_elec)
    else
      new_heater.setOnCycleParasiticFuelConsumptionRate(oncycle_p)
      new_heater.setOffCycleParasiticFuelConsumptionRate(offcycle_p)
    end
    new_heater.setOnCycleParasiticFuelType("Electricity")
    new_heater.setOffCycleParasiticFuelType("Electricity")
    new_heater.setOnCycleParasiticHeatFractiontoTank(0)
    new_heater.setOffCycleParasiticHeatFractiontoTank(0)

    # Set fraction of heat loss from tank to ambient (vs out flue)
    # Based on lab testing done by LBNL
    skinlossfrac = 1.0
    if fuel != Constants.FuelTypeElectric and wh_type == Constants.WaterHeaterTypeTank
      if oncycle_p == 0
        skinlossfrac = 0.64
      elsif ef < 0.8
        skinlossfrac = 0.91
      else
        skinlossfrac = 0.96
      end
    end
    new_heater.setOffCycleLossFractiontoThermalZone(skinlossfrac)
    new_heater.setOnCycleLossFractiontoThermalZone(1.0)

    if space.nil? # Located outside
      new_heater.setAmbientTemperatureIndicator("Outdoors")
    else
      new_heater.setAmbientTemperatureIndicator("ThermalZone")
      new_heater.setAmbientTemperatureThermalZone(space.thermalZone.get)
    end
    if new_heater.ambientTemperatureSchedule.is_initialized
      new_heater.ambientTemperatureSchedule.get.remove
    end
    ua_w_k = UnitConversions.convert(ua, "Btu/(hr*F)", "W/K")
    new_heater.setOnCycleLossCoefficienttoAmbientTemperature(ua_w_k)
    new_heater.setOffCycleLossCoefficienttoAmbientTemperature(ua_w_k)

    return new_heater
  end

  def self.configure_setpoint_schedule(new_heater, t_set, wh_type, model)
    set_temp_c = UnitConversions.convert(t_set, "F", "C") + deadband(wh_type) / 2.0 # Half the deadband to account for E+ deadband
    new_schedule = OpenStudio::Model::ScheduleConstant.new(model)
    new_schedule.setName("WH Setpoint Temp")
    new_schedule.setValue(set_temp_c)
    if new_heater.setpointTemperatureSchedule.is_initialized
      new_heater.setpointTemperatureSchedule.get.remove
    end
    new_heater.setSetpointTemperatureSchedule(new_schedule)
  end

  def self.create_new_loop(model, name, t_set, wh_type)
    # Create a new plant loop for the water heater
    loop = OpenStudio::Model::PlantLoop.new(model)
    loop.setName(name)
    loop.sizingPlant.setDesignLoopExitTemperature(UnitConversions.convert(t_set, "F", "C") + deadband(wh_type) / 2.0)
    loop.sizingPlant.setLoopDesignTemperatureDifference(UnitConversions.convert(10, "R", "K"))
    loop.setPlantLoopVolume(0.003) # ~1 gal
    loop.setMaximumLoopFlowRate(0.01) # This size represents the physical limitations to flow due to losses in the piping system. For BEopt we assume that the pipes are always adequately sized

    bypass_pipe = OpenStudio::Model::PipeAdiabatic.new(model)
    out_pipe = OpenStudio::Model::PipeAdiabatic.new(model)

    loop.addSupplyBranchForComponent(bypass_pipe)
    out_pipe.addToNode(loop.supplyOutletNode)

    return loop
  end
end<|MERGE_RESOLUTION|>--- conflicted
+++ resolved
@@ -28,11 +28,7 @@
     new_manager = create_new_schedule_manager(t_set, model, Constants.WaterHeaterTypeTank)
     new_manager.addToNode(loop.supplyOutletNode)
 
-<<<<<<< HEAD
-    new_heater = create_new_heater(Constants.ObjectNameWaterHeater, cap, fuel_type, vol, ef, re, jacket_r, t_set, space.thermalZone.get, oncycle_p, offcycle_p, ec_adj, Constants.WaterHeaterTypeTank, 0, nbeds, model, runner)
-=======
-    new_heater = create_new_heater(Constants.ObjectNameWaterHeater, cap, fuel_type, vol, ef, re, t_set, space, oncycle_p, offcycle_p, ec_adj, Constants.WaterHeaterTypeTank, 0, nbeds, model, runner)
->>>>>>> 9d4c483b
+    new_heater = create_new_heater(Constants.ObjectNameWaterHeater, cap, fuel_type, vol, ef, re, jacket_r, t_set, space, oncycle_p, offcycle_p, ec_adj, Constants.WaterHeaterTypeTank, 0, nbeds, model, runner)
     dhw_map[sys_id] << new_heater
 
     loop.addSupplyBranchForComponent(new_heater)
@@ -63,11 +59,7 @@
     new_manager = create_new_schedule_manager(t_set, model, Constants.WaterHeaterTypeTankless)
     new_manager.addToNode(loop.supplyOutletNode)
 
-<<<<<<< HEAD
-    new_heater = create_new_heater(Constants.ObjectNameWaterHeater, cap, fuel_type, 1, ef, 0, 0, t_set, space.thermalZone.get, oncycle_p, offcycle_p, ec_adj, Constants.WaterHeaterTypeTankless, cd, nbeds, model, runner)
-=======
-    new_heater = create_new_heater(Constants.ObjectNameWaterHeater, cap, fuel_type, 1, ef, 0, t_set, space, oncycle_p, offcycle_p, ec_adj, Constants.WaterHeaterTypeTankless, cd, nbeds, model, runner)
->>>>>>> 9d4c483b
+    new_heater = create_new_heater(Constants.ObjectNameWaterHeater, cap, fuel_type, 1, ef, 0, 0, t_set, space, oncycle_p, offcycle_p, ec_adj, Constants.WaterHeaterTypeTankless, cd, nbeds, model, runner)
     dhw_map[sys_id] << new_heater
 
     loop.addSupplyBranchForComponent(new_heater)
@@ -592,11 +584,7 @@
     new_manager.addToNode(loop.supplyOutletNode)
 
     # Create an initial simple tank model by calling create_new_heater
-<<<<<<< HEAD
-    new_tank = create_new_heater(obj_name_indirect, cap, fuel_type, vol, ef, re, jacket_r, t_set, space.thermalZone.get, oncycle_p, offcycle_p, ec_adj, tank_type, 0, nbeds, model, runner)
-=======
-    new_tank = create_new_heater(obj_name_indirect, cap, fuel_type, vol, ef, re, t_set, space, oncycle_p, offcycle_p, ec_adj, tank_type, 0, nbeds, model, runner)
->>>>>>> 9d4c483b
+    new_tank = create_new_heater(obj_name_indirect, cap, fuel_type, vol, ef, re, jacket_r, t_set, space, oncycle_p, offcycle_p, ec_adj, tank_type, 0, nbeds, model, runner)
     new_tank.setIndirectWaterHeatingRecoveryTime(recovery_time) # used for autosizing source side mass flow rate properly
     dhw_map[sys_id] << new_tank
 
@@ -876,11 +864,7 @@
     OpenStudio::Model::SetpointManagerScheduled.new(model, new_schedule)
   end
 
-<<<<<<< HEAD
-  def self.create_new_heater(name, cap, fuel, vol, ef, re, jacket_r, t_set, thermal_zone, oncycle_p, offcycle_p, ec_adj, wh_type, cyc_derate, nbeds, model, runner)
-=======
-  def self.create_new_heater(name, cap, fuel, vol, ef, re, t_set, space, oncycle_p, offcycle_p, ec_adj, wh_type, cyc_derate, nbeds, model, runner)
->>>>>>> 9d4c483b
+  def self.create_new_heater(name, cap, fuel, vol, ef, re, jacket_r, t_set, space, oncycle_p, offcycle_p, ec_adj, wh_type, cyc_derate, nbeds, model, runner)
     new_heater = OpenStudio::Model::WaterHeaterMixed.new(model)
     new_heater.setName(name)
     act_vol = calc_actual_tankvol(vol, fuel, wh_type)
