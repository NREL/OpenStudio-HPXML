--- conflicted
+++ resolved
@@ -567,7 +567,6 @@
     return true
   end
 
-<<<<<<< HEAD
   def self.apply_solar_thermal(model, runner, space, collector_area, frta,
                                frul, iam, storage_vol, tank_r, fluid_type,
                                heat_ex_eff, pump_power, azimuth, tilt,
@@ -756,11 +755,8 @@
     return true
   end
 
-  def self.apply_indirect(model, runner, space, cap, vol, t_set, oncycle_p, offcycle_p, ec_adj, nbeds, boiler_plant_loop, dhw_map, sys_id, wh_type, jacket_r)
-=======
   def self.apply_indirect(model, runner, space, cap, vol, t_set, oncycle_p, offcycle_p, ec_adj,
                           nbeds, boiler, boiler_plant_loop, boiler_fuel_type, dhw_map, sys_id, wh_type, jacket_r)
->>>>>>> 1cee4377
     obj_name_indirect = Constants.ObjectNameWaterHeater
 
     if wh_type == "space-heating boiler with storage tank"
@@ -787,15 +783,9 @@
     # Create an initial simple tank model by calling create_new_heater
     assumed_ef = get_indirect_assumed_ef_for_tank_losses()
     assumed_fuel = get_indirect_assumed_fuel_for_tank_losses()
-<<<<<<< HEAD
-    new_tank = create_new_heater(model, runner, nbeds, obj_name_indirect, cap, assumed_fuel, vol, assumed_ef, 0, jacket_r, t_set, space, oncycle_p, offcycle_p, ec_adj, tank_type, 0, 0)
-    new_tank.setIndirectWaterHeatingRecoveryTime(recovery_time) # used for autosizing source side mass flow rate properly
-    dhw_map[sys_id] << new_tank
-=======
-    new_heater = create_new_heater(obj_name_indirect, cap, assumed_fuel, vol, assumed_ef, 0, jacket_r, t_set, space, oncycle_p, offcycle_p, ec_adj, tank_type, 0, nbeds, model, runner)
+    new_heater = create_new_heater(model, runner, nbeds, obj_name_indirect, cap, assumed_fuel, vol, assumed_ef, 0, jacket_r, t_set, space, oncycle_p, offcycle_p, ec_adj, tank_type, 0, 0)
     new_heater.setIndirectWaterHeatingRecoveryTime(recovery_time) # used for autosizing source side mass flow rate properly
     dhw_map[sys_id] << new_heater
->>>>>>> 1cee4377
 
     # Create alternate setpoint schedule for source side flow control
     alternate_stp_sch = OpenStudio::Model::ScheduleConstant.new(model)
@@ -1129,11 +1119,7 @@
     return act_vol
   end
 
-<<<<<<< HEAD
-  def self.calc_tank_UA(vol, fuel, ef, re, pow, wh_type, cyc_derate, jacket_r, solar_fraction)
-=======
-  def self.calc_tank_UA(vol, fuel, ef, re, pow, wh_type, cyc_derate, jacket_r, runner)
->>>>>>> 1cee4377
+  def self.calc_tank_UA(vol, fuel, ef, re, pow, wh_type, cyc_derate, jacket_r, runner, solar_fraction)
     # Calculates the U value, UA of the tank and conversion efficiency (eta_c)
     # based on the Energy Factor and recovery efficiency of the tank
     # Source: Burch and Erickson 2004 - http://www.nrel.gov/docs/gen/fy04/36035.pdf
@@ -1233,11 +1219,7 @@
     new_heater = OpenStudio::Model::WaterHeaterMixed.new(model)
     new_heater.setName(name)
     act_vol = calc_actual_tankvol(vol, fuel, wh_type)
-<<<<<<< HEAD
-    u, ua, eta_c = calc_tank_UA(act_vol, fuel, ef, re, cap, wh_type, cyc_derate, jacket_r, solar_fraction)
-=======
-    u, ua, eta_c = calc_tank_UA(act_vol, fuel, ef, re, cap, wh_type, cyc_derate, jacket_r, runner)
->>>>>>> 1cee4377
+    u, ua, eta_c = calc_tank_UA(act_vol, fuel, ef, re, cap, wh_type, cyc_derate, jacket_r, runner, solar_fraction)
     configure_setpoint_schedule(new_heater, t_set, wh_type, model)
     new_heater.setMaximumTemperatureLimit(99.0)
     if wh_type == Constants.WaterHeaterTypeTankless
