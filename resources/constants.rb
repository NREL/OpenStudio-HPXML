class Constants
  # Numbers --------------------

  def self.AssumedInsideTemp
    return 73.5 # deg-F
  end

  def self.DefaultCoolingSetpoint
    return 76.0
  end

  def self.DefaultFramingFactorCeiling
    return 0.11
  end

  def self.DefaultFramingFactorFloor
    return 0.13
  end

  def self.DefaultFramingFactorInterior
    return 0.16
  end

  def self.DefaultHeatingSetpoint
    return 71.0
  end

  def self.DefaultHumiditySetpoint
    return 0.60
  end

  def self.g
    return 32.174 # gravity (ft/s2)
  end

  def self.MonthNumDays
    return [31, 28, 31, 30, 31, 30, 31, 31, 30, 31, 30, 31]
  end

  def self.Patm
    return 14.696 # standard atmospheric pressure (psia)
  end

  def self.small
    return 1e-9
  end

  # Strings --------------------

  def self.AirFilm
    return 'AirFilm'
  end

  def self.Auto
    return 'auto'
  end

  def self.ColorWhite
    return 'white'
  end

  def self.ColorLight
    return 'light'
  end

  def self.ColorMedium
    return 'medium'
  end

  def self.ColorDark
    return 'dark'
  end

  def self.CoordRelative
    return 'relative'
  end

  def self.CoordAbsolute
    return 'absolute'
  end

  def self.BAZoneCold
    return 'Cold'
  end

  def self.BAZoneHotDry
    return 'Hot-Dry'
  end

  def self.BAZoneSubarctic
    return 'Subarctic'
  end

  def self.BAZoneHotHumid
    return 'Hot-Humid'
  end

  def self.BAZoneMixedHumid
    return 'Mixed-Humid'
  end

  def self.BAZoneMixedDry
    return 'Mixed-Dry'
  end

  def self.BAZoneMarine
    return 'Marine'
  end

  def self.BAZoneVeryCold
    return 'Very Cold'
  end

  def self.BoilerTypeCondensing
    return 'hot water, condensing'
  end

  def self.BoilerTypeNaturalDraft
    return 'hot water, natural draft'
  end

  def self.BoilerTypeForcedDraft
    return 'hot water, forced draft'
  end

  def self.BoilerTypeSteam
    return 'steam'
  end

  def self.BoreConfigSingle
    return 'single'
  end

  def self.BoreConfigLine
    return 'line'
  end

  def self.BoreConfigOpenRectangle
    return 'open-rectangle'
  end

  def self.BoreConfigRectangle
    return 'rectangle'
  end

  def self.BoreConfigLconfig
    return 'l-config'
  end

  def self.BoreConfigL2config
    return 'l2-config'
  end

  def self.BoreConfigUconfig
    return 'u-config'
  end

  def self.BuildingAmericaClimateZone
    return 'Building America'
  end

  def self.CalcTypeERIRatedHome
    return 'ERI Rated Home'
  end

  def self.CalcTypeERIReferenceHome
    return 'ERI Reference Home'
  end

  def self.CalcTypeERIIndexAdjustmentDesign
    return 'ERI Index Adjustment Design'
  end

  def self.CalcTypeERIIndexAdjustmentReferenceHome
    return 'ERI Index Adjustment Reference Home'
  end

  def self.CalcTypeStandard
    return 'Standard'
  end

  def self.CeilingFanControlTypical
    return 'typical'
  end

  def self.CeilingFanControlSmart
    return 'smart'
  end

  def self.ClothesDryerCEF
    return __method__.to_s
  end

  def self.ClothesDryerMult
    return __method__.to_s
  end

  def self.ClothesDryerFuelType
    return __method__.to_s
  end

  def self.ClothesDryerFuelSplit
    return __method__.to_s
  end

  def self.ClothesWasherDrumVolume
    return __method__.to_s
  end

  def self.ClothesWasherIMEF
    return __method__.to_s
  end

  def self.ClothesWasherRatedAnnualEnergy
    return __method__.to_s
  end

  def self.ClothesWasherDayShift
    return __method__.to_s
  end

  def self.DuctSideReturn
    return 'return'
  end

  def self.DuctSideSupply
    return 'supply'
  end

  def self.DuctedInfoMiniSplitHeatPump
    return __method__.to_s
  end

  def self.FacadeFront
    return 'front'
  end

  def self.FacadeBack
    return 'back'
  end

  def self.FacadeLeft
    return 'left'
  end

  def self.FacadeRight
    return 'right'
  end

  def self.FacadeNone
    return 'none'
  end

  def self.FluidWater
    return 'water'
  end

  def self.FluidPropyleneGlycol
    return 'propylene-glycol'
  end

  def self.FluidEthyleneGlycol
    return 'ethylene-glycol'
  end

  def self.FuelTypeElectric
    return 'electric'
  end

  def self.FuelTypeGas
    return 'gas'
  end

  def self.FuelTypePropane
    return 'propane'
  end

  def self.FuelTypeOil
    return 'oil'
  end

  def self.FuelTypeWood
    return 'wood'
  end

  def self.FuelTypeWoodPellets
    return 'pellets'
  end

  def self.LocationInterior
    return 'interior'
  end

  def self.LocationExterior
    return 'exterior'
  end

  def self.MaterialCopper
    return 'copper'
  end

  def self.MaterialGypcrete
    return 'crete'
  end

  def self.MaterialGypsum
    return 'gyp'
  end

  def self.MaterialOSB
    return 'osb'
  end

  def self.MaterialPEX
    return 'pex'
  end

  def self.MonthNames
    return ['Jan', 'Feb', 'Mar', 'Apr', 'May', 'Jun', 'Jul', 'Aug', 'Sep', 'Oct', 'Nov', 'Dec']
  end

  def self.PVArrayTypeFixedOpenRack
    return 'FixedOpenRack'
  end

  def self.PVArrayTypeFixedRoofMount
    return 'FixedRoofMounted'
  end

  def self.PVArrayTypeFixed1Axis
    return 'OneAxis'
  end

  def self.PVArrayTypeFixed1AxisBacktracked
    return 'OneAxisBacktracking'
  end

  def self.PVArrayTypeFixed2Axis
    return 'TwoAxis'
  end

  def self.PVModuleTypeStandard
    return 'Standard'
  end

  def self.PVModuleTypePremium
    return 'Premium'
  end

  def self.PVModuleTypeThinFilm
    return 'ThinFilm'
  end

  def self.PVNetMeteringExcessRetailElectricityCost
    return 'retail electricity cost'
  end

  def self.PVNetMeteringExcessUserSpecified
    return 'user-specified'
  end

  def self.PVTypeFeedInTariff
    return 'Feed-In Tariff'
  end

  def self.PVTypeNetMetering
    return 'Net Metering'
  end

  def self.ObjectNameAirflow
    return "airflow"
  end

  def self.ObjectNameAirSourceHeatPump
    return "ashp"
  end

<<<<<<< HEAD
  def self.ObjectNameBath
    return "res baths"
  end

  def self.ObjectNameBoiler(fueltype = "")
    return "res boiler #{fueltype}"
=======
  def self.ObjectNameBoiler
    return "boiler"
>>>>>>> 1a28e6e4
  end

  def self.ObjectNameCeilingFan
    return "ceiling fan"
  end

  def self.ObjectNameCentralAirConditioner
    return "central ac"
  end

  def self.ObjectNameCentralAirConditionerAndFurnace
    return "central ac and furnace"
  end

  def self.ObjectNameClothesWasher
    return "clothes washer"
  end

  def self.ObjectNameClothesDryer
<<<<<<< HEAD
    return "res clothes dryer"
=======
    return "clothes dryer"
>>>>>>> 1a28e6e4
  end

  def self.ObjectNameCookingRange
    return "cooking range"
  end

  def self.ObjectNameCoolingSeason
    return 'cooling season'
  end

  def self.ObjectNameCoolingSetpoint
    return 'cooling setpoint'
  end

  def self.ObjectNameDehumidifier
    return "dehumidifier"
  end

  def self.ObjectNameDishwasher
    return "dishwasher"
  end

  def self.ObjectNameEaves(facade = "")
    if facade != ""
      facade = " #{facade}"
    end
    return "eaves#{facade}"
  end

  def self.ObjectNameElectricBaseboard
    return "baseboard"
  end
  
  def self.ObjectNameFixtures
    return "dhw fixtures"
  end

  def self.ObjectNameFurnace
    return "furnace"
  end

  def self.ObjectNameFurniture
    return "furniture"
  end

  def self.ObjectNameGroundSourceHeatPump
    return "gshp"
  end

  def self.ObjectNameHeatingSeason
    return 'heating season'
  end

  def self.ObjectNameHeatingSetpoint
    return 'heating setpoint'
  end

  def self.ObjectNameHotWaterRecircPump
    return "dhw recirc pump"
  end

<<<<<<< HEAD
=======
  def self.ObjectNameHotWaterDistribution
    return "dhw distribution"
  end

  def self.ObjectNameIdealAirSystem
    return "ideal"
  end

>>>>>>> 1a28e6e4
  def self.ObjectNameInfiltration
    return "infil"
  end

  def self.ObjectNameLighting
    return "lighting"
  end

  def self.ObjectNameMechanicalVentilation
    return "mech vent"
  end

  def self.ObjectNameMiniSplitHeatPump
    return "mshp"
  end

  def self.ObjectNameMiscPlugLoads
    return "misc plug loads"
  end

  def self.ObjectNameMiscTelevision
    return "misc tv"
  end

  def self.ObjectNameNaturalVentilation
    return "natural vent"
  end

  def self.ObjectNameNeighbors(facade = "")
    if facade != ""
      facade = " #{facade}"
    end
    return "neighbors#{facade}"
  end

  def self.ObjectNameOccupants
    return "occupants"
  end

  def self.ObjectNameOverhangs(facade = "")
    if facade != ""
      facade = " #{facade}"
    end
    return "overhangs#{facade}"
  end

  def self.ObjectNamePhotovoltaics
    return "photovoltaics"
  end

  def self.ObjectNameRefrigerator
    return "fridge"
  end

  def self.ObjectNameRelativeHumiditySetpoint
    return "rh setpoint"
  end

  def self.ObjectNameRoomAirConditioner
    return "room ac"
  end

<<<<<<< HEAD
  def self.ObjectNameShower
    return "res showers"
  end

  def self.ObjectNameSink
    return "res sinks"
  end

  def self.ObjectNameUnitHeater(fueltype = "")
    return "res unit heater #{fueltype}"
=======
  def self.ObjectNameSolarHotWater
    return "solar hot water"
  end

  def self.ObjectNameUnitHeater
    return "unit heater"
>>>>>>> 1a28e6e4
  end

  def self.ObjectNameWaterHeater
    return "water heater"
  end

  def self.OptionTypeLightingFractions
    return 'Lamp Fractions'
  end

  def self.OptionTypeLightingEnergyUses
    return 'Annual Energy Uses'
  end

  def self.OptionTypePlugLoadsMultiplier
    return 'Multiplier'
  end

  def self.OptionTypePlugLoadsEnergyUse
    return 'Annual Energy Use'
  end

  def self.PipeTypeTrunkBranch
    return 'trunk and branch'
  end

  def self.PipeTypeHomeRun
    return 'home run'
  end

  def self.PlantLoopDomesticWater
    return "dhw loop"
  end

  def self.PlantLoopSolarHotWater
    return "solar hot water loop"
  end

  def self.RADuctZone
    return 'RA Duct Zone'
  end

  def self.RecircTypeTimer
    return 'timer'
  end

  def self.RecircTypeDemand
    return 'demand'
  end

  def self.RecircTypeNone
    return 'none'
  end

  def self.RoofMaterialAsphaltShingles
    return 'asphalt shingles'
  end

  def self.RoofMaterialMembrane
    return 'membrane'
  end

  def self.RoofMaterialMetal
    return 'metal'
  end

  def self.RoofMaterialTarGravel
    return 'tar gravel'
  end

  def self.RoofMaterialTile
    return 'tile'
  end

  def self.RoofMaterialWoodShakes
    return 'wood shakes'
  end

  def self.RoofStructureRafter
    return 'rafter'
  end

  def self.RoofStructureTrussCantilever
    return 'truss, cantilever'
  end

  def self.RoofTypeFlat
    return 'flat'
  end

  def self.RoofTypeGable
    return 'gable'
  end

  def self.RoofTypeHip
    return 'hip'
  end

  def self.ScheduleTypeLimitsFraction
    return 'Fractional'
  end

  def self.ScheduleTypeLimitsOnOff
    return 'OnOff'
  end

  def self.ScheduleTypeLimitsTemperature
    return 'Temperature'
  end

  def self.SeasonHeating
    return 'Heating'
  end

  def self.SeasonCooling
    return 'Cooling'
  end

  def self.SeasonOverlap
    return 'Overlap'
  end

  def self.SeasonNone
    return 'None'
  end

  def self.SizingAuto
    return 'autosize'
  end

  def self.SizingAutoMaxLoad
    return 'autosize for max load'
  end

  def self.SizingInfoCMUWallFurringInsRvalue
    return __method__.to_s
  end

  def self.SizingInfoDuctExist
    return __method__.to_s
  end

  def self.SizingInfoDuctSides
    return __method__.to_s
  end

  def self.SizingInfoDuctLocationZones
    return __method__.to_s
  end

  def self.SizingInfoDuctLeakageFracs
    return __method__.to_s
  end

  def self.SizingInfoDuctLeakageCFM25s
    return __method__.to_s
  end

  def self.SizingInfoDuctAreas
    return __method__.to_s
  end

  def self.SizingInfoDuctRvalues
    return __method__.to_s
  end

  def self.SizingInfoHVACOtherZoneObject # Link between zonal equipment in control zone and slave zones
    return __method__.to_s
  end

  def self.SizingInfoHVACFracHeatLoadServed
    return __method__.to_s
  end

  def self.SizingInfoHVACFracCoolLoadServed
    return __method__.to_s
  end

  def self.SizingInfoHVACCoolType
    return __method__.to_s
  end

  def self.SizingInfoHVACHeatType
    return __method__.to_s
  end

  def self.SizingInfoGSHPBoreConfig
    return __method__.to_s
  end

  def self.SizingInfoGSHPBoreDepth
    return __method__.to_s
  end

  def self.SizingInfoGSHPBoreHoles
    return __method__.to_s
  end

  def self.SizingInfoGSHPBoreSpacing
    return __method__.to_s
  end

  def self.SizingInfoGSHPCoil_BF_FT_SPEC
    return __method__.to_s
  end

  def self.SizingInfoGSHPCoilBF
    return __method__.to_s
  end

  def self.SizingInfoGSHPUTubeSpacingType
    return __method__.to_s
  end

  def self.SizingInfoHPSizedForMaxLoad
    return __method__.to_s
  end

  def self.SizingInfoHVACCapacityDerateFactorCOP
    return __method__.to_s
  end

  def self.SizingInfoHVACCapacityDerateFactorEER
    return __method__.to_s
  end

  def self.SizingInfoHVACCapacityRatioCooling
    return __method__.to_s
  end

  def self.SizingInfoHVACCapacityRatioHeating
    return __method__.to_s
  end

  def self.SizingInfoHVACCoolingCFMs
    return __method__.to_s
  end

  def self.SizingInfoHVACHeatingCapacityOffset
    return __method__.to_s
  end

  def self.SizingInfoHVACHeatingCFMs
    return __method__.to_s
  end

  def self.SizingInfoHVACRatedCFMperTonHeating
    return __method__.to_s
  end

  def self.SizingInfoHVACRatedCFMperTonCooling
    return __method__.to_s
  end

  def self.SizingInfoHVACSHR
    return __method__.to_s
  end

  def self.SizingInfoMechVentType
    return __method__.to_s
  end

  def self.SizingInfoMechVentApparentSensibleEffectiveness
    return __method__.to_s
  end

  def self.SizingInfoMechVentLatentEffectiveness
    return __method__.to_s
  end

  def self.SizingInfoMechVentTotalEfficiency
    return __method__.to_s
  end

  def self.SizingInfoMechVentWholeHouseRate
    return __method__.to_s
  end

  def self.SizingInfoRoofCavityRvalue
    return __method__.to_s
  end

  def self.SizingInfoRoofColor
    return __method__.to_s
  end

  def self.SizingInfoRoofHasRadiantBarrier
    return __method__.to_s
  end

  def self.SizingInfoRoofMaterial
    return __method__.to_s
  end

  def self.SizingInfoRoofRigidInsRvalue
    return __method__.to_s
  end

  def self.SizingInfoSIPWallInsThickness
    return __method__.to_s
  end

  def self.SizingInfoSlabRvalue
    return __method__.to_s
  end

  def self.SizingInfoStudWallCavityRvalue
    return __method__.to_s
  end

  def self.SizingInfoWallType
    return __method__.to_s
  end

  def self.SizingInfoWallRigidInsRvalue
    return __method__.to_s
  end

  def self.SizingInfoWallRigidInsThickness
    return __method__.to_s
  end

  def self.SizingInfoWindowHasOverhang
    return __method__.to_s
  end

  def self.SizingInfoWindowOverhangDepth
    return __method__.to_s
  end

  def self.SizingInfoWindowOverhangOffset
    return __method__.to_s
  end

  def self.SizingInfoZoneInfiltrationCFM
    return __method__.to_s
  end

  def self.SizingInfoZoneInfiltrationELA
    return __method__.to_s
  end

  def self.SpaceTypeCrawl
    return 'crawlspace'
  end

  def self.SpaceTypeConditionedBasement
    return 'conditioned basement'
  end

  def self.SpaceTypeGarage
    return 'garage'
  end

  def self.SpaceTypeLiving
    return 'living'
  end

  def self.SpaceTypePierBeam
    return 'pier and beam'
  end

  def self.SpaceTypeUnconditionedAttic
    return 'unconditioned attic'
  end

  def self.SpaceTypeUnconditionedBasement
    return 'unconditioned basement'
  end

  def self.TerrainOcean
    return 'ocean'
  end

  def self.TerrainPlains
    return 'plains'
  end

  def self.TerrainRural
    return 'rural'
  end

  def self.TerrainSuburban
    return 'suburban'
  end

  def self.TerrainCity
    return 'city'
  end

  def self.TiltPitch
    return 'pitch'
  end

  def self.TiltLatitude
    return 'latitude'
  end

  def self.VentTypeExhaust
    return 'exhaust'
  end

  def self.VentTypeNone
    return 'none'
  end

  def self.VentTypeSupply
    return 'supply'
  end

  def self.VentTypeBalanced
    return 'balanced'
  end

  def self.VentTypeCFIS
    return 'central fan integrated supply'
  end

  def self.WaterHeaterTypeTankless
    return 'tankless'
  end

  def self.WaterHeaterTypeTank
    return 'tank'
  end

  def self.WaterHeaterTypeHeatPump
    return 'heatpump'
  end
end<|MERGE_RESOLUTION|>--- conflicted
+++ resolved
@@ -375,17 +375,12 @@
     return "ashp"
   end
 
-<<<<<<< HEAD
   def self.ObjectNameBath
     return "res baths"
   end
 
-  def self.ObjectNameBoiler(fueltype = "")
-    return "res boiler #{fueltype}"
-=======
   def self.ObjectNameBoiler
     return "boiler"
->>>>>>> 1a28e6e4
   end
 
   def self.ObjectNameCeilingFan
@@ -405,11 +400,7 @@
   end
 
   def self.ObjectNameClothesDryer
-<<<<<<< HEAD
-    return "res clothes dryer"
-=======
     return "clothes dryer"
->>>>>>> 1a28e6e4
   end
 
   def self.ObjectNameCookingRange
@@ -442,7 +433,7 @@
   def self.ObjectNameElectricBaseboard
     return "baseboard"
   end
-  
+
   def self.ObjectNameFixtures
     return "dhw fixtures"
   end
@@ -471,17 +462,10 @@
     return "dhw recirc pump"
   end
 
-<<<<<<< HEAD
-=======
-  def self.ObjectNameHotWaterDistribution
-    return "dhw distribution"
-  end
-
   def self.ObjectNameIdealAirSystem
     return "ideal"
   end
 
->>>>>>> 1a28e6e4
   def self.ObjectNameInfiltration
     return "infil"
   end
@@ -544,7 +528,6 @@
     return "room ac"
   end
 
-<<<<<<< HEAD
   def self.ObjectNameShower
     return "res showers"
   end
@@ -553,16 +536,12 @@
     return "res sinks"
   end
 
-  def self.ObjectNameUnitHeater(fueltype = "")
-    return "res unit heater #{fueltype}"
-=======
   def self.ObjectNameSolarHotWater
     return "solar hot water"
   end
 
   def self.ObjectNameUnitHeater
     return "unit heater"
->>>>>>> 1a28e6e4
   end
 
   def self.ObjectNameWaterHeater
