class Constants
  # Numbers --------------------

  def self.AssumedInsideTemp
    return 73.5 # deg-F
  end

  def self.DefaultFramingFactorInterior
    return 0.16
  end

  def self.DefaultHumiditySetpoint
    return 0.60
  end

  def self.g
    return 32.174 # gravity (ft/s2)
  end

  def self.MonthNumDays
    return [31, 28, 31, 30, 31, 30, 31, 31, 30, 31, 30, 31]
  end

  def self.Patm
    return 14.696 # standard atmospheric pressure (psia)
  end

  def self.small
    return 1e-9
  end

  # Strings --------------------

  def self.AirFilm
    return 'AirFilm'
  end

  def self.Auto
    return 'auto'
  end

  def self.ColorWhite
    return 'white'
  end

  def self.ColorLight
    return 'light'
  end

  def self.ColorMedium
    return 'medium'
  end

  def self.ColorDark
    return 'dark'
  end

  def self.BoilerTypeCondensing
    return 'hot water, condensing'
  end

  def self.BoilerTypeNaturalDraft
    return 'hot water, natural draft'
  end

  def self.BoilerTypeForcedDraft
    return 'hot water, forced draft'
  end

  def self.BoilerTypeSteam
    return 'steam'
  end

  def self.BoreConfigSingle
    return 'single'
  end

  def self.BoreConfigLine
    return 'line'
  end

  def self.BoreConfigOpenRectangle
    return 'open-rectangle'
  end

  def self.BoreConfigRectangle
    return 'rectangle'
  end

  def self.BoreConfigLconfig
    return 'l-config'
  end

  def self.BoreConfigL2config
    return 'l2-config'
  end

  def self.BoreConfigUconfig
    return 'u-config'
  end

  def self.BuildingAmericaClimateZone
    return 'Building America'
  end

  def self.CalcTypeERIRatedHome
    return 'ERI Rated Home'
  end

  def self.CalcTypeERIReferenceHome
    return 'ERI Reference Home'
  end

  def self.CalcTypeERIIndexAdjustmentDesign
    return 'ERI Index Adjustment Design'
  end

  def self.CalcTypeERIIndexAdjustmentReferenceHome
    return 'ERI Index Adjustment Reference Home'
  end

  def self.DuctSideReturn
    return 'return'
  end

  def self.DuctSideSupply
    return 'supply'
  end

  def self.OptionallyDuctedSystemIsDucted
    return __method__.to_s
  end

  def self.FacadeFront
    return 'front'
  end

  def self.FacadeBack
    return 'back'
  end

  def self.FacadeLeft
    return 'left'
  end

  def self.FacadeRight
    return 'right'
  end

  def self.FluidWater
    return 'water'
  end

  def self.FluidPropyleneGlycol
    return 'propylene-glycol'
  end

  def self.FluidEthyleneGlycol
    return 'ethylene-glycol'
  end

  def self.MaterialGypcrete
    return 'crete'
  end

  def self.MaterialGypsum
    return 'gyp'
  end

  def self.MaterialOSB
    return 'osb'
  end

  def self.MonthNames
    return ['Jan', 'Feb', 'Mar', 'Apr', 'May', 'Jun', 'Jul', 'Aug', 'Sep', 'Oct', 'Nov', 'Dec']
  end

  def self.ObjectNameAirflow
    return "airflow"
  end

  def self.ObjectNameAirSourceHeatPump
    return "ashp"
  end

  def self.ObjectNameBackupHeatingCoil
    return "backup htg coil"
  end

  def self.ObjectNameBath
    return "res baths"
  end

  def self.ObjectNameBoiler
    return "boiler"
  end

  def self.ObjectNameCeilingFan
    return "ceiling fan"
  end

  def self.ObjectNameCentralAirConditioner
    return "central ac"
  end

  def self.ObjectNameCentralAirConditionerAndFurnace
    return "central ac and furnace"
  end

  def self.ObjectNameClothesWasher
    return "clothes washer"
  end

  def self.ObjectNameClothesDryer
    return "clothes dryer"
  end

  def self.ObjectNameCookingRange
    return "cooking range"
  end

  def self.ObjectNameCoolingSeason
    return 'cooling season'
  end

  def self.ObjectNameCoolingSetpoint
    return 'cooling setpoint'
  end

  def self.ObjectNameDehumidifier
    return "dehumidifier"
  end

  def self.ObjectNameDishwasher
    return "dishwasher"
  end

  def self.ObjectNameElectricBaseboard
    return "baseboard"
  end

  def self.ObjectNameEvaporativeCooler
    return "evap cooler"
  end

  def self.ObjectNameFanPumpDisaggregateCool(fan_or_pump_name = "")
    return "#{fan_or_pump_name} clg disaggregate"
  end

  def self.ObjectNameFanPumpDisaggregatePrimaryHeat(fan_or_pump_name = "")
    return "#{fan_or_pump_name} htg primary disaggregate"
  end

  def self.ObjectNameFanPumpDisaggregateBackupHeat(fan_or_pump_name = "")
    return "#{fan_or_pump_name} htg backup disaggregate"
  end

  def self.ObjectNameFixtures
    return "dhw fixtures"
  end

  def self.ObjectNameFurnace
    return "furnace"
  end

  def self.ObjectNameFurniture
    return "furniture"
  end

  def self.ObjectNameGroundSourceHeatPump
    return "gshp"
  end

  def self.ObjectNameHeatingSeason
    return 'heating season'
  end

  def self.ObjectNameHeatingSetpoint
    return 'heating setpoint'
  end

  def self.ObjectNameHotWaterRecircPump
    return "dhw recirc pump"
  end

  def self.ObjectNameIdealAirSystem
    return "ideal"
  end

  def self.ObjectNameInfiltration
    return "infil"
  end

  def self.ObjectNameERVHRV
    return "erv or hrv"
  end

  def self.ObjectNameExteriorLighting
    return "exterior lighting"
  end

  def self.ObjectNameGarageLighting
    return "garage lighting"
  end

  def self.ObjectNameInteriorLighting
    return "interior lighting"
  end

  def self.ObjectNameMechanicalVentilation
    return "mech vent"
  end

  def self.ObjectNameMiniSplitHeatPump
    return "mshp"
  end

  def self.ObjectNameMiscPlugLoads
    return "misc plug loads"
  end

  def self.ObjectNameMiscTelevision
    return "misc tv"
  end

  def self.ObjectNameNaturalVentilation
    return "natural vent"
  end

  def self.ObjectNameNeighbors
    return "neighbors"
  end

  def self.ObjectNameOccupants
    return "occupants"
  end

  def self.ObjectNameOverhangs
    return "overhangs"
  end

  def self.ObjectNameRefrigerator
    return "fridge"
  end

  def self.ObjectNameRelativeHumiditySetpoint
    return "rh setpoint"
  end

  def self.ObjectNameRoomAirConditioner
    return "room ac"
  end

  def self.ObjectNameShower
    return "res showers"
  end

  def self.ObjectNameSink
    return "res sinks"
  end

  def self.ObjectNameSolarHotWater
    return "solar hot water"
  end

  def self.ObjectNameUnitHeater
    return "unit heater"
  end

  def self.ObjectNameWaterHeater
    return "water heater"
  end

  def self.ObjectNameWaterHeaterAdjustment(water_heater_name)
    return "#{water_heater_name} EC adjustment"
  end

  def self.ObjectNameDesuperheater(water_heater_name)
    return "#{water_heater_name} Desuperheater"
  end

  def self.ObjectNameDesuperheaterEnergy(water_heater_name)
    return "#{water_heater_name} Desuperheater energy"
  end

  def self.ObjectNameDesuperheaterLoad(water_heater_name)
    return "#{water_heater_name} Desuperheater load"
  end

  def self.ObjectNameTankHX
    return "dhw source hx"
  end

  def self.PlantLoopDomesticWater
    return "dhw loop"
  end

  def self.PlantLoopSolarHotWater
    return "solar hot water loop"
  end

  def self.RoofMaterialAsphaltShingles
    return 'asphalt shingles'
  end

  def self.RoofMaterialMembrane
    return 'membrane'
  end

  def self.RoofMaterialMetal
    return 'metal'
  end

  def self.RoofMaterialTarGravel
    return 'tar gravel'
  end

  def self.RoofMaterialTile
    return 'tile'
  end

  def self.RoofMaterialWoodShakes
    return 'wood shakes'
  end

  def self.ScheduleTypeLimitsFraction
    return 'Fractional'
  end

  def self.ScheduleTypeLimitsOnOff
    return 'OnOff'
  end

  def self.ScheduleTypeLimitsTemperature
    return 'Temperature'
  end

  def self.SeasonHeating
    return 'Heating'
  end

  def self.SeasonCooling
    return 'Cooling'
  end

  def self.SeasonOverlap
    return 'Overlap'
  end

  def self.SeasonNone
    return 'None'
  end

  def self.SizingAuto
    return 'autosize'
  end

  def self.SizingInfoCMUWallFurringInsRvalue
    return __method__.to_s
  end

  def self.SizingInfoDuctExist
    return __method__.to_s
  end

  def self.SizingInfoDuctSides
    return __method__.to_s
  end

  def self.SizingInfoDuctLocationZones
    return __method__.to_s
  end

  def self.SizingInfoDuctLeakageFracs
    return __method__.to_s
  end

  def self.SizingInfoDuctLeakageCFM25s
    return __method__.to_s
  end

  def self.SizingInfoDuctAreas
    return __method__.to_s
  end

  def self.SizingInfoDuctRvalues
    return __method__.to_s
  end

  def self.SizingInfoHVACFracHeatLoadServed
    return __method__.to_s
  end

  def self.SizingInfoHVACFracCoolLoadServed
    return __method__.to_s
  end

  def self.SizingInfoHVACCoolType
    return __method__.to_s
  end

  def self.SizingInfoHVACHeatType
    return __method__.to_s
  end

  def self.SizingInfoGSHPBoreConfig
    return __method__.to_s
  end

  def self.SizingInfoGSHPBoreDepth
    return __method__.to_s
  end

  def self.SizingInfoGSHPBoreHoles
    return __method__.to_s
  end

  def self.SizingInfoGSHPBoreSpacing
    return __method__.to_s
  end

  def self.SizingInfoGSHPCoil_BF_FT_SPEC
    return __method__.to_s
  end

  def self.SizingInfoGSHPCoilBF
    return __method__.to_s
  end

  def self.SizingInfoGSHPUTubeSpacingType
    return __method__.to_s
  end

  def self.SizingInfoHVACCapacityRatioCooling
    return __method__.to_s
  end

  def self.SizingInfoHVACCapacityRatioHeating
    return __method__.to_s
  end

  def self.SizingInfoHVACCoolingCFMs
    return __method__.to_s
  end

  def self.SizingInfoHVACHeatingCapacityOffset
    return __method__.to_s
  end

  def self.SizingInfoHVACHeatingCFMs
    return __method__.to_s
  end

  def self.SizingInfoHVACRatedCFMperTonHeating
    return __method__.to_s
  end

  def self.SizingInfoHVACRatedCFMperTonCooling
    return __method__.to_s
  end

  def self.SizingInfoHVACSHR
    return __method__.to_s
  end

  def self.SizingInfoMechVentType
    return __method__.to_s
  end

  def self.SizingInfoMechVentApparentSensibleEffectiveness
    return __method__.to_s
  end

  def self.SizingInfoMechVentLatentEffectiveness
    return __method__.to_s
  end

  def self.SizingInfoMechVentTotalEfficiency
    return __method__.to_s
  end

  def self.SizingInfoMechVentWholeHouseRate
    return __method__.to_s
  end

  def self.SizingInfoRoofCavityRvalue
    return __method__.to_s
  end

  def self.SizingInfoRoofColor
    return __method__.to_s
  end

  def self.SizingInfoRoofHasRadiantBarrier
    return __method__.to_s
  end

  def self.SizingInfoRoofMaterial
    return __method__.to_s
  end

  def self.SizingInfoRoofRigidInsRvalue
    return __method__.to_s
  end

  def self.SizingInfoSIPWallInsThickness
    return __method__.to_s
  end

  def self.SizingInfoSlabRvalue
    return __method__.to_s
  end

  def self.SizingInfoStudWallCavityRvalue
    return __method__.to_s
  end

  def self.SizingInfoWallType
    return __method__.to_s
  end

  def self.SizingInfoWallRigidInsRvalue
    return __method__.to_s
  end

  def self.SizingInfoWallRigidInsThickness
    return __method__.to_s
  end

  def self.SizingInfoWindowOverhangDepth
    return __method__.to_s
  end

  def self.SizingInfoWindowOverhangOffset
    return __method__.to_s
  end

  def self.SizingInfoZoneInfiltrationACH
    return __method__.to_s
  end

  def self.SizingInfoZoneInfiltrationCFM
    return __method__.to_s
  end

  def self.SizingInfoZoneInfiltrationELA
    return __method__.to_s
  end

  def self.TerrainOcean
    return 'ocean'
  end

  def self.TerrainPlains
    return 'plains'
  end

  def self.TerrainRural
    return 'rural'
  end

  def self.TerrainSuburban
    return 'suburban'
  end

  def self.TerrainCity
    return 'city'
  end
<<<<<<< HEAD

  def self.VentTypeExhaust
    return 'exhaust'
  end

  def self.VentTypeNone
    return 'none'
  end

  def self.VentTypeSupply
    return 'supply'
  end

  def self.VentTypeBalanced
    return 'balanced'
  end

  def self.VentTypeCFIS
    return 'central fan integrated supply'
  end

  def self.WaterHeaterTypeTankless
    return 'tankless'
  end

  def self.WaterHeaterTypeTank
    return 'tank'
  end

  def self.WaterHeaterTypeHeatPump
    return 'heatpump'
  end
end

class OutputVars
  def self.SpaceHeatingElectricity
    return { 'OpenStudio::Model::CoilHeatingDXSingleSpeed' => ['Heating Coil Electric Energy', 'Heating Coil Crankcase Heater Electric Energy', 'Heating Coil Defrost Electric Energy'],
             'OpenStudio::Model::CoilHeatingDXMultiSpeed' => ['Heating Coil Electric Energy', 'Heating Coil Crankcase Heater Electric Energy', 'Heating Coil Defrost Electric Energy'],
             'OpenStudio::Model::CoilHeatingElectric' => ['Heating Coil Electric Energy', 'Heating Coil Crankcase Heater Electric Energy', 'Heating Coil Defrost Electric Energy'],
             'OpenStudio::Model::CoilHeatingWaterToAirHeatPumpEquationFit' => ['Heating Coil Electric Energy', 'Heating Coil Crankcase Heater Electric Energy', 'Heating Coil Defrost Electric Energy'],
             'OpenStudio::Model::ZoneHVACBaseboardConvectiveElectric' => ['Baseboard Electric Energy'],
             'OpenStudio::Model::BoilerHotWater' => ['Boiler Electric Energy'] }
  end

  def self.SpaceHeatingNaturalGas
    return { 'OpenStudio::Model::CoilHeatingGas' => ['Heating Coil Gas Energy'],
             'OpenStudio::Model::ZoneHVACBaseboardConvectiveElectric' => ['Baseboard Gas Energy'],
             'OpenStudio::Model::BoilerHotWater' => ['Boiler Gas Energy'] }
  end

  def self.SpaceHeatingFuelOil
    return { 'OpenStudio::Model::CoilHeatingGas' => ['Heating Coil FuelOil#1 Energy'],
             'OpenStudio::Model::ZoneHVACBaseboardConvectiveElectric' => ['Baseboard FuelOil#1 Energy'],
             'OpenStudio::Model::BoilerHotWater' => ['Boiler FuelOil#1 Energy'] }
  end

  def self.SpaceHeatingPropane
    return { 'OpenStudio::Model::CoilHeatingGas' => ['Heating Coil Propane Energy'],
             'OpenStudio::Model::ZoneHVACBaseboardConvectiveElectric' => ['Baseboard Propane Energy'],
             'OpenStudio::Model::BoilerHotWater' => ['Boiler Propane Energy'] }
  end

  def self.SpaceHeatingDFHPPrimaryLoad
    return { 'OpenStudio::Model::CoilHeatingDXSingleSpeed' => ['Heating Coil Heating Energy'],
             'OpenStudio::Model::CoilHeatingDXMultiSpeed' => ['Heating Coil Heating Energy'] }
  end

  def self.SpaceHeatingDFHPBackupLoad
    return { 'OpenStudio::Model::CoilHeatingElectric' => ['Heating Coil Heating Energy'],
             'OpenStudio::Model::CoilHeatingGas' => ['Heating Coil Heating Energy'] }
  end

  def self.SpaceCoolingElectricity
    return { 'OpenStudio::Model::CoilCoolingDXSingleSpeed' => ['Cooling Coil Electric Energy', 'Cooling Coil Crankcase Heater Electric Energy'],
             'OpenStudio::Model::CoilCoolingDXMultiSpeed' => ['Cooling Coil Electric Energy', 'Cooling Coil Crankcase Heater Electric Energy'],
             'OpenStudio::Model::CoilCoolingWaterToAirHeatPumpEquationFit' => ['Cooling Coil Electric Energy', 'Cooling Coil Crankcase Heater Electric Energy'],
             'OpenStudio::Model::EvaporativeCoolerDirectResearchSpecial' => ['Evaporative Cooler Electric Energy'] }
  end

  def self.WaterHeatingElectricity
    return { 'OpenStudio::Model::WaterHeaterMixed' => ['Water Heater Electric Energy', 'Water Heater Off Cycle Parasitic Electric Energy', 'Water Heater On Cycle Parasitic Electric Energy'],
             'OpenStudio::Model::WaterHeaterStratified' => ['Water Heater Electric Energy', 'Water Heater Off Cycle Parasitic Electric Energy', 'Water Heater On Cycle Parasitic Electric Energy'],
             'OpenStudio::Model::CoilWaterHeatingAirToWaterHeatPumpWrapped' => ['Cooling Coil Water Heating Electric Energy'] }
  end

  def self.WaterHeatingElectricitySolarThermalPump
    return { 'OpenStudio::Model::PumpConstantSpeed' => ['Pump Electric Energy'] }
  end

  def self.WaterHeatingElectricityRecircPump
    return { 'OpenStudio::Model::ElectricEquipment' => ['Electric Equipment Electric Energy'] }
  end

  def self.WaterHeatingCombiBoilerHeatExchanger
    return { 'OpenStudio::Model::HeatExchangerFluidToFluid' => ['Fluid Heat Exchanger Heat Transfer Energy'] }
  end

  def self.WaterHeatingCombiBoiler
    return { 'OpenStudio::Model::BoilerHotWater' => ['Boiler Heating Energy'] }
  end

  def self.WaterHeatingNaturalGas
    return { 'OpenStudio::Model::WaterHeaterMixed' => ['Water Heater Gas Energy'],
             'OpenStudio::Model::WaterHeaterStratified' => ['Water Heater Gas Energy'] }
  end

  def self.WaterHeatingFuelOil
    return { 'OpenStudio::Model::WaterHeaterMixed' => ['Water Heater FuelOil#1 Energy'],
             'OpenStudio::Model::WaterHeaterStratified' => ['Water Heater FuelOil#1 Energy'] }
  end

  def self.WaterHeatingPropane
    return { 'OpenStudio::Model::WaterHeaterMixed' => ['Water Heater Propane Energy'],
             'OpenStudio::Model::WaterHeaterStratified' => ['Water Heater Propane Energy'] }
  end

  def self.WaterHeatingLoad
    return { 'OpenStudio::Model::WaterUseConnections' => ['Water Use Connections Plant Hot Water Energy'] }
  end

  def self.WaterHeatingLoadTankLosses
    return { 'OpenStudio::Model::WaterHeaterMixed' => ['Water Heater Heat Loss Energy'],
             'OpenStudio::Model::WaterHeaterStratified' => ['Water Heater Heat Loss Energy'] }
  end

  def self.WaterHeaterLoadDesuperheater
    return { 'OpenStudio::Model::CoilWaterHeatingDesuperheater' => ['Water Heater Heating Energy'] }
  end

  def self.WaterHeaterLoadSolarThermal
    return { 'OpenStudio::Model::WaterHeaterStratified' => ['Water Heater Use Side Heat Transfer Energy'] }
  end
=======
>>>>>>> 2cb2f26a
end<|MERGE_RESOLUTION|>--- conflicted
+++ resolved
@@ -665,39 +665,6 @@
 
   def self.TerrainCity
     return 'city'
-  end
-<<<<<<< HEAD
-
-  def self.VentTypeExhaust
-    return 'exhaust'
-  end
-
-  def self.VentTypeNone
-    return 'none'
-  end
-
-  def self.VentTypeSupply
-    return 'supply'
-  end
-
-  def self.VentTypeBalanced
-    return 'balanced'
-  end
-
-  def self.VentTypeCFIS
-    return 'central fan integrated supply'
-  end
-
-  def self.WaterHeaterTypeTankless
-    return 'tankless'
-  end
-
-  def self.WaterHeaterTypeTank
-    return 'tank'
-  end
-
-  def self.WaterHeaterTypeHeatPump
-    return 'heatpump'
   end
 end
 
@@ -799,6 +766,4 @@
   def self.WaterHeaterLoadSolarThermal
     return { 'OpenStudio::Model::WaterHeaterStratified' => ['Water Heater Use Side Heat Transfer Energy'] }
   end
-=======
->>>>>>> 2cb2f26a
 end