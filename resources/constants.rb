--- conflicted
+++ resolved
@@ -25,18 +25,10 @@
     return 14.696 # standard atmospheric pressure (psia)
   end
 
-  def self.RimJoistHeight
-    return 1.0
-  end
-
   def self.small
     return 1e-9
   end
 
-  def self.WallHeight
-    return 8.0
-  end
-
   # Strings --------------------
 
   def self.AirFilm
@@ -535,32 +527,6 @@
     return 'autosize'
   end
 
-  def self.SizingInfoSlabRvalue
-    return __method__.to_s
-  end
-
-  def self.SizingInfoWindowOverhangDepth
-    return __method__.to_s
-  end
-
-  def self.SizingInfoWindowOverhangOffset
-    return __method__.to_s
-  end
-
-<<<<<<< HEAD
-=======
-  def self.SizingInfoZoneInfiltrationACH
-    return __method__.to_s
-  end
-
-  def self.SizingInfoZoneInfiltrationCFM
-    return __method__.to_s
-  end
-
-  def self.SizingInfoZoneInfiltrationELA
-    return __method__.to_s
-  end
-
   def self.SolarThermalCollectorTypeEvacuatedTube
     return 'evacuated tube'
   end
@@ -589,7 +555,6 @@
     return 'passive thermosyphon'
   end
 
->>>>>>> 13dc57dd
   def self.SpaceTypeVentedCrawl
     return 'vented crawlspace'
   end
