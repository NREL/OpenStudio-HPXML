class Constants
  # Numbers --------------------

  def self.AssumedInsideTemp
    return 73.5 # deg-F
  end

  def self.DefaultCoolingSetpoint
    return 76.0
  end

  def self.DefaultFramingFactorInterior
    return 0.16
  end

  def self.DefaultHeatingSetpoint
    return 71.0
  end

  def self.DefaultHumiditySetpoint
    return 0.60
  end

  def self.g
    return 32.174 # gravity (ft/s2)
  end

  def self.MonthNumDays
    return [31, 28, 31, 30, 31, 30, 31, 31, 30, 31, 30, 31]
  end

  def self.Patm
    return 14.696 # standard atmospheric pressure (psia)
  end

  def self.small
    return 1e-9
  end

  # Strings --------------------

  def self.AirFilm
    return 'AirFilm'
  end

  def self.Auto
    return 'auto'
  end

  def self.ColorWhite
    return 'white'
  end

  def self.ColorLight
    return 'light'
  end

  def self.ColorMedium
    return 'medium'
  end

  def self.ColorDark
    return 'dark'
  end

  def self.BoilerTypeCondensing
    return 'hot water, condensing'
  end

  def self.BoilerTypeNaturalDraft
    return 'hot water, natural draft'
  end

  def self.BoilerTypeForcedDraft
    return 'hot water, forced draft'
  end

  def self.BoilerTypeSteam
    return 'steam'
  end

  def self.BoreConfigSingle
    return 'single'
  end

  def self.BoreConfigLine
    return 'line'
  end

  def self.BoreConfigOpenRectangle
    return 'open-rectangle'
  end

  def self.BoreConfigRectangle
    return 'rectangle'
  end

  def self.BoreConfigLconfig
    return 'l-config'
  end

  def self.BoreConfigL2config
    return 'l2-config'
  end

  def self.BoreConfigUconfig
    return 'u-config'
  end

  def self.BuildingAmericaClimateZone
    return 'Building America'
  end

  def self.CalcTypeERIRatedHome
    return 'ERI Rated Home'
  end

  def self.CalcTypeERIReferenceHome
    return 'ERI Reference Home'
  end

  def self.CalcTypeERIIndexAdjustmentDesign
    return 'ERI Index Adjustment Design'
  end

  def self.CalcTypeERIIndexAdjustmentReferenceHome
    return 'ERI Index Adjustment Reference Home'
  end

  def self.CalcTypeStandard
    return 'Standard'
  end

  def self.DuctSideReturn
    return 'return'
  end

  def self.DuctSideSupply
    return 'supply'
  end

  def self.DuctedInfoMiniSplitHeatPump
    return __method__.to_s
  end

  def self.FacadeFront
    return 'front'
  end

  def self.FacadeBack
    return 'back'
  end

  def self.FacadeLeft
    return 'left'
  end

  def self.FacadeRight
    return 'right'
  end

  def self.FluidWater
    return 'water'
  end

  def self.FluidPropyleneGlycol
    return 'propylene-glycol'
  end

  def self.FluidEthyleneGlycol
    return 'ethylene-glycol'
  end

  def self.FuelTypeElectric
    return 'electric'
  end

  def self.FuelTypeGas
    return 'gas'
  end

  def self.FuelTypePropane
    return 'propane'
  end

  def self.FuelTypeOil
    return 'oil'
  end

  def self.FuelTypeWood
    return 'wood'
  end

  def self.FuelTypeWoodPellets
    return 'pellets'
  end

  def self.MaterialGypcrete
    return 'crete'
  end

  def self.MaterialGypsum
    return 'gyp'
  end

  def self.MaterialOSB
    return 'osb'
  end

  def self.MonthNames
    return ['Jan', 'Feb', 'Mar', 'Apr', 'May', 'Jun', 'Jul', 'Aug', 'Sep', 'Oct', 'Nov', 'Dec']
  end

  def self.PVArrayTypeFixedOpenRack
    return 'FixedOpenRack'
  end

  def self.PVArrayTypeFixedRoofMount
    return 'FixedRoofMounted'
  end

  def self.PVArrayTypeFixed1Axis
    return 'OneAxis'
  end

  def self.PVArrayTypeFixed1AxisBacktracked
    return 'OneAxisBacktracking'
  end

  def self.PVArrayTypeFixed2Axis
    return 'TwoAxis'
  end

  def self.PVModuleTypeStandard
    return 'Standard'
  end

  def self.PVModuleTypePremium
    return 'Premium'
  end

  def self.PVModuleTypeThinFilm
    return 'ThinFilm'
  end

  def self.ObjectNameAirflow
    return "airflow"
  end

  def self.ObjectNameAirSourceHeatPump
    return "ashp"
  end

  def self.ObjectNameBath
    return "res baths"
  end

  def self.ObjectNameBoiler
    return "boiler"
  end

  def self.ObjectNameCeilingFan
    return "ceiling fan"
  end

  def self.ObjectNameCentralAirConditioner
    return "central ac"
  end

  def self.ObjectNameCentralAirConditionerAndFurnace
    return "central ac and furnace"
  end

  def self.ObjectNameClothesWasher
    return "clothes washer"
  end

  def self.ObjectNameClothesDryer
    return "clothes dryer"
  end

  def self.ObjectNameCookingRange
    return "cooking range"
  end

  def self.ObjectNameCoolingSeason
    return 'cooling season'
  end

  def self.ObjectNameCoolingSetpoint
    return 'cooling setpoint'
  end

  def self.ObjectNameDehumidifier
    return "dehumidifier"
  end

  def self.ObjectNameDishwasher
    return "dishwasher"
  end

  def self.ObjectNameElectricBaseboard
    return "baseboard"
  end

  def self.ObjectNameFixtures
    return "dhw fixtures"
  end

  def self.ObjectNameFurnace
    return "furnace"
  end

  def self.ObjectNameFurniture
    return "furniture"
  end

  def self.ObjectNameGroundSourceHeatPump
    return "gshp"
  end

  def self.ObjectNameHeatingSeason
    return 'heating season'
  end

  def self.ObjectNameHeatingSetpoint
    return 'heating setpoint'
  end

  def self.ObjectNameHotWaterRecircPump
    return "dhw recirc pump"
  end

  def self.ObjectNameIdealAirSystem
    return "ideal"
  end

  def self.ObjectNameInfiltration
    return "infil"
  end

  def self.ObjectNameLighting
    return "lighting"
  end

  def self.ObjectNameMechanicalVentilation
    return "mech vent"
  end

  def self.ObjectNameMiniSplitHeatPump
    return "mshp"
  end

  def self.ObjectNameMiscPlugLoads
    return "misc plug loads"
  end

  def self.ObjectNameMiscTelevision
    return "misc tv"
  end

  def self.ObjectNameNaturalVentilation
    return "natural vent"
  end

  def self.ObjectNameNeighbors
    return "neighbors"
  end

  def self.ObjectNameOccupants
    return "occupants"
  end

  def self.ObjectNameOverhangs
    return "overhangs"
  end

  def self.ObjectNameRefrigerator
    return "fridge"
  end

  def self.ObjectNameRelativeHumiditySetpoint
    return "rh setpoint"
  end

  def self.ObjectNameRoomAirConditioner
    return "room ac"
  end

  def self.ObjectNameShower
    return "res showers"
  end

  def self.ObjectNameSink
    return "res sinks"
  end

  def self.ObjectNameSolarHotWater
    return "solar hot water"
  end

  def self.ObjectNameUnitHeater
    return "unit heater"
  end

  def self.ObjectNameWaterHeater
    return "water heater"
  end

  def self.ObjectNameTankHX
    return "dhw source hx"
  end

  def self.PlantLoopDomesticWater
    return "dhw loop"
  end

  def self.PlantLoopSolarHotWater
    return "solar hot water loop"
  end

  def self.RADuctZone
    return 'RA Duct Zone'
  end

  def self.RecircTypeTimer
    return 'timer'
  end

  def self.RecircTypeDemand
    return 'demand'
  end

  def self.RecircTypeNone
    return 'none'
  end

  def self.RoofMaterialAsphaltShingles
    return 'asphalt shingles'
  end

  def self.RoofMaterialMembrane
    return 'membrane'
  end

  def self.RoofMaterialMetal
    return 'metal'
  end

  def self.RoofMaterialTarGravel
    return 'tar gravel'
  end

  def self.RoofMaterialTile
    return 'tile'
  end

  def self.RoofMaterialWoodShakes
    return 'wood shakes'
  end

  def self.ScheduleTypeLimitsFraction
    return 'Fractional'
  end

  def self.ScheduleTypeLimitsOnOff
    return 'OnOff'
  end

  def self.ScheduleTypeLimitsTemperature
    return 'Temperature'
  end

  def self.SeasonHeating
    return 'Heating'
  end

  def self.SeasonCooling
    return 'Cooling'
  end

  def self.SeasonOverlap
    return 'Overlap'
  end

  def self.SeasonNone
    return 'None'
  end

  def self.SizingAuto
    return 'autosize'
  end

  def self.SizingAutoMaxLoad
    return 'autosize for max load'
  end

<<<<<<< HEAD
=======
  def self.SizingInfoCMUWallFurringInsRvalue
    return __method__.to_s
  end

  def self.SizingInfoHVACDSECool
    return __method__.to_s
  end

  def self.SizingInfoHVACDSEHeat
    return __method__.to_s
  end

>>>>>>> 9d4c483b
  def self.SizingInfoDuctExist
    return __method__.to_s
  end

  def self.SizingInfoDuctSides
    return __method__.to_s
  end

  def self.SizingInfoDuctLocationZones
    return __method__.to_s
  end

  def self.SizingInfoDuctLeakageFracs
    return __method__.to_s
  end

  def self.SizingInfoDuctLeakageCFM25s
    return __method__.to_s
  end

  def self.SizingInfoDuctAreas
    return __method__.to_s
  end

  def self.SizingInfoDuctRvalues
    return __method__.to_s
  end

  def self.SizingInfoHVACOtherZoneObject # Link between zonal equipment in control zone and slave zones
    return __method__.to_s
  end

  def self.SizingInfoHVACFracHeatLoadServed
    return __method__.to_s
  end

  def self.SizingInfoHVACFracCoolLoadServed
    return __method__.to_s
  end

  def self.SizingInfoHVACCoolType
    return __method__.to_s
  end

  def self.SizingInfoHVACHeatType
    return __method__.to_s
  end

  def self.SizingInfoGSHPBoreConfig
    return __method__.to_s
  end

  def self.SizingInfoGSHPBoreDepth
    return __method__.to_s
  end

  def self.SizingInfoGSHPBoreHoles
    return __method__.to_s
  end

  def self.SizingInfoGSHPBoreSpacing
    return __method__.to_s
  end

  def self.SizingInfoGSHPCoil_BF_FT_SPEC
    return __method__.to_s
  end

  def self.SizingInfoGSHPCoilBF
    return __method__.to_s
  end

  def self.SizingInfoGSHPUTubeSpacingType
    return __method__.to_s
  end

  def self.SizingInfoHPSizedForMaxLoad
    return __method__.to_s
  end

  def self.SizingInfoHVACCapacityRatioCooling
    return __method__.to_s
  end

  def self.SizingInfoHVACCapacityRatioHeating
    return __method__.to_s
  end

  def self.SizingInfoHVACCoolingCFMs
    return __method__.to_s
  end

  def self.SizingInfoHVACHeatingCapacityOffset
    return __method__.to_s
  end

  def self.SizingInfoHVACHeatingCFMs
    return __method__.to_s
  end

  def self.SizingInfoHVACRatedCFMperTonHeating
    return __method__.to_s
  end

  def self.SizingInfoHVACRatedCFMperTonCooling
    return __method__.to_s
  end

  def self.SizingInfoHVACSHR
    return __method__.to_s
  end

  def self.SizingInfoMechVentType
    return __method__.to_s
  end

  def self.SizingInfoMechVentApparentSensibleEffectiveness
    return __method__.to_s
  end

  def self.SizingInfoMechVentLatentEffectiveness
    return __method__.to_s
  end

  def self.SizingInfoMechVentTotalEfficiency
    return __method__.to_s
  end

  def self.SizingInfoMechVentWholeHouseRate
    return __method__.to_s
  end

  def self.SizingInfoRoofCavityRvalue
    return __method__.to_s
  end

  def self.SizingInfoRoofColor
    return __method__.to_s
  end

  def self.SizingInfoRoofHasRadiantBarrier
    return __method__.to_s
  end

  def self.SizingInfoRoofMaterial
    return __method__.to_s
  end

  def self.SizingInfoRoofRigidInsRvalue
    return __method__.to_s
  end

  def self.SizingInfoSlabRvalue
    return __method__.to_s
  end

<<<<<<< HEAD
  def self.SizingInfoWindowHasOverhang
=======
  def self.SizingInfoStudWallCavityRvalue
    return __method__.to_s
  end

  def self.SizingInfoWallType
    return __method__.to_s
  end

  def self.SizingInfoWallRigidInsRvalue
    return __method__.to_s
  end

  def self.SizingInfoWallRigidInsThickness
>>>>>>> 9d4c483b
    return __method__.to_s
  end

  def self.SizingInfoWindowOverhangDepth
    return __method__.to_s
  end

  def self.SizingInfoWindowOverhangOffset
    return __method__.to_s
  end

  def self.SizingInfoZoneInfiltrationCFM
    return __method__.to_s
  end

  def self.SizingInfoZoneInfiltrationELA
    return __method__.to_s
  end

  def self.SpaceTypeVentedCrawl
    return 'vented crawlspace'
  end

  def self.SpaceTypeUnventedCrawl
    return 'unvented crawlspace'
  end

  def self.SpaceTypeConditionedBasement
    return 'conditioned basement'
  end

  def self.SpaceTypeGarage
    return 'garage'
  end

  def self.SpaceTypeLiving
    return 'living'
  end

  def self.SpaceTypeVentedAttic
    return 'vented attic'
  end

  def self.SpaceTypeUnventedAttic
    return 'unvented attic'
  end

  def self.SpaceTypeUnconditionedBasement
    return 'unconditioned basement'
  end

  def self.TerrainOcean
    return 'ocean'
  end

  def self.TerrainPlains
    return 'plains'
  end

  def self.TerrainRural
    return 'rural'
  end

  def self.TerrainSuburban
    return 'suburban'
  end

  def self.TerrainCity
    return 'city'
  end

  def self.VentTypeExhaust
    return 'exhaust'
  end

  def self.VentTypeNone
    return 'none'
  end

  def self.VentTypeSupply
    return 'supply'
  end

  def self.VentTypeBalanced
    return 'balanced'
  end

  def self.VentTypeCFIS
    return 'central fan integrated supply'
  end

  def self.WaterHeaterTypeTankless
    return 'tankless'
  end

  def self.WaterHeaterTypeTank
    return 'tank'
  end

  def self.WaterHeaterTypeHeatPump
    return 'heatpump'
  end
end<|MERGE_RESOLUTION|>--- conflicted
+++ resolved
@@ -495,8 +495,6 @@
     return 'autosize for max load'
   end
 
-<<<<<<< HEAD
-=======
   def self.SizingInfoCMUWallFurringInsRvalue
     return __method__.to_s
   end
@@ -509,7 +507,6 @@
     return __method__.to_s
   end
 
->>>>>>> 9d4c483b
   def self.SizingInfoDuctExist
     return __method__.to_s
   end
@@ -666,9 +663,10 @@
     return __method__.to_s
   end
 
-<<<<<<< HEAD
   def self.SizingInfoWindowHasOverhang
-=======
+    return __method__.to_s
+  end
+
   def self.SizingInfoStudWallCavityRvalue
     return __method__.to_s
   end
@@ -682,7 +680,6 @@
   end
 
   def self.SizingInfoWallRigidInsThickness
->>>>>>> 9d4c483b
     return __method__.to_s
   end
 
