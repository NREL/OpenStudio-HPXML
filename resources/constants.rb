--- conflicted
+++ resolved
@@ -427,255 +427,6 @@
     return 'autosize'
   end
 
-<<<<<<< HEAD
-  def self.SolarThermalCollectorTypeEvacuatedTube
-    return 'evacuated tube'
-  end
-
-  def self.SolarThermalCollectorTypeGlazedFlatPlateSingle
-    return 'single glazing black'
-  end
-
-  def self.SolarThermalCollectorTypeGlazedFlatPlateDouble
-    return 'double glazing black'
-  end
-
-  def self.SolarThermalCollectorTypeICS
-    return 'integrated collector storage'
-  end
-
-  def self.SolarThermalLoopTypeDirect
-    return 'liquid direct'
-  end
-
-  def self.SolarThermalLoopTypeIndirect
-    return 'liquid indirect'
-  end
-
-  def self.SolarThermalLoopTypeThermosyphon
-    return 'passive thermosyphon'
-  end
-
-  def self.SpaceTypeVentedCrawl
-    return 'vented crawlspace'
-  end
-
-  def self.SpaceTypeUnventedCrawl
-    return 'unvented crawlspace'
-  end
-
-  def self.SpaceTypeGarage
-    return 'garage'
-  end
-
-  def self.SpaceTypeLiving
-    return 'living'
-  end
-
-  def self.SpaceTypeVentedAttic
-    return 'vented attic'
-  end
-
-  def self.SpaceTypeUnventedAttic
-    return 'unvented attic'
-  end
-
-  def self.SpaceTypeUnconditionedBasement
-    return 'unconditioned basement'
-=======
-  def self.SizingInfoCMUWallFurringInsRvalue
-    return __method__.to_s
-  end
-
-  def self.SizingInfoDuctExist
-    return __method__.to_s
-  end
-
-  def self.SizingInfoDuctSides
-    return __method__.to_s
-  end
-
-  def self.SizingInfoDuctLocationZones
-    return __method__.to_s
-  end
-
-  def self.SizingInfoDuctLeakageFracs
-    return __method__.to_s
-  end
-
-  def self.SizingInfoDuctLeakageCFM25s
-    return __method__.to_s
-  end
-
-  def self.SizingInfoDuctAreas
-    return __method__.to_s
-  end
-
-  def self.SizingInfoDuctRvalues
-    return __method__.to_s
-  end
-
-  def self.SizingInfoHVACFracHeatLoadServed
-    return __method__.to_s
-  end
-
-  def self.SizingInfoHVACFracCoolLoadServed
-    return __method__.to_s
-  end
-
-  def self.SizingInfoHVACCoolType
-    return __method__.to_s
-  end
-
-  def self.SizingInfoHVACHeatType
-    return __method__.to_s
-  end
-
-  def self.SizingInfoGSHPBoreConfig
-    return __method__.to_s
-  end
-
-  def self.SizingInfoGSHPBoreDepth
-    return __method__.to_s
-  end
-
-  def self.SizingInfoGSHPBoreHoles
-    return __method__.to_s
-  end
-
-  def self.SizingInfoGSHPBoreSpacing
-    return __method__.to_s
-  end
-
-  def self.SizingInfoGSHPCoil_BF_FT_SPEC
-    return __method__.to_s
-  end
-
-  def self.SizingInfoGSHPCoilBF
-    return __method__.to_s
-  end
-
-  def self.SizingInfoGSHPUTubeSpacingType
-    return __method__.to_s
-  end
-
-  def self.SizingInfoHVACCapacityRatioCooling
-    return __method__.to_s
-  end
-
-  def self.SizingInfoHVACCapacityRatioHeating
-    return __method__.to_s
-  end
-
-  def self.SizingInfoHVACCoolingCFMs
-    return __method__.to_s
-  end
-
-  def self.SizingInfoHVACHeatingCapacityOffset
-    return __method__.to_s
-  end
-
-  def self.SizingInfoHVACHeatingCFMs
-    return __method__.to_s
-  end
-
-  def self.SizingInfoHVACRatedCFMperTonHeating
-    return __method__.to_s
-  end
-
-  def self.SizingInfoHVACRatedCFMperTonCooling
-    return __method__.to_s
-  end
-
-  def self.SizingInfoHVACSHR
-    return __method__.to_s
-  end
-
-  def self.SizingInfoMechVentType
-    return __method__.to_s
-  end
-
-  def self.SizingInfoMechVentApparentSensibleEffectiveness
-    return __method__.to_s
-  end
-
-  def self.SizingInfoMechVentLatentEffectiveness
-    return __method__.to_s
-  end
-
-  def self.SizingInfoMechVentTotalEfficiency
-    return __method__.to_s
-  end
-
-  def self.SizingInfoMechVentWholeHouseRate
-    return __method__.to_s
-  end
-
-  def self.SizingInfoRoofCavityRvalue
-    return __method__.to_s
-  end
-
-  def self.SizingInfoRoofColor
-    return __method__.to_s
-  end
-
-  def self.SizingInfoRoofHasRadiantBarrier
-    return __method__.to_s
-  end
-
-  def self.SizingInfoRoofMaterial
-    return __method__.to_s
-  end
-
-  def self.SizingInfoRoofRigidInsRvalue
-    return __method__.to_s
-  end
-
-  def self.SizingInfoSIPWallInsThickness
-    return __method__.to_s
-  end
-
-  def self.SizingInfoSlabRvalue
-    return __method__.to_s
-  end
-
-  def self.SizingInfoStudWallCavityRvalue
-    return __method__.to_s
-  end
-
-  def self.SizingInfoWallType
-    return __method__.to_s
-  end
-
-  def self.SizingInfoWallRigidInsRvalue
-    return __method__.to_s
-  end
-
-  def self.SizingInfoWallRigidInsThickness
-    return __method__.to_s
-  end
-
-  def self.SizingInfoWindowOverhangDepth
-    return __method__.to_s
-  end
-
-  def self.SizingInfoWindowOverhangOffset
-    return __method__.to_s
-  end
-
-  def self.SizingInfoZoneInfiltrationACH
-    return __method__.to_s
-  end
-
-  def self.SizingInfoZoneInfiltrationCFM
-    return __method__.to_s
-  end
-
-  def self.SizingInfoZoneInfiltrationELA
-    return __method__.to_s
->>>>>>> 2cfc028a
-  end
-
   def self.TerrainOcean
     return 'ocean'
   end
