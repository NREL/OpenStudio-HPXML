--- conflicted
+++ resolved
@@ -219,11 +219,6 @@
     return __method__.to_s
   end
 
-<<<<<<< HEAD
-  def self.CondenserTypeWater
-    return 'watercooled'
-  end
-
   def self.DuctSideReturn
     return 'return'
   end
@@ -232,8 +227,6 @@
     return 'supply'
   end
 
-=======
->>>>>>> 51f930cd
   def self.DuctedInfoMiniSplitHeatPump
     return __method__.to_s
   end
@@ -374,93 +367,22 @@
     return 'Net Metering'
   end
 
-<<<<<<< HEAD
-  def self.ObjectNameAirflow(unit_name = self.ObjectNameBuildingUnit)
-    s_unit = ""
-    if unit_name != self.ObjectNameBuildingUnit
-      s_unit = " #{unit_name}"
-    end
-    return "res af#{s_unit}"
-  end
-
-  def self.ObjectNameAirSourceHeatPump(mode = nil, unit_name = self.ObjectNameBuildingUnit)
-    s_unit = ""
-    if unit_name != self.ObjectNameBuildingUnit
-      s_unit = " #{unit_name}"
-    end
+  def self.ObjectNameAirflow
+    return "res airflow"
+  end
+
+  def self.ObjectNameAirSourceHeatPump(mode = nil)
     s_mode = ""
     if not mode.nil?
       fail "Mode '#{mode}' should be either #{:htg} or #{:clg}." unless [:htg, :clg].include? mode
 
       s_mode = " #{mode}"
     end
-    return "res ashp#{s_mode}#{s_unit}"
-  end
-
-  def self.ObjectNameBath(unit_name = self.ObjectNameBuildingUnit)
-    s_unit = ""
-    if unit_name != self.ObjectNameBuildingUnit
-      s_unit = " #{unit_name}"
-    end
-    return "res bath#{s_unit}"
-  end
-
-  def self.ObjectNameBathDist(unit_name = self.ObjectNameBuildingUnit)
-    s_unit = ""
-    if unit_name != self.ObjectNameBuildingUnit
-      s_unit = " #{unit_name}"
-    end
-    return "res bath dist#{s_unit}"
-  end
-
-  def self.ObjectNameBoiler(unit_name = self.ObjectNameBuildingUnit)
-    s_unit = ""
-    if unit_name != self.ObjectNameBuildingUnit
-      s_unit = " #{unit_name}"
-    end
-    return "res boiler#{s_unit}"
-  end
-
-  def self.ObjectNameBuildingUnit(unit_num = 1)
-    return "u#{unit_num}"
-  end
-
-  def self.ObjectNameCeilingFan(unit_name = self.ObjectNameBuildingUnit)
-    s_unit = ""
-    if unit_name != self.ObjectNameBuildingUnit
-      s_unit = " #{unit_name}"
-    end
-    return "res ceil fan#{s_unit}"
-  end
-
-  def self.ObjectNameCentralAirConditioner(unit_name = self.ObjectNameBuildingUnit)
-    s_unit = ""
-    if unit_name != self.ObjectNameBuildingUnit
-      s_unit = " #{unit_name}"
-    end
-    return "res ac#{s_unit}"
-  end
-
-  def self.ObjectNameClothesWasher(unit_name = self.ObjectNameBuildingUnit)
-    s_unit = ""
-    if unit_name != self.ObjectNameBuildingUnit
-      s_unit = " #{unit_name}"
-    end
-    return "res cw#{s_unit}"
-  end
-
-  def self.ObjectNameClothesDryer(fueltype, unit_name = self.ObjectNameBuildingUnit)
-=======
-  def self.ObjectNameAirflow
-    return "res airflow"
-  end
-
-  def self.ObjectNameAirSourceHeatPump
-    return "res ashp"
-  end
-
-  def self.ObjectNameBoiler(fueltype = "")
-    return "res boiler #{fueltype}"
+    return "res ashp#{s_mode}"
+  end
+
+  def self.ObjectNameBoiler
+    return "res boiler"
   end
 
   def self.ObjectNameCeilingFan
@@ -475,37 +397,12 @@
     return "res clothes washer"
   end
 
-  def self.ObjectNameClothesDryer(fueltype)
->>>>>>> 51f930cd
-    s_fuel = ""
-    if not fueltype.nil?
-      s_fuel = " #{fueltype}"
-    end
-<<<<<<< HEAD
-    s_unit = ""
-    if unit_name != self.ObjectNameBuildingUnit
-      s_unit = " #{unit_name}"
-    end
-    return "res cd#{s_fuel}#{s_unit}"
-=======
-    return "res clothes dryer#{s_fuel}"
->>>>>>> 51f930cd
-  end
-
-  def self.ObjectNameCookingRange(fueltype)
-    s_fuel = ""
-    if not fueltype.nil?
-      s_fuel = " #{fueltype}"
-    end
-<<<<<<< HEAD
-    s_unit = ""
-    if unit_name != self.ObjectNameBuildingUnit
-      s_unit = " #{unit_name}"
-    end
-    return "res range#{s_fuel}#{s_unit}"
-=======
-    return "res cooking range#{s_fuel}"
->>>>>>> 51f930cd
+  def self.ObjectNameClothesDryer
+    return "res clothes dryer"
+  end
+
+  def self.ObjectNameCookingRange
+    return "res cooking range"
   end
 
   def self.ObjectNameCoolingSeason
@@ -516,26 +413,6 @@
     return 'res cooling setpoint'
   end
 
-<<<<<<< HEAD
-  def self.ObjectNameDehumidifier(unit_name = self.ObjectNameBuildingUnit)
-    s_unit = ""
-    if unit_name != self.ObjectNameBuildingUnit
-      s_unit = " #{unit_name}"
-    end
-    return "res dehumid#{s_unit}"
-  end
-
-  def self.ObjectNameDishwasher(unit_name = self.ObjectNameBuildingUnit)
-    s_unit = ""
-    if unit_name != self.ObjectNameBuildingUnit
-      s_unit = " #{unit_name}"
-    end
-    return "res dw#{s_unit}"
-  end
-
-  def self.ObjectNameDucts(airloop_name)
-    return "res ds #{airloop_name.gsub('res ', '')}"
-=======
   def self.ObjectNameDehumidifier
     return "res dehumidifier"
   end
@@ -546,7 +423,6 @@
 
   def self.ObjectNameDucts(airloop_name)
     return "res ducts #{airloop_name}"
->>>>>>> 51f930cd
   end
 
   def self.ObjectNameEaves(facade = "")
@@ -556,37 +432,6 @@
     return "res eaves#{facade}"
   end
 
-<<<<<<< HEAD
-  def self.ObjectNameElectricBaseboard(unit_name = self.ObjectNameBuildingUnit)
-    s_unit = ""
-    if unit_name != self.ObjectNameBuildingUnit
-      s_unit = " #{unit_name}"
-    end
-    return "res bb#{s_unit}"
-  end
-
-  def self.ObjectNameExtraRefrigerator(unit_name = self.ObjectNameBuildingUnit)
-    s_unit = ""
-    if unit_name != self.ObjectNameBuildingUnit
-      s_unit = " #{unit_name}"
-    end
-    return "res extra refrig#{s_unit}"
-  end
-
-  def self.ObjectNameFreezer(unit_name = self.ObjectNameBuildingUnit)
-    s_unit = ""
-    if unit_name != self.ObjectNameBuildingUnit
-      s_unit = " #{unit_name}"
-    end
-    return "res freezer#{s_unit}"
-  end
-
-  def self.ObjectNameFurnace(unit_name = self.ObjectNameBuildingUnit)
-    if unit_name != self.ObjectNameBuildingUnit
-      s_unit = " #{unit_name}"
-    end
-    return "res fur#{s_unit}"
-=======
   def self.ObjectNameElectricBaseboard
     return "res baseboard"
   end
@@ -595,56 +440,22 @@
     return "res dhw fixtures"
   end
 
-  def self.ObjectNameFurnace(fueltype = "")
-    return "res furnace #{fueltype}"
->>>>>>> 51f930cd
+  def self.ObjectNameFurnace
+    return "res furnace"
   end
 
   def self.ObjectNameFurniture
     return "res furniture"
   end
 
-<<<<<<< HEAD
-  def self.ObjectNameGasFireplace(unit_name = self.ObjectNameBuildingUnit)
-    s_unit = ""
-    if unit_name != self.ObjectNameBuildingUnit
-      s_unit = " #{unit_name}"
-    end
-    return "res gas fireplace#{s_unit}"
-  end
-
-  def self.ObjectNameGasGrill(unit_name = self.ObjectNameBuildingUnit)
-    s_unit = ""
-    if unit_name != self.ObjectNameBuildingUnit
-      s_unit = " #{unit_name}"
-    end
-    return "res gas grill#{s_unit}"
-  end
-
-  def self.ObjectNameGasLighting(unit_name = self.ObjectNameBuildingUnit)
-    s_unit = ""
-    if unit_name != self.ObjectNameBuildingUnit
-      s_unit = " #{unit_name}"
-    end
-    return "res gas lighting#{s_unit}"
-  end
-
-  def self.ObjectNameGroundSourceHeatPump(mode = nil, unit_name = self.ObjectNameBuildingUnit)
-    s_unit = ""
-    if unit_name != self.ObjectNameBuildingUnit
-      s_unit = " #{unit_name}"
-    end
+  def self.ObjectNameGroundSourceHeatPump(mode = nil)
     s_mode = ""
     if not mode.nil?
       fail "Mode '#{mode}' should be either #{:htg} or #{:clg}." unless [:htg, :clg].include? mode
 
       s_mode = " #{mode}"
     end
-    return "res gshp#{s_mode}#{s_unit}"
-=======
-  def self.ObjectNameGroundSourceHeatPumpVerticalBore
-    return "res gshp"
->>>>>>> 51f930cd
+    return "res gshp#{s_mode}"
   end
 
   def self.ObjectNameHeatingSeason
@@ -655,138 +466,41 @@
     return 'res heating setpoint'
   end
 
-<<<<<<< HEAD
-  def self.ObjectNameHotTubHeater(fueltype, unit_name = self.ObjectNameBuildingUnit)
-    s_unit = ""
-    if unit_name != self.ObjectNameBuildingUnit
-      s_unit = " #{unit_name}"
-    end
-    return "res hot tub heater #{fueltype}#{s_unit}"
-  end
-
-  def self.ObjectNameHotTubPump(unit_name = self.ObjectNameBuildingUnit)
-    s_unit = ""
-    if unit_name != self.ObjectNameBuildingUnit
-      s_unit = " #{unit_name}"
-    end
-    return "res hot tub pump#{s_unit}"
-  end
-
-  def self.ObjectNameHotWaterRecircPump(unit_name = self.ObjectNameBuildingUnit)
-    s_unit = ""
-    if unit_name != self.ObjectNameBuildingUnit
-      s_unit = " #{unit_name}"
-    end
-    return "res hot water recirc pump#{s_unit}"
-  end
-
-  def self.ObjectNameHotWaterDistribution(unit_name = self.ObjectNameBuildingUnit)
-    s_unit = ""
-    if unit_name != self.ObjectNameBuildingUnit
-      s_unit = " #{unit_name}"
-    end
-    return "res hot water distribution#{s_unit}"
-  end
-
-  def self.ObjectNameIdealAirSystemCooling(unit_name = self.ObjectNameBuildingUnit)
-    s_unit = ""
-    if unit_name != self.ObjectNameBuildingUnit
-      s_unit = " #{unit_name}"
-    end
-    return "res ideal cool#{s_unit}"
-  end
-
-  def self.ObjectNameIdealAirSystemHeating(unit_name = self.ObjectNameBuildingUnit)
-    s_unit = ""
-    if unit_name != self.ObjectNameBuildingUnit
-      s_unit = " #{unit_name}"
-    end
-    return "res ideal heat#{s_unit}"
-  end
-
-  def self.ObjectNameInfiltration(unit_name = self.ObjectNameBuildingUnit)
-    s_unit = ""
-    if unit_name != self.ObjectNameBuildingUnit
-      s_unit = " #{unit_name}"
-    end
-    return "res infil#{s_unit}"
-  end
-
-  def self.ObjectNameLighting(unit_name = self.ObjectNameBuildingUnit)
-    s_unit = ""
-    if unit_name != self.ObjectNameBuildingUnit
-      s_unit = " #{unit_name}"
-    end
-    return "res lighting#{s_unit}"
-  end
-
-  def self.ObjectNameMechanicalVentilation(unit_name = self.ObjectNameBuildingUnit)
-    s_unit = ""
-    if unit_name != self.ObjectNameBuildingUnit
-      s_unit = " #{unit_name}"
-    end
-    return "res mv#{s_unit}"
-  end
-
-  def self.ObjectNameMiniSplitHeatPump(mode = nil, unit_name = self.ObjectNameBuildingUnit)
-    s_unit = ""
-    if unit_name != self.ObjectNameBuildingUnit
-      s_unit = " #{unit_name}"
-    end
-    s_mode = ""
+  def self.ObjectNameHotWaterRecircPump
+    return "res dhw recirc pump"
+  end
+
+  def self.ObjectNameHotWaterDistribution
+    return "res dhw distribution"
+  end
+
+  def self.ObjectNameIdealAirSystemCooling
+    return "res ideal cool"
+  end
+
+  def self.ObjectNameIdealAirSystemHeating
+    return "res ideal heat"
+  end
+
+  def self.ObjectNameInfiltration
+    return "res infil"
+  end
+
+  def self.ObjectNameLighting
+    return "res lighting"
+  end
+
+  def self.ObjectNameMechanicalVentilation
+    return "res mech vent"
+  end
+
+  def self.ObjectNameMiniSplitHeatPump(mode = nil)
     if not mode.nil?
       fail "Mode '#{mode}' should be either #{:htg} or #{:clg}." unless [:htg, :clg].include? mode
 
       s_mode = " #{mode}"
     end
-    return "res ms#{s_mode}#{s_unit}"
-  end
-
-  def self.ObjectNameMiscPlugLoads(unit_name = self.ObjectNameBuildingUnit)
-    s_unit = ""
-    if unit_name != self.ObjectNameBuildingUnit
-      s_unit = " #{unit_name}"
-    end
-    return "res misc plug loads#{s_unit}"
-  end
-
-  def self.ObjectNameMiscTelevision(unit_name = self.ObjectNameBuildingUnit)
-    s_unit = ""
-    if unit_name != self.ObjectNameBuildingUnit
-      s_unit = " #{unit_name}"
-    end
-    return "res misc television#{s_unit}"
-  end
-
-  def self.ObjectNameNaturalVentilation(unit_name = self.ObjectNameBuildingUnit)
-    s_unit = ""
-    if unit_name != self.ObjectNameBuildingUnit
-      s_unit = " #{unit_name}"
-    end
-    return "res nv#{s_unit}"
-=======
-  def self.ObjectNameHotWaterRecircPump
-    return "res dhw recirc pump"
-  end
-
-  def self.ObjectNameHotWaterDistribution
-    return "res dhw distribution"
-  end
-
-  def self.ObjectNameInfiltration
-    return "res infil"
-  end
-
-  def self.ObjectNameLighting
-    return "res lighting"
-  end
-
-  def self.ObjectNameMechanicalVentilation
-    return "res mech vent"
-  end
-
-  def self.ObjectNameMiniSplitHeatPump
-    return "res minisplit"
+    return "res minisplit#{s_mode}"
   end
 
   def self.ObjectNameMiscPlugLoads
@@ -799,7 +513,6 @@
 
   def self.ObjectNameNaturalVentilation
     return "res natural vent"
->>>>>>> 51f930cd
   end
 
   def self.ObjectNameNeighbors(facade = "")
@@ -809,17 +522,8 @@
     return "res neighbors#{facade}"
   end
 
-<<<<<<< HEAD
-  def self.ObjectNameOccupants(unit_name = self.ObjectNameBuildingUnit)
-    s_unit = ""
-    if unit_name != self.ObjectNameBuildingUnit
-      s_unit = " #{unit_name}"
-    end
-    return "res occupants#{s_unit}"
-=======
   def self.ObjectNameOccupants
     return "res occupants"
->>>>>>> 51f930cd
   end
 
   def self.ObjectNameOverhangs(facade = "")
@@ -829,118 +533,10 @@
     return "res overhangs#{facade}"
   end
 
-<<<<<<< HEAD
-  def self.ObjectNamePhotovoltaics(unit_name = self.ObjectNameBuildingUnit)
-    s_unit = ""
-    if unit_name != self.ObjectNameBuildingUnit
-      s_unit = " #{unit_name}"
-    end
-    return "res photovoltaics#{s_unit}"
-  end
-
-  def self.ObjectNamePoolHeater(fueltype, unit_name = self.ObjectNameBuildingUnit)
-    s_unit = ""
-    if unit_name != self.ObjectNameBuildingUnit
-      s_unit = " #{unit_name}"
-    end
-    return "res pool heater #{fueltype}#{s_unit}"
-  end
-
-  def self.ObjectNamePoolPump(unit_name = self.ObjectNameBuildingUnit)
-    s_unit = ""
-    if unit_name != self.ObjectNameBuildingUnit
-      s_unit = " #{unit_name}"
-    end
-    return "res pool pump#{s_unit}"
-  end
-
-  def self.ObjectNameRefrigerator(unit_name = self.ObjectNameBuildingUnit)
-    s_unit = ""
-    if unit_name != self.ObjectNameBuildingUnit
-      s_unit = " #{unit_name}"
-    end
-    return "res refrig#{s_unit}"
-  end
-
-  def self.ObjectNameRelativeHumiditySetpoint(unit_name = self.ObjectNameBuildingUnit)
-    s_unit = ""
-    if unit_name != self.ObjectNameBuildingUnit
-      s_unit = " #{unit_name}"
-    end
-    return "res rh setpoint#{s_unit}"
-  end
-
-  def self.ObjectNameRoomAirConditioner(unit_name = self.ObjectNameBuildingUnit)
-    s_unit = ""
-    if unit_name != self.ObjectNameBuildingUnit
-      s_unit = " #{unit_name}"
-    end
-    return "res room ac#{s_unit}"
-  end
-
-  def self.ObjectNameShower(unit_name = self.ObjectNameBuildingUnit)
-    s_unit = ""
-    if unit_name != self.ObjectNameBuildingUnit
-      s_unit = " #{unit_name}"
-    end
-    return "res shower#{s_unit}"
-  end
-
-  def self.ObjectNameShowerDist(unit_name = self.ObjectNameBuildingUnit)
-    s_unit = ""
-    if unit_name != self.ObjectNameBuildingUnit
-      s_unit = " #{unit_name}"
-    end
-    return "res shower dist#{s_unit}"
-  end
-
-  def self.ObjectNameSink(unit_name = self.ObjectNameBuildingUnit)
-    s_unit = ""
-    if unit_name != self.ObjectNameBuildingUnit
-      s_unit = " #{unit_name}"
-    end
-    return "res sink#{s_unit}"
-  end
-
-  def self.ObjectNameSinkDist(unit_name = self.ObjectNameBuildingUnit)
-    s_unit = ""
-    if unit_name != self.ObjectNameBuildingUnit
-      s_unit = " #{unit_name}"
-    end
-    return "res sink dist#{s_unit}"
-  end
-
-  def self.ObjectNameSolarHotWater(unit_name = self.ObjectNameBuildingUnit)
-    s_unit = ""
-    if unit_name != self.ObjectNameBuildingUnit
-      s_unit = " #{unit_name}"
-    end
-    return "res solar hot water#{s_unit}"
-  end
-
-  def self.ObjectNameUnitHeater(unit_name = self.ObjectNameBuildingUnit)
-    s_unit = ""
-    if unit_name != self.ObjectNameBuildingUnit
-      s_unit = " #{unit_name}"
-    end
-    return "res unit heater#{s_unit}"
-  end
-
-  def self.ObjectNameWaterHeater(unit_name = self.ObjectNameBuildingUnit)
-    s_unit = ""
-    if unit_name != self.ObjectNameBuildingUnit
-      s_unit = " #{unit_name}"
-    end
-    return "res wh#{s_unit}"
-  end
-
-  def self.ObjectNameWellPump(unit_name = self.ObjectNameBuildingUnit)
-    s_unit = ""
-    if unit_name != self.ObjectNameBuildingUnit
-      s_unit = " #{unit_name}"
-    end
-    return "res well pump#{s_unit}"
-=======
+  def self.ObjectNamePhotovoltaics
+    return "res photovoltaics"
+  end
+
   def self.ObjectNameRefrigerator
     return "res fridge"
   end
@@ -953,13 +549,16 @@
     return "res room ac"
   end
 
-  def self.ObjectNameUnitHeater(fueltype = "")
-    return "res unit heater #{fueltype}"
+  def self.ObjectNameSolarHotWater
+    return "res solar hot water"
+  end
+
+  def self.ObjectNameUnitHeater
+    return "res unit heater"
   end
 
   def self.ObjectNameWaterHeater
     return "res water heater"
->>>>>>> 51f930cd
   end
 
   def self.OptionTypeLightingFractions
@@ -986,29 +585,12 @@
     return 'home run'
   end
 
-<<<<<<< HEAD
-  def self.PlantLoopDomesticWater(unit_name = self.ObjectNameBuildingUnit)
-    s_unit = ""
-    if unit_name != self.ObjectNameBuildingUnit
-      s_unit = " #{unit_name}"
-    end
-    return "Domestic Hot Water Loop#{s_unit}"
-  end
-
-  def self.PlantLoopSolarHotWater(unit_name = self.ObjectNameBuildingUnit)
-    s_unit = ""
-    if unit_name != self.ObjectNameBuildingUnit
-      s_unit = " #{unit_name}"
-    end
-    return "Solar Hot Water Loop#{s_unit}"
-=======
   def self.PlantLoopDomesticWater
     return "dhw loop"
   end
 
   def self.PlantLoopSolarHotWater
     return "solar hot water loop"
->>>>>>> 51f930cd
   end
 
   def self.RADuctZone
@@ -1486,34 +1068,4 @@
   def self.WaterHeaterTypeHeatPump
     return 'heatpump'
   end
-
-<<<<<<< HEAD
-  def self.WorkflowDescription
-    return ' See https://github.com/NREL/OpenStudio-BEopt#workflows for supported workflows using this measure.'
-  end
-
-  def self.ExpectedSpaceTypes
-    return [self.SpaceTypeBathroom,
-            self.SpaceTypeBedroom,
-            self.SpaceTypeCorridor,
-            self.SpaceTypeCrawl,
-            self.SpaceTypeFinishedBasement,
-            self.SpaceTypeGarage,
-            self.SpaceTypeKitchen,
-            self.SpaceTypeLaundryRoom,
-            self.SpaceTypeLiving,
-            self.SpaceTypePierBeam,
-            self.SpaceTypeUnfinishedAttic,
-            self.SpaceTypeUnfinishedBasement]
-=======
-  def self.ZoneHVACPriorityList
-    return ["ZoneHVACEnergyRecoveryVentilator",
-            "AirLoopHVACUnitarySystem",
-            "ZoneHVACBaseboardConvectiveElectric",
-            "ZoneHVACBaseboardConvectiveWater",
-            "AirTerminalSingleDuctUncontrolled",
-            "ZoneHVACDehumidifierDX",
-            "ZoneHVACPackagedTerminalAirConditioner"]
->>>>>>> 51f930cd
-  end
 end