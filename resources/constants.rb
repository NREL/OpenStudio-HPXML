class Constants
  # Numbers --------------------

  def self.AssumedInsideTemp
    return 73.5 # deg-F
  end

  def self.DefaultCoolingSetpoint
    return 76.0
  end

  def self.DefaultFramingFactorInterior
    return 0.16
  end

  def self.DefaultHeatingSetpoint
    return 71.0
  end

  def self.DefaultHumiditySetpoint
    return 0.60
  end

  def self.g
    return 32.174 # gravity (ft/s2)
  end

  def self.MonthNumDays
    return [31, 28, 31, 30, 31, 30, 31, 31, 30, 31, 30, 31]
  end

  def self.Patm
    return 14.696 # standard atmospheric pressure (psia)
  end

  def self.RimJoistHeight
    return 1.0
  end

  def self.small
    return 1e-9
  end

  def self.WallHeight
    return 8.0
  end

  # Strings --------------------

  def self.AirFilm
    return 'AirFilm'
  end

  def self.Auto
    return 'auto'
  end

  def self.ColorWhite
    return 'white'
  end

  def self.ColorLight
    return 'light'
  end

  def self.ColorMedium
    return 'medium'
  end

  def self.ColorDark
    return 'dark'
  end

  def self.BoilerTypeCondensing
    return 'hot water, condensing'
  end

  def self.BoilerTypeNaturalDraft
    return 'hot water, natural draft'
  end

  def self.BoilerTypeForcedDraft
    return 'hot water, forced draft'
  end

  def self.BoilerTypeSteam
    return 'steam'
  end

  def self.BoreConfigSingle
    return 'single'
  end

  def self.BoreConfigLine
    return 'line'
  end

  def self.BoreConfigOpenRectangle
    return 'open-rectangle'
  end

  def self.BoreConfigRectangle
    return 'rectangle'
  end

  def self.BoreConfigLconfig
    return 'l-config'
  end

  def self.BoreConfigL2config
    return 'l2-config'
  end

  def self.BoreConfigUconfig
    return 'u-config'
  end

  def self.BuildingAmericaClimateZone
    return 'Building America'
  end

  def self.CalcTypeERIRatedHome
    return 'ERI Rated Home'
  end

  def self.CalcTypeERIReferenceHome
    return 'ERI Reference Home'
  end

  def self.CalcTypeERIIndexAdjustmentDesign
    return 'ERI Index Adjustment Design'
  end

  def self.CalcTypeERIIndexAdjustmentReferenceHome
    return 'ERI Index Adjustment Reference Home'
  end

  def self.CalcTypeStandard
    return 'Standard'
  end

  def self.DuctSideReturn
    return 'return'
  end

  def self.DuctSideSupply
    return 'supply'
  end

  def self.DuctedInfoMiniSplitHeatPump
    return __method__.to_s
  end

  def self.FacadeFront
    return 'front'
  end

  def self.FacadeBack
    return 'back'
  end

  def self.FacadeLeft
    return 'left'
  end

  def self.FacadeRight
    return 'right'
  end

  def self.FluidWater
    return 'water'
  end

  def self.FluidPropyleneGlycol
    return 'propylene-glycol'
  end

  def self.FluidEthyleneGlycol
    return 'ethylene-glycol'
  end

  def self.FuelTypeElectric
    return 'electric'
  end

  def self.FuelTypeGas
    return 'gas'
  end

  def self.FuelTypePropane
    return 'propane'
  end

  def self.FuelTypeOil
    return 'oil'
  end

  def self.FuelTypeWood
    return 'wood'
  end

  def self.FuelTypeWoodPellets
    return 'pellets'
  end

  def self.MaterialGypcrete
    return 'crete'
  end

  def self.MaterialGypsum
    return 'gyp'
  end

  def self.MaterialOSB
    return 'osb'
  end

  def self.MonthNames
    return ['Jan', 'Feb', 'Mar', 'Apr', 'May', 'Jun', 'Jul', 'Aug', 'Sep', 'Oct', 'Nov', 'Dec']
  end

  def self.PVArrayTypeFixedOpenRack
    return 'FixedOpenRack'
  end

  def self.PVArrayTypeFixedRoofMount
    return 'FixedRoofMounted'
  end

  def self.PVArrayTypeFixed1Axis
    return 'OneAxis'
  end

  def self.PVArrayTypeFixed1AxisBacktracked
    return 'OneAxisBacktracking'
  end

  def self.PVArrayTypeFixed2Axis
    return 'TwoAxis'
  end

  def self.PVModuleTypeStandard
    return 'Standard'
  end

  def self.PVModuleTypePremium
    return 'Premium'
  end

  def self.PVModuleTypeThinFilm
    return 'ThinFilm'
  end

  def self.ObjectNameAirflow
    return "airflow"
  end

  def self.ObjectNameAirSourceHeatPump
    return "ashp"
  end

  def self.ObjectNameBath
    return "res baths"
  end

  def self.ObjectNameBoiler
    return "boiler"
  end

  def self.ObjectNameCeilingFan
    return "ceiling fan"
  end

  def self.ObjectNameCentralAirConditioner
    return "central ac"
  end

  def self.ObjectNameCentralAirConditionerAndFurnace
    return "central ac and furnace"
  end

  def self.ObjectNameClothesWasher
    return "clothes washer"
  end

  def self.ObjectNameClothesDryer
    return "clothes dryer"
  end

  def self.ObjectNameCookingRange
    return "cooking range"
  end

  def self.ObjectNameCoolingSeason
    return 'cooling season'
  end

  def self.ObjectNameCoolingSetpoint
    return 'cooling setpoint'
  end

  def self.ObjectNameDehumidifier
    return "dehumidifier"
  end

  def self.ObjectNameDishwasher
    return "dishwasher"
  end

  def self.ObjectNameElectricBaseboard
    return "baseboard"
  end

  def self.ObjectNameFixtures
    return "dhw fixtures"
  end

  def self.ObjectNameFurnace
    return "furnace"
  end

  def self.ObjectNameFurniture
    return "furniture"
  end

  def self.ObjectNameGroundSourceHeatPump
    return "gshp"
  end

  def self.ObjectNameHeatingSeason
    return 'heating season'
  end

  def self.ObjectNameHeatingSetpoint
    return 'heating setpoint'
  end

  def self.ObjectNameHotWaterRecircPump
    return "dhw recirc pump"
  end

  def self.ObjectNameIdealAirSystem
    return "ideal"
  end

  def self.ObjectNameInfiltration
    return "infil"
  end

  def self.ObjectNameLighting
    return "lighting"
  end

  def self.ObjectNameMechanicalVentilation
    return "mech vent"
  end

  def self.ObjectNameMiniSplitHeatPump
    return "mshp"
  end

  def self.ObjectNameMiscPlugLoads
    return "misc plug loads"
  end

  def self.ObjectNameMiscTelevision
    return "misc tv"
  end

  def self.ObjectNameNaturalVentilation
    return "natural vent"
  end

  def self.ObjectNameNeighbors
    return "neighbors"
  end

  def self.ObjectNameOccupants
    return "occupants"
  end

  def self.ObjectNameOverhangs
    return "overhangs"
  end

  def self.ObjectNameRefrigerator
    return "fridge"
  end

  def self.ObjectNameRelativeHumiditySetpoint
    return "rh setpoint"
  end

  def self.ObjectNameRoomAirConditioner
    return "room ac"
  end

  def self.ObjectNameShower
    return "res showers"
  end

  def self.ObjectNameSink
    return "res sinks"
  end

  def self.ObjectNameSolarHotWater
    return "solar hot water"
  end

  def self.ObjectNameUnitHeater
    return "unit heater"
  end

  def self.ObjectNameWaterHeater
    return "water heater"
  end

  def self.ObjectNameWaterHeaterAdjustment(water_heater_name)
    return "#{water_heater_name} EC adjustment"
  end

  def self.ObjectNameTankHX
    return "dhw source hx"
  end

  def self.PlantLoopDomesticWater
    return "dhw loop"
  end

  def self.PlantLoopSolarHotWater
    return "solar hot water loop"
  end

  def self.RADuctZone
    return 'RA Duct Zone'
  end

  def self.RecircTypeTimer
    return 'timer'
  end

  def self.RecircTypeDemand
    return 'demand'
  end

  def self.RecircTypeNone
    return 'none'
  end

  def self.RoofMaterialAsphaltShingles
    return 'asphalt shingles'
  end

  def self.RoofMaterialMembrane
    return 'membrane'
  end

  def self.RoofMaterialMetal
    return 'metal'
  end

  def self.RoofMaterialTarGravel
    return 'tar gravel'
  end

  def self.RoofMaterialTile
    return 'tile'
  end

  def self.RoofMaterialWoodShakes
    return 'wood shakes'
  end

  def self.ScheduleTypeLimitsFraction
    return 'Fractional'
  end

  def self.ScheduleTypeLimitsOnOff
    return 'OnOff'
  end

  def self.ScheduleTypeLimitsTemperature
    return 'Temperature'
  end

  def self.SeasonHeating
    return 'Heating'
  end

  def self.SeasonCooling
    return 'Cooling'
  end

  def self.SeasonOverlap
    return 'Overlap'
  end

  def self.SeasonNone
    return 'None'
  end

  def self.SizingAuto
    return 'autosize'
  end

<<<<<<< HEAD
  def self.SizingAutoMaxLoad
    return 'autosize for max load'
=======
  def self.SizingInfoCMUWallFurringInsRvalue
    return __method__.to_s
  end

  def self.SizingInfoDuctExist
    return __method__.to_s
  end

  def self.SizingInfoDuctSides
    return __method__.to_s
  end

  def self.SizingInfoDuctLocationZones
    return __method__.to_s
  end

  def self.SizingInfoDuctLeakageFracs
    return __method__.to_s
  end

  def self.SizingInfoDuctLeakageCFM25s
    return __method__.to_s
  end

  def self.SizingInfoDuctAreas
    return __method__.to_s
  end

  def self.SizingInfoDuctRvalues
    return __method__.to_s
  end

  def self.SizingInfoHVACFracHeatLoadServed
    return __method__.to_s
  end

  def self.SizingInfoHVACFracCoolLoadServed
    return __method__.to_s
  end

  def self.SizingInfoHVACCoolType
    return __method__.to_s
  end

  def self.SizingInfoHVACHeatType
    return __method__.to_s
  end

  def self.SizingInfoGSHPBoreConfig
    return __method__.to_s
  end

  def self.SizingInfoGSHPBoreDepth
    return __method__.to_s
  end

  def self.SizingInfoGSHPBoreHoles
    return __method__.to_s
  end

  def self.SizingInfoGSHPBoreSpacing
    return __method__.to_s
  end

  def self.SizingInfoGSHPCoil_BF_FT_SPEC
    return __method__.to_s
  end

  def self.SizingInfoGSHPCoilBF
    return __method__.to_s
  end

  def self.SizingInfoGSHPUTubeSpacingType
    return __method__.to_s
  end

  def self.SizingInfoHVACCapacityRatioCooling
    return __method__.to_s
  end

  def self.SizingInfoHVACCapacityRatioHeating
    return __method__.to_s
  end

  def self.SizingInfoHVACCoolingCFMs
    return __method__.to_s
  end

  def self.SizingInfoHVACHeatingCapacityOffset
    return __method__.to_s
  end

  def self.SizingInfoHVACHeatingCFMs
    return __method__.to_s
  end

  def self.SizingInfoHVACRatedCFMperTonHeating
    return __method__.to_s
  end

  def self.SizingInfoHVACRatedCFMperTonCooling
    return __method__.to_s
  end

  def self.SizingInfoHVACSHR
    return __method__.to_s
  end

  def self.SizingInfoMechVentType
    return __method__.to_s
  end

  def self.SizingInfoMechVentApparentSensibleEffectiveness
    return __method__.to_s
  end

  def self.SizingInfoMechVentLatentEffectiveness
    return __method__.to_s
  end

  def self.SizingInfoMechVentTotalEfficiency
    return __method__.to_s
  end

  def self.SizingInfoMechVentWholeHouseRate
    return __method__.to_s
  end

  def self.SizingInfoRoofCavityRvalue
    return __method__.to_s
  end

  def self.SizingInfoRoofColor
    return __method__.to_s
  end

  def self.SizingInfoRoofHasRadiantBarrier
    return __method__.to_s
  end

  def self.SizingInfoRoofMaterial
    return __method__.to_s
  end

  def self.SizingInfoRoofRigidInsRvalue
    return __method__.to_s
  end

  def self.SizingInfoSIPWallInsThickness
    return __method__.to_s
>>>>>>> d47ce825
  end

  def self.SizingInfoSlabRvalue
    return __method__.to_s
  end

  def self.SizingInfoWindowOverhangDepth
    return __method__.to_s
  end

  def self.SizingInfoWindowOverhangOffset
    return __method__.to_s
  end

<<<<<<< HEAD
=======
  def self.SizingInfoZoneInfiltrationACH
    return __method__.to_s
  end

  def self.SizingInfoZoneInfiltrationCFM
    return __method__.to_s
  end

  def self.SizingInfoZoneInfiltrationELA
    return __method__.to_s
  end

>>>>>>> d47ce825
  def self.SpaceTypeVentedCrawl
    return 'vented crawlspace'
  end

  def self.SpaceTypeUnventedCrawl
    return 'unvented crawlspace'
  end

  def self.SpaceTypeGarage
    return 'garage'
  end

  def self.SpaceTypeLiving
    return 'living'
  end

  def self.SpaceTypeVentedAttic
    return 'vented attic'
  end

  def self.SpaceTypeUnventedAttic
    return 'unvented attic'
  end

  def self.SpaceTypeUnconditionedBasement
    return 'unconditioned basement'
  end

  def self.TerrainOcean
    return 'ocean'
  end

  def self.TerrainPlains
    return 'plains'
  end

  def self.TerrainRural
    return 'rural'
  end

  def self.TerrainSuburban
    return 'suburban'
  end

  def self.TerrainCity
    return 'city'
  end

  def self.VentTypeExhaust
    return 'exhaust'
  end

  def self.VentTypeNone
    return 'none'
  end

  def self.VentTypeSupply
    return 'supply'
  end

  def self.VentTypeBalanced
    return 'balanced'
  end

  def self.VentTypeCFIS
    return 'central fan integrated supply'
  end

  def self.WaterHeaterTypeTankless
    return 'tankless'
  end

  def self.WaterHeaterTypeTank
    return 'tank'
  end

  def self.WaterHeaterTypeHeatPump
    return 'heatpump'
  end
end<|MERGE_RESOLUTION|>--- conflicted
+++ resolved
@@ -503,190 +503,6 @@
     return 'autosize'
   end
 
-<<<<<<< HEAD
-  def self.SizingAutoMaxLoad
-    return 'autosize for max load'
-=======
-  def self.SizingInfoCMUWallFurringInsRvalue
-    return __method__.to_s
-  end
-
-  def self.SizingInfoDuctExist
-    return __method__.to_s
-  end
-
-  def self.SizingInfoDuctSides
-    return __method__.to_s
-  end
-
-  def self.SizingInfoDuctLocationZones
-    return __method__.to_s
-  end
-
-  def self.SizingInfoDuctLeakageFracs
-    return __method__.to_s
-  end
-
-  def self.SizingInfoDuctLeakageCFM25s
-    return __method__.to_s
-  end
-
-  def self.SizingInfoDuctAreas
-    return __method__.to_s
-  end
-
-  def self.SizingInfoDuctRvalues
-    return __method__.to_s
-  end
-
-  def self.SizingInfoHVACFracHeatLoadServed
-    return __method__.to_s
-  end
-
-  def self.SizingInfoHVACFracCoolLoadServed
-    return __method__.to_s
-  end
-
-  def self.SizingInfoHVACCoolType
-    return __method__.to_s
-  end
-
-  def self.SizingInfoHVACHeatType
-    return __method__.to_s
-  end
-
-  def self.SizingInfoGSHPBoreConfig
-    return __method__.to_s
-  end
-
-  def self.SizingInfoGSHPBoreDepth
-    return __method__.to_s
-  end
-
-  def self.SizingInfoGSHPBoreHoles
-    return __method__.to_s
-  end
-
-  def self.SizingInfoGSHPBoreSpacing
-    return __method__.to_s
-  end
-
-  def self.SizingInfoGSHPCoil_BF_FT_SPEC
-    return __method__.to_s
-  end
-
-  def self.SizingInfoGSHPCoilBF
-    return __method__.to_s
-  end
-
-  def self.SizingInfoGSHPUTubeSpacingType
-    return __method__.to_s
-  end
-
-  def self.SizingInfoHVACCapacityRatioCooling
-    return __method__.to_s
-  end
-
-  def self.SizingInfoHVACCapacityRatioHeating
-    return __method__.to_s
-  end
-
-  def self.SizingInfoHVACCoolingCFMs
-    return __method__.to_s
-  end
-
-  def self.SizingInfoHVACHeatingCapacityOffset
-    return __method__.to_s
-  end
-
-  def self.SizingInfoHVACHeatingCFMs
-    return __method__.to_s
-  end
-
-  def self.SizingInfoHVACRatedCFMperTonHeating
-    return __method__.to_s
-  end
-
-  def self.SizingInfoHVACRatedCFMperTonCooling
-    return __method__.to_s
-  end
-
-  def self.SizingInfoHVACSHR
-    return __method__.to_s
-  end
-
-  def self.SizingInfoMechVentType
-    return __method__.to_s
-  end
-
-  def self.SizingInfoMechVentApparentSensibleEffectiveness
-    return __method__.to_s
-  end
-
-  def self.SizingInfoMechVentLatentEffectiveness
-    return __method__.to_s
-  end
-
-  def self.SizingInfoMechVentTotalEfficiency
-    return __method__.to_s
-  end
-
-  def self.SizingInfoMechVentWholeHouseRate
-    return __method__.to_s
-  end
-
-  def self.SizingInfoRoofCavityRvalue
-    return __method__.to_s
-  end
-
-  def self.SizingInfoRoofColor
-    return __method__.to_s
-  end
-
-  def self.SizingInfoRoofHasRadiantBarrier
-    return __method__.to_s
-  end
-
-  def self.SizingInfoRoofMaterial
-    return __method__.to_s
-  end
-
-  def self.SizingInfoRoofRigidInsRvalue
-    return __method__.to_s
-  end
-
-  def self.SizingInfoSIPWallInsThickness
-    return __method__.to_s
->>>>>>> d47ce825
-  end
-
-  def self.SizingInfoSlabRvalue
-    return __method__.to_s
-  end
-
-  def self.SizingInfoWindowOverhangDepth
-    return __method__.to_s
-  end
-
-  def self.SizingInfoWindowOverhangOffset
-    return __method__.to_s
-  end
-
-<<<<<<< HEAD
-=======
-  def self.SizingInfoZoneInfiltrationACH
-    return __method__.to_s
-  end
-
-  def self.SizingInfoZoneInfiltrationCFM
-    return __method__.to_s
-  end
-
-  def self.SizingInfoZoneInfiltrationELA
-    return __method__.to_s
-  end
-
->>>>>>> d47ce825
   def self.SpaceTypeVentedCrawl
     return 'vented crawlspace'
   end
