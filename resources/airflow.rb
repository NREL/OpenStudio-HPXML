require_relative "constants"
require_relative "unit_conversions"
require_relative "schedules"
require_relative "weather"
require_relative "util"
require_relative "psychrometrics"
require_relative "unit_conversions"
require_relative "hvac"

class Airflow
  def self.apply(model, runner, infil, mech_vent, nat_vent, duct_systems, cfis_systems)
    raise "Expected Infiltration object" if not infil.is_a? Infiltration
    raise "Expected MechanicalVentilation object" if not mech_vent.is_a? MechanicalVentilation
    raise "Expected NaturalVentilation object" if not nat_vent.is_a? NaturalVentilation
    duct_systems.each do |ducts, air_loops|
      ducts.each do |duct|
        raise "Expected Duct object" if not duct.is_a? Duct
      end
    end
    raise "At most one CFIS system can currently be handled." if cfis_systems.size > 1
    cfis_systems.each do |cfis, air_loops|
      raise "Expected CFIS object" if not cfis.is_a? CFIS
    end

    weather = WeatherProcess.new(model, runner)
    if weather.error?
      return false
    end

    @infMethodRes = 'RESIDENTIAL'
    @infMethodASHRAE = 'ASHRAE-ENHANCED'
    @infMethodSG = 'SHERMAN-GRIMSRUD'

    # Get building units
    units = Geometry.get_building_units(model, runner)
    if units.nil?
      return false
    end

    model_spaces = model.getSpaces

    # Populate building object
    building = Building.new
    spaces = []
    model_spaces.each do |space|
      next if Geometry.space_is_below_grade(space)

      spaces << space
    end
    building.building_height = Geometry.get_height_of_spaces(spaces)
    unless model.getBuilding.standardsNumberOfAboveGroundStories.is_initialized
      runner.registerError("Cannot determine the number of above grade stories.")
      return false
    end
    building.stories = model.getBuilding.standardsNumberOfAboveGroundStories.get
    building.above_grade_volume = Geometry.get_above_grade_finished_volume(model)
    building.ag_ext_wall_area = Geometry.calculate_above_grade_exterior_wall_area(model_spaces)
    model.getThermalZones.each do |thermal_zone|
      if Geometry.is_garage(thermal_zone)
        building.garage = ZoneInfo.new(thermal_zone, Geometry.get_height_of_spaces(thermal_zone.spaces), UnitConversions.convert(thermal_zone.floorArea, "m^2", "ft^2"), Geometry.get_zone_volume(thermal_zone, runner), Geometry.get_z_origin_for_zone(thermal_zone), nil, nil)
      elsif Geometry.is_unfinished_basement(thermal_zone)
        building.unfinished_basement = ZoneInfo.new(thermal_zone, Geometry.get_height_of_spaces(thermal_zone.spaces), UnitConversions.convert(thermal_zone.floorArea, "m^2", "ft^2"), Geometry.get_zone_volume(thermal_zone, runner), Geometry.get_z_origin_for_zone(thermal_zone), infil.unfinished_basement_ach, nil)
      elsif Geometry.is_crawl(thermal_zone)
        building.crawlspace = ZoneInfo.new(thermal_zone, Geometry.get_height_of_spaces(thermal_zone.spaces), UnitConversions.convert(thermal_zone.floorArea, "m^2", "ft^2"), Geometry.get_zone_volume(thermal_zone, runner), Geometry.get_z_origin_for_zone(thermal_zone), infil.crawl_ach, nil)
      elsif Geometry.is_pier_beam(thermal_zone)
        building.pierbeam = ZoneInfo.new(thermal_zone, Geometry.get_height_of_spaces(thermal_zone.spaces), UnitConversions.convert(thermal_zone.floorArea, "m^2", "ft^2"), Geometry.get_zone_volume(thermal_zone, runner), Geometry.get_z_origin_for_zone(thermal_zone), infil.pier_beam_ach, nil)
      elsif Geometry.is_unfinished_attic(thermal_zone)
        building.unfinished_attic = ZoneInfo.new(thermal_zone, Geometry.get_height_of_spaces(thermal_zone.spaces), UnitConversions.convert(thermal_zone.floorArea, "m^2", "ft^2"), Geometry.get_zone_volume(thermal_zone, runner), Geometry.get_z_origin_for_zone(thermal_zone), infil.unfinished_attic_const_ach, infil.unfinished_attic_sla)
      end
    end
    building.ffa = Geometry.get_finished_floor_area_from_spaces(model_spaces, runner)
    return false if building.ffa.nil?

    building.ag_ffa = Geometry.get_above_grade_finished_floor_area_from_spaces(model_spaces, runner)
    return false if building.ag_ffa.nil?

    wind_speed = process_wind_speed_correction(infil.terrain, infil.shelter_coef, Geometry.get_closest_neighbor_distance(model), building.building_height)
    if not process_infiltration(model, infil, wind_speed, building, weather)
      return false
    end

    # Global sensors

    pbar_sensor = OpenStudio::Model::EnergyManagementSystemSensor.new(model, "Site Outdoor Air Barometric Pressure")
    pbar_sensor.setName("#{Constants.ObjectNameNaturalVentilation} pb s")

    vwind_sensor = OpenStudio::Model::EnergyManagementSystemSensor.new(model, "Site Wind Speed")
    vwind_sensor.setName("#{Constants.ObjectNameAirflow} vw s")

    # Adiabatic construction for ducts

    adiabatic_mat = OpenStudio::Model::MasslessOpaqueMaterial.new(model, "Rough", 176.1)
    adiabatic_mat.setName("Adiabatic")
    adiabatic_const = OpenStudio::Model::Construction.new(model)
    adiabatic_const.setName("AdiabaticConst")
    adiabatic_const.insertLayer(0, adiabatic_mat)

    units.each_with_index do |unit, unit_index|
      obj_name_airflow = Constants.ObjectNameAirflow(unit.name.to_s.gsub("unit ", "")).gsub("|", "_")
      obj_name_infil = Constants.ObjectNameInfiltration(unit.name.to_s.gsub("unit ", "")).gsub("|", "_")
      obj_name_natvent = Constants.ObjectNameNaturalVentilation(unit.name.to_s.gsub("unit ", "")).gsub("|", "_")
      obj_name_mech_vent = Constants.ObjectNameMechanicalVentilation(unit.name.to_s.gsub("unit ", "")).gsub("|", "_")

      nbeds, nbaths = Geometry.get_unit_beds_baths(model, unit, runner)
      if nbeds.nil? or nbaths.nil?
        return false
      end

<<<<<<< HEAD
      unit_ffa = Geometry.get_finished_floor_area_from_spaces(unit.spaces, false, runner)
=======
      unit_ag_ext_wall_area = Geometry.calculate_above_grade_exterior_wall_area(unit.spaces)
      unit_ag_ffa = Geometry.get_above_grade_finished_floor_area_from_spaces(unit.spaces, runner)
      unit_ffa = Geometry.get_finished_floor_area_from_spaces(unit.spaces, runner)
      unit_window_area = Geometry.get_window_area_from_spaces(unit.spaces)
>>>>>>> d5df90fb

      # Determine geometry for spaces and zones that are unit specific
      unit_living = nil
      unit_finished_basement = nil
      Geometry.get_thermal_zones_from_spaces(unit.spaces).each do |thermal_zone|
        if Geometry.is_finished_basement(thermal_zone)
          unit_finished_basement = ZoneInfo.new(thermal_zone, Geometry.get_height_of_spaces(thermal_zone.spaces), UnitConversions.convert(thermal_zone.floorArea, "m^2", "ft^2"), Geometry.get_zone_volume(thermal_zone, runner), Geometry.get_z_origin_for_zone(thermal_zone), infil.finished_basement_ach, nil)
        elsif Geometry.is_living(thermal_zone)
          unit_living = ZoneInfo.new(thermal_zone, Geometry.get_height_of_spaces(thermal_zone.spaces), UnitConversions.convert(thermal_zone.floorArea, "m^2", "ft^2"), Geometry.get_zone_volume(thermal_zone, runner), Geometry.get_z_origin_for_zone(thermal_zone), nil, nil)
        end
      end

      # Search for mini-split heat pump
      unit_has_mshp = HVAC.has_mshp(model, runner, unit_living.zone)

      # Determine if forced air equipment
      has_forced_air_equipment = false
      if unit_living.zone.airLoopHVACs.length > 0
        has_forced_air_equipment = true
      end
      if unit_has_mshp and not HVAC.has_ducted_mshp(model, runner, unit_living.zone)
        has_forced_air_equipment = false
      end

      # Common sensors

      tin_sensor = OpenStudio::Model::EnergyManagementSystemSensor.new(model, "Zone Mean Air Temperature")
      tin_sensor.setName("#{obj_name_airflow} tin s")
      tin_sensor.setKeyName(unit_living.zone.name.to_s)

      tout_sensor = OpenStudio::Model::EnergyManagementSystemSensor.new(model, "Zone Outdoor Air Drybulb Temperature")
      tout_sensor.setName("#{obj_name_airflow} tt s")
      tout_sensor.setKeyName(unit_living.zone.name.to_s)

      # Update model

      success = process_infiltration_for_unit(model, runner, unit, obj_name_infil, infil, wind_speed, building, weather, unit_living, unit_finished_basement)
      return false if not success

      success = process_mech_vent_for_unit(model, runner, obj_name_mech_vent, unit, infil.is_existing_home, infil.a_o, mech_vent, building, nbeds, nbaths, weather, unit_ffa, unit_living, units.size, has_forced_air_equipment)
      return false if not success

      cfis_program = nil
      if mech_vent.type == Constants.VentTypeCFIS
        cfis_systems.each do |cfis, air_loops|
          success = process_cfis_for_unit(model, runner, cfis)
          return false if not success

          cfis_program = create_cfis_objects(model, runner, unit_living, cfis, air_loops, obj_name_mech_vent)
          return false if cfis_program.nil?
        end
      end

      nv_program = process_nat_vent_for_unit(model, runner, unit, obj_name_natvent, unit_living, nat_vent, tin_sensor, tout_sensor, pbar_sensor, vwind_sensor, wind_speed, infil, building, weather)
      return false if nv_program.nil?

      duct_programs = {}
      duct_lks = {}
      duct_systems.each do |ducts, air_loops|
        success = process_ducts_for_unit(model, runner, ducts, building, unit, unit_index, unit_ffa, unit_has_mshp, unit_living, unit_finished_basement, air_loops)
        return false if not success
        
        success = create_ducts_objects(model, runner, building, unit, ducts, unit_living, unit_finished_basement, mech_vent, tin_sensor, pbar_sensor, adiabatic_const, air_loops, duct_programs, duct_lks, cfis_systems)
        return false if not success
      end

      infil_program = create_infil_mech_vent_objects(model, runner, obj_name_infil, obj_name_mech_vent, unit_living, infil, mech_vent, wind_speed, tin_sensor, tout_sensor, vwind_sensor, duct_lks, nbeds, cfis_systems)
      return false if infil_program.nil?

      create_ems_program_managers(model, infil_program, nv_program, cfis_program, duct_programs, obj_name_airflow, obj_name_mech_vent)

      # Store info for HVAC Sizing measure
      if not unit_living.ELA.nil?
        unit_living.zone.additionalProperties.setFeature(Constants.SizingInfoZoneInfiltrationELA, unit_living.ELA.to_f)
        unit_living.zone.additionalProperties.setFeature(Constants.SizingInfoZoneInfiltrationCFM, unit_living.inf_flow.to_f)
      else
        unit_living.zone.additionalProperties.setFeature(Constants.SizingInfoZoneInfiltrationELA, 0.0)
        unit_living.zone.additionalProperties.setFeature(Constants.SizingInfoZoneInfiltrationCFM, 0.0)
      end
      unless unit_finished_basement.nil?
        unit_finished_basement.zone.additionalProperties.setFeature(Constants.SizingInfoZoneInfiltrationCFM, unit_finished_basement.inf_flow)
      end
    end # end unit loop

    # Store info for HVAC Sizing measure
    unless building.crawlspace.nil?
      building.crawlspace.zone.additionalProperties.setFeature(Constants.SizingInfoZoneInfiltrationCFM, building.crawlspace.inf_flow.to_f)
    end
    unless building.pierbeam.nil?
      building.pierbeam.zone.additionalProperties.setFeature(Constants.SizingInfoZoneInfiltrationCFM, building.pierbeam.inf_flow.to_f)
    end
    unless building.unfinished_basement.nil?
      building.unfinished_basement.zone.additionalProperties.setFeature(Constants.SizingInfoZoneInfiltrationCFM, building.unfinished_basement.inf_flow.to_f)
    end
    unless building.unfinished_attic.nil?
      building.unfinished_attic.zone.additionalProperties.setFeature(Constants.SizingInfoZoneInfiltrationCFM, building.unfinished_attic.inf_flow)
    end
    model.getAirLoopHVACs.each do |air_loop|
      has_ducts = air_loop.additionalProperties.getFeatureAsBoolean(Constants.SizingInfoDuctExist)
      next if has_ducts.is_initialized
      
      air_loop.additionalProperties.setFeature(Constants.SizingInfoDuctExist, false)
    end

    terrain = { Constants.TerrainOcean => "Ocean",      # Ocean, Bayou flat country
                Constants.TerrainPlains => "Country",   # Flat, open country
                Constants.TerrainRural => "Country",    # Flat, open country
                Constants.TerrainSuburban => "Suburbs", # Rough, wooded country, suburbs
                Constants.TerrainCity => "City" }       # Towns, city outskirts, center of large cities
    model.getSite.setTerrain(terrain[infil.terrain])

    model.getScheduleDays.each do |obj| # remove any orphaned day schedules
      next if obj.directUseCount > 0

      obj.remove
    end
  end

  def self.remove(model, obj_name_airflow, obj_name_natvent,
                  obj_name_infil, obj_name_ducts, obj_name_mech_vent)

    # Remove existing EMS

    obj_name_airflow_underscore = obj_name_airflow.gsub(" ", "_")
    obj_name_natvent_underscore = obj_name_natvent.gsub(" ", "_")
    obj_name_infil_underscore = obj_name_infil.gsub(" ", "_")
    obj_name_ducts_underscore = obj_name_ducts.gsub(" ", "_")
    obj_name_mechvent_underscore = obj_name_mech_vent.gsub(" ", "_")

    model.getEnergyManagementSystemProgramCallingManagers.each do |pcm|
      if (pcm.name.to_s.start_with? obj_name_airflow or
          pcm.name.to_s.start_with? obj_name_natvent or
          pcm.name.to_s.start_with? obj_name_infil or
          pcm.name.to_s.start_with? obj_name_ducts or
          pcm.name.to_s.start_with? obj_name_mech_vent)
        pcm.remove
      end
    end

    model.getEnergyManagementSystemSensors.each do |sensor|
      if (sensor.name.to_s.start_with? obj_name_airflow_underscore or
          sensor.name.to_s.start_with? obj_name_natvent_underscore or
          sensor.name.to_s.start_with? obj_name_infil_underscore or
          sensor.name.to_s.start_with? obj_name_ducts_underscore)
        sensor.remove
      end
    end

    model.getEnergyManagementSystemActuators.each do |actuator|
      if (actuator.name.to_s.start_with? obj_name_airflow_underscore or
          actuator.name.to_s.start_with? obj_name_natvent_underscore or
          actuator.name.to_s.start_with? obj_name_infil_underscore or
          actuator.name.to_s.start_with? obj_name_ducts_underscore)
        actuatedComponent = actuator.actuatedComponent
        if actuatedComponent.is_a? OpenStudio::Model::OptionalModelObject # 2.4.0 or higher
          actuatedComponent = actuatedComponent.get
        end
        if actuatedComponent.to_ElectricEquipment.is_initialized
          actuatedComponent.to_ElectricEquipment.get.electricEquipmentDefinition.remove
        elsif actuatedComponent.to_OtherEquipment.is_initialized
          actuatedComponent.to_OtherEquipment.get.otherEquipmentDefinition.remove
        else
          actuatedComponent.remove
        end
        actuator.remove
      end
    end

    model.getEnergyManagementSystemPrograms.each do |program|
      if (program.name.to_s.start_with? obj_name_airflow_underscore or
          program.name.to_s.start_with? obj_name_natvent_underscore or
          program.name.to_s.start_with? obj_name_infil_underscore or
          program.name.to_s.start_with? obj_name_ducts_underscore or
          program.name.to_s.start_with? obj_name_mechvent_underscore)
        program.remove
      end
    end

    model.getEnergyManagementSystemSubroutines.each do |subroutine|
      if (subroutine.name.to_s.start_with? obj_name_airflow_underscore or
          subroutine.name.to_s.start_with? obj_name_natvent_underscore or
          subroutine.name.to_s.start_with? obj_name_infil_underscore or
          subroutine.name.to_s.start_with? obj_name_ducts_underscore)
        subroutine.remove
      end
    end

    model.getEnergyManagementSystemGlobalVariables.each do |ems_global_var|
      if (ems_global_var.name.to_s.start_with? obj_name_airflow_underscore or
          ems_global_var.name.to_s.start_with? obj_name_natvent_underscore or
          ems_global_var.name.to_s.start_with? obj_name_infil_underscore or
          ems_global_var.name.to_s.start_with? obj_name_ducts_underscore or
          ems_global_var.name.to_s.start_with? obj_name_mechvent_underscore)
        ems_global_var.remove
      end
    end

    model.getEnergyManagementSystemInternalVariables.each do |ems_internal_var|
      if (ems_internal_var.name.to_s.start_with? obj_name_airflow_underscore or
          ems_internal_var.name.to_s.start_with? obj_name_natvent_underscore or
          ems_internal_var.name.to_s.start_with? obj_name_infil_underscore or
          ems_internal_var.name.to_s.start_with? obj_name_ducts_underscore or
          ems_internal_var.name.to_s.start_with? obj_name_mechvent_underscore)
        ems_internal_var.remove
      end
    end

    model.getEnergyManagementSystemOutputVariables.each do |ems_output_var|
      if (ems_output_var.name.to_s.start_with? obj_name_mechvent_underscore)
        ems_output_var.remove
      end
    end

    # Remove existing infiltration

    model.getScheduleRulesets.each do |schedule|
      next unless schedule.name.to_s.start_with? obj_name_infil

      schedule.remove
    end

    model.getSpaces.each do |space|
      space.spaceInfiltrationEffectiveLeakageAreas.each do |leakage_area|
        next unless leakage_area.name.to_s.start_with? obj_name_infil

        leakage_area.remove
      end
      space.spaceInfiltrationDesignFlowRates.each do |flow_rate|
        next unless flow_rate.name.to_s.start_with? obj_name_infil

        flow_rate.remove
      end
    end

    # Remove existing natural ventilation

    model.getScheduleRulesets.each do |schedule|
      next unless schedule.name.to_s.start_with? obj_name_natvent

      schedule.remove
    end

    # Remove existing mechanical ventilation

    model.getZoneHVACEnergyRecoveryVentilators.each do |erv|
      next unless erv.name.to_s.start_with? obj_name_mech_vent

      erv.remove
    end

    model.getScheduleRulesets.each do |schedule|
      next unless schedule.name.to_s.start_with? obj_name_mech_vent

      schedule.remove
    end

    model.getScheduleFixedIntervals.each do |schedule|
      next unless schedule.name.to_s.start_with? obj_name_mech_vent

      schedule.remove
    end

    # Remove existing ducts

    model.getThermalZones.each do |thermal_zone|
      next unless thermal_zone.name.to_s.start_with? obj_name_ducts

      thermal_zone.spaces.each do |space|
        space.surfaces.each do |surface|
          if surface.surfacePropertyConvectionCoefficients.is_initialized
            surface.surfacePropertyConvectionCoefficients.get.remove
          end
        end
        space.remove
      end
      thermal_zone.airLoopHVACs.each do |air_loop|
        thermal_zone.removeReturnPlenum(air_loop)
      end
      thermal_zone.remove
    end

    # Remove adiabatic construction/material

    model.getLayeredConstructions.each do |construction|
      next unless construction.name.to_s == "AdiabaticConst"

      construction.layers.each do |material|
        material.remove
      end
      construction.remove
    end
  end

  def self.get_default_shelter_coefficient()
    return 0.5 # Table 4.2.2(1)(g)
  end

  def self.get_default_vented_attic_sla()
    return 1.0 / 300.0 # Table 4.2.2(1) - Attics
  end

  def self.get_default_vented_crawl_sla()
    return 1.0 / 150.0 # Table 4.2.2(1) - Crawlspaces
  end

  private

  def self.process_wind_speed_correction(terrain, shelter_coef, neighbors_min_nonzero_offset, building_height)
    wind_speed = WindSpeed.new
    wind_speed.height = 32.8 # ft (Standard weather station height)

    # Open, Unrestricted at Weather Station
    wind_speed.terrain_multiplier = 1.0 # Used for DOE-2's correlation
    wind_speed.terrain_exponent = 0.15 # Used for DOE-2's correlation
    wind_speed.ashrae_terrain_thickness = 270
    wind_speed.ashrae_terrain_exponent = 0.14

    if terrain == Constants.TerrainOcean
      wind_speed.site_terrain_multiplier = 1.30 # Used for DOE-2's correlation
      wind_speed.site_terrain_exponent = 0.10 # Used for DOE-2's correlation
      wind_speed.ashrae_site_terrain_thickness = 210 # Ocean, Bayou flat country
      wind_speed.ashrae_site_terrain_exponent = 0.10 # Ocean, Bayou flat country
    elsif terrain == Constants.TerrainPlains
      wind_speed.site_terrain_multiplier = 1.00 # Used for DOE-2's correlation
      wind_speed.site_terrain_exponent = 0.15 # Used for DOE-2's correlation
      wind_speed.ashrae_site_terrain_thickness = 270 # Flat, open country
      wind_speed.ashrae_site_terrain_exponent = 0.14 # Flat, open country
    elsif terrain == Constants.TerrainRural
      wind_speed.site_terrain_multiplier = 0.85 # Used for DOE-2's correlation
      wind_speed.site_terrain_exponent = 0.20 # Used for DOE-2's correlation
      wind_speed.ashrae_site_terrain_thickness = 270 # Flat, open country
      wind_speed.ashrae_site_terrain_exponent = 0.14 # Flat, open country
    elsif terrain == Constants.TerrainSuburban
      wind_speed.site_terrain_multiplier = 0.67 # Used for DOE-2's correlation
      wind_speed.site_terrain_exponent = 0.25 # Used for DOE-2's correlation
      wind_speed.ashrae_site_terrain_thickness = 370 # Rough, wooded country, suburbs
      wind_speed.ashrae_site_terrain_exponent = 0.22 # Rough, wooded country, suburbs
    elsif terrain == Constants.TerrainCity
      wind_speed.site_terrain_multiplier = 0.47 # Used for DOE-2's correlation
      wind_speed.site_terrain_exponent = 0.35 # Used for DOE-2's correlation
      wind_speed.ashrae_site_terrain_thickness = 460 # Towns, city outskirts, center of large cities
      wind_speed.ashrae_site_terrain_exponent = 0.33 # Towns, city outskirts, center of large cities
    end

    # Local Shielding
    if shelter_coef == Constants.Auto
      if neighbors_min_nonzero_offset == 0
        # Typical shelter for isolated rural house
        wind_speed.S_wo = 0.90
      elsif neighbors_min_nonzero_offset > building_height
        # Typical shelter caused by other building across the street
        wind_speed.S_wo = 0.70
      else
        # Typical shelter for urban buildings where sheltering obstacles
        # are less than one building height away.
        # Recommended by C.Christensen.
        wind_speed.S_wo = 0.50
      end
    else
      wind_speed.S_wo = Float(shelter_coef)
    end

    # S-G Shielding Coefficients are roughly 1/3 of AIM2 Shelter Coefficients
    wind_speed.shielding_coef = wind_speed.S_wo / 3.0

    return wind_speed
  end

  def self.process_infiltration(model, infil, wind_speed, building, weather)
    spaces = []
    spaces << building.garage if not building.garage.nil?
    spaces << building.unfinished_basement if not building.unfinished_basement.nil?
    spaces << building.crawlspace if not building.crawlspace.nil?
    spaces << building.pierbeam if not building.pierbeam.nil?
    spaces << building.unfinished_attic if not building.unfinished_attic.nil?

    unless building.garage.nil?
      building.garage.inf_method = @infMethodSG
      building.garage.hor_lk_frac = 0.4 # DOE-2 Default
      building.garage.neutral_level = 0.5 # DOE-2 Default
      building.garage.SLA = Airflow.get_infiltration_SLA_from_ACH50(infil.garage_ach50, 0.67, building.garage.area, building.garage.volume)
      building.garage.ACH = Airflow.get_infiltration_ACH_from_SLA(building.garage.SLA, 1.0, weather)
      building.garage.inf_flow = building.garage.ACH / UnitConversions.convert(1.0, "hr", "min") * building.garage.volume # cfm
    end

    unless building.unfinished_basement.nil?
      building.unfinished_basement.inf_method = @infMethodRes # Used for constant ACH
      building.unfinished_basement.inf_flow = building.unfinished_basement.ACH / UnitConversions.convert(1.0, "hr", "min") * building.unfinished_basement.volume
    end

    unless building.crawlspace.nil?
      building.crawlspace.inf_method = @infMethodRes
      building.crawlspace.inf_flow = building.crawlspace.ACH / UnitConversions.convert(1.0, "hr", "min") * building.crawlspace.volume
    end

    unless building.pierbeam.nil?
      building.pierbeam.inf_method = @infMethodRes
      building.pierbeam.inf_flow = building.pierbeam.ACH / UnitConversions.convert(1.0, "hr", "min") * building.pierbeam.volume
    end

    unless building.unfinished_attic.nil?
      if not building.unfinished_attic.SLA.nil?
        building.unfinished_attic.inf_method = @infMethodSG
        building.unfinished_attic.hor_lk_frac = 0.75 # Same as Energy Gauge USA Attic Model
        building.unfinished_attic.neutral_level = 0.5 # DOE-2 Default
        building.unfinished_attic.ACH = Airflow.get_infiltration_ACH_from_SLA(building.unfinished_attic.SLA, 1.0, weather)
      elsif not building.unfinished_attic.ACH.nil?
        building.unfinished_attic.inf_method = @infMethodRes
      end
      building.unfinished_attic.inf_flow = building.unfinished_attic.ACH / UnitConversions.convert(1.0, "hr", "min") * building.unfinished_attic.volume
    end

    process_infiltration_for_spaces(model, spaces, wind_speed)

    return true
  end

  def self.process_infiltration_for_unit(model, runner, unit, obj_name_infil, infil, wind_speed, building, weather, unit_living, unit_finished_basement)
    unit_ag_ext_wall_area = Geometry.calculate_above_grade_exterior_wall_area(unit.spaces, false)
    unit_ag_ffa = Geometry.get_above_grade_finished_floor_area_from_spaces(unit.spaces, false, runner)
  
    spaces = []
    spaces << unit_living
    spaces << unit_finished_basement if not unit_finished_basement.nil?

    outside_air_density = UnitConversions.convert(weather.header.LocalPressure, "atm", "Btu/ft^3") / (Gas.Air.r * (weather.data.AnnualAvgDrybulb + 460.0))
    inf_conv_factor = 776.25 # [ft/min]/[inH2O^(1/2)*ft^(3/2)/lbm^(1/2)]
    delta_pref = 0.016 # inH2O

    # Living Space Infiltration
    if not infil.living_ach50.nil?
      unit_living.inf_method = @infMethodASHRAE

      # Based on "Field Validation of Algebraic Equations for Stack and
      # Wind Driven Air Infiltration Calculations" by Walker and Wilson (1998)

      # Pressure Exponent
      n_i = 0.67

      # Calculate SLA for above-grade portion of the building
      building.SLA = Airflow.get_infiltration_SLA_from_ACH50(infil.living_ach50, n_i, building.ag_ffa, building.above_grade_volume)

      # Effective Leakage Area (ft^2)
      a_o = building.SLA * building.ag_ffa * (unit_ag_ext_wall_area / building.ag_ext_wall_area)

      # Calculate SLA for unit
      unit_living.SLA = a_o / unit_ag_ffa

      # Flow Coefficient (cfm/inH2O^n) (based on ASHRAE HoF)
      c_i = a_o * (2.0 / outside_air_density)**0.5 * delta_pref**(0.5 - n_i) * inf_conv_factor

      if infil.has_flue_chimney
        y_i = 0.2 # Fraction of leakage through the flue; 0.2 is a "typical" value according to THE ALBERTA AIR INFIL1RATION MODEL, Walker and Wilson, 1990
        flue_height = building.building_height + 2.0 # ft
        s_wflue = 1.0 # Flue Shelter Coefficient
      else
        y_i = 0.0 # Fraction of leakage through the flu
        flue_height = 0.0 # ft
        s_wflue = 0.0 # Flue Shelter Coefficient
      end

      vented_crawl = false
      if (not building.crawlspace.nil? and building.crawlspace.ACH > 0) or (not building.pierbeam.nil? and building.pierbeam.ACH > 0)
        vented_crawl = true
      end

      # Leakage distributions per Iain Walker (LBL) recommendations
      if vented_crawl
        # 15% ceiling, 35% walls, 50% floor leakage distribution for vented crawl
        leakkage_ceiling = 0.15
        leakage_walls = 0.35
        leakage_floor = 0.50
      else
        # 25% ceiling, 50% walls, 25% floor leakage distribution for slab/basement/unvented crawl
        leakkage_ceiling = 0.25
        leakage_walls = 0.50
        leakage_floor = 0.25
      end
      if leakkage_ceiling + leakage_walls + leakage_floor != 1
        runner.registerError("Invalid air leakage distribution specified (#{leakkage_ceiling}, #{leakage_walls}, #{leakage_floor}); does not add up to 1.")
        return false
      end
      r_i = (leakkage_ceiling + leakage_floor)
      x_i = (leakkage_ceiling - leakage_floor)
      r_i = r_i * (1 - y_i)
      x_i = x_i * (1 - y_i)

      unit_living.hor_lk_frac = r_i
      z_f = flue_height / (unit_living.height + unit_living.coord_z)

      # Calculate Stack Coefficient
      m_o = (x_i + (2.0 * n_i + 1.0) * y_i)**2.0 / (2 - r_i)

      if m_o <=  1.0
        m_i = m_o # eq. 10
      else
        m_i = 1.0 # eq. 11
      end

      if infil.has_flue_chimney
        # Eq. 13
        x_c = r_i + (2.0 * (1.0 - r_i - y_i)) / (n_i + 1.0) - 2.0 * y_i * (z_f - 1.0)**n_i
        # Additive flue function, Eq. 12
        f_i = n_i * y_i * (z_f - 1.0)**((3.0 * n_i - 1.0) / 3.0) * (1.0 - (3.0 * (x_c - x_i)**2.0 * r_i**(1 - n_i)) / (2.0 * (z_f + 1.0)))
      else
        # Critical value of ceiling-floor leakage difference where the
        # neutral level is located at the ceiling (eq. 13)
        x_c = r_i + (2.0 * (1.0 - r_i - y_i)) / (n_i + 1.0)
        # Additive flue function (eq. 12)
        f_i = 0.0
      end

      f_s = ((1.0 + n_i * r_i) / (n_i + 1.0)) * (0.5 - 0.5 * m_i**(1.2))**(n_i + 1.0) + f_i

      stack_coef = f_s * (UnitConversions.convert(outside_air_density * Constants.g * unit_living.height, "lbm/(ft*s^2)", "inH2O") / (Constants.AssumedInsideTemp + 460.0))**n_i # inH2O^n/R^n

      # Calculate wind coefficient
      if vented_crawl

        if x_i > 1.0 - 2.0 * y_i
          # Critical floor to ceiling difference above which f_w does not change (eq. 25)
          x_i = 1.0 - 2.0 * y_i
        end

        # Redefined R for wind calculations for houses with crawlspaces (eq. 21)
        r_x = 1.0 - r_i * (n_i / 2.0 + 0.2)
        # Redefined Y for wind calculations for houses with crawlspaces (eq. 22)
        y_x = 1.0 - y_i / 4.0
        # Used to calculate X_x (eq.24)
        x_s = (1.0 - r_i) / 5.0 - 1.5 * y_i
        # Redefined X for wind calculations for houses with crawlspaces (eq. 23)
        x_x = 1.0 - (((x_i - x_s) / (2.0 - r_i))**2.0)**0.75
        # Wind factor (eq. 20)
        f_w = 0.19 * (2.0 - n_i) * x_x * r_x * y_x

      else

        j_i = (x_i + r_i + 2.0 * y_i) / 2.0
        f_w = 0.19 * (2.0 - n_i) * (1.0 - ((x_i + r_i) / 2.0)**(1.5 - y_i)) - y_i / 4.0 * (j_i - 2.0 * y_i * j_i**4.0)

      end

      wind_coef = f_w * UnitConversions.convert(outside_air_density / 2.0, "lbm/ft^3", "inH2O/mph^2")**n_i # inH2O^n/mph^2n

      unit_living.ACH = Airflow.get_infiltration_ACH_from_SLA(unit_living.SLA, building.stories, weather)

      # Convert living space ACH to cfm:
      unit_living.inf_flow = unit_living.ACH / UnitConversions.convert(1.0, "hr", "min") * unit_living.volume # cfm

    elsif not infil.living_constant_ach.nil?

      unit_living.inf_method = @infMethodRes

      unit_living.ACH = infil.living_constant_ach
      unit_living.inf_flow = unit_living.ACH / UnitConversions.convert(1.0, "hr", "min") * unit_living.volume # cfm

    end

    unless unit_finished_basement.nil?
      unit_finished_basement.inf_method = @infMethodRes # Used for constant ACH
      unit_finished_basement.inf_flow = unit_finished_basement.ACH / UnitConversions.convert(1.0, "hr", "min") * unit_finished_basement.volume
    end

    process_infiltration_for_spaces(model, spaces, wind_speed)

    infil.a_o = a_o
    infil.c_i = c_i
    infil.n_i = n_i
    infil.stack_coef = stack_coef
    infil.wind_coef = wind_coef
    infil.y_i = y_i
    infil.s_wflue = s_wflue
    
    return true
  end

  def self.process_infiltration_for_spaces(model, spaces, wind_speed)
    spaces.each do |space|
      space.f_t_SG = wind_speed.site_terrain_multiplier * ((space.height + space.coord_z) / 32.8)**wind_speed.site_terrain_exponent / (wind_speed.terrain_multiplier * (wind_speed.height / 32.8)**wind_speed.terrain_exponent)

      if space.inf_method == @infMethodSG
        space.f_s_SG = 2.0 / 3.0 * (1 + space.hor_lk_frac / 2.0) * (2.0 * space.neutral_level * (1.0 - space.neutral_level))**0.5 / (space.neutral_level**0.5 + (1.0 - space.neutral_level)**0.5)
        space.f_w_SG = wind_speed.shielding_coef * (1.0 - space.hor_lk_frac)**(1.0 / 3.0) * space.f_t_SG
        space.C_s_SG = space.f_s_SG**2.0 * Constants.g * space.height / (Constants.AssumedInsideTemp + 460.0)
        space.C_w_SG = space.f_w_SG**2.0
        space.ELA = space.SLA * space.area # ft^2
      elsif space.inf_method == @infMethodASHRAE
        space.ELA = space.SLA * space.area # ft^2
      end

      space.zone.spaces.each do |s|
        next if Geometry.is_living(s)

        obj_name = "#{Constants.ObjectNameInfiltration}|#{s.name}"
        if space.inf_method == @infMethodRes and space.ACH.to_f > 0
          flow_rate = OpenStudio::Model::SpaceInfiltrationDesignFlowRate.new(model)
          flow_rate.setName(obj_name)
          flow_rate.setSchedule(model.alwaysOnDiscreteSchedule)
          flow_rate.setAirChangesperHour(space.ACH)
          flow_rate.setSpace(s)
          flow_rate.setConstantTermCoefficient(1)
          flow_rate.setTemperatureTermCoefficient(0)
          flow_rate.setVelocityTermCoefficient(0)
          flow_rate.setVelocitySquaredTermCoefficient(0)
        elsif space.inf_method == @infMethodSG and space.ELA.to_f > 0
          leakage_area = OpenStudio::Model::SpaceInfiltrationEffectiveLeakageArea.new(model)
          leakage_area.setName(obj_name)
          leakage_area.setSchedule(model.alwaysOnDiscreteSchedule)
          leakage_area.setEffectiveAirLeakageArea(UnitConversions.convert(space.ELA, "ft^2", "cm^2"))
          leakage_area.setStackCoefficient(UnitConversions.convert(space.C_s_SG, "ft^2/(s^2*R)", "L^2/(s^2*cm^4*K)"))
          leakage_area.setWindCoefficient(space.C_w_SG * 0.01)
          leakage_area.setSpace(s)
        elsif space.inf_method == @infMethodASHRAE
          # nop
        end
      end
    end
  end

  def self.process_mech_vent_for_unit(model, runner, obj_name_mech_vent, unit, is_existing_home, ela, mech_vent, building, nbeds, nbaths, weather, unit_ffa, unit_living, num_units, has_forced_air_equipment)
    if mech_vent.type == Constants.VentTypeCFIS
      if not has_forced_air_equipment
        runner.registerError("A CFIS ventilation system has been selected but the building does not have central, forced air equipment.")
        return false
      end
    end

    if not mech_vent.frac_62_2.nil?
      # Get ASHRAE 62.2 required ventilation rate (excluding infiltration credit)
      ashrae_mv_without_infil_credit = Airflow.get_mech_vent_whole_house_cfm(1, nbeds, unit_ffa, mech_vent.ashrae_std)

      # Determine mechanical ventilation infiltration credit (per ASHRAE 62.2)
      rate_credit = 0 # default to no credit
      if mech_vent.infil_credit
        if mech_vent.ashrae_std == '2010' and is_existing_home
          # ASHRAE Standard 62.2 2010
          # Only applies to existing buildings
          # 2 cfm per 100ft^2 of occupiable floor area
          default_rate = 2.0 * unit_ffa / 100.0 # cfm
          # Half the excess infiltration rate above the default rate is credited toward mech vent:
          rate_credit = [(unit_living.inf_flow - default_rate) / 2.0, 0].max
        elsif mech_vent.ashrae_std == '2013' and num_units == 1
          # ASHRAE Standard 62.2 2013
          # Only applies to single-family homes (Section 8.2.1: "The required mechanical ventilation
          # rate shall not be reduced as described in Section 4.1.3.").
          nl = 1000.0 * ela / unit_living.area * (unit_living.height / 8.2)**0.4 # Normalized leakage, eq. 4.4
          qinf = nl * weather.data.WSF * unit_living.area / 7.3 # Effective annual average infiltration rate, cfm, eq. 4.5a
          rate_credit = [(2.0 / 3.0) * ashrae_mv_without_infil_credit, qinf].min
        end
      end

      # Apply infiltration credit (if any)
      ashrae_vent_rate = [ashrae_mv_without_infil_credit - rate_credit, 0.0].max # cfm

      # Apply fraction of ASHRAE value
      whole_house_vent_rate = mech_vent.frac_62_2 * ashrae_vent_rate # cfm
    elsif not mech_vent.whole_house_cfm.nil?
      whole_house_vent_rate = mech_vent.whole_house_cfm
    end

    # Spot Ventilation
    spot_fan_power = 0.3 # W/cfm/fan, per HSP
    bath_exhaust_sch_operation = 60.0 # min/day, per HSP
    range_hood_exhaust_operation = 60.0 # min/day, per HSP

    # Fraction of fan heat that goes to the space
    if mech_vent.type == Constants.VentTypeExhaust
      frac_fan_heat = 0.0 # Fan heat does not enter space
      num_fans = 1
    elsif mech_vent.type == Constants.VentTypeSupply or mech_vent.type == Constants.VentTypeCFIS
      frac_fan_heat = 1.0 # Fan heat does enter space
      num_fans = 1
    elsif mech_vent.type == Constants.VentTypeBalanced
      frac_fan_heat = 0.5 # Assumes supply fan heat enters space
      num_fans = 2
    else
      frac_fan_heat = 0.0
      num_fans = 0
    end

    # Get the clothes washer so we can use the day shift for the clothes dryer
    if mech_vent.dryer_exhaust > 0
      cw_day_shift = 0.0
      model.getElectricEquipments.each do |ee|
        next if ee.name.to_s != Constants.ObjectNameClothesWasher(unit.name.to_s)

        cw_day_shift = ee.additionalProperties.getFeatureAsDouble(Constants.ClothesWasherDayShift).get
        break
      end
      dryer_exhaust_day_shift = cw_day_shift + 1.0 / 24.0
    end

    # Search for clothes dryer
    has_dryer = false
    (model.getElectricEquipments + model.getOtherEquipments).each do |equip|
      next unless equip.name.to_s == Constants.ObjectNameClothesDryer(Constants.FuelTypeElectric, unit.name.to_s) or equip.name.to_s == Constants.ObjectNameClothesDryer(Constants.FuelTypeGas, unit.name.to_s) or equip.name.to_s == Constants.ObjectNameClothesDryer(Constants.FuelTypePropane, unit.name.to_s)

      has_dryer = true
      break
    end

    if not has_dryer and mech_vent.dryer_exhaust > 0
      runner.registerWarning("No clothes dryer object was found in #{unit.name.to_s} but the clothes dryer exhaust specified is non-zero. Overriding clothes dryer exhaust to be zero.")
    end

    bathroom_hour_avg_exhaust = mech_vent.bathroom_exhaust * nbaths * bath_exhaust_sch_operation / 60.0 # cfm
    range_hood_hour_avg_exhaust = mech_vent.range_exhaust * range_hood_exhaust_operation / 60.0 # cfm

    #--- Calculate HRV/ERV effectiveness values. Calculated here for use in sizing routines.

    apparent_sensible_effectiveness = 0.0
    sensible_effectiveness = 0.0
    latent_effectiveness = 0.0

    if mech_vent.type == Constants.VentTypeBalanced and mech_vent.sensible_efficiency > 0 and whole_house_vent_rate > 0
      # Must assume an operating condition (HVI seems to use CSA 439)
      t_sup_in = 0
      w_sup_in = 0.0028
      t_exh_in = 22
      w_exh_in = 0.0065
      cp_a = 1006
      p_fan = whole_house_vent_rate * mech_vent.fan_power # Watts

      m_fan = UnitConversions.convert(whole_house_vent_rate, "cfm", "m^3/s") * 16.02 * Psychrometrics.rhoD_fT_w_P(UnitConversions.convert(t_sup_in, "C", "F"), w_sup_in, 14.7) # kg/s

      # The following is derived from (taken from CSA 439):
      #    E_SHR = (m_sup,fan * Cp * (Tsup,out - Tsup,in) - P_sup,fan) / (m_exh,fan * Cp * (Texh,in - Tsup,in) + P_exh,fan)
      t_sup_out = t_sup_in + (mech_vent.sensible_efficiency * (m_fan * cp_a * (t_exh_in - t_sup_in) + p_fan) + p_fan) / (m_fan * cp_a)

      # Calculate the apparent sensible effectiveness
      apparent_sensible_effectiveness = (t_sup_out - t_sup_in) / (t_exh_in - t_sup_in)

      # Calculate the supply temperature before the fan
      t_sup_out_gross = t_sup_out - p_fan / (m_fan * cp_a)

      # Sensible effectiveness of the HX only
      sensible_effectiveness = (t_sup_out_gross - t_sup_in) / (t_exh_in - t_sup_in)

      if (sensible_effectiveness < 0.0) or (sensible_effectiveness > 1.0)
        runner.registerError("The calculated ERV/HRV sensible effectiveness is #{sensible_effectiveness} but should be between 0 and 1. Please revise ERV/HRV efficiency values.")
        return false
      end

      # Use summer test condition to determine the latent effectiveness since TRE is generally specified under the summer condition
      if mech_vent.total_efficiency > 0

        t_sup_in = 35.0
        w_sup_in = 0.0178
        t_exh_in = 24.0
        w_exh_in = 0.0092

        m_fan = UnitConversions.convert(whole_house_vent_rate, "cfm", "m^3/s") * UnitConversions.convert(Psychrometrics.rhoD_fT_w_P(UnitConversions.convert(t_sup_in, "C", "F"), w_sup_in, 14.7), "lbm/ft^3", "kg/m^3") # kg/s

        t_sup_out_gross = t_sup_in - sensible_effectiveness * (t_sup_in - t_exh_in)
        t_sup_out = t_sup_out_gross + p_fan / (m_fan * cp_a)

        h_sup_in = Psychrometrics.h_fT_w_SI(t_sup_in, w_sup_in)
        h_exh_in = Psychrometrics.h_fT_w_SI(t_exh_in, w_exh_in)
        h_sup_out = h_sup_in - (mech_vent.total_efficiency * (m_fan * (h_sup_in - h_exh_in) + p_fan) + p_fan) / m_fan

        w_sup_out = Psychrometrics.w_fT_h_SI(t_sup_out, h_sup_out)
        latent_effectiveness = [0.0, (w_sup_out - w_sup_in) / (w_exh_in - w_sup_in)].max

        if (latent_effectiveness < 0.0) or (latent_effectiveness > 1.0)
          runner.registerError("The calculated ERV/HRV latent effectiveness is #{latent_effectiveness} but should be between 0 and 1. Please revise ERV/HRV efficiency values.")
          return false
        end

      else
        latent_effectiveness = 0.0
      end
    else
      if mech_vent.total_efficiency > 0
        apparent_sensible_effectiveness = mech_vent.total_efficiency
        sensible_effectiveness = mech_vent.total_efficiency
        latent_effectiveness = mech_vent.total_efficiency
      end
    end

    # Store info for HVAC Sizing measure
    unit.additionalProperties.setFeature(Constants.SizingInfoMechVentType, mech_vent.type)
    unit.additionalProperties.setFeature(Constants.SizingInfoMechVentTotalEfficiency, mech_vent.total_efficiency.to_f)
    unit.additionalProperties.setFeature(Constants.SizingInfoMechVentLatentEffectiveness, latent_effectiveness.to_f)
    unit.additionalProperties.setFeature(Constants.SizingInfoMechVentApparentSensibleEffectiveness, apparent_sensible_effectiveness.to_f)
    unit.additionalProperties.setFeature(Constants.SizingInfoMechVentWholeHouseRate, whole_house_vent_rate.to_f)

    mech_vent.frac_fan_heat = frac_fan_heat
    mech_vent.num_fans = num_fans
    mech_vent.whole_house_vent_rate = whole_house_vent_rate
    mech_vent.bathroom_hour_avg_exhaust = bathroom_hour_avg_exhaust
    mech_vent.range_hood_hour_avg_exhaust = range_hood_hour_avg_exhaust
    mech_vent.spot_fan_power = spot_fan_power
    mech_vent.latent_effectiveness = latent_effectiveness
    mech_vent.sensible_effectiveness = sensible_effectiveness
    mech_vent.dryer_exhaust_day_shift = dryer_exhaust_day_shift
    mech_vent.has_dryer = has_dryer
    
    return true
  end

  def self.process_cfis_for_unit(model, runner, cfis)
    # Validate Inputs
    if cfis.open_time < 0
      runner.registerError("Mechanical Ventilation: CFIS minimum damper open time must be greater than or equal to 0.")
      return false
    end
    if cfis.airflow_frac < 0 or cfis.airflow_frac > 1
      runner.registerError("Mechanical Ventilation: CFIS blower airflow rate must be greater than or equal to 0 and less than or equal to 1.")
      return false
    end

    return true
  end

  def self.process_ducts_for_unit(model, runner, ducts, building, unit, unit_index, unit_ffa, unit_has_mshp, unit_living, unit_finished_basement, air_loops)
  
    # Validate Inputs
    ducts.each do |duct|
      if duct.leakage_frac.nil? == duct.leakage_cfm25.nil?
        runner.registerError("Ducts: Must provide either leakage fraction or cfm25, but not both.")
        return false
      end
      if not duct.leakage_frac.nil? and (duct.leakage_frac < 0 or duct.leakage_frac > 1)
        runner.registerError("Ducts: Leakage Fraction must be greater than or equal to 0 and less than or equal to 1.")
        return false
      end
      if not duct.leakage_cfm25.nil? and duct.leakage_cfm25 < 0
        runner.registerError("Ducts: Leakage CFM25 must be greater than or equal to 0.")
        return false
      end
      if duct.rvalue < 0
        runner.registerError("Ducts: Insulation Nominal R-Value must be greater than or equal to 0.")
        return false
      end
      if duct.area < 0
        runner.registerError("Ducts: Surface Area must be greater than or equal to 0.")
        return false
      end
    end

    if unit_has_mshp # has mshp
      miniSplitHPIsDucted = HVAC.has_ducted_mshp(model, runner, unit_living.zone)
      if ducts.size > 0 and not miniSplitHPIsDucted # if not ducted but specified ducts, warning and override
        runner.registerWarning("No ducted HVAC equipment was found but ducts were specified. Overriding duct specification.")
        ducts.clear
      elsif ducts.size == 0 and miniSplitHPIsDucted # if ducted but specified no ducts, warning
        runner.registerWarning("A ducted mini-split heat pump was found but no ducts were specified.")
      end
    end

    has_ducted_equip = HVAC.has_ducted_equipment(model, runner, unit_living.zone)
    if ducts.size > 0 and not has_ducted_equip
      runner.registerWarning("No ducted HVAC equipment was found but ducts were specified. Overriding duct specification.")
      ducts.clear
    elsif ducts.size == 0 and has_ducted_equip
      runner.registerWarning("Ducted HVAC equipment was found but no ducts were specified. Proceeding without ducts.")
    end
    
    ducts.each do |duct|
      duct.rvalue = get_duct_insulation_rvalue(duct.rvalue, duct.side) # Convert from nominal to actual R-value
      duct.location_zone = get_duct_zone(duct.location, unit, unit_index, unit_living.zone)
    end
    
    # Store info for HVAC Sizing measure
    air_loops.each do |air_loop|
      next unless unit_living.zone.airLoopHVACs.include? air_loop # next if airloop doesn't serve this unit
      
      air_loop.additionalProperties.setFeature(Constants.SizingInfoDuctExist, true)
      air_loop.additionalProperties.setFeature(Constants.SizingInfoDuctSides, ducts.map { |duct| duct.side }.join(","))
      air_loop.additionalProperties.setFeature(Constants.SizingInfoDuctLocationZones, ducts.map { |duct| duct.location_zone.handle.to_s }.join(","))
      air_loop.additionalProperties.setFeature(Constants.SizingInfoDuctLeakageFracs, ducts.map { |duct| duct.leakage_frac.to_f }.join(","))
      air_loop.additionalProperties.setFeature(Constants.SizingInfoDuctLeakageCFM25s, ducts.map { |duct| duct.leakage_cfm25.to_f }.join(","))
      air_loop.additionalProperties.setFeature(Constants.SizingInfoDuctAreas, ducts.map { |duct| duct.area.to_f }.join(","))
      air_loop.additionalProperties.setFeature(Constants.SizingInfoDuctRvalues, ducts.map { |duct| duct.rvalue.to_f }.join(","))
    end

    return true
  end

  def self.process_nat_vent_for_unit(model, runner, unit, obj_name_natvent, unit_living, nat_vent, tin_sensor, tout_sensor, pbar_sensor, vwind_sensor, wind_speed, infil, building, weather)
    unit_window_area = Geometry.get_window_area_from_spaces(unit.spaces, false)
  
    thermostatsetpointdualsetpoint = unit_living.zone.thermostatSetpointDualSetpoint

    # Get heating setpoints
    heatingSetpointWeekday = Array.new(24, Constants.NoHeatingSetpoint)
    heatingSetpointWeekend = Array.new(24, Constants.NoHeatingSetpoint)
    if thermostatsetpointdualsetpoint.is_initialized
      thermostatsetpointdualsetpoint.get.heatingSetpointTemperatureSchedule.get.to_Schedule.get.to_ScheduleRuleset.get.scheduleRules.each do |rule|
        if rule.applyMonday and rule.applyTuesday and rule.applyWednesday and rule.applyThursday and rule.applyFriday
          rule.daySchedule.values.each_with_index do |value, hour|
            if value > heatingSetpointWeekday[hour]
              heatingSetpointWeekday[hour] = UnitConversions.convert(value, "C", "F")
            end
          end
        end
        if rule.applySaturday and rule.applySunday
          rule.daySchedule.values.each_with_index do |value, hour|
            if value > heatingSetpointWeekend[hour]
              heatingSetpointWeekend[hour] = UnitConversions.convert(value, "C", "F")
            end
          end
        end
      end
    end

    # Get cooling setpoints
    coolingSetpointWeekday = Array.new(24, Constants.NoCoolingSetpoint)
    coolingSetpointWeekend = Array.new(24, Constants.NoCoolingSetpoint)
    if thermostatsetpointdualsetpoint.is_initialized
      thermostatsetpointdualsetpoint.get.coolingSetpointTemperatureSchedule.get.to_Schedule.get.to_ScheduleRuleset.get.scheduleRules.each do |rule|
        if rule.applyMonday and rule.applyTuesday and rule.applyWednesday and rule.applyThursday and rule.applyFriday
          rule.daySchedule.values.each_with_index do |value, hour|
            if value < coolingSetpointWeekday[hour]
              coolingSetpointWeekday[hour] = UnitConversions.convert(value, "C", "F")
            end
          end
        end
        if rule.applySaturday and rule.applySunday
          rule.daySchedule.values.each_with_index do |value, hour|
            if value < coolingSetpointWeekend[hour]
              coolingSetpointWeekend[hour] = UnitConversions.convert(value, "C", "F")
            end
          end
        end
      end
    end

    if heatingSetpointWeekday.all? { |x| x == Constants.NoHeatingSetpoint }
      runner.registerWarning("No heating setpoint schedule found. Assuming #{Constants.DefaultHeatingSetpoint} F for natural ventilation calculations.")
      ovlp_ssn_hourly_temp = Array.new(24, UnitConversions.convert(Constants.DefaultHeatingSetpoint + nat_vent.ovlp_offset, "F", "C"))
    else
      ovlp_ssn_hourly_temp = Array.new(24, UnitConversions.convert([heatingSetpointWeekday.max, heatingSetpointWeekend.max].max + nat_vent.ovlp_offset, "F", "C"))
    end
    if coolingSetpointWeekday.all? { |x| x == Constants.NoCoolingSetpoint }
      runner.registerWarning("No cooling setpoint schedule found. Assuming #{Constants.DefaultCoolingSetpoint} F for natural ventilation calculations.")
    end
    ovlp_ssn_hourly_weekend_temp = ovlp_ssn_hourly_temp

    # Get heating and cooling seasons
    heating_season, cooling_season = HVAC.calc_heating_and_cooling_seasons(model, weather, runner)
    if heating_season.nil? or cooling_season.nil?
      return false
    end

    # Specify an array of hourly lower-temperature-limits for natural ventilation
    htg_ssn_hourly_temp = Array.new
    coolingSetpointWeekday.each do |x|
      if x == Constants.NoCoolingSetpoint
        htg_ssn_hourly_temp << UnitConversions.convert(Constants.DefaultCoolingSetpoint - nat_vent.htg_offset, "F", "C")
      else
        htg_ssn_hourly_temp << UnitConversions.convert(x - nat_vent.htg_offset, "F", "C")
      end
    end
    htg_ssn_hourly_weekend_temp = Array.new
    coolingSetpointWeekend.each do |x|
      if x == Constants.NoCoolingSetpoint
        htg_ssn_hourly_weekend_temp << UnitConversions.convert(Constants.DefaultCoolingSetpoint - nat_vent.htg_offset, "F", "C")
      else
        htg_ssn_hourly_weekend_temp << UnitConversions.convert(x - nat_vent.htg_offset, "F", "C")
      end
    end

    clg_ssn_hourly_temp = Array.new
    heatingSetpointWeekday.each do |x|
      if x == Constants.NoHeatingSetpoint
        clg_ssn_hourly_temp << UnitConversions.convert(Constants.DefaultHeatingSetpoint + nat_vent.clg_offset, "F", "C")
      else
        clg_ssn_hourly_temp << UnitConversions.convert(x + nat_vent.clg_offset, "F", "C")
      end
    end
    clg_ssn_hourly_weekend_temp = Array.new
    heatingSetpointWeekend.each do |x|
      if x == Constants.NoHeatingSetpoint
        clg_ssn_hourly_weekend_temp << UnitConversions.convert(Constants.DefaultHeatingSetpoint + nat_vent.clg_offset, "F", "C")
      else
        clg_ssn_hourly_weekend_temp << UnitConversions.convert(x + nat_vent.clg_offset, "F", "C")
      end
    end

    # Explanation for FRAC-VENT-AREA equation:
    # From DOE22 Vol2-Dictionary: For VENT-METHOD = S-G, this is 0.6 times
    # the open window area divided by the floor area.
    # According to 2010 BA Benchmark, 33% of the windows on any facade will
    # be open at any given time and can only be opened to 20% of their area.

    nv_area = 0.6 * unit_window_area * nat_vent.frac_windows_open * nat_vent.frac_window_area_openable # ft^2 (For S-G, this is 0.6*(open window area))
    max_rate = 20.0 # Air Changes per hour
    max_flow_rate = max_rate * unit_living.volume / UnitConversions.convert(1.0, "hr", "min")
    nv_neutral_level = 0.5
    hor_vent_frac = 0.0
    f_s_nv = 2.0 / 3.0 * (1.0 + hor_vent_frac / 2.0) * (2.0 * nv_neutral_level * (1 - nv_neutral_level))**0.5 / (nv_neutral_level**0.5 + (1 - nv_neutral_level)**0.5)
    f_w_nv = wind_speed.shielding_coef * (1 - hor_vent_frac)**(1.0 / 3.0) * unit_living.f_t_SG
    c_s = f_s_nv**2.0 * Constants.g * unit_living.height / (Constants.AssumedInsideTemp + 460.0)
    c_w = f_w_nv**2.0

    season_type = []
    (0..11).to_a.each do |month|
      if heating_season[month] == 1.0 and cooling_season[month] == 0.0
        season_type << Constants.SeasonHeating
      elsif heating_season[month] == 0.0 and cooling_season[month] == 1.0
        season_type << Constants.SeasonCooling
      elsif heating_season[month] == 1.0 and cooling_season[month] == 1.0
        season_type << Constants.SeasonOverlap
      else
        season_type << Constants.SeasonNone
      end
    end

    temp_hourly_wkdy = []
    temp_hourly_wked = []
    season_type.each_with_index do |ssn_type, month|
      if ssn_type == Constants.SeasonHeating
        ssn_schedule_wkdy = htg_ssn_hourly_temp
        ssn_schedule_wked = htg_ssn_hourly_weekend_temp
      elsif ssn_type == Constants.SeasonCooling
        ssn_schedule_wkdy = clg_ssn_hourly_temp
        ssn_schedule_wked = clg_ssn_hourly_weekend_temp
      else
        ssn_schedule_wkdy = ovlp_ssn_hourly_temp
        ssn_schedule_wked = ovlp_ssn_hourly_weekend_temp
      end
      temp_hourly_wkdy << ssn_schedule_wkdy
      temp_hourly_wked << ssn_schedule_wked
    end

    temp_sch = HourlyByMonthSchedule.new(model, runner, obj_name_natvent + " temp schedule", temp_hourly_wkdy, temp_hourly_wked, normalize_values = false)

    wout_sensor = OpenStudio::Model::EnergyManagementSystemSensor.new(model, "Site Outdoor Air Humidity Ratio")
    wout_sensor.setName("#{Constants.ObjectNameNaturalVentilation} wt s")
    
    avail_sch = OpenStudio::Model::ScheduleRuleset.new(model)
    avail_sch.setName(obj_name_natvent + " avail schedule")

    day_endm = [0, 31, 59, 90, 120, 151, 181, 212, 243, 273, 304, 334, 365]
    day_startm = [0, 1, 32, 60, 91, 121, 152, 182, 213, 244, 274, 305, 335]

    time = []
    for h in 1..24
      time[h] = OpenStudio::Time.new(0, h, 0, 0)
    end

    (1..12).to_a.each do |m|
      date_s = OpenStudio::Date::fromDayOfYear(day_startm[m])
      date_e = OpenStudio::Date::fromDayOfYear(day_endm[m])

      if ((season_type[m - 1] == Constants.SeasonHeating and nat_vent.htg_season) or (season_type[m - 1] == Constants.SeasonCooling and nat_vent.clg_season) or (season_type[m - 1] == Constants.SeasonOverlap and nat_vent.ovlp_season)) and (nat_vent.num_weekdays + nat_vent.num_weekends != 0)
        on_rule = OpenStudio::Model::ScheduleRule.new(avail_sch)
        on_rule.setName(obj_name_natvent + " availability schedule #{Schedule.allday_name} ruleset#{m} on")
        on_rule_day = on_rule.daySchedule
        on_rule_day.setName(obj_name_natvent + " availability schedule #{Schedule.allday_name}1 on")
        for h in 1..24
          on_rule_day.addValue(time[h], 1)
        end
        if nat_vent.num_weekdays >= 1
          on_rule.setApplyMonday(true)
        end
        if nat_vent.num_weekdays >= 2
          on_rule.setApplyWednesday(true)
        end
        if nat_vent.num_weekdays >= 3
          on_rule.setApplyFriday(true)
        end
        if nat_vent.num_weekdays >= 4
          on_rule.setApplyTuesday(true)
        end
        if nat_vent.num_weekdays == 5
          on_rule.setApplyThursday(true)
        end
        if nat_vent.num_weekends >= 1
          on_rule.setApplySaturday(true)
        end
        if nat_vent.num_weekends == 2
          on_rule.setApplySunday(true)
        end
        on_rule.setStartDate(date_s)
        on_rule.setEndDate(date_e)
      else
        off_rule = OpenStudio::Model::ScheduleRule.new(avail_sch)
        off_rule.setName(obj_name_natvent + " availability schedule #{Schedule.allday_name} ruleset#{m} off")
        off_rule_day = off_rule.daySchedule
        off_rule_day.setName(obj_name_natvent + " availability schedule #{Schedule.allday_name}1 off")
        for h in 1..24
          off_rule_day.addValue(time[h], 0)
        end
        off_rule.setApplyMonday(true)
        off_rule.setApplyTuesday(true)
        off_rule.setApplyWednesday(true)
        off_rule.setApplyThursday(true)
        off_rule.setApplyFriday(true)
        off_rule.setApplySaturday(true)
        off_rule.setApplySunday(true)
        off_rule.setStartDate(date_s)
        off_rule.setEndDate(date_e)
      end
    end

    # Sensors

    nvavail_sensor = OpenStudio::Model::EnergyManagementSystemSensor.new(model, "Schedule Value")
    nvavail_sensor.setName("#{obj_name_natvent} nva s")
    nvavail_sensor.setKeyName(avail_sch.name.to_s)

    nvsp_sensor = OpenStudio::Model::EnergyManagementSystemSensor.new(model, "Schedule Value")
    nvsp_sensor.setName("#{obj_name_natvent} sp s")
    nvsp_sensor.setKeyName(temp_sch.schedule.name.to_s)

    # Actuator

    living_space = unit_living.zone.spaces[0]

    natvent_flow = OpenStudio::Model::SpaceInfiltrationDesignFlowRate.new(model)
    natvent_flow.setName(obj_name_natvent + " flow")
    natvent_flow.setSchedule(model.alwaysOnDiscreteSchedule)
    natvent_flow.setSpace(living_space)
    natvent_flow_actuator = OpenStudio::Model::EnergyManagementSystemActuator.new(natvent_flow, "Zone Infiltration", "Air Exchange Flow Rate")
    natvent_flow_actuator.setName("#{natvent_flow.name} act")

    # Program

    nv_program = OpenStudio::Model::EnergyManagementSystemProgram.new(model)
    nv_program.setName(obj_name_natvent + " program")
    nv_program.addLine("Set Tin = #{tin_sensor.name}")
    nv_program.addLine("Set Tout = #{tout_sensor.name}")
    nv_program.addLine("Set Wout = #{wout_sensor.name}")
    nv_program.addLine("Set Pbar = #{pbar_sensor.name}")
    nv_program.addLine("Set Tdiff = Tin-Tout")
    nv_program.addLine("Set dT = (@Abs Tdiff)")
    nv_program.addLine("Set Phiout = (@RhFnTdbWPb Tout Wout Pbar)")
    nv_program.addLine("Set NVArea = #{UnitConversions.convert(nv_area, "ft^2", "cm^2")}")
    nv_program.addLine("Set Cs = #{UnitConversions.convert(c_s, "ft^2/(s^2*R)", "L^2/(s^2*cm^4*K)")}")
    nv_program.addLine("Set Cw = #{c_w * 0.01}")
    nv_program.addLine("Set MaxNV = #{UnitConversions.convert(max_flow_rate, "cfm", "m^3/s")}")
    nv_program.addLine("Set MaxHR = #{nat_vent.max_oa_hr}")
    nv_program.addLine("Set MaxRH = #{nat_vent.max_oa_rh}")
    nv_program.addLine("Set NVAvail = #{nvavail_sensor.name}")
    nv_program.addLine("Set Vwind = #{vwind_sensor.name}")
    nv_program.addLine("Set SGNV = (NVAvail*NVArea)*((((Cs*dT)+(Cw*(Vwind^2)))^0.5)/1000)")
    nv_program.addLine("Set NVSP = #{nvsp_sensor.name}")
    nv_program.addLine("If (Wout<MaxHR) && (Phiout<MaxRH) && (Tin>NVSP)")
    nv_program.addLine("  Set NVadj1 = (Tin-NVSP)/(Tin-Tout)")
    nv_program.addLine("  Set NVadj2 = (@Min NVadj1 1)")
    nv_program.addLine("  Set NVadj3 = (@Max NVadj2 0)")
    nv_program.addLine("  Set NVadj = SGNV*NVadj3")
    nv_program.addLine("  Set #{natvent_flow_actuator.name} = (@Min NVadj MaxNV)")
    nv_program.addLine("Else")
    nv_program.addLine("  Set #{natvent_flow_actuator.name} = 0")
    nv_program.addLine("EndIf")

    return nv_program
  end

  def self.create_return_air_duct_zone(model, obj_name_ducts, adiabatic_const)
    # Create the return air plenum zone, space
    ra_duct_zone = OpenStudio::Model::ThermalZone.new(model)
    ra_duct_zone.setName(obj_name_ducts + " ret air zone")
    ra_duct_zone.setVolume(0.25)

    sw_point = OpenStudio::Point3d.new(0, 74, 0)
    nw_point = OpenStudio::Point3d.new(0, 74.1, 0)
    ne_point = OpenStudio::Point3d.new(0.1, 74.1, 0)
    se_point = OpenStudio::Point3d.new(0.1, 74, 0)
    ra_duct_polygon = Geometry.make_polygon(sw_point, nw_point, ne_point, se_point)

    ra_space = OpenStudio::Model::Space::fromFloorPrint(ra_duct_polygon, 1, model)
    ra_space = ra_space.get
    ra_space.setName(obj_name_ducts + " ret air space")
    ra_space.setThermalZone(ra_duct_zone)

    ra_space.surfaces.each do |surface|
      surface.setConstruction(adiabatic_const)
      surface.setOutsideBoundaryCondition("Adiabatic")
      surface.setSunExposure("NoSun")
      surface.setWindExposure("NoWind")
      surface_property_convection_coefficients = OpenStudio::Model::SurfacePropertyConvectionCoefficients.new(surface)
      surface_property_convection_coefficients.setConvectionCoefficient1Location("Inside")
      surface_property_convection_coefficients.setConvectionCoefficient1Type("Value")
      surface_property_convection_coefficients.setConvectionCoefficient1(999)
    end

    return ra_duct_zone
  end

  def self.create_ducts_objects(model, runner, building, unit, ducts, unit_living, unit_finished_basement, mech_vent, tin_sensor, pbar_sensor, adiabatic_const, air_loops, duct_programs, duct_lks, cfis_systems)
    duct_zones = ducts.map { |duct| duct.location_zone }.uniq!
    living_space = unit_living.zone.spaces[0]
    
    def self.create_duct_actuator(model, name, space)
      var = OpenStudio::Model::EnergyManagementSystemGlobalVariable.new(model, name.gsub(" ", "_"))
      other_equip_def = OpenStudio::Model::OtherEquipmentDefinition.new(model)
      other_equip_def.setName("#{var.name} equip")
      other_equip = OpenStudio::Model::OtherEquipment.new(other_equip_def)
      other_equip.setName(other_equip_def.name.to_s)
      other_equip.setFuelType("None")
      other_equip.setSchedule(model.alwaysOnDiscreteSchedule)
      other_equip.setSpace(space)
      actuator = OpenStudio::Model::EnergyManagementSystemActuator.new(other_equip, "OtherEquipment", "Power Level")
      actuator.setName("#{other_equip.name} act")
      return var, actuator
    end
    
    # Obtain data across all air loops (needed for CFIS w/ separate heating and cooling air loops)
    max_supply_fan_mfr_map = {}
    fan_rtf_var_map = {}
    fan_rtf_sensor_map = {}
    cfis_map = {}
    air_loops.each_with_index do |air_loop, air_loop_index|
      next unless unit_living.zone.airLoopHVACs.include? air_loop # next if airloop doesn't serve this unit
      
      obj_name_ducts = Constants.ObjectNameDucts(air_loop.name).gsub("|", "_")
      
      # Get the supply fan
      supply_fan = nil
      if air_loop.to_AirLoopHVAC.is_initialized
        air_loop.supplyComponents.each do |supply_component|
          next unless supply_component.to_AirLoopHVACUnitarySystem.is_initialized

          air_loop_unitary = supply_component.to_AirLoopHVACUnitarySystem.get
          supply_fan = air_loop_unitary.supplyFan.get
        end
      end
      
      # Supply fan runtime fraction
      fan_rtf_var_map[air_loop] = OpenStudio::Model::EnergyManagementSystemGlobalVariable.new(model, "#{obj_name_ducts} Fan RTF".gsub(" ", "_"))
      fan_rtf_sensor_map[air_loop] = OpenStudio::Model::EnergyManagementSystemSensor.new(model, "Fan Runtime Fraction")
      fan_rtf_sensor_map[air_loop].setName("#{fan_rtf_var_map[air_loop].name} s")
      fan_rtf_sensor_map[air_loop].setKeyName(supply_fan.name.to_s)
      
      # Supply fan maximum mass flow rate
      max_supply_fan_mfr_map[air_loop] = OpenStudio::Model::EnergyManagementSystemInternalVariable.new(model, "Fan Maximum Mass Flow Rate")
      max_supply_fan_mfr_map[air_loop].setName("#{obj_name_ducts} max sup fan mfr")
      max_supply_fan_mfr_map[air_loop].setInternalDataIndexKeyName(supply_fan.name.to_s)
      
      # Check if cfis applies to this air loop
      cfis_map[air_loop] = nil
      if mech_vent.type == Constants.VentTypeCFIS
        cfis_systems.each do |this_cfis, this_cfis_air_loops|
          next unless this_cfis_air_loops.include? air_loop
          
          this_cfis.fan_rtf_sensors = fan_rtf_sensor_map.values.map { |s| s.name }
          this_cfis.max_supply_fan_mfrs = max_supply_fan_mfr_map.values.map { |s| s.name }
          cfis_map[air_loop] = this_cfis
        end
      end
    end
    
    # Create one duct system per airloop
    air_loop_with_cfis = nil # Used to ensure CFIS is only added to one air loop
    air_loops.each do |air_loop|
      next unless unit_living.zone.airLoopHVACs.include? air_loop # next if airloop doesn't serve this unit

      obj_name_ducts = Constants.ObjectNameDucts(air_loop.name).gsub("|", "_")
      
      ra_duct_zone = create_return_air_duct_zone(model, obj_name_ducts, adiabatic_const)
      
      # Get the air demand inlet node
      air_demand_inlet_node = nil
      if air_loop.to_AirLoopHVAC.is_initialized
        air_demand_inlet_node = air_loop.demandInletNode
      end

      # Set the return plenums
      if air_loop.to_AirLoopHVAC.is_initialized
        unit_living.zone.setReturnPlenum(ra_duct_zone, air_loop)
        unless unit_finished_basement.nil?
          unit_finished_basement.zone.setReturnPlenum(ra_duct_zone, air_loop)
        end
        air_loop.demandComponents.each do |demand_component|
          next unless demand_component.to_AirLoopHVACReturnPlenum.is_initialized

          demand_component.setName("#{air_loop.name} return plenum")
        end
      end

      living_zone_return_air_node = nil
      unit_living.zone.returnAirModelObjects.each do |return_air_model_obj|
        next if return_air_model_obj.to_Node.get.airLoopHVAC.get != air_loop

        living_zone_return_air_node = return_air_model_obj
      end
      
      # -- Sensors --
      
      # Air handler mass flow rate
      ah_mfr_var = OpenStudio::Model::EnergyManagementSystemGlobalVariable.new(model, "#{obj_name_ducts} AH MFR".gsub(" ", "_"))
      ah_mfr_sensor = OpenStudio::Model::EnergyManagementSystemSensor.new(model, "System Node Mass Flow Rate")
      ah_mfr_sensor.setName("#{ah_mfr_var.name} s")
      ah_mfr_sensor.setKeyName(air_demand_inlet_node.name.to_s)

      # Air handler volume flow rate
      ah_vfr_var = OpenStudio::Model::EnergyManagementSystemGlobalVariable.new(model, "#{obj_name_ducts} AH VFR".gsub(" ", "_"))
      ah_vfr_sensor = OpenStudio::Model::EnergyManagementSystemSensor.new(model, "System Node Current Density Volume Flow Rate")
      ah_vfr_sensor.setName("#{ah_vfr_var.name} s")
      ah_vfr_sensor.setKeyName(air_demand_inlet_node.name.to_s)
      
      # Air handler outlet temperature
      ah_tout_var = OpenStudio::Model::EnergyManagementSystemGlobalVariable.new(model, "#{obj_name_ducts} AH Tout".gsub(" ", "_"))
      ah_tout_sensor = OpenStudio::Model::EnergyManagementSystemSensor.new(model, "System Node Temperature")
      ah_tout_sensor.setName("#{ah_tout_var.name} s")
      ah_tout_sensor.setKeyName(air_demand_inlet_node.name.to_s)
      
      # Air handler outlet humidity ratio
      ah_wout_var = OpenStudio::Model::EnergyManagementSystemGlobalVariable.new(model, "#{obj_name_ducts} AH Wout".gsub(" ", "_"))
      ah_wout_sensor = OpenStudio::Model::EnergyManagementSystemSensor.new(model, "System Node Humidity Ratio")
      ah_wout_sensor.setName("#{ah_wout_var.name} s")
      ah_wout_sensor.setKeyName(air_demand_inlet_node.name.to_s)
      
      # Return air temperature
      ra_t_var = OpenStudio::Model::EnergyManagementSystemGlobalVariable.new(model, "#{obj_name_ducts} RA T".gsub(" ", "_"))
      if not living_zone_return_air_node.nil?
        ra_t_sensor = OpenStudio::Model::EnergyManagementSystemSensor.new(model, "System Node Temperature")
        ra_t_sensor.setName("#{ra_t_var.name} s")
        ra_t_sensor.setKeyName(living_zone_return_air_node.name.to_s)
      else
        ra_t_sensor = tin_sensor
      end
      
      # Return air humidity ratio
      ra_w_var = OpenStudio::Model::EnergyManagementSystemGlobalVariable.new(model, "#{obj_name_ducts} RaW".gsub(" ", "_"))
      if not living_zone_return_air_node.nil?
        ra_w_sensor = OpenStudio::Model::EnergyManagementSystemSensor.new(model, "System Node Humidity Ratio")
        ra_w_sensor.setName("#{ra_w_var.name} s")
        ra_w_sensor.setKeyName(living_zone_return_air_node.name.to_s)
      else
        ra_w_sensor = OpenStudio::Model::EnergyManagementSystemSensor.new(model, "Zone Mean Air Humidity Ratio")
        ra_w_sensor.setName("#{ra_w_var.name} s")
        ra_w_sensor.setKeyName(unit_living.zone.name.to_s)
      end
      
      # Living zone humidity ratio
      win_sensor = OpenStudio::Model::EnergyManagementSystemSensor.new(model, "Zone Mean Air Humidity Ratio")
      win_sensor.setName("#{obj_name_ducts} win s")
      win_sensor.setKeyName(unit_living.zone.name.to_s)
      
      max_supply_fan_mfr = max_supply_fan_mfr_map[air_loop]
      fan_rtf_sensor = fan_rtf_sensor_map[air_loop]
      fan_rtf_var = fan_rtf_var_map[air_loop]
      cfis = cfis_map[air_loop]
      
      # Create one duct program for each duct location zone
      
      duct_zones.each_with_index do |duct_zone, i|
        duct_zone_name = duct_zone.name.to_s
        next if duct_zone_name == unit_living.zone.name.to_s
        
        if i > 0
          obj_name_ducts = "#{obj_name_ducts}_#{i}"
        end
        
        # -- Sensors --
        
        # Duct zone temperature
        dz_t_var = OpenStudio::Model::EnergyManagementSystemGlobalVariable.new(model, "#{obj_name_ducts} DZ T".gsub(" ", "_"))
        dz_t_sensor = OpenStudio::Model::EnergyManagementSystemSensor.new(model, "Zone Air Temperature")
        dz_t_sensor.setName("#{dz_t_var.name} s")
        dz_t_sensor.setKeyName(duct_zone_name)

        # Duct zone humidity ratio
        dz_w_var = OpenStudio::Model::EnergyManagementSystemGlobalVariable.new(model, "#{obj_name_ducts} DZ W".gsub(" ", "_"))
        dz_w_sensor = OpenStudio::Model::EnergyManagementSystemSensor.new(model, "Zone Mean Air Humidity Ratio")
        dz_w_sensor.setName("#{dz_w_var.name} s")
        dz_w_sensor.setKeyName(duct_zone_name)
        
        # -- Actuators --
        
        # Other equipment objects to cancel out the supply air leakage directly into the return plenum
        supply_sens_lk_to_liv_var, supply_sens_lk_to_liv_actuator = create_duct_actuator(model, "#{obj_name_ducts} SupSensLkToLv", living_space)
        supply_lat_lk_to_liv_var, supply_lat_lk_to_liv_actuator = create_duct_actuator(model, "#{obj_name_ducts} SupLatLkToLv", living_space)
        
        # Supply duct conduction load added to the living space
        supply_cond_to_liv_var, supply_cond_to_liv_actuator = create_duct_actuator(model, "#{obj_name_ducts} SupCondToLv", living_space)
        
        # Return duct conduction load added to the return plenum zone
        return_cond_to_rp_var, return_cond_to_rp_actuator = create_duct_actuator(model, "#{obj_name_ducts} RetCondToRP", ra_duct_zone.spaces[0])
        
        # Return duct sensible leakage impact on the return plenum
        return_sens_lk_to_rp_var, return_sens_lk_to_rp_actuator = create_duct_actuator(model, "#{obj_name_ducts} RetSensLkToRP", ra_duct_zone.spaces[0])

        # Return duct latent leakage impact on the return plenum
        return_lat_lk_to_rp_var, return_lat_lk_to_rp_actuator = create_duct_actuator(model, "#{obj_name_ducts} RetLatLkToRP", ra_duct_zone.spaces[0])
      
        # Supply duct conduction impact on the duct zone
        supply_cond_to_dz_var, supply_cond_to_dz_actuator = create_duct_actuator(model, "#{obj_name_ducts} SupCondToDZ", duct_zone.spaces[0])
        
        # Return duct conduction impact on the duct zone
        return_cond_to_dz_var, return_cond_to_dz_actuator = create_duct_actuator(model, "#{obj_name_ducts} RetCondToDZ", duct_zone.spaces[0])
        
        # Supply duct sensible leakage impact on the duct zone
        supply_sens_lk_to_dz_var, supply_sens_lk_to_dz_actuator = create_duct_actuator(model, "#{obj_name_ducts} SupSensLkToDZ", duct_zone.spaces[0])
        
        # Supply duct latent leakage impact on the duct zone
        supply_lat_lk_to_dz_var, supply_lat_lk_to_dz_actuator = create_duct_actuator(model, "#{obj_name_ducts} SupLatLkToDZ", duct_zone.spaces[0])
        
        # Two objects are required to model the air exchange between the duct zone and the living space since
        # ZoneMixing objects can not account for direction of air flow (both are controlled by EMS)
         
        # Accounts for leaks from the duct zone to the living zone
        dz_to_liv_flow_rate_var = OpenStudio::Model::EnergyManagementSystemGlobalVariable.new(model, "#{obj_name_ducts} ZoneMixDZToLv".gsub(" ", "_"))
        zone_mixing = OpenStudio::Model::ZoneMixing.new(unit_living.zone)
        zone_mixing.setName("#{dz_to_liv_flow_rate_var.name} mix")
        zone_mixing.setSourceZone(duct_zone)
        dz_to_liv_flow_rate_actuator = OpenStudio::Model::EnergyManagementSystemActuator.new(zone_mixing, "ZoneMixing", "Air Exchange Flow Rate")
        dz_to_liv_flow_rate_actuator.setName("#{zone_mixing.name} act")
          
        # Accounts for leaks from the living zone to the duct zone
        liv_to_dz_flow_rate_var = OpenStudio::Model::EnergyManagementSystemGlobalVariable.new(model, "#{obj_name_ducts} ZoneMixLvToDZ".gsub(" ", "_"))
        zone_mixing = OpenStudio::Model::ZoneMixing.new(duct_zone)
        zone_mixing.setName("#{liv_to_dz_flow_rate_var.name} mix")
        zone_mixing.setSourceZone(unit_living.zone)
        liv_to_dz_flow_rate_actuator = OpenStudio::Model::EnergyManagementSystemActuator.new(zone_mixing, "ZoneMixing", "Air Exchange Flow Rate")
        liv_to_dz_flow_rate_actuator.setName("#{zone_mixing.name} act")
        
        # -- Global Variables --
        
        duct_lk_supply_fan_equiv_var = OpenStudio::Model::EnergyManagementSystemGlobalVariable.new(model, "#{obj_name_ducts} LkSupFanEquiv".gsub(" ", "_"))
        duct_lk_exhaust_fan_equiv_var = OpenStudio::Model::EnergyManagementSystemGlobalVariable.new(model, "#{obj_name_ducts} LkExhFanEquiv".gsub(" ", "_"))
        duct_lks[obj_name_ducts] = [duct_lk_supply_fan_equiv_var, duct_lk_exhaust_fan_equiv_var]
        
        # Obtain aggregate values for all ducts in the current duct location
        leakage_fracs = { Constants.DuctSideSupply => nil, Constants.DuctSideReturn => nil }
        leakage_cfm25s = { Constants.DuctSideSupply => nil, Constants.DuctSideReturn => nil }
        ua_values = { Constants.DuctSideSupply => 0, Constants.DuctSideReturn => 0 }
        ducts.each do |duct|
          next unless duct.location_zone.name.to_s == duct_zone_name
          
          if not duct.leakage_frac.nil?
            leakage_fracs[duct.side] = 0 if leakage_fracs[duct.side].nil?
            leakage_fracs[duct.side] += duct.leakage_frac
          elsif not duct.leakage_cfm25.nil?
            leakage_cfm25s[duct.side] = 0 if leakage_cfm25s[duct.side].nil?
            leakage_cfm25s[duct.side] += duct.leakage_cfm25
          end
          ua_values[duct.side] += duct.area / duct.rvalue
        end
        
        # Calculate fraction of outside air specific to this duct location
        f_oa = 1.0
        if not unit_finished_basement.nil? and unit_finished_basement.zone.name.to_s == duct_zone_name
          f_oa = 0.0
        elsif not building.unfinished_basement.nil? and building.unfinished_basement.zone.name.to_s == duct_zone_name
          f_oa = 0.0
        elsif not building.crawlspace.nil? and building.crawlspace.zone.name.to_s == duct_zone_name and building.crawlspace.ACH == 0
          f_oa = 0.0
        elsif not building.pierbeam.nil? and building.pierbeam.zone.name.to_s == duct_zone_name and building.pierbeam.ACH == 0
          f_oa = 0.0
        elsif not building.unfinished_attic.nil? and building.unfinished_attic.zone.name.to_s == duct_zone_name and building.unfinished_attic.ACH == 0
          f_oa = 0.0
        end
        
        # Duct Subroutine

        duct_subroutine = OpenStudio::Model::EnergyManagementSystemSubroutine.new(model)
        duct_subroutine.setName("#{obj_name_ducts} subroutine")
        duct_subroutine.addLine("Set AH_MFR = #{ah_mfr_var.name}")
        duct_subroutine.addLine("If AH_MFR>0")
        duct_subroutine.addLine("  Set AH_Tout = #{ah_tout_var.name}")
        duct_subroutine.addLine("  Set AH_Wout = #{ah_wout_var.name}")
        duct_subroutine.addLine("  Set RA_T = #{ra_t_var.name}")
        duct_subroutine.addLine("  Set RA_W = #{ra_w_var.name}")
        duct_subroutine.addLine("  Set Fan_RTF = #{fan_rtf_var.name}")
        duct_subroutine.addLine("  Set h_SA = (@HFnTdbW AH_Tout AH_Wout)") # J/kg
        duct_subroutine.addLine("  Set h_RA = (@HFnTdbW RA_T RA_W)") # J/kg
        duct_subroutine.addLine("  Set h_fg = (@HfgAirFnWTdb AH_Wout AH_Tout)") # J/kg
        duct_subroutine.addLine("  Set air_cp = 1006.0") # J/kg-C
        
        if not leakage_fracs[Constants.DuctSideSupply].nil?
          duct_subroutine.addLine("  Set f_sup = #{leakage_fracs[Constants.DuctSideSupply]}") # frac
          duct_subroutine.addLine("  Set f_ret = #{leakage_fracs[Constants.DuctSideReturn]}") # frac
        elsif not leakage_cfm25s[Constants.DuctSideSupply].nil?
          duct_subroutine.addLine("  Set f_sup = #{UnitConversions.convert(leakage_cfm25s[Constants.DuctSideSupply], "cfm", "m^3/s").round(6)} / (#{max_supply_fan_mfr.name} / 1.0135)") # frac
          duct_subroutine.addLine("  Set f_ret = #{UnitConversions.convert(leakage_cfm25s[Constants.DuctSideReturn], "cfm", "m^3/s").round(6)} / (#{max_supply_fan_mfr.name} / 1.0135)") # frac
        end
        duct_subroutine.addLine("  Set sup_lk_mfr = f_sup * AH_MFR") # kg/s
        duct_subroutine.addLine("  Set ret_lk_mfr = f_ret * AH_MFR") # kg/s
        
        # Supply leakage to living
        duct_subroutine.addLine("  Set SupTotLkToLiv = sup_lk_mfr*(h_RA - h_SA)") # W
        duct_subroutine.addLine("  Set #{supply_lat_lk_to_liv_var.name} = sup_lk_mfr*h_fg*(RA_W-AH_Wout)") # W
        duct_subroutine.addLine("  Set #{supply_sens_lk_to_liv_var.name} = SupTotLkToLiv-#{supply_lat_lk_to_liv_var.name}") # W
        
        # Supply conduction
        duct_subroutine.addLine("  Set eTm = (Fan_RTF/(AH_MFR*air_cp))*#{UnitConversions.convert(ua_values[Constants.DuctSideSupply], "Btu/(hr*F)", "W/K").round(3)}")
        duct_subroutine.addLine("  Set eTm = 0-eTm")
        duct_subroutine.addLine("  Set t_sup = #{dz_t_var.name}+((AH_Tout-#{dz_t_var.name})*(@Exp eTm))") # deg-C
        duct_subroutine.addLine("  Set #{supply_cond_to_liv_var.name} = AH_MFR*air_cp*(t_sup-AH_Tout)") # W
        duct_subroutine.addLine("  Set #{supply_cond_to_dz_var.name} = 0-#{supply_cond_to_liv_var.name}") # W
        
        # Return conduction
        duct_subroutine.addLine("  Set eTm = (Fan_RTF/(AH_MFR*air_cp))*#{UnitConversions.convert(ua_values[Constants.DuctSideReturn], "Btu/(hr*F)", "W/K").round(3)}")
        duct_subroutine.addLine("  Set eTm = 0-eTm")
        duct_subroutine.addLine("  Set t_ret = #{dz_t_var.name}+((RA_T-#{dz_t_var.name})*(@Exp eTm))") # deg-C
        duct_subroutine.addLine("  Set #{return_cond_to_rp_var.name} = AH_MFR*air_cp*(t_ret-RA_T)") # W
        duct_subroutine.addLine("  Set #{return_cond_to_dz_var.name} = 0-#{return_cond_to_rp_var.name}") # W
        
        # Return leakage to return plenum
        duct_subroutine.addLine("  Set #{return_lat_lk_to_rp_var.name} = 0") # W
        duct_subroutine.addLine("  Set #{return_sens_lk_to_rp_var.name} = ret_lk_mfr*air_cp*(#{dz_t_var.name}-RA_T)") # W
        
        # Supply leakage to duct zone
        # The below terms are not the same as supply_lat_lk_to_liv_var and supply_sens_lk_to_liv_var.
        # To understand why, suppose the AHzone temperature equals the supply air temperature. In this case, the terms below
        # should be zero while supply_lat_lk_to_liv_var and supply_sens_lk_to_liv_var should still be non-zero.
        duct_subroutine.addLine("  Set h_DZ = (@HFnTdbW #{dz_t_var.name} #{dz_w_var.name})") # J/kg
        duct_subroutine.addLine("  Set SupTotLkToDZ = sup_lk_mfr*(h_SA-h_DZ)") # W
        duct_subroutine.addLine("  Set #{supply_lat_lk_to_dz_var.name} = sup_lk_mfr*h_fg*(AH_Wout-#{dz_w_var.name})") # W
        duct_subroutine.addLine("  Set #{supply_sens_lk_to_dz_var.name} = SupTotLkToDZ-#{supply_lat_lk_to_dz_var.name}") # W

        duct_subroutine.addLine("  Set f_imbalance = f_sup-f_ret") # frac
        duct_subroutine.addLine("  Set f_OA = #{f_oa}") # m3/s
        duct_subroutine.addLine("  Set oa_vfr = f_OA * f_imbalance * #{ah_vfr_var.name}") # m3/s
        duct_subroutine.addLine("  Set sup_lk_vfr = f_sup * #{ah_vfr_var.name}") # m3/s
        duct_subroutine.addLine("  Set ret_lk_vfr = f_ret * #{ah_vfr_var.name}") # m3/s
        duct_subroutine.addLine("  If f_sup > f_ret") # Living zone is depressurized relative to duct zone
        duct_subroutine.addLine("    Set #{liv_to_dz_flow_rate_var.name} = 0") # m3/s
        duct_subroutine.addLine("    Set #{dz_to_liv_flow_rate_var.name} = (sup_lk_vfr-ret_lk_vfr)-oa_vfr") # m3/s
        duct_subroutine.addLine("  Else") # Living zone is pressurized relative to duct zone
        duct_subroutine.addLine("    Set #{liv_to_dz_flow_rate_var.name} = (ret_lk_vfr-sup_lk_vfr)+oa_vfr") # m3/s
        duct_subroutine.addLine("    Set #{dz_to_liv_flow_rate_var.name} = 0") # m3/s
        duct_subroutine.addLine("  EndIf")

        # Calculate supply/exhaust fan equivalent
        duct_subroutine.addLine("  If oa_vfr > 0")
        duct_subroutine.addLine("    Set #{duct_lk_supply_fan_equiv_var.name} = 0") # m3/s, QductsIn
        duct_subroutine.addLine("    Set #{duct_lk_exhaust_fan_equiv_var.name} = oa_vfr") # m3/s, QductsOut
        duct_subroutine.addLine("  Else")
        duct_subroutine.addLine("    Set #{duct_lk_supply_fan_equiv_var.name} = 0-oa_vfr") # m3/s, QductsIn
        duct_subroutine.addLine("    Set #{duct_lk_exhaust_fan_equiv_var.name} = 0") # m3/s, QductsOut
        duct_subroutine.addLine("  EndIf")
        duct_subroutine.addLine("Else") # No air handler flow rate
        duct_subroutine.addLine("  Set #{supply_lat_lk_to_liv_var.name} = 0")
        duct_subroutine.addLine("  Set #{supply_sens_lk_to_liv_var.name} = 0")
        duct_subroutine.addLine("  Set #{supply_cond_to_liv_var.name} = 0")
        duct_subroutine.addLine("  Set #{return_cond_to_rp_var.name} = 0")
        duct_subroutine.addLine("  Set #{return_lat_lk_to_rp_var.name} = 0")
        duct_subroutine.addLine("  Set #{return_sens_lk_to_rp_var.name} = 0")
        duct_subroutine.addLine("  Set #{return_cond_to_dz_var.name} = 0")
        duct_subroutine.addLine("  Set #{supply_cond_to_dz_var.name} = 0")
        duct_subroutine.addLine("  Set #{supply_lat_lk_to_dz_var.name} = 0")
        duct_subroutine.addLine("  Set #{supply_sens_lk_to_dz_var.name} = 0")
        duct_subroutine.addLine("  Set #{liv_to_dz_flow_rate_var.name} = 0") # m3/s
        duct_subroutine.addLine("  Set #{dz_to_liv_flow_rate_var.name} = 0") # m3/s
        duct_subroutine.addLine("  Set #{duct_lk_supply_fan_equiv_var.name} = 0") # m3/s
        duct_subroutine.addLine("  Set #{duct_lk_exhaust_fan_equiv_var.name} = 0") # m3/s
        duct_subroutine.addLine("EndIf")

        # Duct Program

        duct_program = OpenStudio::Model::EnergyManagementSystemProgram.new(model)
        duct_program.setName(obj_name_ducts + " program")
        duct_program.addLine("Set #{ah_mfr_var.name} = #{ah_mfr_sensor.name}")
        duct_program.addLine("Set #{fan_rtf_var.name} = #{fan_rtf_sensor.name}")
        duct_program.addLine("Set #{ah_vfr_var.name} = #{ah_vfr_sensor.name}")
        duct_program.addLine("Set #{ah_tout_var.name} = #{ah_tout_sensor.name}")
        duct_program.addLine("Set #{ah_wout_var.name} = #{ah_wout_sensor.name}")
        duct_program.addLine("Set #{ra_t_var.name} = #{ra_t_sensor.name}")
        duct_program.addLine("Set #{ra_w_var.name} = #{ra_w_sensor.name}")
        duct_program.addLine("Set #{dz_t_var.name} = #{dz_t_sensor.name}")
        duct_program.addLine("Set #{dz_w_var.name} = #{dz_w_sensor.name}")
        duct_program.addLine("Run #{duct_subroutine.name}")

        if not cfis.nil? and (air_loop_with_cfis.nil? or air_loop_with_cfis == air_loop) # Has CFIS (only run once even though there can be separate heating/cooling air loops)
        
          air_loop_with_cfis = air_loop
        
          # Calculate CFIS duct losses

          duct_program.addLine("Set dl_1 = #{supply_sens_lk_to_liv_var.name}")
          duct_program.addLine("Set dl_2 = #{supply_lat_lk_to_liv_var.name}")
          duct_program.addLine("Set dl_3 = #{supply_cond_to_liv_var.name}")
          duct_program.addLine("Set dl_4 = #{return_sens_lk_to_rp_var.name}")
          duct_program.addLine("Set dl_5 = #{return_lat_lk_to_rp_var.name}")
          duct_program.addLine("Set dl_6 = #{return_cond_to_rp_var.name}")
          duct_program.addLine("Set dl_7 = #{return_cond_to_dz_var.name}")
          duct_program.addLine("Set dl_8 = #{supply_cond_to_dz_var.name}")
          duct_program.addLine("Set dl_9 = #{supply_sens_lk_to_dz_var.name}")
          duct_program.addLine("Set dl_10 = #{supply_lat_lk_to_dz_var.name}")
          duct_program.addLine("Set dl_11 = #{dz_to_liv_flow_rate_var.name}")
          duct_program.addLine("Set dl_12 = #{liv_to_dz_flow_rate_var.name}")

          duct_program.addLine("If #{cfis.on_for_hour_var.name}")
          
          duct_program.addLine("  Set mxsfmfr=@MAX(#{cfis.max_supply_fan_mfrs.join(' ')})") # CFIS value across heating/cooling air loops
          duct_program.addLine("  Set cfis_m3s = (mxsfmfr / 1.16097654) * #{cfis.airflow_frac}") # Density of 1.16097654 was back calculated using E+ results
          duct_program.addLine("  Set fan_rtf = (#{cfis.fan_rtf_sensors.join('+')})") # CFIS value across heating/cooling air loops
          duct_program.addLine("  Set cfis_rtf = 1.0 - fan_rtf")
          duct_program.addLine("  Set #{ah_vfr_var.name} = cfis_rtf*#{cfis.f_damper_open_var.name}*cfis_m3s")
          duct_program.addLine("  Set rho_in = (@RhoAirFnPbTdbW #{pbar_sensor.name} #{tin_sensor.name} #{win_sensor.name})")
          duct_program.addLine("  Set #{ah_mfr_var.name} = #{ah_vfr_sensor.name} * rho_in")
          duct_program.addLine("  Set #{fan_rtf_var.name} = cfis_rtf*#{cfis.f_damper_open_var.name}")
          duct_program.addLine("  Set #{ah_tout_var.name} = #{ra_t_sensor.name}")
          duct_program.addLine("  Set #{ah_wout_var.name} = #{ra_w_sensor.name}")
          duct_program.addLine("  Set #{ra_t_var.name} = #{ra_t_sensor.name}")
          duct_program.addLine("  Set #{ra_w_var.name} = #{ra_w_sensor.name}")
          duct_program.addLine("  Run #{duct_subroutine.name}")
          duct_program.addLine("  Set #{supply_sens_lk_to_liv_actuator.name} = #{supply_sens_lk_to_liv_var.name} + dl_1")
          duct_program.addLine("  Set #{supply_lat_lk_to_liv_actuator.name} = #{supply_lat_lk_to_liv_var.name} + dl_2")
          duct_program.addLine("  Set #{supply_cond_to_liv_actuator.name} = #{supply_cond_to_liv_var.name} + dl_3")
          duct_program.addLine("  Set #{return_sens_lk_to_rp_actuator.name} = #{return_sens_lk_to_rp_var.name} + dl_4")
          duct_program.addLine("  Set #{return_lat_lk_to_rp_actuator.name} = #{return_lat_lk_to_rp_var.name} + dl_5")
          duct_program.addLine("  Set #{return_cond_to_rp_actuator.name} = #{return_cond_to_rp_var.name} + dl_6")
          duct_program.addLine("  Set #{return_cond_to_dz_actuator.name} = #{return_cond_to_dz_var.name} + dl_7")
          duct_program.addLine("  Set #{supply_cond_to_dz_actuator.name} = #{supply_cond_to_dz_var.name} + dl_8")
          duct_program.addLine("  Set #{supply_sens_lk_to_dz_actuator.name} = #{supply_sens_lk_to_dz_var.name} + dl_9")
          duct_program.addLine("  Set #{supply_lat_lk_to_dz_actuator.name} = #{supply_lat_lk_to_dz_var.name} + dl_10")
          duct_program.addLine("  Set #{dz_to_liv_flow_rate_actuator.name} = #{dz_to_liv_flow_rate_var.name} + dl_11")
          duct_program.addLine("  Set #{liv_to_dz_flow_rate_actuator.name} = #{liv_to_dz_flow_rate_var.name} + dl_12")

          duct_program.addLine("Else")
          
          duct_program.addLine("  Set #{supply_sens_lk_to_liv_actuator.name} = dl_1")
          duct_program.addLine("  Set #{supply_lat_lk_to_liv_actuator.name} = dl_2")
          duct_program.addLine("  Set #{supply_cond_to_liv_actuator.name} = dl_3")
          duct_program.addLine("  Set #{return_sens_lk_to_rp_actuator.name} = dl_4")
          duct_program.addLine("  Set #{return_lat_lk_to_rp_actuator.name} = dl_5")
          duct_program.addLine("  Set #{return_cond_to_rp_actuator.name} = dl_6")
          duct_program.addLine("  Set #{return_cond_to_dz_actuator.name} = dl_7")
          duct_program.addLine("  Set #{supply_cond_to_dz_actuator.name} = dl_8")
          duct_program.addLine("  Set #{supply_sens_lk_to_dz_actuator.name} = dl_9")
          duct_program.addLine("  Set #{supply_lat_lk_to_dz_actuator.name} = dl_10")
          duct_program.addLine("  Set #{dz_to_liv_flow_rate_actuator.name} = dl_11")
          duct_program.addLine("  Set #{liv_to_dz_flow_rate_actuator.name} = dl_12")
          
          duct_program.addLine("EndIf")
          
        else
          
          duct_program.addLine("Set #{supply_sens_lk_to_liv_actuator.name} = #{supply_sens_lk_to_liv_var.name}")
          duct_program.addLine("Set #{supply_lat_lk_to_liv_actuator.name} = #{supply_lat_lk_to_liv_var.name}")
          duct_program.addLine("Set #{supply_cond_to_liv_actuator.name} = #{supply_cond_to_liv_var.name}")
          duct_program.addLine("Set #{return_sens_lk_to_rp_actuator.name} = #{return_sens_lk_to_rp_var.name}")
          duct_program.addLine("Set #{return_lat_lk_to_rp_actuator.name} = #{return_lat_lk_to_rp_var.name}")
          duct_program.addLine("Set #{return_cond_to_rp_actuator.name} = #{return_cond_to_rp_var.name}")
          duct_program.addLine("Set #{return_cond_to_dz_actuator.name} = #{return_cond_to_dz_var.name}")
          duct_program.addLine("Set #{supply_cond_to_dz_actuator.name} = #{supply_cond_to_dz_var.name}")
          duct_program.addLine("Set #{supply_sens_lk_to_dz_actuator.name} = #{supply_sens_lk_to_dz_var.name}")
          duct_program.addLine("Set #{supply_lat_lk_to_dz_actuator.name} = #{supply_lat_lk_to_dz_var.name}")
          duct_program.addLine("Set #{dz_to_liv_flow_rate_actuator.name} = #{dz_to_liv_flow_rate_var.name}")
          duct_program.addLine("Set #{liv_to_dz_flow_rate_actuator.name} = #{liv_to_dz_flow_rate_var.name}")
          
        end

        duct_programs[obj_name_ducts] = duct_program

        runner.registerInfo("Created ducts for #{air_loop.name} and zone #{duct_zone_name}.")
      end
    end # end airloop loop

    return true
  end

  def self.create_cfis_objects(model, runner, unit_living, cfis, air_loops, obj_name_mech_vent)
    cfis.t_sum_open_var = OpenStudio::Model::EnergyManagementSystemGlobalVariable.new(model, "#{obj_name_mech_vent.gsub(" ", "_")}_cfis_t_sum_open") # Sums the time during an hour the CFIS damper has been open
    cfis.on_for_hour_var = OpenStudio::Model::EnergyManagementSystemGlobalVariable.new(model, "#{obj_name_mech_vent.gsub(" ", "_")}_cfis_on_for_hour") # Flag to open the CFIS damper for the remainder of the hour
    cfis.f_damper_open_var = OpenStudio::Model::EnergyManagementSystemGlobalVariable.new(model, "#{obj_name_mech_vent.gsub(" ", "_")}_cfis_f_damper_open") # Fraction of timestep the CFIS damper is open. Used by infiltration and duct leakage programs
    
    supply_fan = nil
    air_loops.each do |air_loop|
      next unless unit_living.zone.airLoopHVACs.include? air_loop # next if airloop doesn't serve this unit

      air_loop.supplyComponents.each do |supply_component|
        next unless supply_component.to_AirLoopHVACUnitarySystem.is_initialized

        air_loop_unitary = supply_component.to_AirLoopHVACUnitarySystem.get
        supply_fan = air_loop_unitary.supplyFan.get.to_FanOnOff.get
      end
    end
    
    cfis.supply_fan_pressure_rise = OpenStudio::Model::EnergyManagementSystemInternalVariable.new(model, "Fan Nominal Pressure Rise")
    cfis.supply_fan_pressure_rise.setName("#{obj_name_mech_vent} sup fan press".gsub(" ", "_"))
    cfis.supply_fan_pressure_rise.setInternalDataIndexKeyName(supply_fan.name.to_s)

    cfis.supply_fan_efficiency = OpenStudio::Model::EnergyManagementSystemInternalVariable.new(model, "Fan Nominal Total Efficiency")
    cfis.supply_fan_efficiency.setName("#{obj_name_mech_vent} sup fan eff".gsub(" ", "_"))
    cfis.supply_fan_efficiency.setInternalDataIndexKeyName(supply_fan.name.to_s)
    
    # CFIS Program
    cfis_program = OpenStudio::Model::EnergyManagementSystemProgram.new(model)
    cfis_program.setName(obj_name_mech_vent + " cfis init program")
    cfis_program.addLine("Set #{cfis.t_sum_open_var.name} = 0")
    cfis_program.addLine("Set #{cfis.on_for_hour_var.name} = 0")
    cfis_program.addLine("Set #{cfis.f_damper_open_var.name} = 0")

    runner.registerInfo("Created a CFIS system.")

    return cfis_program
  end

  def self.create_infil_mech_vent_objects(model, runner, obj_name_infil, obj_name_mech_vent, unit_living, infil, mech_vent, wind_speed, tin_sensor, tout_sensor, vwind_sensor, duct_lks, nbeds, cfis_systems)
    # Sensors

    range_array = [0.0] * 24
    range_array[mech_vent.range_exhaust_hour - 1] = 1.0
    range_hood_sch = HourlyByMonthSchedule.new(model, runner, obj_name_mech_vent + " range exhaust schedule", [range_array] * 12, [range_array] * 12, normalize_values = false)
    range_sch_sensor = OpenStudio::Model::EnergyManagementSystemSensor.new(model, "Schedule Value")
    range_sch_sensor.setName("#{obj_name_infil} range sch s")
    range_sch_sensor.setKeyName(range_hood_sch.schedule.name.to_s)

    bathroom_array = [0.0] * 24
    bathroom_array[mech_vent.bathroom_exhaust_hour - 1] = 1.0
    bath_exhaust_sch = HourlyByMonthSchedule.new(model, runner, obj_name_mech_vent + " bath exhaust schedule", [bathroom_array] * 12, [bathroom_array] * 12, normalize_values = false)
    bath_sch_sensor = OpenStudio::Model::EnergyManagementSystemSensor.new(model, "Schedule Value")
    bath_sch_sensor.setName("#{obj_name_infil} bath sch s")
    bath_sch_sensor.setKeyName(bath_exhaust_sch.schedule.name.to_s)

    if mech_vent.has_dryer and mech_vent.dryer_exhaust > 0
      dryer_exhaust_sch = HotWaterSchedule.new(model, runner, obj_name_mech_vent + " dryer exhaust schedule", obj_name_mech_vent + " dryer exhaust temperature schedule", nbeds, mech_vent.dryer_exhaust_day_shift, "ClothesDryerExhaust", 0)
      dryer_sch_sensor = OpenStudio::Model::EnergyManagementSystemSensor.new(model, "Schedule Value")
      dryer_sch_sensor.setName("#{obj_name_infil} dryer sch s")
      dryer_sch_sensor.setKeyName(dryer_exhaust_sch.schedule.name.to_s)
    end

    wh_sch_sensor = OpenStudio::Model::EnergyManagementSystemSensor.new(model, "Schedule Value")
    wh_sch_sensor.setName("#{obj_name_infil} wh sch s")
    wh_sch_sensor.setKeyName(model.alwaysOnDiscreteSchedule.name.to_s)

    if mech_vent.type == Constants.VentTypeBalanced

      balanced_flow_rate = [UnitConversions.convert(mech_vent.whole_house_vent_rate, "cfm", "m^3/s"), 0.0000001].max

      supply_fan = OpenStudio::Model::FanOnOff.new(model)
      supply_fan.setName(obj_name_mech_vent + " erv supply fan")
      supply_fan.setFanEfficiency(1)
      supply_fan.setPressureRise(0)
      supply_fan.setMaximumFlowRate(balanced_flow_rate)
      supply_fan.setMotorEfficiency(1)
      supply_fan.setMotorInAirstreamFraction(1)

      exhaust_fan = OpenStudio::Model::FanOnOff.new(model)
      exhaust_fan.setName(obj_name_mech_vent + " erv exhaust fan")
      exhaust_fan.setFanEfficiency(1)
      exhaust_fan.setPressureRise(0)
      exhaust_fan.setMaximumFlowRate(balanced_flow_rate)
      exhaust_fan.setMotorEfficiency(1)
      exhaust_fan.setMotorInAirstreamFraction(0)

      erv_controller = OpenStudio::Model::ZoneHVACEnergyRecoveryVentilatorController.new(model)
      erv_controller.setName(obj_name_mech_vent + " erv controller")
      erv_controller.setExhaustAirTemperatureLimit("NoExhaustAirTemperatureLimit")
      erv_controller.setExhaustAirEnthalpyLimit("NoExhaustAirEnthalpyLimit")
      erv_controller.setTimeofDayEconomizerFlowControlSchedule(model.alwaysOffDiscreteSchedule)
      erv_controller.setHighHumidityControlFlag(false)

      heat_exchanger = OpenStudio::Model::HeatExchangerAirToAirSensibleAndLatent.new(model)
      heat_exchanger.setName(obj_name_mech_vent + " erv heat exchanger")
      heat_exchanger.setNominalSupplyAirFlowRate(balanced_flow_rate)
      heat_exchanger.setSensibleEffectivenessat100HeatingAirFlow(mech_vent.sensible_effectiveness)
      heat_exchanger.setLatentEffectivenessat100HeatingAirFlow(mech_vent.latent_effectiveness)
      heat_exchanger.setSensibleEffectivenessat75HeatingAirFlow(mech_vent.sensible_effectiveness)
      heat_exchanger.setLatentEffectivenessat75HeatingAirFlow(mech_vent.latent_effectiveness)
      heat_exchanger.setSensibleEffectivenessat100CoolingAirFlow(mech_vent.sensible_effectiveness)
      heat_exchanger.setLatentEffectivenessat100CoolingAirFlow(mech_vent.latent_effectiveness)
      heat_exchanger.setSensibleEffectivenessat75CoolingAirFlow(mech_vent.sensible_effectiveness)
      heat_exchanger.setLatentEffectivenessat75CoolingAirFlow(mech_vent.latent_effectiveness)

      zone_hvac = OpenStudio::Model::ZoneHVACEnergyRecoveryVentilator.new(model, heat_exchanger, supply_fan, exhaust_fan)
      zone_hvac.setName(obj_name_mech_vent + " erv")
      zone_hvac.setController(erv_controller)
      zone_hvac.setSupplyAirFlowRate(balanced_flow_rate)
      zone_hvac.setExhaustAirFlowRate(balanced_flow_rate)
      zone_hvac.setVentilationRateperUnitFloorArea(0)
      zone_hvac.setVentilationRateperOccupant(0)
      zone_hvac.addToThermalZone(unit_living.zone)

      HVAC.prioritize_zone_hvac(model, runner, unit_living.zone)

    end

    # Actuators

    living_space = unit_living.zone.spaces[0]

    equip_def = OpenStudio::Model::ElectricEquipmentDefinition.new(model)
    equip_def.setName(obj_name_infil + " house fan")
    equip = OpenStudio::Model::ElectricEquipment.new(equip_def)
    equip.setName(obj_name_infil + " house fan")
    equip.setSpace(living_space)
    equip_def.setFractionRadiant(0)
    equip_def.setFractionLatent(0)
    equip_def.setFractionLost(1.0 - mech_vent.frac_fan_heat)
    equip.setSchedule(model.alwaysOnDiscreteSchedule)
    equip.setEndUseSubcategory(obj_name_mech_vent + " house fan")
    whole_house_fan_actuator = OpenStudio::Model::EnergyManagementSystemActuator.new(equip, "ElectricEquipment", "Electric Power Level")
    whole_house_fan_actuator.setName("#{equip.name} act")

    equip_def = OpenStudio::Model::ElectricEquipmentDefinition.new(model)
    equip_def.setName(obj_name_infil + " range fan")
    equip = OpenStudio::Model::ElectricEquipment.new(equip_def)
    equip.setName(obj_name_infil + " range fan")
    equip.setSpace(living_space)
    equip_def.setFractionRadiant(0)
    equip_def.setFractionLatent(0)
    equip_def.setFractionLost(1)
    equip.setSchedule(model.alwaysOnDiscreteSchedule)
    equip.setEndUseSubcategory(obj_name_mech_vent + " range fan")
    range_hood_fan_actuator = OpenStudio::Model::EnergyManagementSystemActuator.new(equip, "ElectricEquipment", "Electric Power Level")
    range_hood_fan_actuator.setName("#{equip.name} act")

    equip_def = OpenStudio::Model::ElectricEquipmentDefinition.new(model)
    equip_def.setName(obj_name_infil + " bath fan")
    equip = OpenStudio::Model::ElectricEquipment.new(equip_def)
    equip.setName(obj_name_infil + " bath fan")
    equip.setSpace(living_space)
    equip_def.setFractionRadiant(0)
    equip_def.setFractionLatent(0)
    equip_def.setFractionLost(1)
    equip.setSchedule(model.alwaysOnDiscreteSchedule)
    equip.setEndUseSubcategory(obj_name_mech_vent + " bath fan")
    bath_exhaust_sch_fan_actuator = OpenStudio::Model::EnergyManagementSystemActuator.new(equip, "ElectricEquipment", "Electric Power Level")
    bath_exhaust_sch_fan_actuator.setName("#{equip.name} act")

    infil_flow = OpenStudio::Model::SpaceInfiltrationDesignFlowRate.new(model)
    infil_flow.setName(obj_name_infil + " flow")
    infil_flow.setSchedule(model.alwaysOnDiscreteSchedule)
    infil_flow.setSpace(living_space)
    infil_flow_actuator = OpenStudio::Model::EnergyManagementSystemActuator.new(infil_flow, "Zone Infiltration", "Air Exchange Flow Rate")
    infil_flow_actuator.setName("#{infil_flow.name} act")

    # Program

    infil_program = OpenStudio::Model::EnergyManagementSystemProgram.new(model)
    infil_program.setName(obj_name_infil + " program")
    if unit_living.inf_method == @infMethodASHRAE
      if unit_living.SLA > 0
        infil_program.addLine("Set p_m = #{wind_speed.ashrae_terrain_exponent}")
        infil_program.addLine("Set p_s = #{wind_speed.ashrae_site_terrain_exponent}")
        infil_program.addLine("Set s_m = #{wind_speed.ashrae_terrain_thickness}")
        infil_program.addLine("Set s_s = #{wind_speed.ashrae_site_terrain_thickness}")
        infil_program.addLine("Set z_m = #{UnitConversions.convert(wind_speed.height, "ft", "m")}")
        infil_program.addLine("Set z_s = #{UnitConversions.convert(unit_living.height, "ft", "m")}")
        infil_program.addLine("Set f_t = (((s_m/z_m)^p_m)*((z_s/s_s)^p_s))")
        infil_program.addLine("Set Tdiff = #{tin_sensor.name}-#{tout_sensor.name}")
        infil_program.addLine("Set dT = @Abs Tdiff")
        infil_program.addLine("Set c = #{((UnitConversions.convert(infil.c_i, "cfm", "m^3/s") / (UnitConversions.convert(1.0, "inH2O", "Pa")**infil.n_i))).round(4)}")
        infil_program.addLine("Set Cs = #{(infil.stack_coef * (UnitConversions.convert(1.0, "inH2O/R", "Pa/K")**infil.n_i)).round(4)}")
        infil_program.addLine("Set Cw = #{(infil.wind_coef * (UnitConversions.convert(1.0, "inH2O/mph^2", "Pa*s^2/m^2")**infil.n_i)).round(4)}")
        infil_program.addLine("Set n = #{infil.n_i}")
        infil_program.addLine("Set sft = (f_t*#{(((wind_speed.S_wo * (1.0 - infil.y_i)) + (infil.s_wflue * (1.5 * infil.y_i))))})")
        infil_program.addLine("Set temp1 = ((c*Cw)*((sft*#{vwind_sensor.name})^(2*n)))^2")
        infil_program.addLine("Set Qn = (((c*Cs*(dT^n))^2)+temp1)^0.5")
      else
        infil_program.addLine("Set Qn = 0")
      end
    elsif unit_living.inf_method == @infMethodRes
      infil_program.addLine("Set Qn = #{unit_living.ACH * UnitConversions.convert(unit_living.volume, "ft^3", "m^3") / UnitConversions.convert(1.0, "hr", "s")}")
    end

    infil_program.addLine("Set Tdiff = #{tin_sensor.name}-#{tout_sensor.name}")
    infil_program.addLine("Set dT = @Abs Tdiff")
    infil_program.addLine("Set QWHV = #{wh_sch_sensor.name}*#{UnitConversions.convert(mech_vent.whole_house_vent_rate, "cfm", "m^3/s").round(4)}")

    
    cfis_systems.each do |cfis, air_loops|
    
      cfis_outdoor_airflow = 0.0
      if cfis.open_time > 0.0
        cfis_outdoor_airflow = mech_vent.whole_house_vent_rate * (60.0 / cfis.open_time)
      end

      infil_program.addLine("Set fan_rtf = (#{cfis.fan_rtf_sensors.join('+')})") # CFIS value across heating/cooling air loops
      infil_program.addLine("Set CFIS_fan_power = #{cfis.supply_fan_pressure_rise.name} / #{cfis.supply_fan_efficiency.name} * #{UnitConversions.convert(1.0, 'cfm', 'm^3/s').round(6)}") # W/cfm

      infil_program.addLine("If @ABS(Minute - ZoneTimeStep*60) < 0.1")
      infil_program.addLine("  Set #{cfis.t_sum_open_var.name} = 0") # New hour, time on summation re-initializes to 0
      infil_program.addLine("  Set #{cfis.on_for_hour_var.name} = 0")
      infil_program.addLine("EndIf")

      infil_program.addLine("Set CFIS_t_min_hr_open = #{cfis.open_time}") # minutes per hour the CFIS damper is open
      infil_program.addLine("Set CFIS_Q_duct = #{UnitConversions.convert(cfis_outdoor_airflow, 'cfm', 'm^3/s')}")
      infil_program.addLine("Set #{cfis.f_damper_open_var.name} = 0") # fraction of the timestep the CFIS damper is open

      infil_program.addLine("If #{cfis.t_sum_open_var.name} < CFIS_t_min_hr_open")
      infil_program.addLine("  Set CFIS_t_fan_on = 60 - (CFIS_t_min_hr_open - #{cfis.t_sum_open_var.name})") # minute at which the blower needs to turn on to meet the ventilation requirements
      infil_program.addLine("  If ((Minute+0.00001) >= CFIS_t_fan_on) || #{cfis.on_for_hour_var.name}")

      # Supply fan needs to run for remainder of hour to achieve target minutes per hour of operation
      infil_program.addLine("    If #{cfis.on_for_hour_var.name}")
      infil_program.addLine("      Set #{cfis.f_damper_open_var.name} = 1")
      infil_program.addLine("    Else")
      infil_program.addLine("      Set cfistemp1 = (@Mod (60.0-CFIS_t_fan_on) (60.0*ZoneTimeStep))")
      infil_program.addLine("      Set #{cfis.f_damper_open_var.name} = cfistemp1/(60.0*ZoneTimeStep)") # calculates the portion of the current timestep the CFIS damper needs to be open
      infil_program.addLine("      Set #{cfis.on_for_hour_var.name} = 1") # CFIS damper will need to open for all the remaining timesteps in this hour
      infil_program.addLine("    EndIf")
      infil_program.addLine("    Set QWHV = #{cfis.f_damper_open_var.name}*CFIS_Q_duct")
      infil_program.addLine("    Set cfistemp2 = #{cfis.f_damper_open_var.name}*(ZoneTimeStep*60)")
      infil_program.addLine("    Set #{cfis.t_sum_open_var.name} = #{cfis.t_sum_open_var.name}+cfistemp2")
      infil_program.addLine("    Set mxsfmfr=@MAX(#{cfis.max_supply_fan_mfrs.join(' ')})") # CFIS value across heating/cooling air loops
      infil_program.addLine("    Set cfis_cfm = (mxsfmfr/1.16097654)*#{cfis.airflow_frac} * #{UnitConversions.convert(1.0, 'm^3/s', 'cfm')}") # Density of 1.16097654 was back calculated using E+ results
      infil_program.addLine("    Set cfis_frac = #{cfis.f_damper_open_var.name}*(1-fan_rtf)")
      infil_program.addLine("    Set #{whole_house_fan_actuator.name} = CFIS_fan_power*cfis_cfm*cfis_frac")
      infil_program.addLine("  Else")
      infil_program.addLine("    Set cfistemp4 = fan_rtf*ZoneTimeStep*60")
      infil_program.addLine("    If (#{cfis.t_sum_open_var.name}+cfistemp4) > CFIS_t_min_hr_open")
      # Damper is only open for a portion of this time step to achieve target minutes per hour
      infil_program.addLine("      Set cfistemp5 = CFIS_t_min_hr_open-#{cfis.t_sum_open_var.name}")
      infil_program.addLine("      Set #{cfis.f_damper_open_var.name} = cfistemp5/(ZoneTimeStep*60)")
      infil_program.addLine("      Set QWHV = #{cfis.f_damper_open_var.name}*CFIS_Q_duct")
      infil_program.addLine("      Set #{cfis.t_sum_open_var.name} = CFIS_t_min_hr_open")
      infil_program.addLine("    Else")
      # Damper is open and using call for heat/cool to supply fresh air
      infil_program.addLine("      Set cfistemp6 = fan_rtf*ZoneTimeStep*60")
      infil_program.addLine("      Set #{cfis.t_sum_open_var.name} = #{cfis.t_sum_open_var.name}+cfistemp6")
      infil_program.addLine("      Set #{cfis.f_damper_open_var.name} = 1")
      infil_program.addLine("      Set QWHV = fan_rtf*CFIS_Q_duct")
      infil_program.addLine("    EndIf")
      # Fan power is metered under fan cooling and heating meters
      infil_program.addLine("    Set #{whole_house_fan_actuator.name} = 0")
      infil_program.addLine("  EndIf")
      infil_program.addLine("Else")
      # The ventilation requirement for the hour has been met
      infil_program.addLine("  Set QWHV = 0")
      infil_program.addLine("  Set #{whole_house_fan_actuator.name} = 0")
      infil_program.addLine("EndIf")

      # Create EMS output variable for CFIS tests
      ems_output_var = OpenStudio::Model::EnergyManagementSystemOutputVariable.new(model, "CFIS_fan_power")
      ems_output_var.setName("#{obj_name_mech_vent} cfis fan power".gsub(" ", "_"))
      ems_output_var.setTypeOfDataInVariable("Averaged")
      ems_output_var.setUpdateFrequency("ZoneTimestep")
      ems_output_var.setEMSProgramOrSubroutineName(infil_program)
      ems_output_var.setUnits("W/cfm")
    end

    infil_program.addLine("Set Qrange = #{range_sch_sensor.name}*#{UnitConversions.convert(mech_vent.range_hood_hour_avg_exhaust, "cfm", "m^3/s").round(4)}")
    if mech_vent.has_dryer and mech_vent.dryer_exhaust > 0
      infil_program.addLine("Set Qdryer = #{dryer_sch_sensor.name}*#{UnitConversions.convert(mech_vent.dryer_exhaust, "cfm", "m^3/s").round(4)}")
    else
      infil_program.addLine("Set Qdryer = 0.0")
    end
    infil_program.addLine("Set Qbath = #{bath_sch_sensor.name}*#{UnitConversions.convert(mech_vent.bathroom_hour_avg_exhaust, "cfm", "m^3/s").round(4)}")
    infil_program.addLine("Set QhpwhOut = 0")
    infil_program.addLine("Set QhpwhIn = 0")
    infil_program.addLine("Set QductsOut = 0")
    infil_program.addLine("Set QductsIn = 0")
    duct_lks.each do |obj_name_ducts, value|
      duct_lk_supply_fan_equiv_var, duct_lk_exhaust_fan_equiv_var = value
      infil_program.addLine("Set QductsOut = QductsOut+#{duct_lk_exhaust_fan_equiv_var.name}")
      infil_program.addLine("Set QductsIn = QductsIn+#{duct_lk_supply_fan_equiv_var.name}")
    end
    if mech_vent.type == Constants.VentTypeBalanced
      infil_program.addLine("Set Qout = Qrange+Qbath+Qdryer+QhpwhOut+QductsOut")
      infil_program.addLine("Set Qin = QhpwhIn+QductsIn")
      infil_program.addLine("Set Qu = (@Abs (Qout-Qin))")
      infil_program.addLine("Set Qb = QWHV + (@Min Qout Qin)")
    else
      if mech_vent.type == Constants.VentTypeExhaust
        infil_program.addLine("Set Qout = QWHV+Qrange+Qbath+Qdryer+QhpwhOut+QductsOut")
        infil_program.addLine("Set Qin = QhpwhIn+QductsIn")
        infil_program.addLine("Set Qu = (@Abs (Qout-Qin))")
        infil_program.addLine("Set Qb = (@Min Qout Qin)")
      else # mech_vent.type == Constants.VentTypeSupply
        infil_program.addLine("Set Qout = Qrange+Qbath+Qdryer+QhpwhOut+QductsOut")
        infil_program.addLine("Set Qin = QWHV+QhpwhIn+QductsIn")
        infil_program.addLine("Set Qu = @Abs (Qout- Qin)")
        infil_program.addLine("Set Qb = (@Min Qout Qin)")
      end
    end
    if mech_vent.type != Constants.VentTypeCFIS
      if mech_vent.fan_power != 0
        infil_program.addLine("Set faneff_wh = #{UnitConversions.convert(300.0 / mech_vent.fan_power, "cfm", "m^3/s")}")
      else
        infil_program.addLine("Set faneff_wh = 1")
      end
      infil_program.addLine("Set #{whole_house_fan_actuator.name} = (QWHV*300)/faneff_wh*#{mech_vent.num_fans}")
    end

    if mech_vent.spot_fan_power != 0
      infil_program.addLine("Set faneff_sp = #{UnitConversions.convert(300.0 / mech_vent.spot_fan_power, "cfm", "m^3/s")}")
    else
      infil_program.addLine("Set faneff_sp = 1")
    end

    infil_program.addLine("Set #{range_hood_fan_actuator.name} = (Qrange*300)/faneff_sp")
    infil_program.addLine("Set #{bath_exhaust_sch_fan_actuator.name} = (Qbath*300)/faneff_sp")
    infil_program.addLine("Set Q_acctd_for_elsewhere = QhpwhOut+QhpwhIn+QductsOut+QductsIn")
    infil_program.addLine("Set #{infil_flow_actuator.name} = (((Qu^2)+(Qn^2))^0.5)-Q_acctd_for_elsewhere")
    infil_program.addLine("Set #{infil_flow_actuator.name} = (@Max #{infil_flow_actuator.name} 0)")

    return infil_program
  end

  def self.create_ems_program_managers(model, infil_program, nv_program, cfis_program, duct_programs, obj_name_airflow, obj_name_mech_vent)
    program_calling_manager = OpenStudio::Model::EnergyManagementSystemProgramCallingManager.new(model)
    program_calling_manager.setName(obj_name_airflow + " program calling manager")
    program_calling_manager.setCallingPoint("BeginTimestepBeforePredictor")
    program_calling_manager.addProgram(infil_program)
    program_calling_manager.addProgram(nv_program)

    if not cfis_program.nil?
      program_calling_manager = OpenStudio::Model::EnergyManagementSystemProgramCallingManager.new(model)
      program_calling_manager.setName(obj_name_mech_vent + " cfis init program 1 calling manager")
      program_calling_manager.setCallingPoint("BeginNewEnvironment")
      program_calling_manager.addProgram(cfis_program)

      program_calling_manager = OpenStudio::Model::EnergyManagementSystemProgramCallingManager.new(model)
      program_calling_manager.setName(obj_name_mech_vent + " cfis init program 2 calling manager")
      program_calling_manager.setCallingPoint("AfterNewEnvironmentWarmUpIsComplete")
      program_calling_manager.addProgram(cfis_program)
    end

    duct_programs.each do |obj_name_ducts, duct_program|
      program_calling_manager = OpenStudio::Model::EnergyManagementSystemProgramCallingManager.new(model)
      program_calling_manager.setName(obj_name_ducts + " program calling manager")
      program_calling_manager.setCallingPoint("EndOfSystemTimestepAfterHVACReporting")
      program_calling_manager.addProgram(duct_program)
    end
  end

  def self.get_duct_zone(location, unit, unit_index, unit_living_zone)
    location_zone = unit_living_zone

    location_hierarchy = [Constants.SpaceTypeFinishedBasement,
                          Constants.SpaceTypeUnfinishedBasement,
                          Constants.SpaceTypeCrawl,
                          Constants.SpaceTypePierBeam,
                          Constants.SpaceTypeUnfinishedAttic,
                          Constants.SpaceTypeGarage,
                          Constants.SpaceTypeLiving]

    # Get space
    space = Geometry.get_space_from_location(unit, location, location_hierarchy)
    return location_zone if space.nil?
    
    location_zone = space.thermalZone.get
    return location_zone
  end

  def self.get_location_frac_leakage(location_frac, stories)
    if location_frac == Constants.Auto
      # Duct location fraction per 2010 BA Benchmark
      if stories == 1
        location_frac_leakage = 1
      else
        location_frac_leakage = 0.65
      end
    else
      location_frac_leakage = location_frac.to_f
    end
    return location_frac_leakage
  end

  def self.get_infiltration_ACH_from_SLA(sla, numStories, weather)
    # Returns the infiltration annual average ACH given a SLA.
    w = calc_infiltration_w_factor(weather)

    # Equation from ASHRAE 119-1998 (using numStories for simplification)
    norm_leakage = 1000.0 * sla * numStories**0.3

    # Equation from ASHRAE 136-1993
    return norm_leakage * w
  end

  def self.get_infiltration_SLA_from_ACH(ach, numStories, weather)
    # Returns the infiltration SLA given an annual average ACH.
    w = calc_infiltration_w_factor(weather)

    return ach / (w * 1000 * numStories**0.3)
  end

  def self.get_infiltration_SLA_from_ACH50(ach50, n_i, conditionedFloorArea, conditionedVolume, pressure_difference_Pa = 50)
    # Returns the infiltration SLA given a ACH50.
    return ((ach50 * 0.2835 * 4.0**n_i * conditionedVolume) / (conditionedFloorArea * UnitConversions.convert(1.0, "ft^2", "in^2") * pressure_difference_Pa**n_i * 60.0))
  end

  def self.get_infiltration_ACH50_from_SLA(sla, n_i, conditionedFloorArea, conditionedVolume, pressure_difference_Pa = 50)
    # Returns the infiltration ACH50 given a SLA.
    return ((sla * conditionedFloorArea * UnitConversions.convert(1.0, "ft^2", "in^2") * pressure_difference_Pa**n_i * 60.0) / (0.2835 * 4.0**n_i * conditionedVolume))
  end

  def self.calc_duct_leakage_at_diff_pressure(q_old, p_old, p_new)
    return q_old * (p_new / p_old)**0.6 # Derived from Equation C-1 (Annex C), p34, ASHRAE Standard 152-2004.
  end

  def self.get_duct_insulation_rvalue(nominal_rvalue, side)
    # Insulated duct values based on "True R-Values of Round Residential Ductwork"
    # by Palmiter & Kruse 2006. Linear extrapolation from SEEM's "DuctTrueRValues"
    # worksheet in, e.g., ExistingResidentialSingleFamily_SEEMRuns_v05.xlsm.
    #
    # Nominal | 4.2 | 6.0 | 8.0 | 11.0
    # --------|-----|-----|-----|----
    # Supply  | 4.5 | 5.7 | 6.8 | 8.4
    # Return  | 4.9 | 6.3 | 7.8 | 9.7
    #
    # Uninsulated ducts are set to R-1.7 based on ASHRAE HOF and the above paper.
    if nominal_rvalue <= 0
      return 1.7
    end
    if side == Constants.DuctSideSupply
      return 2.2438 + 0.5619 * nominal_rvalue
    elsif side == Constants.DuctSideReturn
      return 2.0388 + 0.7053 * nominal_rvalue
    end
  end

  # TODO: Unused here. Move to Airflow measure.
  def self.get_duct_supply_surface_area(mult, ffa, num_stories)
    # Duct Surface Areas per 2010 BA Benchmark
    if num_stories == 1
      return 0.27 * ffa * mult # ft^2
    else
      return 0.2 * ffa * mult
    end
  end

  # TODO: Unused here. Move to Airflow measure.
  def self.get_return_surface_area(mult, ffa, num_stories, num_returns)
    # Duct Surface Areas per 2010 BA Benchmark
    if num_stories == 1
      return [0.05 * num_returns * ffa, 0.25 * ffa].min * mult
    else
      return [0.04 * num_returns * ffa, 0.19 * ffa].min * mult
    end
  end

  # TODO: Unused here. Move to Airflow measure.
  def self.get_num_returns(num_returns, num_stories)
    if num_returns.nil?
      return 0
    elsif num_returns == Constants.Auto
      # Duct Number Returns per 2010 BA Benchmark Addendum
      return 1 + num_stories
    end

    return num_returns.to_i
  end

  def self.get_mech_vent_whole_house_cfm(frac622, num_beds, ffa, std)
    # Returns the ASHRAE 62.2 whole house mechanical ventilation rate, excluding any infiltration credit.
    if std == '2013'
      return frac622 * ((num_beds + 1.0) * 7.5 + 0.03 * ffa)
    end

    return frac622 * ((num_beds + 1.0) * 7.5 + 0.01 * ffa)
  end

  def self.calc_infiltration_w_factor(weather)
    # Returns a w factor for infiltration calculations; see ticket #852 for derivation.
    hdd65f = weather.data.HDD65F
    ws = weather.data.AnnualAvgWindspeed
    a = 0.36250748
    b = 0.365317169
    c = 0.028902855
    d = 0.050181043
    e = 0.009596674
    f = -0.041567541
    # in ACH
    w = (a + b * hdd65f / 10000.0 + c * (hdd65f / 10000.0)**2.0 + d * ws + e * ws**2 + f * hdd65f / 10000.0 * ws)
    return w
  end
end

class Duct
  def initialize(side, location, leakage_frac, leakage_cfm25, area, rvalue)
    @side = side
    @location = location
    @leakage_frac = leakage_frac
    @leakage_cfm25 = leakage_cfm25
    @area = area
    @rvalue = rvalue
  end
  attr_accessor(:side, :location, :leakage_frac, :leakage_cfm25, :area, :rvalue, :location_zone)
end

class Infiltration
  def initialize(living_ach50, living_constant_ach, shelter_coef, garage_ach50, crawl_ach, unfinished_attic_sla, unfinished_attic_const_ach, 
                 unfinished_basement_ach, finished_basement_ach, pier_beam_ach, has_flue_chimney, is_existing_home, terrain)
    @living_ach50 = living_ach50
    @living_constant_ach = living_constant_ach
    @shelter_coef = shelter_coef
    @garage_ach50 = garage_ach50
    @crawl_ach = crawl_ach
    @unfinished_attic_sla = unfinished_attic_sla
    @unfinished_attic_const_ach = unfinished_attic_const_ach
    @unfinished_basement_ach = unfinished_basement_ach
    @finished_basement_ach = finished_basement_ach
    @pier_beam_ach = pier_beam_ach
    @has_flue_chimney = has_flue_chimney
    @is_existing_home = is_existing_home
    @terrain = terrain
  end
  attr_accessor(:living_ach50, :living_constant_ach, :shelter_coef, :garage_ach50, :crawl_ach, :unfinished_attic_sla, :unfinished_attic_const_ach, 
                :unfinished_basement_ach, :finished_basement_ach, :pier_beam_ach, :has_flue_chimney, :is_existing_home, :terrain,
                :a_o, :c_i, :n_i, :stack_coef, :wind_coef, :y_i, :s_wflue)
end

class NaturalVentilation
  def initialize(htg_offset, clg_offset, ovlp_offset, htg_season, clg_season, ovlp_season, num_weekdays, num_weekends, frac_windows_open, frac_window_area_openable, max_oa_hr, max_oa_rh)
    @htg_offset = htg_offset
    @clg_offset = clg_offset
    @ovlp_offset = ovlp_offset
    @htg_season = htg_season
    @clg_season = clg_season
    @ovlp_season = ovlp_season
    @num_weekdays = num_weekdays
    @num_weekends = num_weekends
    @frac_windows_open = frac_windows_open
    @frac_window_area_openable = frac_window_area_openable
    @max_oa_hr = max_oa_hr
    @max_oa_rh = max_oa_rh
  end
  attr_accessor(:htg_offset, :clg_offset, :ovlp_offset, :htg_season, :clg_season, :ovlp_season, :num_weekdays, :num_weekends, :frac_windows_open, :frac_window_area_openable, :max_oa_hr, :max_oa_rh)
end

class MechanicalVentilation
  def initialize(type, infil_credit, total_efficiency, frac_62_2, whole_house_cfm, fan_power, sensible_efficiency, ashrae_std, 
                 dryer_exhaust, range_exhaust, range_exhaust_hour, bathroom_exhaust, bathroom_exhaust_hour)
    @type = type
    @infil_credit = infil_credit
    @total_efficiency = total_efficiency
    @frac_62_2 = frac_62_2
    @whole_house_cfm = whole_house_cfm
    @fan_power = fan_power
    @sensible_efficiency = sensible_efficiency
    @ashrae_std = ashrae_std
    @dryer_exhaust = dryer_exhaust
    @range_exhaust = range_exhaust
    @range_exhaust_hour = range_exhaust_hour
    @bathroom_exhaust = bathroom_exhaust
    @bathroom_exhaust_hour = bathroom_exhaust_hour
  end
  attr_accessor(:type, :infil_credit, :total_efficiency, :frac_62_2, :whole_house_cfm, :fan_power, :sensible_efficiency, :ashrae_std, 
                :dryer_exhaust, :range_exhaust, :range_exhaust_hour, :bathroom_exhaust, :bathroom_exhaust_hour,
                :frac_fan_heat, :num_fans, :whole_house_vent_rate, :bathroom_hour_avg_exhaust, :range_hood_hour_avg_exhaust,
                :spot_fan_power, :latent_effectiveness, :sensible_effectiveness, :dryer_exhaust_day_shift, :has_dryer)
end

class CFIS
  def initialize(open_time, airflow_frac)
    @open_time = open_time
    @airflow_frac = airflow_frac
  end
  attr_accessor(:open_time, :airflow_frac,
                :t_sum_open_var, :on_for_hour_var, :f_damper_open_var, :max_supply_fan_mfrs, :fan_rtf_sensors, :supply_fan_pressure_rise, :supply_fan_efficiency)
end

class ZoneInfo
  def initialize(zone, height, area, volume, coord_z, ach = nil, sla = nil)
    @zone = zone
    @height = height
    @area = area
    @volume = volume
    @coord_z = coord_z
    @ACH = ach
    @SLA = sla
  end
  attr_accessor(:zone, :height, :area, :volume, :coord_z, :inf_method, :SLA, :ACH, :inf_flow, :hor_lk_frac, :neutral_level, :f_t_SG, :f_s_SG, :f_w_SG, :C_s_SG, :C_w_SG, :ELA)
end

class WindSpeed
  def initialize
  end
  attr_accessor(:height, :terrain_multiplier, :terrain_exponent, :ashrae_terrain_thickness, :ashrae_terrain_exponent, :site_terrain_multiplier, :site_terrain_exponent, :ashrae_site_terrain_thickness, :ashrae_site_terrain_exponent, :S_wo, :shielding_coef)
end

class Building
  def initialize
  end
  attr_accessor(:ffa, :ag_ffa, :ag_ext_wall_area, :building_height, :stories, :above_grade_volume, :SLA, :garage, :unfinished_basement, :crawlspace, :pierbeam, :unfinished_attic)
end<|MERGE_RESOLUTION|>--- conflicted
+++ resolved
@@ -106,14 +106,7 @@
         return false
       end
 
-<<<<<<< HEAD
-      unit_ffa = Geometry.get_finished_floor_area_from_spaces(unit.spaces, false, runner)
-=======
-      unit_ag_ext_wall_area = Geometry.calculate_above_grade_exterior_wall_area(unit.spaces)
-      unit_ag_ffa = Geometry.get_above_grade_finished_floor_area_from_spaces(unit.spaces, runner)
       unit_ffa = Geometry.get_finished_floor_area_from_spaces(unit.spaces, runner)
-      unit_window_area = Geometry.get_window_area_from_spaces(unit.spaces)
->>>>>>> d5df90fb
 
       # Determine geometry for spaces and zones that are unit specific
       unit_living = nil
