require "#{File.dirname(__FILE__)}/constants"
require "#{File.dirname(__FILE__)}/unit_conversions"
require "#{File.dirname(__FILE__)}/schedules"
require "#{File.dirname(__FILE__)}/weather"
require "#{File.dirname(__FILE__)}/util"
require "#{File.dirname(__FILE__)}/psychrometrics"
require "#{File.dirname(__FILE__)}/unit_conversions"
require "#{File.dirname(__FILE__)}/hvac"
require "#{File.dirname(__FILE__)}/constructions"

class Airflow
  def self.apply(model, runner, infil, mech_vent, nat_vent, ducts)
    weather = WeatherProcess.new(model, runner)
    if weather.error?
      return false
    end

    @infMethodRes = 'RESIDENTIAL'
    @infMethodASHRAE = 'ASHRAE-ENHANCED'
    @infMethodSG = 'SHERMAN-GRIMSRUD'

    # Get building units
    units = Geometry.get_building_units(model, runner)
    if units.nil?
      return false
    end

    model_spaces = model.getSpaces

    # Populate building object
    building = Building.new
    spaces = []
    model_spaces.each do |space|
      next if Geometry.space_is_below_grade(space)

      spaces << space
    end
    building.building_height = Geometry.get_height_of_spaces(spaces)
    unless model.getBuilding.standardsNumberOfAboveGroundStories.is_initialized
      runner.registerError("Cannot determine the number of above grade stories.")
      return false
    end
    building.stories = model.getBuilding.standardsNumberOfAboveGroundStories.get
    building.above_grade_volume = Geometry.get_above_grade_finished_volume(model, true)
    building.ag_ext_wall_area = Geometry.calculate_above_grade_exterior_wall_area(model_spaces, false)
    model.getThermalZones.each do |thermal_zone|
      if Geometry.is_garage(thermal_zone)
        building.garage = ZoneInfo.new(thermal_zone, Geometry.get_height_of_spaces(thermal_zone.spaces), UnitConversions.convert(thermal_zone.floorArea, "m^2", "ft^2"), Geometry.get_zone_volume(thermal_zone, false, runner), Geometry.get_z_origin_for_zone(thermal_zone), nil, nil)
      elsif Geometry.is_unfinished_basement(thermal_zone)
        building.unfinished_basement = ZoneInfo.new(thermal_zone, Geometry.get_height_of_spaces(thermal_zone.spaces), UnitConversions.convert(thermal_zone.floorArea, "m^2", "ft^2"), Geometry.get_zone_volume(thermal_zone, false, runner), Geometry.get_z_origin_for_zone(thermal_zone), infil.unfinished_basement_ach, nil)
      elsif Geometry.is_crawl(thermal_zone)
        building.crawlspace = ZoneInfo.new(thermal_zone, Geometry.get_height_of_spaces(thermal_zone.spaces), UnitConversions.convert(thermal_zone.floorArea, "m^2", "ft^2"), Geometry.get_zone_volume(thermal_zone, false, runner), Geometry.get_z_origin_for_zone(thermal_zone), infil.crawl_ach, nil)
      elsif Geometry.is_pier_beam(thermal_zone)
        building.pierbeam = ZoneInfo.new(thermal_zone, Geometry.get_height_of_spaces(thermal_zone.spaces), UnitConversions.convert(thermal_zone.floorArea, "m^2", "ft^2"), Geometry.get_zone_volume(thermal_zone, false, runner), Geometry.get_z_origin_for_zone(thermal_zone), infil.pier_beam_ach, nil)
      elsif Geometry.is_unfinished_attic(thermal_zone)
        building.unfinished_attic = ZoneInfo.new(thermal_zone, Geometry.get_height_of_spaces(thermal_zone.spaces), UnitConversions.convert(thermal_zone.floorArea, "m^2", "ft^2"), Geometry.get_zone_volume(thermal_zone, false, runner), Geometry.get_z_origin_for_zone(thermal_zone), infil.unfinished_attic_const_ach, infil.unfinished_attic_sla)
      end
    end
    building.ffa = Geometry.get_finished_floor_area_from_spaces(model_spaces, true, runner)
    return false if building.ffa.nil?

    building.ag_ffa = Geometry.get_above_grade_finished_floor_area_from_spaces(model_spaces, true, runner)
    return false if building.ag_ffa.nil?

    wind_speed = process_wind_speed_correction(infil.terrain, infil.shelter_coef, Geometry.get_closest_neighbor_distance(model), building.building_height)
    if not process_infiltration(model, infil, wind_speed, building, weather)
      return false
    end

    # Global sensors

    pbar_sensor = OpenStudio::Model::EnergyManagementSystemSensor.new(model, "Site Outdoor Air Barometric Pressure")
    pbar_sensor.setName("#{Constants.ObjectNameNaturalVentilation} pb s")

    vwind_sensor = OpenStudio::Model::EnergyManagementSystemSensor.new(model, "Site Wind Speed")
    vwind_sensor.setName("#{Constants.ObjectNameAirflow} vw s")

    wout_sensor = OpenStudio::Model::EnergyManagementSystemSensor.new(model, "Site Outdoor Air Humidity Ratio")
    wout_sensor.setName("#{Constants.ObjectNameNaturalVentilation} wt s")

    # Adiabatic construction for ducts

<<<<<<< HEAD
    mat = SimpleMaterial.Adiabatic
    adiabatic_mat = Construction.create_os_material(model, runner, mat)
=======
    adiabatic_mat = OpenStudio::Model::MasslessOpaqueMaterial.new(model, "Rough", 176.1)
    adiabatic_mat.setName("Adiabatic")
>>>>>>> 61820dce
    adiabatic_const = OpenStudio::Model::Construction.new(model)
    adiabatic_const.setName("AdiabaticConst")
    adiabatic_const.insertLayer(0, adiabatic_mat)

    units.each_with_index do |unit, unit_index|
      obj_name_airflow = Constants.ObjectNameAirflow(unit.name.to_s.gsub("unit ", "")).gsub("|", "_")
      obj_name_infil = Constants.ObjectNameInfiltration(unit.name.to_s.gsub("unit ", "")).gsub("|", "_")
      obj_name_natvent = Constants.ObjectNameNaturalVentilation(unit.name.to_s.gsub("unit ", "")).gsub("|", "_")
      obj_name_mech_vent = Constants.ObjectNameMechanicalVentilation(unit.name.to_s.gsub("unit ", "")).gsub("|", "_")
      obj_name_ducts = Constants.ObjectNameDucts(unit.name.to_s.gsub("unit ", "")).gsub("|", "_")

      nbeds, nbaths = Geometry.get_unit_beds_baths(model, unit, runner)
      if nbeds.nil? or nbaths.nil?
        return false
      end

      unit_ag_ext_wall_area = Geometry.calculate_above_grade_exterior_wall_area(unit.spaces, false)
      unit_ag_ffa = Geometry.get_above_grade_finished_floor_area_from_spaces(unit.spaces, false, runner)
      unit_ffa = Geometry.get_finished_floor_area_from_spaces(unit.spaces, false, runner)
      unit_window_area = Geometry.get_window_area_from_spaces(unit.spaces, false)

      # Determine geometry for spaces and zones that are unit specific
      unit_living = nil
      unit_finished_basement = nil
      Geometry.get_thermal_zones_from_spaces(unit.spaces).each do |thermal_zone|
        if Geometry.is_finished_basement(thermal_zone)
          unit_finished_basement = ZoneInfo.new(thermal_zone, Geometry.get_height_of_spaces(thermal_zone.spaces), UnitConversions.convert(thermal_zone.floorArea, "m^2", "ft^2"), Geometry.get_zone_volume(thermal_zone, false, runner), Geometry.get_z_origin_for_zone(thermal_zone), infil.finished_basement_ach, nil)
        elsif Geometry.is_living(thermal_zone)
          unit_living = ZoneInfo.new(thermal_zone, Geometry.get_height_of_spaces(thermal_zone.spaces), UnitConversions.convert(thermal_zone.floorArea, "m^2", "ft^2"), Geometry.get_zone_volume(thermal_zone, false, runner), Geometry.get_z_origin_for_zone(thermal_zone), nil, nil)
        end
      end

      # Search for mini-split heat pump
      unit_has_mshp = HVAC.has_mshp(model, runner, unit_living.zone)

      # Determine if forced air equipment
      has_forced_air_equipment = false
      model.getAirLoopHVACs.each do |air_loop|
        next unless air_loop.thermalZones.include? unit_living.zone

        has_forced_air_equipment = true
      end
      if unit_has_mshp
        has_forced_air_equipment = true
      end

      success, infil_output = process_infiltration_for_unit(model, runner, obj_name_infil, infil, wind_speed, building, weather, unit_ag_ffa, unit_ag_ext_wall_area, unit_living, unit_finished_basement)
      return false if not success

      success, mv_output = process_mech_vent_for_unit(model, runner, obj_name_mech_vent, unit, infil.is_existing_home, infil_output.a_o, mech_vent, ducts, building, nbeds, nbaths, weather, unit_ffa, unit_living, units.size, has_forced_air_equipment)
      return false if not success

      success, nv_output = process_nat_vent_for_unit(model, runner, obj_name_natvent, nat_vent, wind_speed, infil, building, weather, unit_window_area, unit_living)
      return false if not success

      success, ducts_output = process_ducts_for_unit(model, runner, obj_name_ducts, ducts, building, unit, unit_index, unit_ffa, unit_has_mshp, unit_living, unit_finished_basement, has_forced_air_equipment)
      return false if not success

      # Common sensors

      tin_sensor = OpenStudio::Model::EnergyManagementSystemSensor.new(model, "Zone Mean Air Temperature")
      tin_sensor.setName("#{obj_name_airflow} tin s")
      tin_sensor.setKeyName(unit_living.zone.name.to_s)

      tout_sensor = OpenStudio::Model::EnergyManagementSystemSensor.new(model, "Zone Outdoor Air Drybulb Temperature")
      tout_sensor.setName("#{obj_name_airflow} tt s")
      tout_sensor.setKeyName(unit_living.zone.name.to_s)

      # Common global variables

      duct_lk_supply_fan_equiv_var = OpenStudio::Model::EnergyManagementSystemGlobalVariable.new(model, "#{obj_name_ducts} lk sup fan equiv".gsub(" ", "_"))
      duct_lk_return_fan_equiv_var = OpenStudio::Model::EnergyManagementSystemGlobalVariable.new(model, "#{obj_name_ducts} lk ret fan equiv".gsub(" ", "_"))

      # Update model

      nv_program = create_nat_vent_objects(model, runner, obj_name_natvent, unit_living, nat_vent, nv_output, tin_sensor, tout_sensor, pbar_sensor, vwind_sensor, wout_sensor)

      duct_program, cfis_program, cfis_output = create_ducts_objects(model, runner, obj_name_ducts, unit_living, unit_finished_basement, ducts, mech_vent, ducts_output, tin_sensor, pbar_sensor, duct_lk_supply_fan_equiv_var, duct_lk_return_fan_equiv_var, has_forced_air_equipment, unit_has_mshp, adiabatic_const)

      infil_program = create_infil_mech_vent_objects(model, runner, obj_name_infil, obj_name_mech_vent, unit_living, infil, mech_vent, wind_speed, mv_output, infil_output, tin_sensor, tout_sensor, vwind_sensor, duct_lk_supply_fan_equiv_var, duct_lk_return_fan_equiv_var, cfis_output, nbeds)

      create_ems_program_managers(model, infil_program, nv_program, cfis_program,
                                  duct_program, obj_name_airflow, obj_name_ducts)

      # Store info for HVAC Sizing measure
      if not unit_living.ELA.nil?
        unit_living.zone.additionalProperties.setFeature(Constants.SizingInfoZoneInfiltrationELA, unit_living.ELA.to_f)
        unit_living.zone.additionalProperties.setFeature(Constants.SizingInfoZoneInfiltrationCFM, unit_living.inf_flow.to_f)
      else
        unit_living.zone.additionalProperties.setFeature(Constants.SizingInfoZoneInfiltrationELA, 0.0)
        unit_living.zone.additionalProperties.setFeature(Constants.SizingInfoZoneInfiltrationCFM, 0.0)
      end
      unless unit_finished_basement.nil?
        unit_finished_basement.zone.additionalProperties.setFeature(Constants.SizingInfoZoneInfiltrationCFM, unit_finished_basement.inf_flow)
      end
    end # end unit loop

    # Store info for HVAC Sizing measure
    unless building.crawlspace.nil?
      building.crawlspace.zone.additionalProperties.setFeature(Constants.SizingInfoZoneInfiltrationCFM, building.crawlspace.inf_flow.to_f)
    end
    unless building.pierbeam.nil?
      building.pierbeam.zone.additionalProperties.setFeature(Constants.SizingInfoZoneInfiltrationCFM, building.pierbeam.inf_flow.to_f)
    end
    unless building.unfinished_basement.nil?
      building.unfinished_basement.zone.additionalProperties.setFeature(Constants.SizingInfoZoneInfiltrationCFM, building.unfinished_basement.inf_flow.to_f)
    end
    unless building.unfinished_attic.nil?
      building.unfinished_attic.zone.additionalProperties.setFeature(Constants.SizingInfoZoneInfiltrationCFM, building.unfinished_attic.inf_flow)
    end

    terrain = { Constants.TerrainOcean => "Ocean", # Ocean, Bayou flat country
                Constants.TerrainPlains => "Country",   # Flat, open country
                Constants.TerrainRural => "Country",    # Flat, open country
                Constants.TerrainSuburban => "Suburbs", # Rough, wooded country, suburbs
                Constants.TerrainCity => "City" } # Towns, city outskirts, center of large cities
    model.getSite.setTerrain(terrain[infil.terrain])

    model.getScheduleDays.each do |obj| # remove any orphaned day schedules
      next if obj.directUseCount > 0

      obj.remove
    end
  end

  def self.remove(model, obj_name_airflow, obj_name_natvent,
                  obj_name_infil, obj_name_ducts, obj_name_mech_vent)

    # Remove existing EMS

    obj_name_airflow_underscore = obj_name_airflow.gsub(" ", "_")
    obj_name_natvent_underscore = obj_name_natvent.gsub(" ", "_")
    obj_name_infil_underscore = obj_name_infil.gsub(" ", "_")
    obj_name_ducts_underscore = obj_name_ducts.gsub(" ", "_")

    model.getEnergyManagementSystemProgramCallingManagers.each do |pcm|
      if (pcm.name.to_s.start_with? obj_name_airflow or
          pcm.name.to_s.start_with? obj_name_natvent or
          pcm.name.to_s.start_with? obj_name_infil or
          pcm.name.to_s.start_with? obj_name_ducts)
        pcm.remove
      end
    end

    model.getEnergyManagementSystemSensors.each do |sensor|
      if (sensor.name.to_s.start_with? obj_name_airflow_underscore or
          sensor.name.to_s.start_with? obj_name_natvent_underscore or
          sensor.name.to_s.start_with? obj_name_infil_underscore or
          sensor.name.to_s.start_with? obj_name_ducts_underscore)
        sensor.remove
      end
    end

    model.getEnergyManagementSystemActuators.each do |actuator|
      if (actuator.name.to_s.start_with? obj_name_airflow_underscore or
          actuator.name.to_s.start_with? obj_name_natvent_underscore or
          actuator.name.to_s.start_with? obj_name_infil_underscore or
          actuator.name.to_s.start_with? obj_name_ducts_underscore)
        actuatedComponent = actuator.actuatedComponent
        if actuatedComponent.is_a? OpenStudio::Model::OptionalModelObject # 2.4.0 or higher
          actuatedComponent = actuatedComponent.get
        end
        if actuatedComponent.to_ElectricEquipment.is_initialized
          actuatedComponent.to_ElectricEquipment.get.electricEquipmentDefinition.remove
        elsif actuatedComponent.to_OtherEquipment.is_initialized
          actuatedComponent.to_OtherEquipment.get.otherEquipmentDefinition.remove
        else
          actuatedComponent.remove
        end
        actuator.remove
      end
    end

    model.getEnergyManagementSystemPrograms.each do |program|
      if (program.name.to_s.start_with? obj_name_airflow_underscore or
          program.name.to_s.start_with? obj_name_natvent_underscore or
          program.name.to_s.start_with? obj_name_infil_underscore or
          program.name.to_s.start_with? obj_name_ducts_underscore)
        program.remove
      end
    end

    model.getEnergyManagementSystemSubroutines.each do |subroutine|
      if (subroutine.name.to_s.start_with? obj_name_airflow_underscore or
          subroutine.name.to_s.start_with? obj_name_natvent_underscore or
          subroutine.name.to_s.start_with? obj_name_infil_underscore or
          subroutine.name.to_s.start_with? obj_name_ducts_underscore)
        subroutine.remove
      end
    end

    model.getEnergyManagementSystemGlobalVariables.each do |ems_global_var|
      if (ems_global_var.name.to_s.start_with? obj_name_airflow_underscore or
          ems_global_var.name.to_s.start_with? obj_name_natvent_underscore or
          ems_global_var.name.to_s.start_with? obj_name_infil_underscore or
          ems_global_var.name.to_s.start_with? obj_name_ducts_underscore)
        ems_global_var.remove
      end
    end

    model.getEnergyManagementSystemInternalVariables.each do |ems_internal_var|
      if (ems_internal_var.name.to_s.start_with? obj_name_airflow_underscore or
          ems_internal_var.name.to_s.start_with? obj_name_natvent_underscore or
          ems_internal_var.name.to_s.start_with? obj_name_infil_underscore or
          ems_internal_var.name.to_s.start_with? obj_name_ducts_underscore)
        ems_internal_var.remove
      end
    end

    # Remove existing infiltration

    model.getScheduleRulesets.each do |schedule|
      next unless schedule.name.to_s.start_with? obj_name_infil

      schedule.remove
    end

    model.getSpaces.each do |space|
      space.spaceInfiltrationEffectiveLeakageAreas.each do |leakage_area|
        next unless leakage_area.name.to_s.start_with? obj_name_infil

        leakage_area.remove
      end
      space.spaceInfiltrationDesignFlowRates.each do |flow_rate|
        next unless flow_rate.name.to_s.start_with? obj_name_infil

        flow_rate.remove
      end
    end

    # Remove existing natural ventilation

    model.getScheduleRulesets.each do |schedule|
      next unless schedule.name.to_s.start_with? obj_name_natvent

      schedule.remove
    end

    # Remove existing mechanical ventilation

    model.getZoneHVACEnergyRecoveryVentilators.each do |erv|
      next unless erv.name.to_s.start_with? obj_name_mech_vent

      erv.remove
    end

    model.getScheduleRulesets.each do |schedule|
      next unless schedule.name.to_s.start_with? obj_name_mech_vent

      schedule.remove
    end

    model.getScheduleFixedIntervals.each do |schedule|
      next unless schedule.name.to_s.start_with? obj_name_mech_vent

      schedule.remove
    end

    # Remove existing ducts

    model.getThermalZones.each do |thermal_zone|
      next unless thermal_zone.name.to_s.start_with? obj_name_ducts

      thermal_zone.spaces.each do |space|
        space.surfaces.each do |surface|
          if surface.surfacePropertyConvectionCoefficients.is_initialized
            surface.surfacePropertyConvectionCoefficients.get.remove
          end
        end
        space.remove
      end
      thermal_zone.removeReturnPlenum
      thermal_zone.remove
    end

    # Remove adiabatic construction/material

    model.getLayeredConstructions.each do |construction|
      next unless construction.name.to_s == "AdiabaticConst"

      construction.layers.each do |material|
        material.remove
      end
      construction.remove
    end
  end

  def self.get_default_shelter_coefficient()
    return 0.5 # Table 4.2.2(1)(g)
  end

  private

  def self.process_wind_speed_correction(terrain, shelter_coef, neighbors_min_nonzero_offset, building_height)
    wind_speed = WindSpeed.new
    wind_speed.height = 32.8 # ft (Standard weather station height)

    # Open, Unrestricted at Weather Station
    wind_speed.terrain_multiplier = 1.0 # Used for DOE-2's correlation
    wind_speed.terrain_exponent = 0.15 # Used for DOE-2's correlation
    wind_speed.ashrae_terrain_thickness = 270
    wind_speed.ashrae_terrain_exponent = 0.14

    if terrain == Constants.TerrainOcean
      wind_speed.site_terrain_multiplier = 1.30 # Used for DOE-2's correlation
      wind_speed.site_terrain_exponent = 0.10 # Used for DOE-2's correlation
      wind_speed.ashrae_site_terrain_thickness = 210 # Ocean, Bayou flat country
      wind_speed.ashrae_site_terrain_exponent = 0.10 # Ocean, Bayou flat country
    elsif terrain == Constants.TerrainPlains
      wind_speed.site_terrain_multiplier = 1.00 # Used for DOE-2's correlation
      wind_speed.site_terrain_exponent = 0.15 # Used for DOE-2's correlation
      wind_speed.ashrae_site_terrain_thickness = 270 # Flat, open country
      wind_speed.ashrae_site_terrain_exponent = 0.14 # Flat, open country
    elsif terrain == Constants.TerrainRural
      wind_speed.site_terrain_multiplier = 0.85 # Used for DOE-2's correlation
      wind_speed.site_terrain_exponent = 0.20 # Used for DOE-2's correlation
      wind_speed.ashrae_site_terrain_thickness = 270 # Flat, open country
      wind_speed.ashrae_site_terrain_exponent = 0.14 # Flat, open country
    elsif terrain == Constants.TerrainSuburban
      wind_speed.site_terrain_multiplier = 0.67 # Used for DOE-2's correlation
      wind_speed.site_terrain_exponent = 0.25 # Used for DOE-2's correlation
      wind_speed.ashrae_site_terrain_thickness = 370 # Rough, wooded country, suburbs
      wind_speed.ashrae_site_terrain_exponent = 0.22 # Rough, wooded country, suburbs
    elsif terrain == Constants.TerrainCity
      wind_speed.site_terrain_multiplier = 0.47 # Used for DOE-2's correlation
      wind_speed.site_terrain_exponent = 0.35 # Used for DOE-2's correlation
      wind_speed.ashrae_site_terrain_thickness = 460 # Towns, city outskirts, center of large cities
      wind_speed.ashrae_site_terrain_exponent = 0.33 # Towns, city outskirts, center of large cities
    end

    # Local Shielding
    if shelter_coef == Constants.Auto
      if neighbors_min_nonzero_offset == 0
        # Typical shelter for isolated rural house
        wind_speed.S_wo = 0.90
      elsif neighbors_min_nonzero_offset > building_height
        # Typical shelter caused by other building across the street
        wind_speed.S_wo = 0.70
      else
        # Typical shelter for urban buildings where sheltering obstacles
        # are less than one building height away.
        # Recommended by C.Christensen.
        wind_speed.S_wo = 0.50
      end
    else
      wind_speed.S_wo = Float(shelter_coef)
    end

    # S-G Shielding Coefficients are roughly 1/3 of AIM2 Shelter Coefficients
    wind_speed.shielding_coef = wind_speed.S_wo / 3.0

    return wind_speed
  end

  def self.process_infiltration(model, infil, wind_speed, building, weather)
    spaces = []
    spaces << building.garage if not building.garage.nil?
    spaces << building.unfinished_basement if not building.unfinished_basement.nil?
    spaces << building.crawlspace if not building.crawlspace.nil?
    spaces << building.pierbeam if not building.pierbeam.nil?
    spaces << building.unfinished_attic if not building.unfinished_attic.nil?

    unless building.garage.nil?
      building.garage.inf_method = @infMethodSG
      building.garage.hor_lk_frac = 0.4 # DOE-2 Default
      building.garage.neutral_level = 0.5 # DOE-2 Default
      building.garage.SLA = Airflow.get_infiltration_SLA_from_ACH50(infil.garage_ach50, 0.67, building.garage.area, building.garage.volume)
      building.garage.ACH = Airflow.get_infiltration_ACH_from_SLA(building.garage.SLA, 1.0, weather)
      building.garage.inf_flow = building.garage.ACH / UnitConversions.convert(1.0, "hr", "min") * building.garage.volume # cfm
    end

    unless building.unfinished_basement.nil?
      building.unfinished_basement.inf_method = @infMethodRes # Used for constant ACH
      building.unfinished_basement.inf_flow = building.unfinished_basement.ACH / UnitConversions.convert(1.0, "hr", "min") * building.unfinished_basement.volume
    end

    unless building.crawlspace.nil?
      building.crawlspace.inf_method = @infMethodRes
      building.crawlspace.inf_flow = building.crawlspace.ACH / UnitConversions.convert(1.0, "hr", "min") * building.crawlspace.volume
    end

    unless building.pierbeam.nil?
      building.pierbeam.inf_method = @infMethodRes
      building.pierbeam.inf_flow = building.pierbeam.ACH / UnitConversions.convert(1.0, "hr", "min") * building.pierbeam.volume
    end

    unless building.unfinished_attic.nil?
      if not building.unfinished_attic.SLA.nil?
        building.unfinished_attic.inf_method = @infMethodSG
        building.unfinished_attic.hor_lk_frac = 0.75 # Same as Energy Gauge USA Attic Model
        building.unfinished_attic.neutral_level = 0.5 # DOE-2 Default
        building.unfinished_attic.ACH = Airflow.get_infiltration_ACH_from_SLA(building.unfinished_attic.SLA, 1.0, weather)
      elsif not building.unfinished_attic.ACH.nil?
        building.unfinished_attic.inf_method = @infMethodRes
      end
      building.unfinished_attic.inf_flow = building.unfinished_attic.ACH / UnitConversions.convert(1.0, "hr", "min") * building.unfinished_attic.volume
    end

    process_infiltration_for_spaces(model, spaces, wind_speed)

    return true
  end

  def self.process_infiltration_for_unit(model, runner, obj_name_infil, infil, wind_speed, building, weather, unit_ag_ffa, unit_ag_ext_wall_area, unit_living, unit_finished_basement)
    spaces = []
    spaces << unit_living
    spaces << unit_finished_basement if not unit_finished_basement.nil?

    outside_air_density = UnitConversions.convert(weather.header.LocalPressure, "atm", "Btu/ft^3") / (Gas.Air.r * (weather.data.AnnualAvgDrybulb + 460.0))
    inf_conv_factor = 776.25 # [ft/min]/[inH2O^(1/2)*ft^(3/2)/lbm^(1/2)]
    delta_pref = 0.016 # inH2O

    # Living Space Infiltration
    if not infil.living_ach50.nil?
      unit_living.inf_method = @infMethodASHRAE

      # Based on "Field Validation of Algebraic Equations for Stack and
      # Wind Driven Air Infiltration Calculations" by Walker and Wilson (1998)

      # Pressure Exponent
      n_i = 0.67

      # Calculate SLA for above-grade portion of the building
      building.SLA = Airflow.get_infiltration_SLA_from_ACH50(infil.living_ach50, n_i, building.ag_ffa, building.above_grade_volume)

      # Effective Leakage Area (ft^2)
      a_o = building.SLA * building.ag_ffa * (unit_ag_ext_wall_area / building.ag_ext_wall_area)

      # Calculate SLA for unit
      unit_living.SLA = a_o / unit_ag_ffa

      # Flow Coefficient (cfm/inH2O^n) (based on ASHRAE HoF)
      c_i = a_o * (2.0 / outside_air_density)**0.5 * delta_pref**(0.5 - n_i) * inf_conv_factor

      if infil.has_flue_chimney
        y_i = 0.2 # Fraction of leakage through the flue; 0.2 is a "typical" value according to THE ALBERTA AIR INFIL1RATION MODEL, Walker and Wilson, 1990
        flue_height = building.building_height + 2.0 # ft
        s_wflue = 1.0 # Flue Shelter Coefficient
      else
        y_i = 0.0 # Fraction of leakage through the flu
        flue_height = 0.0 # ft
        s_wflue = 0.0 # Flue Shelter Coefficient
      end

      vented_crawl = false
      if (not building.crawlspace.nil? and building.crawlspace.ACH > 0) or (not building.pierbeam.nil? and building.pierbeam.ACH > 0)
        vented_crawl = true
      end

      # Leakage distributions per Iain Walker (LBL) recommendations
      if vented_crawl
        # 15% ceiling, 35% walls, 50% floor leakage distribution for vented crawl
        leakkage_ceiling = 0.15
        leakage_walls = 0.35
        leakage_floor = 0.50
      else
        # 25% ceiling, 50% walls, 25% floor leakage distribution for slab/basement/unvented crawl
        leakkage_ceiling = 0.25
        leakage_walls = 0.50
        leakage_floor = 0.25
      end
      if leakkage_ceiling + leakage_walls + leakage_floor != 1
        runner.registerError("Invalid air leakage distribution specified (#{leakkage_ceiling}, #{leakage_walls}, #{leakage_floor}); does not add up to 1.")
        return false
      end
      r_i = (leakkage_ceiling + leakage_floor)
      x_i = (leakkage_ceiling - leakage_floor)
      r_i = r_i * (1 - y_i)
      x_i = x_i * (1 - y_i)

      unit_living.hor_lk_frac = r_i
      z_f = flue_height / (unit_living.height + unit_living.coord_z)

      # Calculate Stack Coefficient
      m_o = (x_i + (2.0 * n_i + 1.0) * y_i)**2.0 / (2 - r_i)

      if m_o <=  1.0
        m_i = m_o # eq. 10
      else
        m_i = 1.0 # eq. 11
      end

      if infil.has_flue_chimney
        # Eq. 13
        x_c = r_i + (2.0 * (1.0 - r_i - y_i)) / (n_i + 1.0) - 2.0 * y_i * (z_f - 1.0)**n_i
        # Additive flue function, Eq. 12
        f_i = n_i * y_i * (z_f - 1.0)**((3.0 * n_i - 1.0) / 3.0) * (1.0 - (3.0 * (x_c - x_i)**2.0 * r_i**(1 - n_i)) / (2.0 * (z_f + 1.0)))
      else
        # Critical value of ceiling-floor leakage difference where the
        # neutral level is located at the ceiling (eq. 13)
        x_c = r_i + (2.0 * (1.0 - r_i - y_i)) / (n_i + 1.0)
        # Additive flue function (eq. 12)
        f_i = 0.0
      end

      f_s = ((1.0 + n_i * r_i) / (n_i + 1.0)) * (0.5 - 0.5 * m_i**(1.2))**(n_i + 1.0) + f_i

      stack_coef = f_s * (UnitConversions.convert(outside_air_density * Constants.g * unit_living.height, "lbm/(ft*s^2)", "inH2O") / (Constants.AssumedInsideTemp + 460.0))**n_i # inH2O^n/R^n

      # Calculate wind coefficient
      if vented_crawl

        if x_i > 1.0 - 2.0 * y_i
          # Critical floor to ceiling difference above which f_w does not change (eq. 25)
          x_i = 1.0 - 2.0 * y_i
        end

        # Redefined R for wind calculations for houses with crawlspaces (eq. 21)
        r_x = 1.0 - r_i * (n_i / 2.0 + 0.2)
        # Redefined Y for wind calculations for houses with crawlspaces (eq. 22)
        y_x = 1.0 - y_i / 4.0
        # Used to calculate X_x (eq.24)
        x_s = (1.0 - r_i) / 5.0 - 1.5 * y_i
        # Redefined X for wind calculations for houses with crawlspaces (eq. 23)
        x_x = 1.0 - (((x_i - x_s) / (2.0 - r_i))**2.0)**0.75
        # Wind factor (eq. 20)
        f_w = 0.19 * (2.0 - n_i) * x_x * r_x * y_x

      else

        j_i = (x_i + r_i + 2.0 * y_i) / 2.0
        f_w = 0.19 * (2.0 - n_i) * (1.0 - ((x_i + r_i) / 2.0)**(1.5 - y_i)) - y_i / 4.0 * (j_i - 2.0 * y_i * j_i**4.0)

      end

      wind_coef = f_w * UnitConversions.convert(outside_air_density / 2.0, "lbm/ft^3", "inH2O/mph^2")**n_i # inH2O^n/mph^2n

      unit_living.ACH = Airflow.get_infiltration_ACH_from_SLA(unit_living.SLA, building.stories, weather)

      # Convert living space ACH to cfm:
      unit_living.inf_flow = unit_living.ACH / UnitConversions.convert(1.0, "hr", "min") * unit_living.volume # cfm

    elsif not infil.living_constant_ach.nil?

      unit_living.inf_method = @infMethodRes

      unit_living.ACH = infil.living_constant_ach
      unit_living.inf_flow = unit_living.ACH / UnitConversions.convert(1.0, "hr", "min") * unit_living.volume # cfm

    end

    unless unit_finished_basement.nil?
      unit_finished_basement.inf_method = @infMethodRes # Used for constant ACH
      unit_finished_basement.inf_flow = unit_finished_basement.ACH / UnitConversions.convert(1.0, "hr", "min") * unit_finished_basement.volume
    end

    process_infiltration_for_spaces(model, spaces, wind_speed)

    infil_output = InfiltrationOutput.new(a_o, c_i, n_i, stack_coef, wind_coef, y_i, s_wflue)
    return true, infil_output
  end

  def self.process_infiltration_for_spaces(model, spaces, wind_speed)
    spaces.each do |space|
      space.f_t_SG = wind_speed.site_terrain_multiplier * ((space.height + space.coord_z) / 32.8)**wind_speed.site_terrain_exponent / (wind_speed.terrain_multiplier * (wind_speed.height / 32.8)**wind_speed.terrain_exponent)

      if space.inf_method == @infMethodSG
        space.f_s_SG = 2.0 / 3.0 * (1 + space.hor_lk_frac / 2.0) * (2.0 * space.neutral_level * (1.0 - space.neutral_level))**0.5 / (space.neutral_level**0.5 + (1.0 - space.neutral_level)**0.5)
        space.f_w_SG = wind_speed.shielding_coef * (1.0 - space.hor_lk_frac)**(1.0 / 3.0) * space.f_t_SG
        space.C_s_SG = space.f_s_SG**2.0 * Constants.g * space.height / (Constants.AssumedInsideTemp + 460.0)
        space.C_w_SG = space.f_w_SG**2.0
        space.ELA = space.SLA * space.area # ft^2
      elsif space.inf_method == @infMethodASHRAE
        space.ELA = space.SLA * space.area # ft^2
      end

      space.zone.spaces.each do |s|
        next if Geometry.is_living(s)

        obj_name = "#{Constants.ObjectNameInfiltration}|#{s.name}"
        if space.inf_method == @infMethodRes and space.ACH.to_f > 0
          flow_rate = OpenStudio::Model::SpaceInfiltrationDesignFlowRate.new(model)
          flow_rate.setName(obj_name)
          flow_rate.setSchedule(model.alwaysOnDiscreteSchedule)
          flow_rate.setAirChangesperHour(space.ACH)
          flow_rate.setSpace(s)
          flow_rate.setConstantTermCoefficient(1)
          flow_rate.setTemperatureTermCoefficient(0)
          flow_rate.setVelocityTermCoefficient(0)
          flow_rate.setVelocitySquaredTermCoefficient(0)
        elsif space.inf_method == @infMethodSG and space.ELA.to_f > 0
          leakage_area = OpenStudio::Model::SpaceInfiltrationEffectiveLeakageArea.new(model)
          leakage_area.setName(obj_name)
          leakage_area.setSchedule(model.alwaysOnDiscreteSchedule)
          leakage_area.setEffectiveAirLeakageArea(UnitConversions.convert(space.ELA, "ft^2", "cm^2"))
          leakage_area.setStackCoefficient(UnitConversions.convert(space.C_s_SG, "ft^2/(s^2*R)", "L^2/(s^2*cm^4*K)"))
          leakage_area.setWindCoefficient(space.C_w_SG * 0.01)
          leakage_area.setSpace(s)
        elsif space.inf_method == @infMethodASHRAE
          # nop
        end
      end
    end
  end

  def self.process_mech_vent_for_unit(model, runner, obj_name_mech_vent, unit, is_existing_home, ela, mech_vent, ducts, building, nbeds, nbaths, weather, unit_ffa, unit_living, num_units, has_forced_air_equipment)
    if mech_vent.type == Constants.VentTypeCFIS
      if not has_forced_air_equipment
        runner.registerError("A CFIS ventilation system has been selected but the building does not have central, forced air equipment.")
        return false
      end
    end

    if not mech_vent.frac_62_2.nil?
      # Get ASHRAE 62.2 required ventilation rate (excluding infiltration credit)
      ashrae_mv_without_infil_credit = Airflow.get_mech_vent_whole_house_cfm(1, nbeds, unit_ffa, mech_vent.ashrae_std)

      # Determine mechanical ventilation infiltration credit (per ASHRAE 62.2)
      rate_credit = 0 # default to no credit
      if mech_vent.infil_credit
        if mech_vent.ashrae_std == '2010' and is_existing_home
          # ASHRAE Standard 62.2 2010
          # Only applies to existing buildings
          # 2 cfm per 100ft^2 of occupiable floor area
          default_rate = 2.0 * unit_ffa / 100.0 # cfm
          # Half the excess infiltration rate above the default rate is credited toward mech vent:
          rate_credit = [(unit_living.inf_flow - default_rate) / 2.0, 0].max
        elsif mech_vent.ashrae_std == '2013' and num_units == 1
          # ASHRAE Standard 62.2 2013
          # Only applies to single-family homes (Section 8.2.1: "The required mechanical ventilation
          # rate shall not be reduced as described in Section 4.1.3.").
          nl = 1000.0 * ela / unit_living.area * (unit_living.height / 8.2)**0.4 # Normalized leakage, eq. 4.4
          qinf = nl * weather.data.WSF * unit_living.area / 7.3 # Effective annual average infiltration rate, cfm, eq. 4.5a
          rate_credit = [(2.0 / 3.0) * ashrae_mv_without_infil_credit, qinf].min
        end
      end

      # Apply infiltration credit (if any)
      ashrae_vent_rate = [ashrae_mv_without_infil_credit - rate_credit, 0.0].max # cfm

      # Apply fraction of ASHRAE value
      whole_house_vent_rate = mech_vent.frac_62_2 * ashrae_vent_rate # cfm
    elsif not mech_vent.whole_house_cfm.nil?
      whole_house_vent_rate = mech_vent.whole_house_cfm
    end

    # Spot Ventilation
    spot_fan_power = 0.3 # W/cfm/fan, per HSP
    bath_exhaust_sch_operation = 60.0 # min/day, per HSP
    range_hood_exhaust_operation = 60.0 # min/day, per HSP

    # Fraction of fan heat that goes to the space
    if mech_vent.type == Constants.VentTypeExhaust
      frac_fan_heat = 0.0 # Fan heat does not enter space
    elsif mech_vent.type == Constants.VentTypeSupply or mech_vent.type == Constants.VentTypeCFIS
      frac_fan_heat = 1.0 # Fan heat does enter space
    elsif mech_vent.type == Constants.VentTypeBalanced
      frac_fan_heat = 0.5 # Assumes supply fan heat enters space
    else
      frac_fan_heat = 0.0
    end

    # Get the clothes washer so we can use the day shift for the clothes dryer
    if mech_vent.dryer_exhaust > 0
      cw_day_shift = 0.0
      model.getElectricEquipments.each do |ee|
        next if ee.name.to_s != Constants.ObjectNameClothesWasher(unit.name.to_s)

        cw_day_shift = ee.additionalProperties.getFeatureAsDouble(Constants.ClothesWasherDayShift).get
        break
      end
      dryer_exhaust_day_shift = cw_day_shift + 1.0 / 24.0
    end

    # Search for clothes dryer
    has_dryer = false
    (model.getElectricEquipments + model.getOtherEquipments).each do |equip|
      next unless equip.name.to_s == Constants.ObjectNameClothesDryer(Constants.FuelTypeElectric, unit.name.to_s) or equip.name.to_s == Constants.ObjectNameClothesDryer(Constants.FuelTypeGas, unit.name.to_s) or equip.name.to_s == Constants.ObjectNameClothesDryer(Constants.FuelTypePropane, unit.name.to_s)

      has_dryer = true
      break
    end

    if not has_dryer and mech_vent.dryer_exhaust > 0
      runner.registerWarning("No clothes dryer object was found in #{unit.name.to_s} but the clothes dryer exhaust specified is non-zero. Overriding clothes dryer exhaust to be zero.")
    end

    bathroom_hour_avg_exhaust = mech_vent.bathroom_exhaust * nbaths * bath_exhaust_sch_operation / 60.0 # cfm
    range_hood_hour_avg_exhaust = mech_vent.range_exhaust * range_hood_exhaust_operation / 60.0 # cfm

    #--- Calculate HRV/ERV effectiveness values. Calculated here for use in sizing routines.

    apparent_sensible_effectiveness = 0.0
    sensible_effectiveness = 0.0
    latent_effectiveness = 0.0

    if mech_vent.type == Constants.VentTypeBalanced and mech_vent.sensible_efficiency > 0 and whole_house_vent_rate > 0
      # Must assume an operating condition (HVI seems to use CSA 439)
      t_sup_in = 0
      w_sup_in = 0.0028
      t_exh_in = 22
      w_exh_in = 0.0065
      cp_a = 1006
      p_fan = whole_house_vent_rate * mech_vent.fan_power # Watts

      m_fan = UnitConversions.convert(whole_house_vent_rate, "cfm", "m^3/s") * 16.02 * Psychrometrics.rhoD_fT_w_P(UnitConversions.convert(t_sup_in, "C", "F"), w_sup_in, 14.7) # kg/s

      # The following is derived from (taken from CSA 439):
      #    E_SHR = (m_sup,fan * Cp * (Tsup,out - Tsup,in) - P_sup,fan) / (m_exh,fan * Cp * (Texh,in - Tsup,in) + P_exh,fan)
      t_sup_out = t_sup_in + (mech_vent.sensible_efficiency * (m_fan * cp_a * (t_exh_in - t_sup_in) + p_fan) + p_fan) / (m_fan * cp_a)

      # Calculate the apparent sensible effectiveness
      apparent_sensible_effectiveness = (t_sup_out - t_sup_in) / (t_exh_in - t_sup_in)

      # Calculate the supply temperature before the fan
      t_sup_out_gross = t_sup_out - p_fan / (m_fan * cp_a)

      # Sensible effectiveness of the HX only
      sensible_effectiveness = (t_sup_out_gross - t_sup_in) / (t_exh_in - t_sup_in)

      if (sensible_effectiveness < 0.0) or (sensible_effectiveness > 1.0)
        runner.registerError("The calculated ERV/HRV sensible effectiveness is #{sensible_effectiveness} but should be between 0 and 1. Please revise ERV/HRV efficiency values.")
        return false
      end

      # Use summer test condition to determine the latent effectiveness since TRE is generally specified under the summer condition
      if mech_vent.total_efficiency > 0

        t_sup_in = 35.0
        w_sup_in = 0.0178
        t_exh_in = 24.0
        w_exh_in = 0.0092

        m_fan = UnitConversions.convert(whole_house_vent_rate, "cfm", "m^3/s") * UnitConversions.convert(Psychrometrics.rhoD_fT_w_P(UnitConversions.convert(t_sup_in, "C", "F"), w_sup_in, 14.7), "lbm/ft^3", "kg/m^3") # kg/s

        t_sup_out_gross = t_sup_in - sensible_effectiveness * (t_sup_in - t_exh_in)
        t_sup_out = t_sup_out_gross + p_fan / (m_fan * cp_a)

        h_sup_in = Psychrometrics.h_fT_w_SI(t_sup_in, w_sup_in)
        h_exh_in = Psychrometrics.h_fT_w_SI(t_exh_in, w_exh_in)
        h_sup_out = h_sup_in - (mech_vent.total_efficiency * (m_fan * (h_sup_in - h_exh_in) + p_fan) + p_fan) / m_fan

        w_sup_out = Psychrometrics.w_fT_h_SI(t_sup_out, h_sup_out)
        latent_effectiveness = [0.0, (w_sup_out - w_sup_in) / (w_exh_in - w_sup_in)].max

        if (latent_effectiveness < 0.0) or (latent_effectiveness > 1.0)
          runner.registerError("The calculated ERV/HRV latent effectiveness is #{latent_effectiveness} but should be between 0 and 1. Please revise ERV/HRV efficiency values.")
          return false
        end

      else
        latent_effectiveness = 0.0
      end
    else
      if mech_vent.total_efficiency > 0
        apparent_sensible_effectiveness = mech_vent.total_efficiency
        sensible_effectiveness = mech_vent.total_efficiency
        latent_effectiveness = mech_vent.total_efficiency
      end
    end

    # Store info for HVAC Sizing measure
    unit.additionalProperties.setFeature(Constants.SizingInfoMechVentType, mech_vent.type)
    unit.additionalProperties.setFeature(Constants.SizingInfoMechVentTotalEfficiency, mech_vent.total_efficiency.to_f)
    unit.additionalProperties.setFeature(Constants.SizingInfoMechVentLatentEffectiveness, latent_effectiveness.to_f)
    unit.additionalProperties.setFeature(Constants.SizingInfoMechVentApparentSensibleEffectiveness, apparent_sensible_effectiveness.to_f)
    unit.additionalProperties.setFeature(Constants.SizingInfoMechVentWholeHouseRate, whole_house_vent_rate.to_f)

    mv_output = MechanicalVentilationOutput.new(frac_fan_heat, whole_house_vent_rate, bathroom_hour_avg_exhaust, range_hood_hour_avg_exhaust, spot_fan_power, latent_effectiveness, sensible_effectiveness, dryer_exhaust_day_shift, has_dryer)
    return true, mv_output
  end

  def self.process_nat_vent_for_unit(model, runner, obj_name_natvent, nat_vent, wind_speed, infil, building, weather, unit_window_area, unit_living)
    thermostatsetpointdualsetpoint = unit_living.zone.thermostatSetpointDualSetpoint

    # Get heating setpoints
    heatingSetpointWeekday = Array.new(24, Constants.NoHeatingSetpoint)
    heatingSetpointWeekend = Array.new(24, Constants.NoHeatingSetpoint)
    if thermostatsetpointdualsetpoint.is_initialized
      thermostatsetpointdualsetpoint.get.heatingSetpointTemperatureSchedule.get.to_Schedule.get.to_ScheduleRuleset.get.scheduleRules.each do |rule|
        if rule.applyMonday and rule.applyTuesday and rule.applyWednesday and rule.applyThursday and rule.applyFriday
          rule.daySchedule.values.each_with_index do |value, hour|
            if value > heatingSetpointWeekday[hour]
              heatingSetpointWeekday[hour] = UnitConversions.convert(value, "C", "F")
            end
          end
        end
        if rule.applySaturday and rule.applySunday
          rule.daySchedule.values.each_with_index do |value, hour|
            if value > heatingSetpointWeekend[hour]
              heatingSetpointWeekend[hour] = UnitConversions.convert(value, "C", "F")
            end
          end
        end
      end
    end

    # Get cooling setpoints
    coolingSetpointWeekday = Array.new(24, Constants.NoCoolingSetpoint)
    coolingSetpointWeekend = Array.new(24, Constants.NoCoolingSetpoint)
    if thermostatsetpointdualsetpoint.is_initialized
      thermostatsetpointdualsetpoint.get.coolingSetpointTemperatureSchedule.get.to_Schedule.get.to_ScheduleRuleset.get.scheduleRules.each do |rule|
        if rule.applyMonday and rule.applyTuesday and rule.applyWednesday and rule.applyThursday and rule.applyFriday
          rule.daySchedule.values.each_with_index do |value, hour|
            if value < coolingSetpointWeekday[hour]
              coolingSetpointWeekday[hour] = UnitConversions.convert(value, "C", "F")
            end
          end
        end
        if rule.applySaturday and rule.applySunday
          rule.daySchedule.values.each_with_index do |value, hour|
            if value < coolingSetpointWeekend[hour]
              coolingSetpointWeekend[hour] = UnitConversions.convert(value, "C", "F")
            end
          end
        end
      end
    end

    if heatingSetpointWeekday.all? { |x| x == Constants.NoHeatingSetpoint }
      runner.registerWarning("No heating setpoint schedule found. Assuming #{Constants.DefaultHeatingSetpoint} F for natural ventilation calculations.")
      ovlp_ssn_hourly_temp = Array.new(24, UnitConversions.convert(Constants.DefaultHeatingSetpoint + nat_vent.ovlp_offset, "F", "C"))
    else
      ovlp_ssn_hourly_temp = Array.new(24, UnitConversions.convert([heatingSetpointWeekday.max, heatingSetpointWeekend.max].max + nat_vent.ovlp_offset, "F", "C"))
    end
    if coolingSetpointWeekday.all? { |x| x == Constants.NoCoolingSetpoint }
      runner.registerWarning("No cooling setpoint schedule found. Assuming #{Constants.DefaultCoolingSetpoint} F for natural ventilation calculations.")
    end
    ovlp_ssn_hourly_weekend_temp = ovlp_ssn_hourly_temp

    # Get heating and cooling seasons
    heating_season, cooling_season = HVAC.calc_heating_and_cooling_seasons(model, weather, runner)
    if heating_season.nil? or cooling_season.nil?
      return false
    end

    # Specify an array of hourly lower-temperature-limits for natural ventilation
    htg_ssn_hourly_temp = Array.new
    coolingSetpointWeekday.each do |x|
      if x == Constants.NoCoolingSetpoint
        htg_ssn_hourly_temp << UnitConversions.convert(Constants.DefaultCoolingSetpoint - nat_vent.htg_offset, "F", "C")
      else
        htg_ssn_hourly_temp << UnitConversions.convert(x - nat_vent.htg_offset, "F", "C")
      end
    end
    htg_ssn_hourly_weekend_temp = Array.new
    coolingSetpointWeekend.each do |x|
      if x == Constants.NoCoolingSetpoint
        htg_ssn_hourly_weekend_temp << UnitConversions.convert(Constants.DefaultCoolingSetpoint - nat_vent.htg_offset, "F", "C")
      else
        htg_ssn_hourly_weekend_temp << UnitConversions.convert(x - nat_vent.htg_offset, "F", "C")
      end
    end

    clg_ssn_hourly_temp = Array.new
    heatingSetpointWeekday.each do |x|
      if x == Constants.NoHeatingSetpoint
        clg_ssn_hourly_temp << UnitConversions.convert(Constants.DefaultHeatingSetpoint + nat_vent.clg_offset, "F", "C")
      else
        clg_ssn_hourly_temp << UnitConversions.convert(x + nat_vent.clg_offset, "F", "C")
      end
    end
    clg_ssn_hourly_weekend_temp = Array.new
    heatingSetpointWeekend.each do |x|
      if x == Constants.NoHeatingSetpoint
        clg_ssn_hourly_weekend_temp << UnitConversions.convert(Constants.DefaultHeatingSetpoint + nat_vent.clg_offset, "F", "C")
      else
        clg_ssn_hourly_weekend_temp << UnitConversions.convert(x + nat_vent.clg_offset, "F", "C")
      end
    end

    # Explanation for FRAC-VENT-AREA equation:
    # From DOE22 Vol2-Dictionary: For VENT-METHOD = S-G, this is 0.6 times
    # the open window area divided by the floor area.
    # According to 2010 BA Benchmark, 33% of the windows on any facade will
    # be open at any given time and can only be opened to 20% of their area.

    area = 0.6 * unit_window_area * nat_vent.frac_windows_open * nat_vent.frac_window_area_openable # ft^2 (For S-G, this is 0.6*(open window area))
    max_rate = 20.0 # Air Changes per hour
    max_flow_rate = max_rate * unit_living.volume / UnitConversions.convert(1.0, "hr", "min")
    nv_neutral_level = 0.5
    hor_vent_frac = 0.0
    f_s_nv = 2.0 / 3.0 * (1.0 + hor_vent_frac / 2.0) * (2.0 * nv_neutral_level * (1 - nv_neutral_level))**0.5 / (nv_neutral_level**0.5 + (1 - nv_neutral_level)**0.5)
    f_w_nv = wind_speed.shielding_coef * (1 - hor_vent_frac)**(1.0 / 3.0) * unit_living.f_t_SG
    c_s = f_s_nv**2.0 * Constants.g * unit_living.height / (Constants.AssumedInsideTemp + 460.0)
    c_w = f_w_nv**2.0

    season_type = []
    (0..11).to_a.each do |month|
      if heating_season[month] == 1.0 and cooling_season[month] == 0.0
        season_type << Constants.SeasonHeating
      elsif heating_season[month] == 0.0 and cooling_season[month] == 1.0
        season_type << Constants.SeasonCooling
      elsif heating_season[month] == 1.0 and cooling_season[month] == 1.0
        season_type << Constants.SeasonOverlap
      else
        season_type << Constants.SeasonNone
      end
    end

    temp_hourly_wkdy = []
    temp_hourly_wked = []
    season_type.each_with_index do |ssn_type, month|
      if ssn_type == Constants.SeasonHeating
        ssn_schedule_wkdy = htg_ssn_hourly_temp
        ssn_schedule_wked = htg_ssn_hourly_weekend_temp
      elsif ssn_type == Constants.SeasonCooling
        ssn_schedule_wkdy = clg_ssn_hourly_temp
        ssn_schedule_wked = clg_ssn_hourly_weekend_temp
      else
        ssn_schedule_wkdy = ovlp_ssn_hourly_temp
        ssn_schedule_wked = ovlp_ssn_hourly_weekend_temp
      end
      temp_hourly_wkdy << ssn_schedule_wkdy
      temp_hourly_wked << ssn_schedule_wked
    end

    temp_sch = HourlyByMonthSchedule.new(model, runner, obj_name_natvent + " temp schedule", temp_hourly_wkdy, temp_hourly_wked, normalize_values = false)

    nv_output = NaturalVentilationOutput.new(area, max_flow_rate, temp_sch, c_s, c_w, season_type)
    return true, nv_output
  end

  def self.process_ducts_for_unit(model, runner, obj_name_ducts, ducts, building, unit, unit_index, unit_ffa, unit_has_mshp, unit_living, unit_finished_basement, has_forced_air_equipment)
    # Validate Inputs
    if ducts.total_leakage < 0
      runner.registerError("Ducts: Total Leakage must be greater than or equal to 0.")
      return false
    end
    if ducts.supply_frac < 0 or ducts.supply_frac > 1
      runner.registerError("Ducts: Supply Leakage Fraction of Total must be greater than or equal to 0 and less than or equal to 1.")
      return false
    end
    if ducts.return_frac < 0 or ducts.return_frac > 1
      runner.registerError("Ducts: Return Leakage Fraction of Total must be greater than or equal to 0 and less than or equal to 1.")
      return false
    end
    if ducts.ah_supply_frac < 0 or ducts.ah_supply_frac > 1
      runner.registerError("Ducts: Supply Air Handler Leakage Fraction of Total must be greater than or equal to 0 and less than or equal to 1.")
      return false
    end
    if ducts.ah_return_frac < 0 or ducts.ah_return_frac > 1
      runner.registerError("Ducts: Return Air Handler Leakage Fraction of Total must be greater than or equal to 0 and less than or equal to 1.")
      return false
    end
    if ducts.r < 0
      runner.registerError("Ducts: Insulation Nominal R-Value must be greater than or equal to 0.")
      return false
    end
    if ducts.supply_area_mult < 0
      runner.registerError("Ducts: Supply Surface Area Multiplier must be greater than or equal to 0.")
      return false
    end
    if ducts.return_area_mult < 0
      runner.registerError("Ducts: Return Surface Area Multiplier must be greater than or equal to 0.")
      return false
    end

    if unit_has_mshp # has mshp
      miniSplitHPIsDucted = HVAC.has_ducted_mshp(model, runner, unit_living.zone)
      if ducts.location != "none" and not miniSplitHPIsDucted # if not ducted but specified ducts, override
        runner.registerWarning("No ducted HVAC equipment was found but ducts were specified. Overriding duct specification.")
        ducts.location = "none"
      elsif ducts.location == "none" and miniSplitHPIsDucted # if ducted but specified no ducts, error
        runner.registerError("Ducted mini-split heat pump selected but no ducts were selected.")
        return false
      end
    end

    no_ducted_equip = !HVAC.has_ducted_equipment(model, runner, unit_living.zone)
    if ducts.location != "none" and no_ducted_equip
      runner.registerWarning("No ducted HVAC equipment was found but ducts were specified. Overriding duct specification.")
      ducts.location = "none"
    end

    location_zone, location_name = get_location(ducts.location, unit, unit_index)

    if location_name == "none"
      location_zone = unit_living.zone
      location_name = unit_living.zone.name.to_s
    end

    num_stories = building.stories
    unless unit_finished_basement.nil?
      num_stories +=  1
    end

    if ducts.norm_leakage_25pa.nil?
      # Normalize values in case user inadvertently entered values that add up to the total duct leakage,
      # as opposed to adding up to 1
      sumFractionOfTotal = (ducts.supply_frac + ducts.return_frac + ducts.ah_supply_frac + ducts.ah_return_frac)
      if sumFractionOfTotal > 0
        ducts.supply_frac = ducts.supply_frac / sumFractionOfTotal
        ducts.return_frac = ducts.return_frac / sumFractionOfTotal
        ducts.ah_supply_frac = ducts.ah_supply_frac / sumFractionOfTotal
        ducts.ah_return_frac = ducts.ah_return_frac / sumFractionOfTotal
      end
      # Calculate actual leakages from percentages
      supply_leakage = ducts.supply_frac * ducts.total_leakage
      return_leakage = ducts.return_frac * ducts.total_leakage
      ah_supply_leakage = ducts.ah_supply_frac * ducts.total_leakage
      ah_return_leakage = ducts.ah_return_frac * ducts.total_leakage
    end

    # Fraction of ducts in primary duct location (remaining ducts are in above-grade conditioned space).
    location_frac_leakage = Airflow.get_location_frac_leakage(ducts.location_frac, num_stories)

    location_frac_conduction = location_frac_leakage
    ducts.num_returns = Airflow.get_num_returns(ducts.num_returns, num_stories)
    supply_surface_area = Airflow.get_duct_supply_surface_area(ducts.supply_area_mult, unit_ffa, num_stories)
    return_surface_area = Airflow.get_return_surface_area(ducts.return_area_mult, unit_ffa, num_stories, ducts.num_returns)

    # Calculate Duct UA value
    if location_name != unit_living.zone.name.to_s
      unconditioned_duct_area = supply_surface_area * location_frac_conduction
      supply_r = Airflow.get_duct_insulation_rvalue(ducts.r, true)
      return_r = Airflow.get_duct_insulation_rvalue(ducts.r, false)
      unconditioned_ua = unconditioned_duct_area / supply_r
      return_ua = return_surface_area / return_r
    else
      location_frac_conduction = 0
      unconditioned_ua = 0
      return_ua = 0
      supply_r = 0
      return_r = 0
    end

    # Calculate Duct Volume
    if location_name != unit_living.zone.name.to_s
      # Assume ducts are 3 ft by 1 ft, (8 is the perimeter)
      supply_volume = (unconditioned_duct_area / 8.0) * 3.0
      return_volume = (return_surface_area / 8.0) * 3.0
    else
      supply_volume = 0
      return_volume = 0
    end

    # Only if using the Fractional Leakage Option Type:
    if ducts.norm_leakage_25pa.nil?
      supply_loss = location_frac_leakage * supply_leakage + ah_supply_leakage
      return_loss = return_leakage + ah_return_leakage
    end

    unless ducts.norm_leakage_25pa.nil?
      fan_AirFlowRate = 1000.0 # TODO: what should fan_AirFlowRate be?
      ducts = calc_duct_leakage_from_test(ducts, unit_ffa, fan_AirFlowRate)
    end

    total_unbalance = (supply_loss - return_loss).abs

    if not location_name == unit_living.zone.name.to_s and not location_name == "none"
      # Calculate d.frac_oa = fraction of unbalanced make-up air that is outside air
      if total_unbalance <= 0
        # Handle the exception for if there is no leakage unbalance.
        frac_oa = 0
      elsif not unit_finished_basement.nil? and unit_finished_basement.zone == location_zone
        frac_oa = 0
      elsif not building.unfinished_basement.nil? and building.unfinished_basement.zone == location_zone
        frac_oa = 0
      elsif not building.crawlspace.nil? and building.crawlspace.zone == location_zone and building.crawlspace.ACH == 0
        frac_oa = 0
      elsif not building.pierbeam.nil? and building.pierbeam.zone == location_zone and building.pierbeam.ACH == 0
        frac_oa = 0
      elsif not building.unfinished_attic.nil? and building.unfinished_attic.zone == location_zone and building.unfinished_attic.ACH == 0
        frac_oa = 0
      else
        # Assume that all of the unbalanced make-up air is driven infiltration from outdoors.
        # This assumes that the holes for attic ventilation are much larger than any attic bypasses.
        frac_oa = 1
      end
    else
      frac_oa = 0
    end

    # Store info for HVAC Sizing measure
    unit.additionalProperties.setFeature(Constants.SizingInfoDuctsSupplyRvalue, supply_r.to_f)
    unit.additionalProperties.setFeature(Constants.SizingInfoDuctsReturnRvalue, return_r.to_f)
    unit.additionalProperties.setFeature(Constants.SizingInfoDuctsSupplyLoss, supply_loss.to_f)
    unit.additionalProperties.setFeature(Constants.SizingInfoDuctsReturnLoss, return_loss.to_f)
    unit.additionalProperties.setFeature(Constants.SizingInfoDuctsSupplySurfaceArea, supply_surface_area.to_f)
    unit.additionalProperties.setFeature(Constants.SizingInfoDuctsReturnSurfaceArea, return_surface_area.to_f)
    unit.additionalProperties.setFeature(Constants.SizingInfoDuctsLocationZone, location_name)
    unit.additionalProperties.setFeature(Constants.SizingInfoDuctsLocationFrac, location_frac_leakage.to_f)

    ducts_output = DuctsOutput.new(location_name, location_zone, return_volume, supply_loss, return_loss, frac_oa, total_unbalance, unconditioned_ua, return_ua)
    return true, ducts_output
  end

  def self.create_nat_vent_objects(model, runner, obj_name_natvent, unit_living, nat_vent, nv_output, tin_sensor, tout_sensor, pbar_sensor, vwind_sensor, wout_sensor)
    avail_sch = OpenStudio::Model::ScheduleRuleset.new(model)
    avail_sch.setName(obj_name_natvent + " avail schedule")

    day_endm = [0, 31, 59, 90, 120, 151, 181, 212, 243, 273, 304, 334, 365]
    day_startm = [0, 1, 32, 60, 91, 121, 152, 182, 213, 244, 274, 305, 335]

    time = []
    for h in 1..24
      time[h] = OpenStudio::Time.new(0, h, 0, 0)
    end

    (1..12).to_a.each do |m|
      date_s = OpenStudio::Date::fromDayOfYear(day_startm[m])
      date_e = OpenStudio::Date::fromDayOfYear(day_endm[m])

      if ((nv_output.season_type[m - 1] == Constants.SeasonHeating and nat_vent.htg_season) or (nv_output.season_type[m - 1] == Constants.SeasonCooling and nat_vent.clg_season) or (nv_output.season_type[m - 1] == Constants.SeasonOverlap and nat_vent.ovlp_season)) and (nat_vent.num_weekdays + nat_vent.num_weekends != 0)
        on_rule = OpenStudio::Model::ScheduleRule.new(avail_sch)
        on_rule.setName(obj_name_natvent + " availability schedule #{Schedule.allday_name} ruleset#{m} on")
        on_rule_day = on_rule.daySchedule
        on_rule_day.setName(obj_name_natvent + " availability schedule #{Schedule.allday_name}1 on")
        for h in 1..24
          on_rule_day.addValue(time[h], 1)
        end
        if nat_vent.num_weekdays >= 1
          on_rule.setApplyMonday(true)
        end
        if nat_vent.num_weekdays >= 2
          on_rule.setApplyWednesday(true)
        end
        if nat_vent.num_weekdays >= 3
          on_rule.setApplyFriday(true)
        end
        if nat_vent.num_weekdays >= 4
          on_rule.setApplyTuesday(true)
        end
        if nat_vent.num_weekdays == 5
          on_rule.setApplyThursday(true)
        end
        if nat_vent.num_weekends >= 1
          on_rule.setApplySaturday(true)
        end
        if nat_vent.num_weekends == 2
          on_rule.setApplySunday(true)
        end
        on_rule.setStartDate(date_s)
        on_rule.setEndDate(date_e)
      else
        off_rule = OpenStudio::Model::ScheduleRule.new(avail_sch)
        off_rule.setName(obj_name_natvent + " availability schedule #{Schedule.allday_name} ruleset#{m} off")
        off_rule_day = off_rule.daySchedule
        off_rule_day.setName(obj_name_natvent + " availability schedule #{Schedule.allday_name}1 off")
        for h in 1..24
          off_rule_day.addValue(time[h], 0)
        end
        off_rule.setApplyMonday(true)
        off_rule.setApplyTuesday(true)
        off_rule.setApplyWednesday(true)
        off_rule.setApplyThursday(true)
        off_rule.setApplyFriday(true)
        off_rule.setApplySaturday(true)
        off_rule.setApplySunday(true)
        off_rule.setStartDate(date_s)
        off_rule.setEndDate(date_e)
      end
    end

    # Sensors

    nvavail_sensor = OpenStudio::Model::EnergyManagementSystemSensor.new(model, "Schedule Value")
    nvavail_sensor.setName("#{obj_name_natvent} nva s")
    nvavail_sensor.setKeyName(avail_sch.name.to_s)

    nvsp_sensor = OpenStudio::Model::EnergyManagementSystemSensor.new(model, "Schedule Value")
    nvsp_sensor.setName("#{obj_name_natvent} sp s")
    nvsp_sensor.setKeyName(nv_output.temp_sch.schedule.name.to_s)

    # Actuator

    living_space = unit_living.zone.spaces[0]

    natvent_flow = OpenStudio::Model::SpaceInfiltrationDesignFlowRate.new(model)
    natvent_flow.setName(obj_name_natvent + " flow")
    natvent_flow.setSchedule(model.alwaysOnDiscreteSchedule)
    natvent_flow.setSpace(living_space)
    natvent_flow_actuator = OpenStudio::Model::EnergyManagementSystemActuator.new(natvent_flow, "Zone Infiltration", "Air Exchange Flow Rate")
    natvent_flow_actuator.setName("#{natvent_flow.name} act")

    # Program

    nv_program = OpenStudio::Model::EnergyManagementSystemProgram.new(model)
    nv_program.setName(obj_name_natvent + " program")
    nv_program.addLine("Set Tdiff = #{tin_sensor.name}-#{tout_sensor.name}")
    nv_program.addLine("Set dT = (@Abs Tdiff)")
    nv_program.addLine("Set pt = (@RhFnTdbWPb #{tout_sensor.name} #{wout_sensor.name} #{pbar_sensor.name})")
    nv_program.addLine("Set NVA = #{UnitConversions.convert(nv_output.area, "ft^2", "cm^2")}")
    nv_program.addLine("Set Cs = #{UnitConversions.convert(nv_output.c_s, "ft^2/(s^2*R)", "L^2/(s^2*cm^4*K)")}")
    nv_program.addLine("Set Cw = #{nv_output.c_w * 0.01}")
    nv_program.addLine("Set MNV = #{UnitConversions.convert(nv_output.max_flow_rate, "cfm", "m^3/s")}")
    nv_program.addLine("Set MHR = #{nat_vent.max_oa_hr}")
    nv_program.addLine("Set MRH = #{nat_vent.max_oa_rh}")
    nv_program.addLine("Set temp1 = (#{nvavail_sensor.name}*NVA)")
    nv_program.addLine("Set SGNV = temp1*((((Cs*dT)+(Cw*(#{vwind_sensor.name}^2)))^0.5)/1000)")
    nv_program.addLine("If (#{wout_sensor.name}<MHR) && (pt<MRH) && (#{tin_sensor.name}>#{nvsp_sensor.name})")
    nv_program.addLine("  Set temp2 = (#{tin_sensor.name}-#{nvsp_sensor.name})")
    nv_program.addLine("  Set NVadj1 = temp2/(#{tin_sensor.name}-#{tout_sensor.name})")
    nv_program.addLine("  Set NVadj2 = (@Min NVadj1 1)")
    nv_program.addLine("  Set NVadj3 = (@Max NVadj2 0)")
    nv_program.addLine("  Set NVadj = SGNV*NVadj3")
    nv_program.addLine("  Set #{natvent_flow_actuator.name} = (@Min NVadj MNV)")
    nv_program.addLine("Else")
    nv_program.addLine("  Set #{natvent_flow_actuator.name} = 0")
    nv_program.addLine("EndIf")

    return nv_program
  end

  def self.create_ducts_objects(model, runner, obj_name_ducts, unit_living, unit_finished_basement, ducts, mech_vent, ducts_output, tin_sensor, pbar_sensor, duct_lk_supply_fan_equiv_var, duct_lk_return_fan_equiv_var, has_forced_air_equipment, unit_has_mshp, adiabatic_const)
    win_sensor = OpenStudio::Model::EnergyManagementSystemSensor.new(model, "Zone Mean Air Humidity Ratio")
    win_sensor.setName("#{obj_name_ducts} win s")
    win_sensor.setKeyName(unit_living.zone.name.to_s)

    ra_duct_zone = OpenStudio::Model::ThermalZone.new(model)
    ra_duct_zone.setName(obj_name_ducts + " ret air zone")
    ra_duct_zone.setVolume(UnitConversions.convert(ducts_output.return_volume, "ft^3", "m^3"))

    sw_point = OpenStudio::Point3d.new(0, 74, 0)
    nw_point = OpenStudio::Point3d.new(0, 75, 0)
    ne_point = OpenStudio::Point3d.new(1, 75, 0)
    se_point = OpenStudio::Point3d.new(1, 74, 0)
    ra_duct_polygon = Geometry.make_polygon(sw_point, nw_point, ne_point, se_point)

    ra_space = OpenStudio::Model::Space::fromFloorPrint(ra_duct_polygon, 1, model)
    ra_space = ra_space.get
    ra_space.setName(obj_name_ducts + " ret air space")
    ra_space.setThermalZone(ra_duct_zone)

    ra_space.surfaces.each do |surface|
      surface.setConstruction(adiabatic_const)
      surface.setOutsideBoundaryCondition("Adiabatic")
      surface.setSunExposure("NoSun")
      surface.setWindExposure("NoWind")
      surface_property_convection_coefficients = OpenStudio::Model::SurfacePropertyConvectionCoefficients.new(surface)
      surface_property_convection_coefficients.setConvectionCoefficient1Location("Inside")
      surface_property_convection_coefficients.setConvectionCoefficient1Type("Value")
      surface_property_convection_coefficients.setConvectionCoefficient1(999)
    end

    MoistureConstructions.apply_dummy(runner, model, 1.0, [ra_space])

    if has_forced_air_equipment

      air_demand_inlet_node = nil
      supply_fan = nil
      living_zone_return_air_node = nil

      model.getAirLoopHVACs.each do |air_loop|
        next unless air_loop.thermalZones.include? unit_living.zone # get the correct air loop for this unit

        air_demand_inlet_node = air_loop.demandInletNode
        air_loop.supplyComponents.each do |supply_component|
          next unless supply_component.to_AirLoopHVACUnitarySystem.is_initialized

          air_loop_unitary = supply_component.to_AirLoopHVACUnitarySystem.get
          supply_fan = air_loop_unitary.supplyFan.get
        end
        break
      end

      if air_demand_inlet_node.nil? and supply_fan.nil? # for mshp
        model.getZoneHVACTerminalUnitVariableRefrigerantFlows.each do |tu_vrf|
          air_demand_inlet_node = tu_vrf.outletNode.get
          supply_fan = tu_vrf.supplyAirFan
        end
      end

      unit_living.zone.setReturnPlenum(ra_duct_zone)
      unless unit_finished_basement.nil?
        unit_finished_basement.zone.setReturnPlenum(ra_duct_zone)
      end

      if unit_living.zone.returnAirModelObject.is_initialized
        living_zone_return_air_node = unit_living.zone.returnAirModelObject.get
      end

    end

    if not ducts_output.location_name == unit_living.zone.name.to_s and not ducts_output.location_name == "none" and has_forced_air_equipment

      # Other equipment objects to cancel out the supply air leakage directly into the return plenum

      living_space = unit_living.zone.spaces[0]

      other_equip_def = OpenStudio::Model::OtherEquipmentDefinition.new(model)
      other_equip_def.setName("#{obj_name_ducts} sup s lk to lv equip")
      other_equip = OpenStudio::Model::OtherEquipment.new(other_equip_def)
      other_equip.setName(other_equip_def.name.to_s)
      other_equip.setFuelType("None")
      other_equip.setSchedule(model.alwaysOnDiscreteSchedule)
      other_equip.setSpace(living_space)
      supply_sens_lkage_to_liv_actuator = OpenStudio::Model::EnergyManagementSystemActuator.new(other_equip, "OtherEquipment", "Power Level")
      supply_sens_lkage_to_liv_actuator.setName("#{other_equip.name} act")

      other_equip_def = OpenStudio::Model::OtherEquipmentDefinition.new(model)
      other_equip_def.setName("#{obj_name_ducts} sup lat lk to lv equip")
      other_equip = OpenStudio::Model::OtherEquipment.new(other_equip_def)
      other_equip.setName(other_equip_def.name.to_s)
      other_equip.setFuelType("None")
      other_equip.setSchedule(model.alwaysOnDiscreteSchedule)
      other_equip.setSpace(living_space)
      supply_lat_lkage_to_liv_actuator = OpenStudio::Model::EnergyManagementSystemActuator.new(other_equip, "OtherEquipment", "Power Level")
      supply_lat_lkage_to_liv_actuator.setName("#{other_equip.name} act")

      # Supply duct conduction load added to the living space
      other_equip_def = OpenStudio::Model::OtherEquipmentDefinition.new(model)
      other_equip_def.setName("#{obj_name_ducts} sup d cn to lv equip")
      other_equip = OpenStudio::Model::OtherEquipment.new(other_equip_def)
      other_equip.setName(other_equip_def.name.to_s)
      other_equip.setFuelType("None")
      other_equip.setSchedule(model.alwaysOnDiscreteSchedule)
      other_equip.setSpace(living_space)
      supply_duct_cond_to_liv_actuator = OpenStudio::Model::EnergyManagementSystemActuator.new(other_equip, "OtherEquipment", "Power Level")
      supply_duct_cond_to_liv_actuator.setName("#{other_equip.name} act")

      # Supply duct conduction impact on the air handler zone.
      other_equip_def = OpenStudio::Model::OtherEquipmentDefinition.new(model)
      other_equip_def.setName("#{obj_name_ducts} sup d cn to ah equip")
      other_equip = OpenStudio::Model::OtherEquipment.new(other_equip_def)
      other_equip.setName(other_equip_def.name.to_s)
      other_equip.setFuelType("None")
      other_equip.setSchedule(model.alwaysOnDiscreteSchedule)
      other_equip.setSpace(ducts_output.location_zone.spaces[0])
      supply_duct_cond_to_ah_actuator = OpenStudio::Model::EnergyManagementSystemActuator.new(other_equip, "OtherEquipment", "Power Level")
      supply_duct_cond_to_ah_actuator.setName("#{other_equip.name} act")

      # Return duct conduction load added to the return plenum zone
      other_equip_def = OpenStudio::Model::OtherEquipmentDefinition.new(model)
      other_equip_def.setName("#{obj_name_ducts} ret d cn to pl equip")
      other_equip = OpenStudio::Model::OtherEquipment.new(other_equip_def)
      other_equip.setName(other_equip_def.name.to_s)
      other_equip.setFuelType("None")
      other_equip.setSchedule(model.alwaysOnDiscreteSchedule)
      unit_has_mshp ? other_equip.setSpace(living_space) : other_equip.setSpace(ra_space) # mini-split returns to the living space
      return_duct_cond_to_plenum_actuator = OpenStudio::Model::EnergyManagementSystemActuator.new(other_equip, "OtherEquipment", "Power Level")
      return_duct_cond_to_plenum_actuator.setName("#{other_equip.name} act")

      # Return duct conduction impact on the air handler zone.
      other_equip_def = OpenStudio::Model::OtherEquipmentDefinition.new(model)
      other_equip_def.setName("#{obj_name_ducts} ret d cn to ah equip")
      other_equip = OpenStudio::Model::OtherEquipment.new(other_equip_def)
      other_equip.setName(other_equip_def.name.to_s)
      other_equip.setFuelType("None")
      other_equip.setSchedule(model.alwaysOnDiscreteSchedule)
      other_equip.setSpace(ducts_output.location_zone.spaces[0])
      return_duct_cond_to_ah_actuator = OpenStudio::Model::EnergyManagementSystemActuator.new(other_equip, "OtherEquipment", "Power Level")
      return_duct_cond_to_ah_actuator.setName("#{other_equip.name} act")

      # Supply duct sensible leakage impact on the air handler zone.
      other_equip_def = OpenStudio::Model::OtherEquipmentDefinition.new(model)
      other_equip_def.setName("#{obj_name_ducts} sup s lk to ah equip")
      other_equip = OpenStudio::Model::OtherEquipment.new(other_equip_def)
      other_equip.setName(other_equip_def.name.to_s)
      other_equip.setFuelType("None")
      other_equip.setSchedule(model.alwaysOnDiscreteSchedule)
      other_equip.setSpace(ducts_output.location_zone.spaces[0])
      supply_sens_lkage_to_ah_actuator = OpenStudio::Model::EnergyManagementSystemActuator.new(other_equip, "OtherEquipment", "Power Level")
      supply_sens_lkage_to_ah_actuator.setName("#{other_equip.name} act")

      # Supply duct latent leakage impact on the air handler zone.
      other_equip_def = OpenStudio::Model::OtherEquipmentDefinition.new(model)
      other_equip_def.setName("#{obj_name_ducts} sup lat lk to ah equip")
      other_equip = OpenStudio::Model::OtherEquipment.new(other_equip_def)
      other_equip.setName(other_equip_def.name.to_s)
      other_equip.setFuelType("None")
      other_equip.setSchedule(model.alwaysOnDiscreteSchedule)
      other_equip.setSpace(ducts_output.location_zone.spaces[0])
      supply_lat_lkage_to_ah_actuator = OpenStudio::Model::EnergyManagementSystemActuator.new(other_equip, "OtherEquipment", "Power Level")
      supply_lat_lkage_to_ah_actuator.setName("#{other_equip.name} act")

      # Return duct sensible leakage impact on the return plenum
      other_equip_def = OpenStudio::Model::OtherEquipmentDefinition.new(model)
      other_equip_def.setName("#{obj_name_ducts} ret s lk equip")
      other_equip = OpenStudio::Model::OtherEquipment.new(other_equip_def)
      other_equip.setName(other_equip_def.name.to_s)
      other_equip.setFuelType("None")
      other_equip.setSchedule(model.alwaysOnDiscreteSchedule)
      unit_has_mshp ? other_equip.setSpace(living_space) : other_equip.setSpace(ra_space) # mini-split returns to the living space
      return_sens_lkage_actuator = OpenStudio::Model::EnergyManagementSystemActuator.new(other_equip, "OtherEquipment", "Power Level")
      return_sens_lkage_actuator.setName("#{other_equip.name} act")

      # Return duct latent leakage impact on the return plenum
      other_equip_def = OpenStudio::Model::OtherEquipmentDefinition.new(model)
      other_equip_def.setName("#{obj_name_ducts} ret lat lk equip")
      other_equip = OpenStudio::Model::OtherEquipment.new(other_equip_def)
      other_equip.setName(other_equip_def.name.to_s)
      other_equip.setFuelType("None")
      other_equip.setSchedule(model.alwaysOnDiscreteSchedule)
      unit_has_mshp ? other_equip.setSpace(living_space) : other_equip.setSpace(ra_space) # mini-split returns to the living space
      return_lat_lkage_actuator = OpenStudio::Model::EnergyManagementSystemActuator.new(other_equip, "OtherEquipment", "Power Level")
      return_lat_lkage_actuator.setName("#{other_equip.name} act")

      # Two objects are required to model the air exchange between the air handler zone and the living space since
      # ZoneMixing objects can not account for direction of air flow (both are controlled by EMS)

      # Accounts for lks from the AH zone to the Living zone

      zone_mixing_ah_to_living = OpenStudio::Model::ZoneMixing.new(unit_living.zone)
      zone_mixing_ah_to_living.setName("#{obj_name_ducts} ah to liv mix")
      zone_mixing_ah_to_living.setSourceZone(ducts_output.location_zone)
      ah_to_liv_flow_rate_actuator = OpenStudio::Model::EnergyManagementSystemActuator.new(zone_mixing_ah_to_living, "ZoneMixing", "Air Exchange Flow Rate")
      ah_to_liv_flow_rate_actuator.setName("#{zone_mixing_ah_to_living.name} act")

      zone_mixing_living_to_ah = OpenStudio::Model::ZoneMixing.new(ducts_output.location_zone)
      zone_mixing_living_to_ah.setName("#{obj_name_ducts} liv to ah mix")
      zone_mixing_living_to_ah.setSourceZone(unit_living.zone)
      liv_to_ah_flow_rate_actuator = OpenStudio::Model::EnergyManagementSystemActuator.new(zone_mixing_living_to_ah, "ZoneMixing", "Air Exchange Flow Rate")
      liv_to_ah_flow_rate_actuator.setName("#{zone_mixing_living_to_ah.name} act")

      # Sensors

      ah_mfr_sensor = OpenStudio::Model::EnergyManagementSystemSensor.new(model, "System Node Mass Flow Rate")
      ah_mfr_sensor.setName("#{obj_name_ducts} ah mfr s")
      ah_mfr_sensor.setKeyName(air_demand_inlet_node.name.to_s)

      fan_rtf_sensor = OpenStudio::Model::EnergyManagementSystemSensor.new(model, "Fan Runtime Fraction")
      fan_rtf_sensor.setName("#{obj_name_ducts} fan rtf s")
      fan_rtf_sensor.setKeyName(supply_fan.name.to_s)

      ah_vfr_sensor = OpenStudio::Model::EnergyManagementSystemSensor.new(model, "System Node Current Density Volume Flow Rate")
      ah_vfr_sensor.setName("#{obj_name_ducts} ah vfr s")
      ah_vfr_sensor.setKeyName(air_demand_inlet_node.name.to_s)

      ah_tout_sensor = OpenStudio::Model::EnergyManagementSystemSensor.new(model, "System Node Temperature")
      ah_tout_sensor.setName("#{obj_name_ducts} ah tt s")
      ah_tout_sensor.setKeyName(air_demand_inlet_node.name.to_s)

      if not living_zone_return_air_node.nil?
        ra_t_sensor = OpenStudio::Model::EnergyManagementSystemSensor.new(model, "System Node Temperature")
        ra_t_sensor.setName("#{obj_name_ducts} ra t s")
        ra_t_sensor.setKeyName(living_zone_return_air_node.name.to_s)
      else
        ra_t_sensor = tin_sensor
      end

      ah_wout_sensor = OpenStudio::Model::EnergyManagementSystemSensor.new(model, "System Node Humidity Ratio")
      ah_wout_sensor.setName("#{obj_name_ducts} ah wt s")
      ah_wout_sensor.setKeyName(air_demand_inlet_node.name.to_s)

      if not living_zone_return_air_node.nil?
        ra_w_sensor = OpenStudio::Model::EnergyManagementSystemSensor.new(model, "System Node Humidity Ratio")
        ra_w_sensor.setName("#{obj_name_ducts} ra w s")
        ra_w_sensor.setKeyName(living_zone_return_air_node.name.to_s)
      else
        ra_w_sensor = OpenStudio::Model::EnergyManagementSystemSensor.new(model, "Zone Mean Air Humidity Ratio")
        ra_w_sensor.setName("#{obj_name_ducts} ra w s")
        ra_w_sensor.setKeyName(unit_living.zone.name.to_s)
      end

      ah_t_sensor = OpenStudio::Model::EnergyManagementSystemSensor.new(model, "Zone Air Temperature")
      ah_t_sensor.setName("#{obj_name_ducts} ah t s")
      ah_t_sensor.setKeyName(ducts_output.location_name)

      ah_w_sensor = OpenStudio::Model::EnergyManagementSystemSensor.new(model, "Zone Mean Air Humidity Ratio")
      ah_w_sensor.setName("#{obj_name_ducts} ah w s")
      ah_w_sensor.setKeyName(ducts_output.location_name)

      # Global Variables

      ah_mfr_var = OpenStudio::Model::EnergyManagementSystemGlobalVariable.new(model, "#{obj_name_ducts} ah mfr".gsub(" ", "_"))
      fan_rtf_var = OpenStudio::Model::EnergyManagementSystemGlobalVariable.new(model, "#{obj_name_ducts} fan rtf".gsub(" ", "_"))
      ah_vfr_var = OpenStudio::Model::EnergyManagementSystemGlobalVariable.new(model, "#{obj_name_ducts} ah vfr".gsub(" ", "_"))
      ah_tout_var = OpenStudio::Model::EnergyManagementSystemGlobalVariable.new(model, "#{obj_name_ducts} ah tt".gsub(" ", "_"))
      ra_t_var = OpenStudio::Model::EnergyManagementSystemGlobalVariable.new(model, "#{obj_name_ducts} ra t".gsub(" ", "_"))
      ah_wout_var = OpenStudio::Model::EnergyManagementSystemGlobalVariable.new(model, "#{obj_name_ducts} ah wt".gsub(" ", "_"))
      ra_w_var = OpenStudio::Model::EnergyManagementSystemGlobalVariable.new(model, "#{obj_name_ducts} ra w".gsub(" ", "_"))
      ah_t_var = OpenStudio::Model::EnergyManagementSystemGlobalVariable.new(model, "#{obj_name_ducts} ah t".gsub(" ", "_"))
      ah_w_var = OpenStudio::Model::EnergyManagementSystemGlobalVariable.new(model, "#{obj_name_ducts} ah w".gsub(" ", "_"))

      supply_sens_lkage_to_liv_var = OpenStudio::Model::EnergyManagementSystemGlobalVariable.new(model, "#{obj_name_ducts} sup s lk to lv".gsub(" ", "_"))
      supply_lat_lkage_to_liv_var = OpenStudio::Model::EnergyManagementSystemGlobalVariable.new(model, "#{obj_name_ducts} sup lat lk to lv".gsub(" ", "_"))
      supply_duct_cond_to_liv_var = OpenStudio::Model::EnergyManagementSystemGlobalVariable.new(model, "#{obj_name_ducts} sup d cn to lv".gsub(" ", "_"))
      supply_duct_cond_to_ah_var = OpenStudio::Model::EnergyManagementSystemGlobalVariable.new(model, "#{obj_name_ducts} sup d cn to ah".gsub(" ", "_"))
      return_duct_cond_to_plenum_var = OpenStudio::Model::EnergyManagementSystemGlobalVariable.new(model, "#{obj_name_ducts} ret d cn to pl".gsub(" ", "_"))
      return_duct_cond_to_ah_var = OpenStudio::Model::EnergyManagementSystemGlobalVariable.new(model, "#{obj_name_ducts} ret d cn to ah".gsub(" ", "_"))
      supply_sens_lkage_to_ah_var = OpenStudio::Model::EnergyManagementSystemGlobalVariable.new(model, "#{obj_name_ducts} sup s lk to ah".gsub(" ", "_"))
      supply_lat_lkage_to_ah_var = OpenStudio::Model::EnergyManagementSystemGlobalVariable.new(model, "#{obj_name_ducts} sup lat lk to ah".gsub(" ", "_"))
      return_sens_lkage_var = OpenStudio::Model::EnergyManagementSystemGlobalVariable.new(model, "#{obj_name_ducts} ret s lk".gsub(" ", "_"))
      return_lat_lkage_var = OpenStudio::Model::EnergyManagementSystemGlobalVariable.new(model, "#{obj_name_ducts} ret lat lk".gsub(" ", "_"))
      liv_to_ah_flow_rate_var = OpenStudio::Model::EnergyManagementSystemGlobalVariable.new(model, "#{obj_name_ducts} liv to ah".gsub(" ", "_"))
      ah_to_liv_flow_rate_var = OpenStudio::Model::EnergyManagementSystemGlobalVariable.new(model, "#{obj_name_ducts} ah to liv".gsub(" ", "_"))

      if mech_vent.type == Constants.VentTypeCFIS
        cfis_t_sum_open_var = OpenStudio::Model::EnergyManagementSystemGlobalVariable.new(model, "#{obj_name_ducts} cfis t sum open".gsub(" ", "_")) # Sums the time during an hour the CFIS damper has been open
        cfis_on_for_hour_var = OpenStudio::Model::EnergyManagementSystemGlobalVariable.new(model, "#{obj_name_ducts} cfis on for hour".gsub(" ", "_")) # Flag to open the CFIS damper for the remainder of the hour
        cfis_f_damper_open_var = OpenStudio::Model::EnergyManagementSystemGlobalVariable.new(model, "#{obj_name_ducts} cfis_f_open".gsub(" ", "_")) # Fraction of timestep the CFIS damper is open. Used by infiltration and duct leakage programs

        max_supply_fan_mfr = OpenStudio::Model::EnergyManagementSystemInternalVariable.new(model, "Fan Maximum Mass Flow Rate")
        max_supply_fan_mfr.setName("#{obj_name_ducts} max_supply_fan_mfr".gsub(" ", "_"))
        max_supply_fan_mfr.setInternalDataIndexKeyName(supply_fan.name.to_s)
      end

      # Duct Subroutine

      duct_subroutine = OpenStudio::Model::EnergyManagementSystemSubroutine.new(model)
      duct_subroutine.setName("#{obj_name_ducts} lk subrout")
      duct_subroutine.addLine("Set f_sup = #{ducts_output.supply_loss}")
      duct_subroutine.addLine("Set f_ret = #{ducts_output.return_loss}")
      duct_subroutine.addLine("Set f_OA = #{ducts_output.frac_oa * ducts_output.total_unbalance}")
      duct_subroutine.addLine("Set oafrate = f_OA * #{ah_vfr_var.name}")
      duct_subroutine.addLine("Set suplkfrate = f_sup * #{ah_vfr_var.name}")
      duct_subroutine.addLine("Set retlkfrate = f_ret * #{ah_vfr_var.name}")

      if ducts_output.return_loss > ducts_output.supply_loss
        # Supply air flow rate is greater than return flow rate
        # Living zone is pressurized in this case
        duct_subroutine.addLine("Set #{liv_to_ah_flow_rate_var.name} = (@Abs (retlkfrate-suplkfrate-oafrate))")
        duct_subroutine.addLine("Set #{ah_to_liv_flow_rate_var.name} = 0")
        duct_subroutine.addLine("Set #{duct_lk_supply_fan_equiv_var.name} = oafrate")
        duct_subroutine.addLine("Set #{duct_lk_return_fan_equiv_var.name} = 0")
      else
        # Living zone is depressurized in this case
        duct_subroutine.addLine("Set #{ah_to_liv_flow_rate_var.name} = (@Abs (suplkfrate-retlkfrate-oafrate))")
        duct_subroutine.addLine("Set #{liv_to_ah_flow_rate_var.name} = 0")
        duct_subroutine.addLine("Set #{duct_lk_supply_fan_equiv_var.name} = 0")
        duct_subroutine.addLine("Set #{duct_lk_return_fan_equiv_var.name} = oafrate")
      end

      if ducts_output.location_name != unit_living.zone.name.to_s
        duct_subroutine.addLine("If #{ah_mfr_var.name}>0")
        duct_subroutine.addLine("  Set h_SA = (@HFnTdbW #{ah_tout_var.name} #{ah_wout_var.name})")
        duct_subroutine.addLine("  Set h_AHZone = (@HFnTdbW #{ah_t_var.name} #{ah_w_var.name})")
        duct_subroutine.addLine("  Set h_RA = (@HFnTdbW #{ra_t_var.name} #{ra_w_var.name})")
        duct_subroutine.addLine("  Set h_fg = (@HfgAirFnWTdb #{ah_wout_var.name} #{ah_tout_var.name})")
        duct_subroutine.addLine("  Set SALeakageQtot = f_sup * #{ah_mfr_var.name}*(h_RA - h_SA)")
        duct_subroutine.addLine("  Set temp1 = h_fg*(#{ra_w_var.name}-#{ah_wout_var.name})")
        duct_subroutine.addLine("  Set #{supply_lat_lkage_to_liv_var.name} = f_sup*#{ah_mfr_var.name}*temp1")
        duct_subroutine.addLine("  Set #{supply_sens_lkage_to_liv_var.name} = SALeakageQtot-#{supply_lat_lkage_to_liv_var.name}")
        duct_subroutine.addLine("  Set eTm = (#{fan_rtf_var.name}/(#{ah_mfr_var.name}*1006.0))*#{UnitConversions.convert(ducts_output.unconditioned_ua, "Btu/(hr*F)", "W/K").round(3)}")
        duct_subroutine.addLine("  Set eTm = 0-eTm")
        duct_subroutine.addLine("  Set temp4 = #{ah_t_var.name}")
        duct_subroutine.addLine("  Set tsup = temp4+((#{ah_tout_var.name}-#{ah_t_var.name})*(@Exp eTm))")
        duct_subroutine.addLine("  Set temp5 = tsup-#{ah_tout_var.name}")
        duct_subroutine.addLine("  Set #{supply_duct_cond_to_liv_var.name} = #{ah_mfr_var.name}*1006.0*temp5")
        duct_subroutine.addLine("  Set #{supply_duct_cond_to_ah_var.name} = 0-#{supply_duct_cond_to_liv_var.name}")
        duct_subroutine.addLine("  Set eTm = (#{fan_rtf_var.name}/(#{ah_mfr_var.name}*1006.0))*#{UnitConversions.convert(ducts_output.return_ua, "Btu/(hr*F)", "W/K").round(3)}")
        duct_subroutine.addLine("  Set eTm = 0-eTm")
        duct_subroutine.addLine("  Set temp6 = #{ah_t_var.name}")
        duct_subroutine.addLine("  Set tret = temp6+((#{ra_t_var.name}-#{ah_t_var.name})*(@Exp eTm))")
        duct_subroutine.addLine("  Set temp7 = tret-#{ra_t_var.name}")
        duct_subroutine.addLine("  Set #{return_duct_cond_to_plenum_var.name} = #{ah_mfr_var.name}*1006.0*temp7")
        duct_subroutine.addLine("  Set #{return_duct_cond_to_ah_var.name} = 0-#{return_duct_cond_to_plenum_var.name}")
        duct_subroutine.addLine("  Set #{return_lat_lkage_var.name} = 0")
        duct_subroutine.addLine("  Set temp2 = (#{ah_t_var.name}-#{ra_t_var.name})")
        duct_subroutine.addLine("  Set #{return_sens_lkage_var.name} = f_ret*#{ah_mfr_var.name}*1006.0*temp2")
        duct_subroutine.addLine("  Set QtotLeakToAHZn = f_sup*#{ah_mfr_var.name}*(h_SA-h_AHZone)")
        duct_subroutine.addLine("  Set temp3 = (#{ah_wout_var.name}-#{ah_w_var.name})")
        duct_subroutine.addLine("  Set #{supply_lat_lkage_to_ah_var.name} = f_sup*#{ah_mfr_var.name}*h_fg*temp3")
        duct_subroutine.addLine("  Set #{supply_sens_lkage_to_ah_var.name} = QtotLeakToAHZn-#{supply_lat_lkage_to_ah_var.name}")
        duct_subroutine.addLine("Else")
        duct_subroutine.addLine("  Set #{supply_lat_lkage_to_liv_var.name} = 0")
        duct_subroutine.addLine("  Set #{supply_sens_lkage_to_liv_var.name} = 0")
        duct_subroutine.addLine("  Set #{supply_duct_cond_to_liv_var.name} = 0")
        duct_subroutine.addLine("  Set #{supply_duct_cond_to_ah_var.name} = 0")
        duct_subroutine.addLine("  Set #{return_duct_cond_to_plenum_var.name} = 0")
        duct_subroutine.addLine("  Set #{return_duct_cond_to_ah_var.name} = 0")
        duct_subroutine.addLine("  Set #{return_lat_lkage_var.name} = 0")
        duct_subroutine.addLine("  Set #{return_sens_lkage_var.name} = 0")
        duct_subroutine.addLine("  Set #{supply_lat_lkage_to_ah_var.name} = 0")
        duct_subroutine.addLine("  Set #{supply_sens_lkage_to_ah_var.name} = 0")
        duct_subroutine.addLine("EndIf")
      else
        duct_subroutine.addLine("Set #{supply_lat_lkage_to_liv_var.name} = 0")
        duct_subroutine.addLine("Set #{supply_sens_lkage_to_liv_var.name} = 0")
        duct_subroutine.addLine("Set #{supply_duct_cond_to_liv_var.name} = 0")
        duct_subroutine.addLine("Set #{supply_duct_cond_to_ah_var.name} = 0")
        duct_subroutine.addLine("Set #{return_duct_cond_to_plenum_var.name} = 0")
        duct_subroutine.addLine("Set #{return_duct_cond_to_ah_var.name} = 0")
        duct_subroutine.addLine("Set #{return_lat_lkage_var.name} = 0")
        duct_subroutine.addLine("Set #{return_sens_lkage_var.name} = 0")
        duct_subroutine.addLine("Set #{supply_lat_lkage_to_ah_var.name} = 0")
        duct_subroutine.addLine("Set #{supply_sens_lkage_to_ah_var.name} = 0")
      end

      # Duct Program

      duct_program = OpenStudio::Model::EnergyManagementSystemProgram.new(model)
      duct_program.setName(obj_name_ducts + " program")
      duct_program.addLine("Set #{ah_mfr_var.name} = #{ah_mfr_sensor.name}")
      duct_program.addLine("Set #{fan_rtf_var.name} = #{fan_rtf_sensor.name}")
      duct_program.addLine("Set #{ah_vfr_var.name} = #{ah_vfr_sensor.name}")
      duct_program.addLine("Set #{ah_tout_var.name} = #{ah_tout_sensor.name}")
      duct_program.addLine("Set #{ah_wout_var.name} = #{ah_wout_sensor.name}")
      duct_program.addLine("Set #{ra_t_var.name} = #{ra_t_sensor.name}")
      duct_program.addLine("Set #{ra_w_var.name} = #{ra_w_sensor.name}")
      duct_program.addLine("Set #{ah_t_var.name} = #{ah_t_sensor.name}")
      duct_program.addLine("Set #{ah_w_var.name} = #{ah_w_sensor.name}")
      duct_program.addLine("Run #{duct_subroutine.name}")

      if mech_vent.type != Constants.VentTypeCFIS
        duct_program.addLine("Set #{supply_sens_lkage_to_liv_actuator.name} = #{supply_sens_lkage_to_liv_var.name}")
        duct_program.addLine("Set #{supply_lat_lkage_to_liv_actuator.name} = #{supply_lat_lkage_to_liv_var.name}")
        duct_program.addLine("Set #{supply_duct_cond_to_liv_actuator.name} = #{supply_duct_cond_to_liv_var.name}")
        duct_program.addLine("Set #{supply_duct_cond_to_ah_actuator.name} = #{supply_duct_cond_to_ah_var.name}")
        duct_program.addLine("Set #{supply_sens_lkage_to_ah_actuator.name} = #{supply_sens_lkage_to_ah_var.name}")
        duct_program.addLine("Set #{supply_lat_lkage_to_ah_actuator.name} = #{supply_lat_lkage_to_ah_var.name}")
        duct_program.addLine("Set #{return_sens_lkage_actuator.name} = #{return_sens_lkage_var.name}")
        duct_program.addLine("Set #{return_lat_lkage_actuator.name} = #{return_lat_lkage_var.name}")
        duct_program.addLine("Set #{return_duct_cond_to_plenum_actuator.name} = #{return_duct_cond_to_plenum_var.name}")
        duct_program.addLine("Set #{return_duct_cond_to_ah_actuator.name} = #{return_duct_cond_to_ah_var.name}")
        duct_program.addLine("Set #{ah_to_liv_flow_rate_actuator.name} = #{ah_to_liv_flow_rate_var.name}")
        duct_program.addLine("Set #{liv_to_ah_flow_rate_actuator.name} = #{liv_to_ah_flow_rate_var.name}")
      else

        duct_program.addLine("Set dl_1 = #{supply_sens_lkage_to_liv_var.name}")
        duct_program.addLine("Set dl_2 = #{supply_lat_lkage_to_liv_var.name}")
        duct_program.addLine("Set dl_3 = #{supply_duct_cond_to_liv_var.name}")
        duct_program.addLine("Set dl_4 = #{supply_duct_cond_to_ah_var.name}")
        duct_program.addLine("Set dl_5 = #{supply_sens_lkage_to_ah_var.name}")
        duct_program.addLine("Set dl_6 = #{supply_lat_lkage_to_ah_var.name}")
        duct_program.addLine("Set dl_7 = #{return_sens_lkage_var.name}")
        duct_program.addLine("Set dl_8 = #{return_lat_lkage_var.name}")
        duct_program.addLine("Set dl_9 = #{return_duct_cond_to_plenum_var.name}")
        duct_program.addLine("Set dl_10 = #{return_duct_cond_to_ah_var.name}")
        duct_program.addLine("Set dl_11 = #{ah_to_liv_flow_rate_var.name}")
        duct_program.addLine("Set dl_12 = #{liv_to_ah_flow_rate_var.name}")

        duct_program.addLine("If #{cfis_on_for_hour_var.name}")
        duct_program.addLine("   Set cfis_m3s = (#{max_supply_fan_mfr.name} / 1.16097654) * #{mech_vent.cfis_airflow_frac}") # Density of 1.16097654 was back calculated using E+ results
        duct_program.addLine("   Set #{ah_vfr_var.name} = (1.0 - #{fan_rtf_sensor.name})*#{cfis_f_damper_open_var.name}*cfis_m3s")
        duct_program.addLine("   Set rho_in = (@RhoAirFnPbTdbW #{tin_sensor.name} #{win_sensor.name} #{pbar_sensor.name})")
        duct_program.addLine("   Set #{ah_mfr_var.name} = #{ah_vfr_sensor.name} * rho_in")
        duct_program.addLine("   Set #{fan_rtf_var.name} = (1.0 - #{fan_rtf_sensor.name})*#{cfis_f_damper_open_var.name}")
        duct_program.addLine("   Set #{ah_tout_var.name} = #{ra_t_sensor.name}")
        duct_program.addLine("   Set #{ah_wout_var.name} = #{ra_w_sensor.name}")
        duct_program.addLine("   Set #{ra_t_var.name} = #{ra_t_sensor.name}")
        duct_program.addLine("   Set #{ra_w_var.name} = #{ra_w_sensor.name}")

        duct_program.addLine("   Run #{duct_subroutine.name}")

        duct_program.addLine("   Set #{supply_sens_lkage_to_liv_actuator.name} = #{supply_sens_lkage_to_liv_var.name} + dl_1")
        duct_program.addLine("   Set #{supply_lat_lkage_to_liv_actuator.name} = #{supply_lat_lkage_to_liv_var.name} + dl_2")
        duct_program.addLine("   Set #{supply_duct_cond_to_liv_actuator.name} = #{supply_duct_cond_to_liv_var.name} + dl_3")
        duct_program.addLine("   Set #{supply_duct_cond_to_ah_actuator.name} = #{supply_duct_cond_to_ah_var.name} + dl_4")
        duct_program.addLine("   Set #{supply_sens_lkage_to_ah_actuator.name} = #{supply_sens_lkage_to_ah_var.name} + dl_5")
        duct_program.addLine("   Set #{supply_lat_lkage_to_ah_actuator.name} = #{supply_lat_lkage_to_ah_var.name} + dl_6")
        duct_program.addLine("   Set #{return_sens_lkage_actuator.name} = #{return_sens_lkage_var.name} + dl_7")
        duct_program.addLine("   Set #{return_lat_lkage_actuator.name} = #{return_lat_lkage_var.name} + dl_8")
        duct_program.addLine("   Set #{return_duct_cond_to_plenum_actuator.name} = #{return_duct_cond_to_plenum_var.name} + dl_9")
        duct_program.addLine("   Set #{return_duct_cond_to_ah_actuator.name} = #{return_duct_cond_to_ah_var.name} + dl_10")
        duct_program.addLine("   Set #{ah_to_liv_flow_rate_actuator.name} = #{ah_to_liv_flow_rate_var.name} + dl_11")
        duct_program.addLine("   Set #{liv_to_ah_flow_rate_actuator.name} = #{liv_to_ah_flow_rate_var.name} + dl_12")

        duct_program.addLine("Else")
        duct_program.addLine("   Set #{supply_sens_lkage_to_liv_actuator.name} = dl_1")
        duct_program.addLine("   Set #{supply_lat_lkage_to_liv_actuator.name} = dl_2")
        duct_program.addLine("   Set #{supply_duct_cond_to_liv_actuator.name} = dl_3")
        duct_program.addLine("   Set #{supply_duct_cond_to_ah_actuator.name} = dl_4")
        duct_program.addLine("   Set #{supply_sens_lkage_to_ah_actuator.name} = dl_5")
        duct_program.addLine("   Set #{supply_lat_lkage_to_ah_actuator.name} = dl_6")
        duct_program.addLine("   Set #{return_sens_lkage_actuator.name} = dl_7")
        duct_program.addLine("   Set #{return_lat_lkage_actuator.name} = dl_8")
        duct_program.addLine("   Set #{return_duct_cond_to_plenum_actuator.name} = dl_9")
        duct_program.addLine("   Set #{return_duct_cond_to_ah_actuator.name} = dl_10")
        duct_program.addLine("   Set #{ah_to_liv_flow_rate_actuator.name} = dl_11")
        duct_program.addLine("   Set #{liv_to_ah_flow_rate_actuator.name} = dl_12")
        duct_program.addLine("EndIf")
      end

    else # no ducts

      # Duct Program

      duct_program = OpenStudio::Model::EnergyManagementSystemProgram.new(model)
      duct_program.setName(obj_name_ducts + " program")
      duct_program.addLine("Set #{duct_lk_supply_fan_equiv_var.name} = 0")
      duct_program.addLine("Set #{duct_lk_return_fan_equiv_var.name} = 0")

    end # end has ducts loop

    # CFIS Program

    cfis_program = nil
    if mech_vent.type == Constants.VentTypeCFIS
      cfis_program = OpenStudio::Model::EnergyManagementSystemProgram.new(model)
      cfis_program.setName(obj_name_ducts + " cfis init program")
      cfis_program.addLine("Set #{cfis_t_sum_open_var.name} = 0")
      cfis_program.addLine("Set #{cfis_on_for_hour_var.name} = 0")
      cfis_program.addLine("Set #{duct_lk_return_fan_equiv_var.name} = 0")
      cfis_program.addLine("Set #{cfis_f_damper_open_var.name} = 0")
    end

    cfis_output = CFISOutput.new(cfis_t_sum_open_var, cfis_on_for_hour_var, cfis_f_damper_open_var, max_supply_fan_mfr, fan_rtf_var, fan_rtf_sensor)
    return duct_program, cfis_program, cfis_output
  end

  def self.create_infil_mech_vent_objects(model, runner, obj_name_infil, obj_name_mech_vent, unit_living, infil, mech_vent, wind_speed, mv_output, infil_output, tin_sensor, tout_sensor, vwind_sensor, duct_lk_supply_fan_equiv_var, duct_lk_return_fan_equiv_var, cfis_output, nbeds)
    # Sensors

    range_array = [0.0] * 24
    range_array[mech_vent.range_exhaust_hour - 1] = 1.0
    range_hood_sch = HourlyByMonthSchedule.new(model, runner, obj_name_mech_vent + " range exhaust schedule", [range_array] * 12, [range_array] * 12, normalize_values = false)
    range_sch_sensor = OpenStudio::Model::EnergyManagementSystemSensor.new(model, "Schedule Value")
    range_sch_sensor.setName("#{obj_name_infil} range sch s")
    range_sch_sensor.setKeyName(range_hood_sch.schedule.name.to_s)

    bathroom_array = [0.0] * 24
    bathroom_array[mech_vent.bathroom_exhaust_hour - 1] = 1.0
    bath_exhaust_sch = HourlyByMonthSchedule.new(model, runner, obj_name_mech_vent + " bath exhaust schedule", [bathroom_array] * 12, [bathroom_array] * 12, normalize_values = false)
    bath_sch_sensor = OpenStudio::Model::EnergyManagementSystemSensor.new(model, "Schedule Value")
    bath_sch_sensor.setName("#{obj_name_infil} bath sch s")
    bath_sch_sensor.setKeyName(bath_exhaust_sch.schedule.name.to_s)

    if mv_output.has_dryer and mech_vent.dryer_exhaust > 0
      dryer_exhaust_sch = HotWaterSchedule.new(model, runner, obj_name_mech_vent + " dryer exhaust schedule", obj_name_mech_vent + " dryer exhaust temperature schedule", nbeds, mv_output.dryer_exhaust_day_shift, "ClothesDryerExhaust", 0)
      dryer_sch_sensor = OpenStudio::Model::EnergyManagementSystemSensor.new(model, "Schedule Value")
      dryer_sch_sensor.setName("#{obj_name_infil} dryer sch s")
      dryer_sch_sensor.setKeyName(dryer_exhaust_sch.schedule.name.to_s)
    end

    wh_sch_sensor = OpenStudio::Model::EnergyManagementSystemSensor.new(model, "Schedule Value")
    wh_sch_sensor.setName("#{obj_name_infil} wh sch s")
    wh_sch_sensor.setKeyName(model.alwaysOnDiscreteSchedule.name.to_s)

    if mech_vent.type == Constants.VentTypeBalanced

      balanced_flow_rate = [UnitConversions.convert(mv_output.whole_house_vent_rate, "cfm", "m^3/s"), 0.0000001].max

      supply_fan = OpenStudio::Model::FanOnOff.new(model)
      supply_fan.setName(obj_name_mech_vent + " erv supply fan")
      supply_fan.setFanEfficiency(UnitConversions.convert(300.0 / mech_vent.fan_power, "cfm", "m^3/s"))
      supply_fan.setPressureRise(300.0)
      supply_fan.setMaximumFlowRate(balanced_flow_rate)
      supply_fan.setMotorEfficiency(1)
      supply_fan.setMotorInAirstreamFraction(1)
      supply_fan.setEndUseSubcategory(Constants.EndUseMechVentFan)

      exhaust_fan = OpenStudio::Model::FanOnOff.new(model)
      exhaust_fan.setName(obj_name_mech_vent + " erv exhaust fan")
      exhaust_fan.setFanEfficiency(UnitConversions.convert(300.0 / mech_vent.fan_power, "cfm", "m^3/s"))
      exhaust_fan.setPressureRise(300.0)
      exhaust_fan.setMaximumFlowRate(balanced_flow_rate)
      exhaust_fan.setMotorEfficiency(1)
      exhaust_fan.setMotorInAirstreamFraction(0)
      exhaust_fan.setEndUseSubcategory(Constants.EndUseMechVentFan)

      erv_controller = OpenStudio::Model::ZoneHVACEnergyRecoveryVentilatorController.new(model)
      erv_controller.setName(obj_name_mech_vent + " erv controller")
      erv_controller.setExhaustAirTemperatureLimit("NoExhaustAirTemperatureLimit")
      erv_controller.setExhaustAirEnthalpyLimit("NoExhaustAirEnthalpyLimit")
      erv_controller.setTimeofDayEconomizerFlowControlSchedule(model.alwaysOffDiscreteSchedule)
      erv_controller.setHighHumidityControlFlag(false)

      heat_exchanger = OpenStudio::Model::HeatExchangerAirToAirSensibleAndLatent.new(model)
      heat_exchanger.setName(obj_name_mech_vent + " erv heat exchanger")
      heat_exchanger.setNominalSupplyAirFlowRate(balanced_flow_rate)
      heat_exchanger.setSensibleEffectivenessat100HeatingAirFlow(mv_output.sensible_effectiveness)
      heat_exchanger.setLatentEffectivenessat100HeatingAirFlow(mv_output.latent_effectiveness)
      heat_exchanger.setSensibleEffectivenessat75HeatingAirFlow(mv_output.sensible_effectiveness)
      heat_exchanger.setLatentEffectivenessat75HeatingAirFlow(mv_output.latent_effectiveness)
      heat_exchanger.setSensibleEffectivenessat100CoolingAirFlow(mv_output.sensible_effectiveness)
      heat_exchanger.setLatentEffectivenessat100CoolingAirFlow(mv_output.latent_effectiveness)
      heat_exchanger.setSensibleEffectivenessat75CoolingAirFlow(mv_output.sensible_effectiveness)
      heat_exchanger.setLatentEffectivenessat75CoolingAirFlow(mv_output.latent_effectiveness)

      zone_hvac = OpenStudio::Model::ZoneHVACEnergyRecoveryVentilator.new(model, heat_exchanger, supply_fan, exhaust_fan)
      zone_hvac.setName(obj_name_mech_vent + " erv")
      zone_hvac.setController(erv_controller)
      zone_hvac.setSupplyAirFlowRate(balanced_flow_rate)
      zone_hvac.setExhaustAirFlowRate(balanced_flow_rate)
      zone_hvac.setVentilationRateperUnitFloorArea(0)
      zone_hvac.setVentilationRateperOccupant(0)
      zone_hvac.addToThermalZone(unit_living.zone)

      HVAC.prioritize_zone_hvac(model, runner, unit_living.zone)

    end

    # Actuators

    living_space = unit_living.zone.spaces[0]

    equip_def = OpenStudio::Model::ElectricEquipmentDefinition.new(model)
    equip_def.setName(obj_name_infil + " house fan")
    equip = OpenStudio::Model::ElectricEquipment.new(equip_def)
    equip.setName(obj_name_infil + " house fan")
    equip.setSpace(living_space)
    equip_def.setFractionRadiant(0)
    equip_def.setFractionLatent(0)
    equip_def.setFractionLost(1.0 - mv_output.frac_fan_heat)
    equip.setSchedule(model.alwaysOnDiscreteSchedule)
    equip.setEndUseSubcategory(Constants.EndUseMechVentFan)
    whole_house_fan_actuator = OpenStudio::Model::EnergyManagementSystemActuator.new(equip, "ElectricEquipment", "Electric Power Level")
    whole_house_fan_actuator.setName("#{equip.name} act")

    equip_def = OpenStudio::Model::ElectricEquipmentDefinition.new(model)
    equip_def.setName(obj_name_infil + " range fan")
    equip = OpenStudio::Model::ElectricEquipment.new(equip_def)
    equip.setName(obj_name_infil + " range fan")
    equip.setSpace(living_space)
    equip_def.setFractionRadiant(0)
    equip_def.setFractionLatent(0)
    equip_def.setFractionLost(1)
    equip.setSchedule(model.alwaysOnDiscreteSchedule)
    equip.setEndUseSubcategory(Constants.EndUseMechVentFan)
    range_hood_fan_actuator = OpenStudio::Model::EnergyManagementSystemActuator.new(equip, "ElectricEquipment", "Electric Power Level")
    range_hood_fan_actuator.setName("#{equip.name} act")

    equip_def = OpenStudio::Model::ElectricEquipmentDefinition.new(model)
    equip_def.setName(obj_name_infil + " bath fan")
    equip = OpenStudio::Model::ElectricEquipment.new(equip_def)
    equip.setName(obj_name_infil + " bath fan")
    equip.setSpace(living_space)
    equip_def.setFractionRadiant(0)
    equip_def.setFractionLatent(0)
    equip_def.setFractionLost(1)
    equip.setSchedule(model.alwaysOnDiscreteSchedule)
    equip.setEndUseSubcategory(Constants.EndUseMechVentFan)
    bath_exhaust_sch_fan_actuator = OpenStudio::Model::EnergyManagementSystemActuator.new(equip, "ElectricEquipment", "Electric Power Level")
    bath_exhaust_sch_fan_actuator.setName("#{equip.name} act")

    infil_flow = OpenStudio::Model::SpaceInfiltrationDesignFlowRate.new(model)
    infil_flow.setName(obj_name_infil + " flow")
    infil_flow.setSchedule(model.alwaysOnDiscreteSchedule)
    infil_flow.setSpace(living_space)
    infil_flow_actuator = OpenStudio::Model::EnergyManagementSystemActuator.new(infil_flow, "Zone Infiltration", "Air Exchange Flow Rate")
    infil_flow_actuator.setName("#{infil_flow.name} act")

    # Program

    infil_program = OpenStudio::Model::EnergyManagementSystemProgram.new(model)
    infil_program.setName(obj_name_infil + " program")
    if unit_living.inf_method == @infMethodASHRAE
      if unit_living.SLA > 0
        infil_program.addLine("Set p_m = #{wind_speed.ashrae_terrain_exponent}")
        infil_program.addLine("Set p_s = #{wind_speed.ashrae_site_terrain_exponent}")
        infil_program.addLine("Set s_m = #{wind_speed.ashrae_terrain_thickness}")
        infil_program.addLine("Set s_s = #{wind_speed.ashrae_site_terrain_thickness}")
        infil_program.addLine("Set z_m = #{UnitConversions.convert(wind_speed.height, "ft", "m")}")
        infil_program.addLine("Set z_s = #{UnitConversions.convert(unit_living.height, "ft", "m")}")
        infil_program.addLine("Set f_t = (((s_m/z_m)^p_m)*((z_s/s_s)^p_s))")
        infil_program.addLine("Set Tdiff = #{tin_sensor.name}-#{tout_sensor.name}")
        infil_program.addLine("Set dT = @Abs Tdiff")
        infil_program.addLine("Set c = #{((UnitConversions.convert(infil_output.c_i, "cfm", "m^3/s") / (UnitConversions.convert(1.0, "inH2O", "Pa")**infil_output.n_i))).round(4)}")
        infil_program.addLine("Set Cs = #{(infil_output.stack_coef * (UnitConversions.convert(1.0, "inH2O/R", "Pa/K")**infil_output.n_i)).round(4)}")
        infil_program.addLine("Set Cw = #{(infil_output.wind_coef * (UnitConversions.convert(1.0, "inH2O/mph^2", "Pa*s^2/m^2")**infil_output.n_i)).round(4)}")
        infil_program.addLine("Set n = #{infil_output.n_i}")
        infil_program.addLine("Set sft = (f_t*#{(((wind_speed.S_wo * (1.0 - infil_output.y_i)) + (infil_output.s_wflue * (1.5 * infil_output.y_i))))})")
        infil_program.addLine("Set temp1 = ((c*Cw)*((sft*#{vwind_sensor.name})^(2*n)))^2")
        infil_program.addLine("Set Qn = (((c*Cs*(dT^n))^2)+temp1)^0.5")
      else
        infil_program.addLine("Set Qn = 0")
      end
    elsif unit_living.inf_method == @infMethodRes
      infil_program.addLine("Set Qn = #{unit_living.ACH * UnitConversions.convert(unit_living.volume, "ft^3", "m^3") / UnitConversions.convert(1.0, "hr", "s")}")
    end

    infil_program.addLine("Set Tdiff = #{tin_sensor.name}-#{tout_sensor.name}")
    infil_program.addLine("Set dT = @Abs Tdiff")
    infil_program.addLine("Set QWHV = #{wh_sch_sensor.name}*#{UnitConversions.convert(mv_output.whole_house_vent_rate, "cfm", "m^3/s").round(4)}")

    if mech_vent.type == Constants.VentTypeCFIS
      cfis_outdoor_airflow = 0.0
      if mech_vent.cfis_open_time > 0.0
        cfis_outdoor_airflow = mv_output.whole_house_vent_rate * (60.0 / mech_vent.cfis_open_time)
      end

      system, clg_coil, htg_coil, air_loop = HVAC.get_unitary_system_air_loop(model, runner, unit_living.zone)
      clg_coil = HVAC.get_coil_from_hvac_component(clg_coil)
      cfis_fan_power = clg_coil.ratedEvaporatorFanPowerPerVolumeFlowRate.get / UnitConversions.convert(1.0, "m^3/s", "cfm") # W/cfm

      infil_program.addLine("Set #{cfis_output.fan_rtf_var.name} = #{cfis_output.fan_rtf_sensor.name}")

      infil_program.addLine("If @ABS(Minute - ZoneTimeStep*60) < 0.1")
      infil_program.addLine("  Set #{cfis_output.t_sum_open_var.name} = 0") # New hour, time on summation re-initializes to 0
      infil_program.addLine("  Set #{cfis_output.on_for_hour_var.name} = 0")
      infil_program.addLine("EndIf")

      infil_program.addLine("Set CFIS_t_min_hr_open = #{mech_vent.cfis_open_time}") # minutes per hour the CFIS damper is open
      infil_program.addLine("Set CFIS_Q_duct = #{UnitConversions.convert(cfis_outdoor_airflow, 'cfm', 'm^3/s')}")
      infil_program.addLine("Set #{cfis_output.f_damper_open_var.name} = 0") # fraction of the timestep the CFIS damper is open

      infil_program.addLine("If #{cfis_output.t_sum_open_var.name} < CFIS_t_min_hr_open")
      infil_program.addLine("  Set CFIS_t_fan_on = 60 - (CFIS_t_min_hr_open - #{cfis_output.t_sum_open_var.name})") # minute at which the blower needs to turn on to meet the ventilation requirements
      infil_program.addLine("  If ((Minute+0.00001) >= CFIS_t_fan_on) || #{cfis_output.on_for_hour_var.name}")

      # Supply fan needs to run for remainder of hour to achieve target minutes per hour of operation
      infil_program.addLine("    If #{cfis_output.on_for_hour_var.name}")
      infil_program.addLine("      Set #{cfis_output.f_damper_open_var.name} = 1")
      infil_program.addLine("    Else")
      infil_program.addLine("      Set #{cfis_output.f_damper_open_var.name} = (@Mod (60.0-CFIS_t_fan_on) (60.0*ZoneTimeStep)) / (60.0*ZoneTimeStep)") # calculates the portion of the current timestep the CFIS damper needs to be open
      infil_program.addLine("      Set #{cfis_output.on_for_hour_var.name} = 1") # CFIS damper will need to open for all the remaining timesteps in this hour
      infil_program.addLine("    EndIf")
      infil_program.addLine("    Set QWHV = #{cfis_output.f_damper_open_var.name}*CFIS_Q_duct")
      infil_program.addLine("    Set #{cfis_output.t_sum_open_var.name} = #{cfis_output.t_sum_open_var.name} + #{cfis_output.f_damper_open_var.name}*(ZoneTimeStep*60)")
      infil_program.addLine("    Set cfis_cfm = (#{cfis_output.max_supply_fan_mfr.name} / 1.16097654) * #{mech_vent.cfis_airflow_frac} * #{UnitConversions.convert(1.0, 'm^3/s', 'cfm')}") # Density of 1.16097654 was back calculated using E+ results
      infil_program.addLine("    Set #{whole_house_fan_actuator.name} = #{cfis_fan_power} * cfis_cfm * #{cfis_output.f_damper_open_var.name}*(1-#{cfis_output.fan_rtf_var.name})")
      infil_program.addLine("  Else")
      infil_program.addLine("    If (#{cfis_output.t_sum_open_var.name} + (#{cfis_output.fan_rtf_var.name}*ZoneTimeStep*60)) > CFIS_t_min_hr_open")
      # Damper is only open for a portion of this time step to achieve target minutes per hour
      infil_program.addLine("      Set #{cfis_output.f_damper_open_var.name} = (CFIS_t_min_hr_open-#{cfis_output.t_sum_open_var.name})/(ZoneTimeStep*60)")
      infil_program.addLine("      Set QWHV = #{cfis_output.f_damper_open_var.name}*CFIS_Q_duct")
      infil_program.addLine("      Set #{cfis_output.t_sum_open_var.name} = CFIS_t_min_hr_open")
      infil_program.addLine("    Else")
      # Damper is open and using call for heat/cool to supply fresh air
      infil_program.addLine("      Set #{cfis_output.t_sum_open_var.name} = #{cfis_output.t_sum_open_var.name} + (#{cfis_output.fan_rtf_var.name}*ZoneTimeStep*60)")
      infil_program.addLine("      Set #{cfis_output.f_damper_open_var.name} = 1")
      infil_program.addLine("      Set QWHV = #{cfis_output.fan_rtf_var.name}*CFIS_Q_duct")
      infil_program.addLine("    EndIf")
      # Fan power is metered under fan cooling and heating meters
      infil_program.addLine("    Set #{whole_house_fan_actuator.name} =  0")
      infil_program.addLine("  EndIf")
      infil_program.addLine("Else")
      # The ventilation requirement for the hour has been met
      infil_program.addLine("  Set QWHV = 0")
      infil_program.addLine("  Set #{whole_house_fan_actuator.name} =  0")
      infil_program.addLine("EndIf")
    end

    infil_program.addLine("Set Qrange = #{range_sch_sensor.name}*#{UnitConversions.convert(mv_output.range_hood_hour_avg_exhaust, "cfm", "m^3/s").round(4)}")
    if mv_output.has_dryer and mech_vent.dryer_exhaust > 0
      infil_program.addLine("Set Qdryer = #{dryer_sch_sensor.name}*#{UnitConversions.convert(mech_vent.dryer_exhaust, "cfm", "m^3/s").round(4)}")
    else
      infil_program.addLine("Set Qdryer = 0.0")
    end
    infil_program.addLine("Set Qbath = #{bath_sch_sensor.name}*#{UnitConversions.convert(mv_output.bathroom_hour_avg_exhaust, "cfm", "m^3/s").round(4)}")
    infil_program.addLine("Set QhpwhOut = 0")
    infil_program.addLine("Set QhpwhIn = 0")
    infil_program.addLine("Set QductsOut = #{duct_lk_return_fan_equiv_var.name}")
    infil_program.addLine("Set QductsIn = #{duct_lk_supply_fan_equiv_var.name}")

    if mech_vent.type == Constants.VentTypeBalanced
      infil_program.addLine("Set Qout = Qrange+Qbath+Qdryer+QhpwhOut+QductsOut")
      infil_program.addLine("Set Qin = QhpwhIn+QductsIn")
      infil_program.addLine("Set Qu = (@Abs (Qout-Qin))")
      infil_program.addLine("Set Qb = QWHV + (@Min Qout Qin)")
      infil_program.addLine("Set #{whole_house_fan_actuator.name} = 0")
    else
      if mech_vent.type == Constants.VentTypeExhaust
        infil_program.addLine("Set Qout = QWHV+Qrange+Qbath+Qdryer+QhpwhOut+QductsOut")
        infil_program.addLine("Set Qin = QhpwhIn+QductsIn")
        infil_program.addLine("Set Qu = (@Abs (Qout-Qin))")
        infil_program.addLine("Set Qb = (@Min Qout Qin)")
      else # mech_vent.type == Constants.VentTypeSupply
        infil_program.addLine("Set Qout = Qrange+Qbath+Qdryer+QhpwhOut+QductsOut")
        infil_program.addLine("Set Qin = QWHV+QhpwhIn+QductsIn")
        infil_program.addLine("Set Qu = @Abs (Qout- Qin)")
        infil_program.addLine("Set Qb = (@Min Qout Qin)")
      end
      if mech_vent.type != Constants.VentTypeCFIS
        if mech_vent.fan_power !=  0
          infil_program.addLine("Set faneff_wh = #{UnitConversions.convert(300.0 / mech_vent.fan_power, "cfm", "m^3/s")}")
        else
          infil_program.addLine("Set faneff_wh = 1")
        end
        infil_program.addLine("Set #{whole_house_fan_actuator.name} = (QWHV*300)/faneff_wh")
      end
    end

    if mv_output.spot_fan_power != 0
      infil_program.addLine("Set faneff_sp = #{UnitConversions.convert(300.0 / mv_output.spot_fan_power, "cfm", "m^3/s")}")
    else
      infil_program.addLine("Set faneff_sp = 1")
    end

    infil_program.addLine("Set #{range_hood_fan_actuator.name} = (Qrange*300)/faneff_sp")
    infil_program.addLine("Set #{bath_exhaust_sch_fan_actuator.name} = (Qbath*300)/faneff_sp")
    infil_program.addLine("Set Q_acctd_for_elsewhere = QhpwhOut+QhpwhIn+QductsOut+QductsIn")
    infil_program.addLine("Set #{infil_flow_actuator.name} = (((Qu^2)+(Qn^2))^0.5)-Q_acctd_for_elsewhere")
    infil_program.addLine("Set #{infil_flow_actuator.name} = (@Max #{infil_flow_actuator.name} 0)")

    return infil_program
  end

  def self.create_ems_program_managers(model, infil_program, nv_program, cfis_program,
                                       duct_program, obj_name_airflow, obj_name_ducts)

    program_calling_manager = OpenStudio::Model::EnergyManagementSystemProgramCallingManager.new(model)
    program_calling_manager.setName(obj_name_airflow + " program calling manager")
    program_calling_manager.setCallingPoint("BeginTimestepBeforePredictor")
    program_calling_manager.addProgram(infil_program)
    program_calling_manager.addProgram(nv_program)

    if not cfis_program.nil?
      program_calling_manager = OpenStudio::Model::EnergyManagementSystemProgramCallingManager.new(model)
      program_calling_manager.setName(obj_name_ducts + " cfis init program 1 calling manager")
      program_calling_manager.setCallingPoint("BeginNewEnvironment")
      program_calling_manager.addProgram(cfis_program)

      program_calling_manager = OpenStudio::Model::EnergyManagementSystemProgramCallingManager.new(model)
      program_calling_manager.setName(obj_name_ducts + " cfis init program 2 calling manager")
      program_calling_manager.setCallingPoint("AfterNewEnvironmentWarmUpIsComplete")
      program_calling_manager.addProgram(cfis_program)
    end

    program_calling_manager = OpenStudio::Model::EnergyManagementSystemProgramCallingManager.new(model)
    program_calling_manager.setName(obj_name_ducts + " program calling manager")
    program_calling_manager.setCallingPoint("EndOfSystemTimestepAfterHVACReporting")
    program_calling_manager.addProgram(duct_program)
  end

  def self.get_location(location, unit, unit_index)
    location_zone = nil
    location_name = "none"

    location_hierarchy = [Constants.SpaceTypeFinishedBasement,
                          Constants.SpaceTypeUnfinishedBasement,
                          Constants.SpaceTypeCrawl,
                          Constants.SpaceTypePierBeam,
                          Constants.SpaceTypeUnfinishedAttic,
                          Constants.SpaceTypeGarage,
                          Constants.SpaceTypeLiving]

    # Get space
    space = Geometry.get_space_from_location(unit, location, location_hierarchy)
    return location_zone, location_name if space.nil?

    location_zone = space.thermalZone.get
    location_name = location_zone.name.to_s
    return location_zone, location_name
  end

  def self.calc_duct_leakage_from_test(ducts, ffa, fan_AirFlowRate)
    '''
    Calculates duct leakage inputs based on duct blaster type lkage measurements (cfm @ 25 Pa per 100 ft2 conditioned floor area).
    Requires assumptions about supply/return leakage split, air handler leakage, and duct plenum (de)pressurization.
    '''

    '''
    # Assumptions
    supply_duct_lkage_frac = 0.67 # 2013 RESNET Standards, Appendix A, p.A-28
    return_duct_lkage_frac = 0.33 # 2013 RESNET Standards, Appendix A, p.A-28
    ah_lkage = 0.025 # 2.5% of air handler flow at 25 P (Reference: ASHRAE Standard 152-2004, Annex C, p 33; Walker et al 2010. "Air Leakage of Furnaces and Air Handlers")
    ducts.ah_supply_frac = 0.20 # (Reference: Walker et al 2010. "Air Leakage of Furnaces and Air Handlers")
    ducts.ah_return_frac = 0.80 # (Reference: Walker et al 2010. "Air Leakage of Furnaces and Air Handlers")
    p_supply = 25.0 # Assume average operating pressure in ducts is 25 Pa,
    p_return = 25.0 # though it is likely lower (Reference: Pigg and Francisco 2008 "A Field Study of Exterior Duct Leakage in New Wisconsin Homes")

    # Conversion
    cfm25 = ducts.norm_leakage_25pa * ffa / 100.0 #denormalize leakage
    ah_cfm25 = ah_lkage * fan_AirFlowRate # air handler leakage flow rate at 25 Pa
    ah_supply_lk_cfm25 = [ah_cfm25 * ducts.ah_supply_frac, cfm25 * supply_duct_lkage_frac].min
    ah_return_lk_cfm25 = [ah_cfm25 * ducts.ah_return_frac, cfm25 * return_duct_lkage_frac].min
    supply_lk_cfm25 = [cfm25 * supply_duct_lkage_frac - ah_supply_lk_cfm25, 0].max
    return_lk_cfm25 = [cfm25 * return_duct_lkage_frac - ah_return_lk_cfm25, 0].max

    supply_lk_oper = Airflow.calc_duct_leakage_at_diff_pressure(supply_lk_cfm25, 25.0, p_supply) # cfm at operating pressure
    return_lk_oper = Airflow.calc_duct_leakage_at_diff_pressure(return_lk_cfm25, 25.0, p_return) # cfm at operating pressure
    ah_supply_lk_oper = Airflow.calc_duct_leakage_at_diff_pressure(ah_supply_lk_cfm25, 25.0, p_supply) # cfm at operating pressure
    ah_return_lk_oper = Airflow.calc_duct_leakage_at_diff_pressure(ah_return_lk_cfm25, 25.0, p_return) # cfm at operating pressure

    if fan_AirFlowRate == 0
        supply_leakage = 0
        return_leakage = 0
        ah_supply_leakage = 0
        ah_return_leakage = 0
    else
        supply_leakage = supply_lk_oper / fan_AirFlowRate
        return_leakage = return_lk_oper / fan_AirFlowRate
        ah_supply_leakage = ah_supply_lk_oper / fan_AirFlowRate
        ah_return_leakage = ah_return_lk_oper / fan_AirFlowRate
    end

    supply_loss = supply_leakage + ah_supply_leakage
    return_loss = return_leakage + ah_return_leakage

    # Leakage to outside was specified, so dont account for location fraction
    location_frac_leakage = 1
    '''
  end

  def self.get_location_frac_leakage(location_frac, stories)
    if location_frac == Constants.Auto
      # Duct location fraction per 2010 BA Benchmark
      if stories == 1
        location_frac_leakage = 1
      else
        location_frac_leakage = 0.65
      end
    else
      location_frac_leakage = location_frac.to_f
    end
    return location_frac_leakage
  end

  def self.get_infiltration_ACH_from_SLA(sla, numStories, weather)
    # Returns the infiltration annual average ACH given a SLA.
    w = calc_infiltration_w_factor(weather)

    # Equation from ASHRAE 119-1998 (using numStories for simplification)
    norm_lkage = 1000.0 * sla * numStories**0.3

    # Equation from ASHRAE 136-1993
    return norm_lkage * w
  end

  def self.get_infiltration_SLA_from_ACH(ach, numStories, weather)
    # Returns the infiltration SLA given an annual average ACH.
    w = calc_infiltration_w_factor(weather)

    return ach / (w * 1000 * numStories**0.3)
  end

  def self.get_infiltration_SLA_from_ACH50(ach50, n_i, conditionedFloorArea, conditionedVolume, pressure_difference_Pa = 50)
    # Returns the infiltration SLA given a ACH50.
    return ((ach50 * 0.2835 * 4.0**n_i * conditionedVolume) / (conditionedFloorArea * UnitConversions.convert(1.0, "ft^2", "in^2") * pressure_difference_Pa**n_i * 60.0))
  end

  def self.get_infiltration_ACH50_from_SLA(sla, n_i, conditionedFloorArea, conditionedVolume, pressure_difference_Pa = 50)
    # Returns the infiltration ACH50 given a SLA.
    return ((sla * conditionedFloorArea * UnitConversions.convert(1.0, "ft^2", "in^2") * pressure_difference_Pa**n_i * 60.0) / (0.2835 * 4.0**n_i * conditionedVolume))
  end

  def self.calc_duct_leakage_at_diff_pressure(q_old, p_old, p_new)
    return q_old * (p_new / p_old)**0.6 # Derived from Equation C-1 (Annex C), p34, ASHRAE Standard 152-2004.
  end

  def self.get_duct_insulation_rvalue(nominalR, isSupply)
    # Insulated duct values based on "True R-Values of Round Residential Ductwork"
    # by Palmiter & Kruse 2006. Linear extrapolation from SEEM's "DuctTrueRValues"
    # worksheet in, e.g., ExistingResidentialSingleFamily_SEEMRuns_v05.xlsm.
    #
    # Nominal | 4.2 | 6.0 | 8.0 | 11.0
    # --------|-----|-----|-----|----
    # Supply  | 4.5 | 5.7 | 6.8 | 8.4
    # Return  | 4.9 | 6.3 | 7.8 | 9.7
    #
    # Uninsulated ducts are set to R-1.7 based on ASHRAE HOF and the above paper.
    if nominalR <= 0
      return 1.7
    end
    if isSupply
      return 2.2438 + 0.5619 * nominalR
    else
      return 2.0388 + 0.7053 * nominalR
    end
  end

  def self.get_duct_supply_surface_area(mult, ffa, num_stories)
    # Duct Surface Areas per 2010 BA Benchmark
    if num_stories == 1
      return 0.27 * ffa * mult # ft^2
    else
      return 0.2 * ffa * mult
    end
  end

  def self.get_return_surface_area(mult, ffa, num_stories, num_returns)
    # Duct Surface Areas per 2010 BA Benchmark
    if num_stories == 1
      return [0.05 * num_returns * ffa, 0.25 * ffa].min * mult
    else
      return [0.04 * num_returns * ffa, 0.19 * ffa].min * mult
    end
  end

  def self.get_num_returns(num_returns, num_stories)
    if num_returns.nil?
      return 0
    elsif num_returns == Constants.Auto
      # Duct Number Returns per 2010 BA Benchmark Addendum
      return 1 + num_stories
    end

    return num_returns.to_i
  end

  def self.get_mech_vent_whole_house_cfm(frac622, num_beds, ffa, std)
    # Returns the ASHRAE 62.2 whole house mechanical ventilation rate, excluding any infiltration credit.
    if std == '2013'
      return frac622 * ((num_beds + 1.0) * 7.5 + 0.03 * ffa)
    end

    return frac622 * ((num_beds + 1.0) * 7.5 + 0.01 * ffa)
  end

  def self.calc_infiltration_w_factor(weather)
    # Returns a w factor for infiltration calculations; see ticket #852 for derivation.
    hdd65f = weather.data.HDD65F
    ws = weather.data.AnnualAvgWindspeed
    a = 0.36250748
    b = 0.365317169
    c = 0.028902855
    d = 0.050181043
    e = 0.009596674
    f = -0.041567541
    # in ACH
    w = (a + b * hdd65f / 10000.0 + c * (hdd65f / 10000.0)**2.0 + d * ws + e * ws**2 + f * hdd65f / 10000.0 * ws)
    return w
  end
end

class Ducts
  def initialize(total_leakage, norm_leakage_25pa, supply_area_mult, return_area_mult, r, supply_frac, return_frac, ah_supply_frac, ah_return_frac, location_frac, num_returns, location)
    @total_leakage = total_leakage
    @norm_leakage_25pa = norm_leakage_25pa
    @supply_area_mult = supply_area_mult
    @return_area_mult = return_area_mult
    @r = r
    @supply_frac = supply_frac
    @return_frac = return_frac
    @ah_supply_frac = ah_supply_frac
    @ah_return_frac = ah_return_frac
    @location_frac = location_frac
    @num_returns = num_returns
    @location = location
  end
  attr_accessor(:total_leakage, :norm_leakage_25pa, :supply_area_mult, :return_area_mult, :r, :supply_frac, :return_frac, :ah_supply_frac, :ah_return_frac, :location_frac, :num_returns, :location)
end

class DuctsOutput
  def initialize(location_name, location_zone, return_volume, supply_loss, return_loss, frac_oa, total_unbalance, unconditioned_ua, return_ua)
    @location_name = location_name
    @location_zone = location_zone
    @return_volume = return_volume
    @supply_loss = supply_loss
    @return_loss = return_loss
    @frac_oa = frac_oa
    @total_unbalance = total_unbalance
    @unconditioned_ua = unconditioned_ua
    @return_ua = return_ua
  end
  attr_accessor(:location_name, :location_zone, :return_volume, :supply_loss, :return_loss, :frac_oa, :total_unbalance, :unconditioned_ua, :return_ua)
end

class Infiltration
  def initialize(living_ach50, living_constant_ach, shelter_coef, garage_ach50, crawl_ach, unfinished_attic_sla, unfinished_attic_const_ach, unfinished_basement_ach, finished_basement_ach, pier_beam_ach, has_flue_chimney, is_existing_home, terrain)
    @living_ach50 = living_ach50
    @living_constant_ach = living_constant_ach
    @shelter_coef = shelter_coef
    @garage_ach50 = garage_ach50
    @crawl_ach = crawl_ach
    @unfinished_attic_sla = unfinished_attic_sla
    @unfinished_attic_const_ach = unfinished_attic_const_ach
    @unfinished_basement_ach = unfinished_basement_ach
    @finished_basement_ach = finished_basement_ach
    @pier_beam_ach = pier_beam_ach
    @has_flue_chimney = has_flue_chimney
    @is_existing_home = is_existing_home
    @terrain = terrain
  end
  attr_accessor(:living_ach50, :living_constant_ach, :shelter_coef, :garage_ach50, :crawl_ach, :unfinished_attic_sla, :unfinished_attic_const_ach, :unfinished_basement_ach, :finished_basement_ach, :pier_beam_ach, :has_flue_chimney, :is_existing_home, :terrain)
end

class InfiltrationOutput
  def initialize(a_o, c_i, n_i, stack_coef, wind_coef, y_i, s_wflue)
    @a_o = a_o
    @c_i = c_i
    @n_i = n_i
    @stack_coef = stack_coef
    @wind_coef = wind_coef
    @y_i = y_i
    @s_wflue = s_wflue
  end
  attr_accessor(:a_o, :c_i, :n_i, :stack_coef, :wind_coef, :y_i, :s_wflue)
end

class NaturalVentilation
  def initialize(htg_offset, clg_offset, ovlp_offset, htg_season, clg_season, ovlp_season, num_weekdays, num_weekends, frac_windows_open, frac_window_area_openable, max_oa_hr, max_oa_rh)
    @htg_offset = htg_offset
    @clg_offset = clg_offset
    @ovlp_offset = ovlp_offset
    @htg_season = htg_season
    @clg_season = clg_season
    @ovlp_season = ovlp_season
    @num_weekdays = num_weekdays
    @num_weekends = num_weekends
    @frac_windows_open = frac_windows_open
    @frac_window_area_openable = frac_window_area_openable
    @max_oa_hr = max_oa_hr
    @max_oa_rh = max_oa_rh
  end
  attr_accessor(:htg_offset, :clg_offset, :ovlp_offset, :htg_season, :clg_season, :ovlp_season, :num_weekdays, :num_weekends, :frac_windows_open, :frac_window_area_openable, :max_oa_hr, :max_oa_rh)
end

class NaturalVentilationOutput
  def initialize(area, max_flow_rate, temp_sch, c_s, c_w, season_type)
    @area = area
    @max_flow_rate = max_flow_rate
    @temp_sch = temp_sch
    @c_s = c_s
    @c_w = c_w
    @season_type = season_type
  end
  attr_accessor(:area, :max_flow_rate, :temp_sch, :c_s, :c_w, :season_type)
end

class MechanicalVentilation
  def initialize(type, infil_credit, total_efficiency, frac_62_2, whole_house_cfm, fan_power, sensible_efficiency, ashrae_std, cfis_open_time, cfis_airflow_frac, dryer_exhaust, range_exhaust, range_exhaust_hour, bathroom_exhaust, bathroom_exhaust_hour)
    @type = type
    @infil_credit = infil_credit
    @total_efficiency = total_efficiency
    @frac_62_2 = frac_62_2
    @whole_house_cfm = whole_house_cfm
    @fan_power = fan_power
    @sensible_efficiency = sensible_efficiency
    @ashrae_std = ashrae_std
    @cfis_open_time = cfis_open_time
    @cfis_airflow_frac = cfis_airflow_frac
    @dryer_exhaust = dryer_exhaust
    @range_exhaust = range_exhaust
    @range_exhaust_hour = range_exhaust_hour
    @bathroom_exhaust = bathroom_exhaust
    @bathroom_exhaust_hour = bathroom_exhaust_hour
  end
  attr_accessor(:type, :infil_credit, :total_efficiency, :frac_62_2, :whole_house_cfm, :fan_power, :sensible_efficiency, :ashrae_std, :cfis_open_time, :cfis_airflow_frac, :dryer_exhaust, :range_exhaust, :range_exhaust_hour, :bathroom_exhaust, :bathroom_exhaust_hour)
end

class MechanicalVentilationOutput
  def initialize(frac_fan_heat, whole_house_vent_rate, bathroom_hour_avg_exhaust, range_hood_hour_avg_exhaust, spot_fan_power, latent_effectiveness, sensible_effectiveness, dryer_exhaust_day_shift, has_dryer)
    @frac_fan_heat = frac_fan_heat
    @whole_house_vent_rate = whole_house_vent_rate
    @bathroom_hour_avg_exhaust = bathroom_hour_avg_exhaust
    @range_hood_hour_avg_exhaust = range_hood_hour_avg_exhaust
    @spot_fan_power = spot_fan_power
    @latent_effectiveness = latent_effectiveness
    @sensible_effectiveness = sensible_effectiveness
    @dryer_exhaust_day_shift = dryer_exhaust_day_shift
    @has_dryer = has_dryer
  end
  attr_accessor(:frac_fan_heat, :whole_house_vent_rate, :bathroom_hour_avg_exhaust, :range_hood_hour_avg_exhaust, :spot_fan_power, :latent_effectiveness, :sensible_effectiveness, :dryer_exhaust_day_shift, :has_dryer)
end

class CFISOutput
  def initialize(t_sum_open_var, on_for_hour_var, f_damper_open_var, max_supply_fan_mfr, fan_rtf_var, fan_rtf_sensor)
    @t_sum_open_var = t_sum_open_var
    @on_for_hour_var = on_for_hour_var
    @f_damper_open_var = f_damper_open_var
    @max_supply_fan_mfr = max_supply_fan_mfr
    @fan_rtf_var = fan_rtf_var
    @fan_rtf_sensor = fan_rtf_sensor
  end
  attr_accessor(:t_sum_open_var, :on_for_hour_var, :f_damper_open_var, :max_supply_fan_mfr, :fan_rtf_var, :fan_rtf_sensor)
end

class ZoneInfo
  def initialize(zone, height, area, volume, coord_z, ach = nil, sla = nil)
    @zone = zone
    @height = height
    @area = area
    @volume = volume
    @coord_z = coord_z
    @ACH = ach
    @SLA = sla
  end
  attr_accessor(:zone, :height, :area, :volume, :coord_z, :inf_method, :SLA, :ACH, :inf_flow, :hor_lk_frac, :neutral_level, :f_t_SG, :f_s_SG, :f_w_SG, :C_s_SG, :C_w_SG, :ELA)
end

class WindSpeed
  def initialize
  end
  attr_accessor(:height, :terrain_multiplier, :terrain_exponent, :ashrae_terrain_thickness, :ashrae_terrain_exponent, :site_terrain_multiplier, :site_terrain_exponent, :ashrae_site_terrain_thickness, :ashrae_site_terrain_exponent, :S_wo, :shielding_coef)
end

class Building
  def initialize
  end
  attr_accessor(:ffa, :ag_ffa, :ag_ext_wall_area, :building_height, :stories, :above_grade_volume, :SLA, :garage, :unfinished_basement, :crawlspace, :pierbeam, :unfinished_attic)
end<|MERGE_RESOLUTION|>--- conflicted
+++ resolved
@@ -80,13 +80,8 @@
 
     # Adiabatic construction for ducts
 
-<<<<<<< HEAD
     mat = SimpleMaterial.Adiabatic
     adiabatic_mat = Construction.create_os_material(model, runner, mat)
-=======
-    adiabatic_mat = OpenStudio::Model::MasslessOpaqueMaterial.new(model, "Rough", 176.1)
-    adiabatic_mat.setName("Adiabatic")
->>>>>>> 61820dce
     adiabatic_const = OpenStudio::Model::Construction.new(model)
     adiabatic_const.setName("AdiabaticConst")
     adiabatic_const.insertLayer(0, adiabatic_mat)
