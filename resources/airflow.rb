--- conflicted
+++ resolved
@@ -2049,19 +2049,13 @@
       infil_program.addLine("      Set #{cfis_output.on_for_hour_var.name} = 1") # CFIS damper will need to open for all the remaining timesteps in this hour
       infil_program.addLine("    EndIf")
       infil_program.addLine("    Set QWHV = #{cfis_output.f_damper_open_var.name}*CFIS_Q_duct")
-<<<<<<< HEAD
       infil_program.addLine("    Set cfistemp2 = #{cfis_output.f_damper_open_var.name}*(ZoneTimeStep*60)")
       infil_program.addLine("    Set #{cfis_output.t_sum_open_var.name} = #{cfis_output.t_sum_open_var.name}+cfistemp2")
       infil_program.addLine("    Set mxsfmfr=@MAX#{cfis_output.max_supply_fan_mfr}")
       infil_program.addLine("    Set cfis_cfm = (mxsfmfr/1.16097654)*#{cfis.airflow_frac} * #{UnitConversions.convert(1.0, 'm^3/s', 'cfm')}") # Density of 1.16097654 was back calculated using E+ results
 
       infil_program.addLine("    Set cfistemp3 = (1-fan_rtf_var)")
-      infil_program.addLine("    Set #{whole_house_fan_actuator.name} = #{cfis_fan_power}*cfis_cfm*#{cfis_output.f_damper_open_var.name}*cfistemp3")
-=======
-      infil_program.addLine("    Set #{cfis_output.t_sum_open_var.name} = #{cfis_output.t_sum_open_var.name} + #{cfis_output.f_damper_open_var.name}*(ZoneTimeStep*60)")
-      infil_program.addLine("    Set cfis_cfm = (#{cfis_output.max_supply_fan_mfr.name} / 1.16097654) * #{mech_vent.cfis_airflow_frac} * #{UnitConversions.convert(1.0, 'm^3/s', 'cfm')}") # Density of 1.16097654 was back calculated using E+ results
-      infil_program.addLine("    Set #{whole_house_fan_actuator.name} = #{cfis_fan_power.round(4)} * cfis_cfm * #{cfis_output.f_damper_open_var.name}*(1-#{cfis_output.fan_rtf_var.name})")
->>>>>>> 01971f7e
+      infil_program.addLine("    Set #{whole_house_fan_actuator.name} = #{cfis_fan_power.round(4)}*cfis_cfm*#{cfis_output.f_damper_open_var.name}*cfistemp3")
       infil_program.addLine("  Else")
       infil_program.addLine("    Set cfistemp4 = fan_rtf_var*ZoneTimeStep*60")
       infil_program.addLine("    If (#{cfis_output.t_sum_open_var.name}+cfistemp4) > CFIS_t_min_hr_open")
