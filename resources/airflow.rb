require_relative "constants"
require_relative "unit_conversions"
require_relative "schedules"
require_relative "weather"
require_relative "util"
require_relative "psychrometrics"
require_relative "hvac"

class Airflow
  def self.apply(model, runner, weather, infil, mech_vent, nat_vent, duct_systems,
                 cfa, infilvolume, nbeds, nbaths, ncfl, ncfl_ag, window_area, min_neighbor_distance)

    @runner = runner
    @infMethodConstantCFM = 'CONSTANT_CFM'
    @infMethodAIM2 = 'AIM2' # aka ASHRAE Enhanced
    @infMethodELA = 'ELA'

    model_spaces = model.getSpaces

    # Populate building object
    building = Building.new
    building.height = Geometry.get_max_z_of_spaces(model_spaces)
    model.getThermalZones.each do |thermal_zone|
      space_type = Geometry.get_space_type(thermal_zone)
      if space_type == Constants.SpaceTypeLiving
        building.living = ZoneInfo.new(thermal_zone, Geometry.get_height_of_spaces(thermal_zone.spaces), UnitConversions.convert(thermal_zone.floorArea, "m^2", "ft^2"), Geometry.get_zone_volume(thermal_zone), nil, nil)
      elsif space_type == Constants.SpaceTypeGarage
        building.garage = ZoneInfo.new(thermal_zone, Geometry.get_height_of_spaces(thermal_zone.spaces), UnitConversions.convert(thermal_zone.floorArea, "m^2", "ft^2"), Geometry.get_zone_volume(thermal_zone), nil, nil)
      elsif space_type == Constants.SpaceTypeUnconditionedBasement
        building.unconditioned_basement = ZoneInfo.new(thermal_zone, Geometry.get_height_of_spaces(thermal_zone.spaces), UnitConversions.convert(thermal_zone.floorArea, "m^2", "ft^2"), Geometry.get_zone_volume(thermal_zone), infil.unconditioned_basement_ach, nil)
      elsif space_type == Constants.SpaceTypeVentedCrawl
        building.vented_crawlspace = ZoneInfo.new(thermal_zone, Geometry.get_height_of_spaces(thermal_zone.spaces), UnitConversions.convert(thermal_zone.floorArea, "m^2", "ft^2"), Geometry.get_zone_volume(thermal_zone), nil, infil.vented_crawl_sla)
      elsif space_type == Constants.SpaceTypeUnventedCrawl
        building.unvented_crawlspace = ZoneInfo.new(thermal_zone, Geometry.get_height_of_spaces(thermal_zone.spaces), UnitConversions.convert(thermal_zone.floorArea, "m^2", "ft^2"), Geometry.get_zone_volume(thermal_zone), nil, infil.unvented_crawl_sla)
      elsif space_type == Constants.SpaceTypeVentedAttic
        building.vented_attic = ZoneInfo.new(thermal_zone, Geometry.get_height_of_spaces(thermal_zone.spaces), UnitConversions.convert(thermal_zone.floorArea, "m^2", "ft^2"), Geometry.get_zone_volume(thermal_zone), infil.vented_attic_const_ach, infil.vented_attic_sla)
      elsif space_type == Constants.SpaceTypeUnventedAttic
        building.unvented_attic = ZoneInfo.new(thermal_zone, Geometry.get_height_of_spaces(thermal_zone.spaces), UnitConversions.convert(thermal_zone.floorArea, "m^2", "ft^2"), Geometry.get_zone_volume(thermal_zone), nil, infil.unvented_attic_sla)
      end
    end
    building.cfa = cfa
    building.infilvolume = infilvolume
    building.infilheight = calc_infil_height(ncfl_ag, infilvolume, cfa)
    building.living.volume = building.infilvolume
    building.living.height = building.infilheight
    building.nbeds = nbeds
    building.nbaths = nbaths
    building.ncfl = ncfl
    building.ncfl_ag = ncfl_ag
    building.window_area = window_area

    wind_speed = process_wind_speed_correction(infil.terrain, infil.shelter_coef, min_neighbor_distance, building.height)
    process_infiltration(model, infil, wind_speed, building, weather)

    # Global sensors

    pbar_sensor = OpenStudio::Model::EnergyManagementSystemSensor.new(model, "Site Outdoor Air Barometric Pressure")
    pbar_sensor.setName("out pb s")

    wout_sensor = OpenStudio::Model::EnergyManagementSystemSensor.new(model, "Site Outdoor Air Humidity Ratio")
    wout_sensor.setName("out wt s")

    vwind_sensor = OpenStudio::Model::EnergyManagementSystemSensor.new(model, "Site Wind Speed")
    vwind_sensor.setName("site vw s")

    # Adiabatic construction for ducts

    adiabatic_mat = OpenStudio::Model::MasslessOpaqueMaterial.new(model, "Rough", 176.1)
    adiabatic_mat.setName("Adiabatic")
    adiabatic_const = OpenStudio::Model::Construction.new(model)
    adiabatic_const.setName("AdiabaticConst")
    adiabatic_const.insertLayer(0, adiabatic_mat)

    # Common sensors

    tin_sensor = OpenStudio::Model::EnergyManagementSystemSensor.new(model, "Zone Mean Air Temperature")
    tin_sensor.setName("#{Constants.ObjectNameAirflow} tin s")
    tin_sensor.setKeyName(building.living.zone.name.to_s)

    tout_sensor = OpenStudio::Model::EnergyManagementSystemSensor.new(model, "Zone Outdoor Air Drybulb Temperature")
    tout_sensor.setName("#{Constants.ObjectNameAirflow} tt s")
    tout_sensor.setKeyName(building.living.zone.name.to_s)

    # Update model

    air_loop_objects = create_air_loop_objects(model, model.getAirLoopHVACs, mech_vent, building)
    process_infiltration_for_conditioned_zones(model, infil, wind_speed, building, weather)
    process_mech_vent(model, mech_vent, building, weather, infil)

    if mech_vent.type == 'central fan integrated supply'
      cfis_program = create_cfis_objects(model, building, mech_vent)
    end

    nv_program = process_nat_vent(model, nat_vent, tin_sensor, tout_sensor, pbar_sensor, vwind_sensor, wind_speed, infil, building, weather, wout_sensor)

    duct_programs = {}
    duct_lks = {}
    duct_systems.each do |ducts, air_loop|
      process_ducts(model, ducts)
      create_ducts_objects(model, building, ducts, mech_vent, tin_sensor, pbar_sensor, adiabatic_const, air_loop, duct_programs, duct_lks, air_loop_objects)
    end

    infil_program = create_infil_mech_vent_objects(model, building, infil, mech_vent, wind_speed, tin_sensor, tout_sensor, vwind_sensor, duct_lks, wout_sensor, pbar_sensor)

    create_ems_program_managers(model, infil_program, nv_program, cfis_program, duct_programs)

    # Store info for HVAC Sizing measure
    if not building.living.ELA.nil?
      HPXML.add_extension(parent: infil.hpxml_object, extensions: { "LivingSpaceELA": building.living.ELA })
      HPXML.add_extension(parent: infil.hpxml_object, extensions: { "LivingSpaceCFM": building.living.inf_flow })
      HPXML.add_extension(parent: infil.hpxml_object, extensions: { "LivingSpaceACH": building.living.ACH })
    else
      HPXML.add_extension(parent: infil.hpxml_object, extensions: { "LivingSpaceELA": 0 })
      HPXML.add_extension(parent: infil.hpxml_object, extensions: { "LivingSpaceCFM": 0 })
      HPXML.add_extension(parent: infil.hpxml_object, extensions: { "LivingSpaceACH": 0 })
    end
    unless building.vented_crawlspace.nil?
      HPXML.add_extension(parent: infil.hpxml_object, extensions: { "CrawlspaceVentedCFM": building.vented_crawlspace.inf_flow })
    end
    unless building.unvented_crawlspace.nil?
      HPXML.add_extension(parent: infil.hpxml_object, extensions: { "CrawlspaceUnventedCFM": building.unvented_crawlspace.inf_flow })
    end
    unless building.unconditioned_basement.nil?
      HPXML.add_extension(parent: infil.hpxml_object, extensions: { "BasementUnconditionedCFM": building.unconditioned_basement.inf_flow })
    end
    unless building.vented_attic.nil?
      HPXML.add_extension(parent: infil.hpxml_object, extensions: { "AtticVentedCFM": building.vented_attic.inf_flow })
    end
    unless building.unvented_attic.nil?
      HPXML.add_extension(parent: infil.hpxml_object, extensions: { "AtticUnventedCFM": building.unvented_attic.inf_flow })
    end

    terrain = { Constants.TerrainOcean => "Ocean",      # Ocean, Bayou flat country
                Constants.TerrainPlains => "Country",   # Flat, open country
                Constants.TerrainRural => "Country",    # Flat, open country
                Constants.TerrainSuburban => "Suburbs", # Rough, wooded country, suburbs
                Constants.TerrainCity => "City" }       # Towns, city outskirts, center of large cities
    model.getSite.setTerrain(terrain[infil.terrain])

    model.getScheduleDays.each do |obj| # remove any orphaned day schedules
      next if obj.directUseCount > 0

      obj.remove
    end
  end

  def self.get_default_shelter_coefficient()
    return 0.5 # Table 4.2.2(1)(g)
  end

  def self.get_default_vented_attic_sla()
    return 1.0 / 300.0 # Table 4.2.2(1) - Attics
  end

  def self.get_default_vented_crawl_sla()
    return 1.0 / 150.0 # Table 4.2.2(1) - Crawlspaces
  end

  private

  def self.process_wind_speed_correction(terrain, shelter_coef, min_neighbor_distance, building_height)
    wind_speed = WindSpeed.new
    wind_speed.height = 32.8 # ft (Standard weather station height)

    # Open, Unrestricted at Weather Station
    wind_speed.terrain_multiplier = 1.0 # Used for DOE-2's correlation
    wind_speed.terrain_exponent = 0.15 # Used for DOE-2's correlation
    wind_speed.ashrae_terrain_thickness = 270
    wind_speed.ashrae_terrain_exponent = 0.14

    if terrain == Constants.TerrainOcean
      wind_speed.site_terrain_multiplier = 1.30 # Used for DOE-2's correlation
      wind_speed.site_terrain_exponent = 0.10 # Used for DOE-2's correlation
      wind_speed.ashrae_site_terrain_thickness = 210 # Ocean, Bayou flat country
      wind_speed.ashrae_site_terrain_exponent = 0.10 # Ocean, Bayou flat country
    elsif terrain == Constants.TerrainPlains
      wind_speed.site_terrain_multiplier = 1.00 # Used for DOE-2's correlation
      wind_speed.site_terrain_exponent = 0.15 # Used for DOE-2's correlation
      wind_speed.ashrae_site_terrain_thickness = 270 # Flat, open country
      wind_speed.ashrae_site_terrain_exponent = 0.14 # Flat, open country
    elsif terrain == Constants.TerrainRural
      wind_speed.site_terrain_multiplier = 0.85 # Used for DOE-2's correlation
      wind_speed.site_terrain_exponent = 0.20 # Used for DOE-2's correlation
      wind_speed.ashrae_site_terrain_thickness = 270 # Flat, open country
      wind_speed.ashrae_site_terrain_exponent = 0.14 # Flat, open country
    elsif terrain == Constants.TerrainSuburban
      wind_speed.site_terrain_multiplier = 0.67 # Used for DOE-2's correlation
      wind_speed.site_terrain_exponent = 0.25 # Used for DOE-2's correlation
      wind_speed.ashrae_site_terrain_thickness = 370 # Rough, wooded country, suburbs
      wind_speed.ashrae_site_terrain_exponent = 0.22 # Rough, wooded country, suburbs
    elsif terrain == Constants.TerrainCity
      wind_speed.site_terrain_multiplier = 0.47 # Used for DOE-2's correlation
      wind_speed.site_terrain_exponent = 0.35 # Used for DOE-2's correlation
      wind_speed.ashrae_site_terrain_thickness = 460 # Towns, city outskirts, center of large cities
      wind_speed.ashrae_site_terrain_exponent = 0.33 # Towns, city outskirts, center of large cities
    end

    # Local Shielding
    if shelter_coef == Constants.Auto
      if min_neighbor_distance.nil?
        # Typical shelter for isolated rural house
        wind_speed.S_wo = 0.90
      elsif min_neighbor_distance > building_height
        # Typical shelter caused by other building across the street
        wind_speed.S_wo = 0.70
      else
        # Typical shelter for urban buildings where sheltering obstacles
        # are less than one building height away.
        # Recommended by C.Christensen.
        wind_speed.S_wo = 0.50
      end
    else
      wind_speed.S_wo = Float(shelter_coef)
    end

    # S-G Shielding Coefficients are roughly 1/3 of AIM2 Shelter Coefficients
    wind_speed.shielding_coef = wind_speed.S_wo / 3.0

    return wind_speed
  end

  def self.process_infiltration(model, infil, wind_speed, building, weather)
    spaces = []
    spaces << building.garage if not building.garage.nil?
    spaces << building.unconditioned_basement if not building.unconditioned_basement.nil?
    spaces << building.vented_crawlspace if not building.vented_crawlspace.nil?
    spaces << building.unvented_crawlspace if not building.unvented_crawlspace.nil?
    spaces << building.vented_attic if not building.vented_attic.nil?
    spaces << building.unvented_attic if not building.unvented_attic.nil?

    unless building.garage.nil?
      building.garage.inf_method = @infMethodELA
      building.garage.hor_lk_frac = 0.4
      building.garage.neutral_level = 0.5
      building.garage.SLA = Airflow.get_infiltration_SLA_from_ACH50(infil.garage_ach50, 0.65, building.garage.area, building.garage.volume)
      building.garage.ACH = Airflow.get_infiltration_ACH_from_SLA(building.garage.SLA, 1.0, weather)
      building.garage.inf_flow = building.garage.ACH / UnitConversions.convert(1.0, "hr", "min") * building.garage.volume # cfm
    end

    unless building.unconditioned_basement.nil?
      building.unconditioned_basement.inf_method = @infMethodConstantCFM # Used for constant ACH
      building.unconditioned_basement.inf_flow = building.unconditioned_basement.ACH / UnitConversions.convert(1.0, "hr", "min") * building.unconditioned_basement.volume
    end

    unless building.vented_crawlspace.nil?
      building.vented_crawlspace.inf_method = @infMethodConstantCFM
      building.vented_crawlspace.ACH = Airflow.get_infiltration_ACH_from_SLA(building.vented_crawlspace.SLA, 1.0, weather)
      building.vented_crawlspace.inf_flow = building.vented_crawlspace.ACH / UnitConversions.convert(1.0, "hr", "min") * building.vented_crawlspace.volume
    end

    unless building.unvented_crawlspace.nil?
      building.unvented_crawlspace.inf_method = @infMethodConstantCFM
      building.unvented_crawlspace.ACH = Airflow.get_infiltration_ACH_from_SLA(building.unvented_crawlspace.SLA, 1.0, weather)
      building.unvented_crawlspace.inf_flow = building.unvented_crawlspace.ACH / UnitConversions.convert(1.0, "hr", "min") * building.unvented_crawlspace.volume
    end

    unless building.vented_attic.nil?
      if not building.vented_attic.SLA.nil?
        building.vented_attic.inf_method = @infMethodELA
        building.vented_attic.hor_lk_frac = 1.0
        building.vented_attic.neutral_level = 0.5
        building.vented_attic.ACH = Airflow.get_infiltration_ACH_from_SLA(building.vented_attic.SLA, 1.0, weather)
      elsif not building.vented_attic.ACH.nil?
        building.vented_attic.inf_method = @infMethodConstantCFM
      end
      building.vented_attic.inf_flow = building.vented_attic.ACH / UnitConversions.convert(1.0, "hr", "min") * building.vented_attic.volume
    end

    unless building.unvented_attic.nil?
      if not building.unvented_attic.SLA.nil?
        building.unvented_attic.inf_method = @infMethodELA
        building.unvented_attic.hor_lk_frac = 1.0
        building.unvented_attic.neutral_level = 0.5 # DOE-2 Default
        building.unvented_attic.ACH = Airflow.get_infiltration_ACH_from_SLA(building.unvented_attic.SLA, 1.0, weather)
      elsif not building.unvented_attic.ACH.nil?
        building.unvented_attic.inf_method = @infMethodConstantCFM
      end
      building.unvented_attic.inf_flow = building.unvented_attic.ACH / UnitConversions.convert(1.0, "hr", "min") * building.unvented_attic.volume
    end

    process_infiltration_for_spaces(model, spaces, wind_speed)
  end

  def self.create_air_loop_objects(model, air_loops, mech_vent, building)
    # Obtain data across all air loops (needed for ducts, CFIS w/ separate heating and cooling air loops)
    air_loop_objects = {}
    air_loops.each_with_index do |air_loop, air_loop_index|
      next unless building.living.zone.airLoopHVACs.include? air_loop # next if airloop doesn't serve this

      system = HVAC.get_unitary_system_from_air_loop_hvac(air_loop)
      if system.nil? # Evap cooler system stored information in airloopHVAC
        system = air_loop
      end
      next if system.nil?

      # Get the supply fan
      supply_fan = nil
      if air_loop.to_AirLoopHVAC.is_initialized
        supply_fan = system.supplyFan.get
      end

      # Supply fan runtime fraction
      fan_rtf_var = OpenStudio::Model::EnergyManagementSystemGlobalVariable.new(model, "#{air_loop.name.to_s} Fan RTF".gsub(" ", "_"))
      if supply_fan.to_FanOnOff.is_initialized
        fan_rtf_sensor = OpenStudio::Model::EnergyManagementSystemSensor.new(model, "Fan Runtime Fraction")
        fan_rtf_sensor.setName("#{fan_rtf_var.name} s")
        fan_rtf_sensor.setKeyName(supply_fan.name.to_s)
      elsif supply_fan.to_FanVariableVolume.is_initialized
        fan_mfr_sensor = OpenStudio::Model::EnergyManagementSystemSensor.new(model, "Fan Air Mass Flow Rate")
        fan_mfr_sensor.setName("#{supply_fan.name.to_s} air MFR")
        fan_mfr_sensor.setKeyName("#{supply_fan.name.to_s}")
        fan_rtf_sensor = OpenStudio::Model::EnergyManagementSystemGlobalVariable.new(model, "#{fan_rtf_var.name}_s")
      else
        fail "Unexpected fan: #{supply_fan.name}"
      end

      # Supply fan maximum mass flow rate
      fan_mfr_max_var = OpenStudio::Model::EnergyManagementSystemInternalVariable.new(model, "Fan Maximum Mass Flow Rate")
      fan_mfr_max_var.setName("#{air_loop.name.to_s} max sup fan mfr")
      fan_mfr_max_var.setInternalDataIndexKeyName(supply_fan.name.to_s)

      air_loop_objects[air_loop] = { :fan_rtf_var => fan_rtf_var,
                                     :fan_rtf_sensor => fan_rtf_sensor,
                                     :fan_mfr_max_var => fan_mfr_max_var,
                                     :fan_mfr_sensor => fan_mfr_sensor }

      if mech_vent.type == 'central fan integrated supply' and air_loop == mech_vent.cfis_air_loop
        mech_vent.cfis_fan_rtf_sensor = fan_rtf_sensor.name
        mech_vent.cfis_fan_mfr_max_var = fan_mfr_max_var.name
      end
    end

    return air_loop_objects
  end

  def self.process_infiltration_for_conditioned_zones(model, infil, wind_speed, building, weather)
    spaces = []
    spaces << building.living

    outside_air_density = UnitConversions.convert(weather.header.LocalPressure, "atm", "Btu/ft^3") / (Gas.Air.r * (weather.data.AnnualAvgDrybulb + 460.0))
    inf_conv_factor = 776.25 # [ft/min]/[inH2O^(1/2)*ft^(3/2)/lbm^(1/2)]
    delta_pref = 0.016 # inH2O

    # Living Space Infiltration
    if not infil.living_ach50.nil?
      building.living.inf_method = @infMethodAIM2

      # Based on "Field Validation of Algebraic Equations for Stack and
      # Wind Driven Air Infiltration Calculations" by Walker and Wilson (1998)

      # Pressure Exponent
      n_i = 0.65

      # Calculate SLA
      building.living.SLA = Airflow.get_infiltration_SLA_from_ACH50(infil.living_ach50, n_i, building.cfa, building.infilvolume)

      # Effective Leakage Area (ft^2)
      a_o = building.living.SLA * building.cfa

      # Flow Coefficient (cfm/inH2O^n) (based on ASHRAE HoF)
      c_i = a_o * (2.0 / outside_air_density)**0.5 * delta_pref**(0.5 - n_i) * inf_conv_factor

      if infil.has_flue_chimney
        y_i = 0.2 # Fraction of leakage through the flue; 0.2 is a "typical" value according to THE ALBERTA AIR INFIL1RATION MODEL, Walker and Wilson, 1990
        flue_height = building.height + 2.0 # ft
        s_wflue = 1.0 # Flue Shelter Coefficient
      else
        y_i = 0.0 # Fraction of leakage through the flu
        flue_height = 0.0 # ft
        s_wflue = 0.0 # Flue Shelter Coefficient
      end

      vented_crawl = false
      if not building.vented_crawlspace.nil?
        vented_crawl = true
      end

      # Leakage distributions per Iain Walker (LBL) recommendations
      if vented_crawl
        # 15% ceiling, 35% walls, 50% floor leakage distribution for vented crawl
        leakkage_ceiling = 0.15
        leakage_walls = 0.35
        leakage_floor = 0.50
      else
        # 25% ceiling, 50% walls, 25% floor leakage distribution for slab/basement/unvented crawl
        leakkage_ceiling = 0.25
        leakage_walls = 0.50
        leakage_floor = 0.25
      end
      if leakkage_ceiling + leakage_walls + leakage_floor != 1
        fail "Invalid air leakage distribution specified (#{leakkage_ceiling}, #{leakage_walls}, #{leakage_floor}); does not add up to 1."
      end

      r_i = (leakkage_ceiling + leakage_floor)
      x_i = (leakkage_ceiling - leakage_floor)
      r_i = r_i * (1 - y_i)
      x_i = x_i * (1 - y_i)

      building.living.hor_lk_frac = r_i
      z_f = flue_height / building.infilheight

      # Calculate Stack Coefficient
      m_o = (x_i + (2.0 * n_i + 1.0) * y_i)**2.0 / (2 - r_i)

      if m_o <=  1.0
        m_i = m_o # eq. 10
      else
        m_i = 1.0 # eq. 11
      end

      if infil.has_flue_chimney
        # Eq. 13
        x_c = r_i + (2.0 * (1.0 - r_i - y_i)) / (n_i + 1.0) - 2.0 * y_i * (z_f - 1.0)**n_i
        # Additive flue function, Eq. 12
        f_i = n_i * y_i * (z_f - 1.0)**((3.0 * n_i - 1.0) / 3.0) * (1.0 - (3.0 * (x_c - x_i)**2.0 * r_i**(1 - n_i)) / (2.0 * (z_f + 1.0)))
      else
        # Critical value of ceiling-floor leakage difference where the
        # neutral level is located at the ceiling (eq. 13)
        x_c = r_i + (2.0 * (1.0 - r_i - y_i)) / (n_i + 1.0)
        # Additive flue function (eq. 12)
        f_i = 0.0
      end

      f_s = ((1.0 + n_i * r_i) / (n_i + 1.0)) * (0.5 - 0.5 * m_i**(1.2))**(n_i + 1.0) + f_i

      stack_coef = f_s * (UnitConversions.convert(outside_air_density * Constants.g * building.infilheight, "lbm/(ft*s^2)", "inH2O") / (Constants.AssumedInsideTemp + 460.0))**n_i # inH2O^n/R^n

      # Calculate wind coefficient
      if vented_crawl

        if x_i > 1.0 - 2.0 * y_i
          # Critical floor to ceiling difference above which f_w does not change (eq. 25)
          x_i = 1.0 - 2.0 * y_i
        end

        # Redefined R for wind calculations for houses with crawlspaces (eq. 21)
        r_x = 1.0 - r_i * (n_i / 2.0 + 0.2)
        # Redefined Y for wind calculations for houses with crawlspaces (eq. 22)
        y_x = 1.0 - y_i / 4.0
        # Used to calculate X_x (eq.24)
        x_s = (1.0 - r_i) / 5.0 - 1.5 * y_i
        # Redefined X for wind calculations for houses with crawlspaces (eq. 23)
        x_x = 1.0 - (((x_i - x_s) / (2.0 - r_i))**2.0)**0.75
        # Wind factor (eq. 20)
        f_w = 0.19 * (2.0 - n_i) * x_x * r_x * y_x

      else

        j_i = (x_i + r_i + 2.0 * y_i) / 2.0
        f_w = 0.19 * (2.0 - n_i) * (1.0 - ((x_i + r_i) / 2.0)**(1.5 - y_i)) - y_i / 4.0 * (j_i - 2.0 * y_i * j_i**4.0)

      end

      wind_coef = f_w * UnitConversions.convert(outside_air_density / 2.0, "lbm/ft^3", "inH2O/mph^2")**n_i # inH2O^n/mph^2n

      building.living.ACH = Airflow.get_infiltration_ACH_from_SLA(building.living.SLA, building.ncfl_ag, weather)

      # Convert living space ACH to cfm:
      building.living.inf_flow = building.living.ACH / UnitConversions.convert(1.0, "hr", "min") * building.infilvolume # cfm

    elsif not infil.living_constant_ach.nil?

      building.living.inf_method = @infMethodConstantCFM

      building.living.ACH = infil.living_constant_ach
      building.living.inf_flow = building.living.ACH / UnitConversions.convert(1.0, "hr", "min") * building.infilvolume # cfm

    end

    process_infiltration_for_spaces(model, spaces, wind_speed)

    infil.a_o = a_o
    infil.c_i = c_i
    infil.n_i = n_i
    infil.stack_coef = stack_coef
    infil.wind_coef = wind_coef
    infil.y_i = y_i
    infil.s_wflue = s_wflue
  end

  def self.process_infiltration_for_spaces(model, spaces, wind_speed)
    spaces.each do |space|
      space.f_t_SG = wind_speed.site_terrain_multiplier * (space.height / 32.8)**wind_speed.site_terrain_exponent / (wind_speed.terrain_multiplier * (wind_speed.height / 32.8)**wind_speed.terrain_exponent)

      if space.inf_method == @infMethodELA
        space.f_s_SG = 2.0 / 3.0 * (1 + space.hor_lk_frac / 2.0) * (2.0 * space.neutral_level * (1.0 - space.neutral_level))**0.5 / (space.neutral_level**0.5 + (1.0 - space.neutral_level)**0.5)
        space.f_w_SG = wind_speed.shielding_coef * (1.0 - space.hor_lk_frac)**(1.0 / 3.0) * space.f_t_SG
        space.C_s_SG = space.f_s_SG**2.0 * Constants.g * space.height / (Constants.AssumedInsideTemp + 460.0)
        space.C_w_SG = space.f_w_SG**2.0
        space.ELA = space.SLA * space.area # ft^2
      elsif space.inf_method == @infMethodAIM2
        space.ELA = space.SLA * space.area # ft^2
      end

      space.zone.spaces.each do |s|
        next if Geometry.get_space_type(s) == Constants.SpaceTypeLiving

        obj_name = "#{Constants.ObjectNameInfiltration}|#{s.name}"
        if space.inf_method == @infMethodConstantCFM and space.ACH.to_f > 0
          flow_rate = OpenStudio::Model::SpaceInfiltrationDesignFlowRate.new(model)
          flow_rate.setName(obj_name)
          flow_rate.setSchedule(model.alwaysOnDiscreteSchedule)
          flow_rate.setAirChangesperHour(space.ACH)
          flow_rate.setSpace(s)
          flow_rate.setConstantTermCoefficient(1)
          flow_rate.setTemperatureTermCoefficient(0)
          flow_rate.setVelocityTermCoefficient(0)
          flow_rate.setVelocitySquaredTermCoefficient(0)
        elsif space.inf_method == @infMethodELA and space.ELA.to_f > 0
          leakage_area = OpenStudio::Model::SpaceInfiltrationEffectiveLeakageArea.new(model)
          leakage_area.setName(obj_name)
          leakage_area.setSchedule(model.alwaysOnDiscreteSchedule)
          leakage_area.setEffectiveAirLeakageArea(UnitConversions.convert(space.ELA, "ft^2", "cm^2"))
          leakage_area.setStackCoefficient(UnitConversions.convert(space.C_s_SG, "ft^2/(s^2*R)", "L^2/(s^2*cm^4*K)"))
          leakage_area.setWindCoefficient(space.C_w_SG * 0.01)
          leakage_area.setSpace(s)
        elsif space.inf_method == @infMethodAIM2
          # nop
        end
      end
    end
  end

  def self.process_mech_vent(model, mech_vent, building, weather, infil)
<<<<<<< HEAD
=======
    if mech_vent.type == 'central fan integrated supply'
      if not HVAC.has_ducted_equipment(model, mech_vent.cfis_air_loop)
        fail "A CFIS ventilation system has been specified but the building does not have central, forced air equipment."
      end
    end

>>>>>>> 2cfc028a
    # Spot Ventilation
    spot_fan_w_per_cfm = 0.3 # W/cfm/fan, per HSP
    bath_exhaust_sch_operation = 60.0 # min/day, per HSP
    range_hood_exhaust_operation = 60.0 # min/day, per HSP

    # Fraction of fan heat that goes to the space
    if ['exhaust only'].include? mech_vent.type
      frac_fan_heat = 0.0 # Fan heat does not enter space
    elsif ['supply only', 'central fan integrated supply'].include? mech_vent.type
      frac_fan_heat = 1.0 # Fan heat does enter space
    elsif ['balanced', 'energy recovery ventilator', 'heat recovery ventilator'].include? mech_vent.type
      frac_fan_heat = 0.5 # Assumes supply fan heat enters space
    else
      frac_fan_heat = 0.0
    end

    # Search for clothes dryer
    has_dryer = false
    (model.getElectricEquipments + model.getOtherEquipments).each do |equip|
      next unless equip.name.to_s == Constants.ObjectNameClothesDryer

      has_dryer = true
      break
    end

    if not has_dryer and mech_vent.dryer_exhaust > 0
      @runner.registerWarning("No clothes dryer object was found but the clothes dryer exhaust specified is non-zero. Overriding clothes dryer exhaust to be zero.")
    end

    bathroom_hour_avg_exhaust = mech_vent.bathroom_exhaust * building.nbaths * bath_exhaust_sch_operation / 60.0 # cfm
    range_hood_hour_avg_exhaust = mech_vent.range_exhaust * range_hood_exhaust_operation / 60.0 # cfm

    #--- Calculate HRV/ERV effectiveness values. Calculated here for use in sizing routines.

    apparent_sensible_effectiveness = 0.0
    sensible_effectiveness = 0.0
    latent_effectiveness = 0.0

<<<<<<< HEAD
    if mech_vent.type == Constants.VentTypeBalanced and (mech_vent.sens_eff > 0 or mech_vent.sens_eff_adj > 0) and mech_vent.whole_house_cfm > 0
=======
    if ['energy recovery ventilator', 'heat recovery ventilator'].include? mech_vent.type and mech_vent.whole_house_cfm > 0
>>>>>>> 2cfc028a
      # Must assume an operating condition (HVI seems to use CSA 439)
      t_sup_in = 0.0
      w_sup_in = 0.0028
      t_exh_in = 22.0
      w_exh_in = 0.0065
      cp_a = 1006.0
      p_fan = mech_vent.fan_power_w # Watts

      m_fan = UnitConversions.convert(mech_vent.whole_house_cfm, "cfm", "m^3/s") * 16.02 * Psychrometrics.rhoD_fT_w_P(UnitConversions.convert(t_sup_in, "C", "F"), w_sup_in, 14.7) # kg/s

      if mech_vent.sens_eff > 0
        # The following is derived from CSA 439, Clause 9.3.3.1, Eq. 12:
        #    E_SHR = (m_sup,fan * Cp * (Tsup,out - Tsup,in) - P_sup,fan) / (m_exh,fan * Cp * (Texh,in - Tsup,in) + P_exh,fan)
        t_sup_out = t_sup_in + (mech_vent.sens_eff * (m_fan * cp_a * (t_exh_in - t_sup_in) + p_fan) + p_fan) / (m_fan * cp_a)

        # Calculate the apparent sensible effectiveness
        apparent_sensible_effectiveness = (t_sup_out - t_sup_in) / (t_exh_in - t_sup_in)

      else
        # The following is derived from (taken from CSA 439, Clause 9.2.1, Eq. 7):
        t_sup_out = t_sup_in + (mech_vent.sens_eff_adj * (t_exh_in - t_sup_in))

        apparent_sensible_effectiveness = mech_vent.sens_eff_adj

      end

      # Calculate the supply temperature before the fan
      t_sup_out_gross = t_sup_out - p_fan / (m_fan * cp_a)

      # Sensible effectiveness of the HX only
      sensible_effectiveness = (t_sup_out_gross - t_sup_in) / (t_exh_in - t_sup_in)

      if (sensible_effectiveness < 0.0) or (sensible_effectiveness > 1.0)
        fail "The calculated ERV/HRV sensible effectiveness is #{sensible_effectiveness} but should be between 0 and 1. Please revise ERV/HRV efficiency values."
      end

      # Use summer test condition to determine the latent effectiveness since TRE is generally specified under the summer condition
      if (mech_vent.total_eff > 0 or mech_vent.total_eff_adj > 0)

        t_sup_in = 35.0
        w_sup_in = 0.0178
        t_exh_in = 24.0
        w_exh_in = 0.0092

        m_fan = UnitConversions.convert(mech_vent.whole_house_cfm, "cfm", "m^3/s") * UnitConversions.convert(Psychrometrics.rhoD_fT_w_P(UnitConversions.convert(t_sup_in, "C", "F"), w_sup_in, 14.7), "lbm/ft^3", "kg/m^3") # kg/s

        t_sup_out_gross = t_sup_in - sensible_effectiveness * (t_sup_in - t_exh_in)
        t_sup_out = t_sup_out_gross + p_fan / (m_fan * cp_a)

        h_sup_in = Psychrometrics.h_fT_w_SI(t_sup_in, w_sup_in)
        h_exh_in = Psychrometrics.h_fT_w_SI(t_exh_in, w_exh_in)

        if mech_vent.total_eff > 0
          # The following is derived from CSA 439, Clause 9.3.3.2, Eq. 13:
          #    E_THR = (m_sup,fan * Cp * (h_sup,out - h_sup,in) - P_sup,fan) / (m_exh,fan * Cp * (h_exh,in - h_sup,in) + P_exh,fan)
          h_sup_out = h_sup_in - (mech_vent.total_eff * (m_fan * (h_sup_in - h_exh_in) + p_fan) + p_fan) / m_fan
        else
          # The following is derived from (taken from CSA 439, Clause 9.2.1, Eq. 7):
          h_sup_out = h_sup_in - (mech_vent.total_eff_adj * (h_sup_in - h_exh_in))
        end

        w_sup_out = Psychrometrics.w_fT_h_SI(t_sup_out, h_sup_out)
        latent_effectiveness = [0.0, (w_sup_out - w_sup_in) / (w_exh_in - w_sup_in)].max

        if (latent_effectiveness < 0.0) or (latent_effectiveness > 1.0)
          fail "The calculated ERV/HRV latent effectiveness is #{latent_effectiveness} but should be between 0 and 1. Please revise ERV/HRV efficiency values."
        end

      else
        latent_effectiveness = 0.0
      end
    else
      if mech_vent.total_eff > 0
        apparent_sensible_effectiveness = mech_vent.total_eff
        sensible_effectiveness = mech_vent.total_eff
        latent_effectiveness = mech_vent.total_eff
      end
    end

    # Store info for HVAC Sizing measure
<<<<<<< HEAD
    if not mech_vent.hpxml_object.nil?
      HPXML.add_extension(parent: mech_vent.hpxml_object, extensions: { "Type": mech_vent.type })
      HPXML.add_extension(parent: mech_vent.hpxml_object, extensions: { "TotalEfficiency": mech_vent.total_eff })
      HPXML.add_extension(parent: mech_vent.hpxml_object, extensions: { "LatentEffectiveness": latent_effectiveness })
      HPXML.add_extension(parent: mech_vent.hpxml_object, extensions: { "ApparentSensibleEffectiveness": apparent_sensible_effectiveness })
      HPXML.add_extension(parent: mech_vent.hpxml_object, extensions: { "WholeHouseRate": mech_vent.whole_house_cfm })
    end
=======
    model.getBuilding.additionalProperties.setFeature(Constants.SizingInfoMechVentType, mech_vent.type.to_s)
    model.getBuilding.additionalProperties.setFeature(Constants.SizingInfoMechVentTotalEfficiency, mech_vent.total_efficiency.to_f)
    model.getBuilding.additionalProperties.setFeature(Constants.SizingInfoMechVentLatentEffectiveness, latent_effectiveness.to_f)
    model.getBuilding.additionalProperties.setFeature(Constants.SizingInfoMechVentApparentSensibleEffectiveness, apparent_sensible_effectiveness.to_f)
    model.getBuilding.additionalProperties.setFeature(Constants.SizingInfoMechVentWholeHouseRate, mech_vent.whole_house_cfm.to_f)
>>>>>>> 2cfc028a

    mech_vent.frac_fan_heat = frac_fan_heat
    mech_vent.bathroom_hour_avg_exhaust = bathroom_hour_avg_exhaust
    mech_vent.range_hood_hour_avg_exhaust = range_hood_hour_avg_exhaust
    mech_vent.spot_fan_w_per_cfm = spot_fan_w_per_cfm
    mech_vent.latent_effectiveness = latent_effectiveness
    mech_vent.sensible_effectiveness = sensible_effectiveness
    mech_vent.has_dryer = has_dryer
  end

  def self.process_ducts(model, ducts)
    # Validate Inputs
    ducts.each do |duct|
      if duct.leakage_frac.nil? == duct.leakage_cfm25.nil?
        fail "Ducts: Must provide either leakage fraction or cfm25, but not both."
      end
      if not duct.leakage_frac.nil? and (duct.leakage_frac < 0 or duct.leakage_frac > 1)
        fail "Ducts: Leakage Fraction must be greater than or equal to 0 and less than or equal to 1."
      end
      if not duct.leakage_cfm25.nil? and duct.leakage_cfm25 < 0
        fail "Ducts: Leakage CFM25 must be greater than or equal to 0."
      end
      if duct.rvalue < 0
        fail "Ducts: Insulation Nominal R-Value must be greater than or equal to 0."
      end
      if duct.area < 0
        fail "Ducts: Surface Area must be greater than or equal to 0."
      end
    end

    ducts.each do |duct|
      duct.rvalue = get_duct_insulation_rvalue(duct.rvalue, duct.side) # Convert from nominal to actual R-value
      if duct.space.nil? # Outside
        duct.zone = nil
      else
        duct.zone = duct.space.thermalZone.get
      end
    end

    # Store info for HVAC Sizing
    hpxml_objects = []
    ducts.each do |duct|
      next if hpxml_objects.include? duct.hpxml_object

      hpxml_objects << duct.hpxml_object
    end
    hpxml_objects.each do |hpxml_object|
      duct_sides = []
      duct_locations = []
      duct_leakage_fracs = []
      duct_leakage_cfm25s = []
      duct_areas = []
      duct_rvalues = []
      ducts.each do |duct|
        next unless duct.hpxml_object == hpxml_object

        duct_sides << duct.side
        duct_locations << duct.location
        duct_leakage_fracs << duct.leakage_frac
        duct_leakage_cfm25s << duct.leakage_cfm25
        duct_areas << duct.area
        duct_rvalues << duct.rvalue
      end

      HPXML.add_extension(parent: hpxml_object, extensions: { "duct_sides": duct_sides.join(",") })
      HPXML.add_extension(parent: hpxml_object, extensions: { "duct_locations": duct_locations.join(",") })
      HPXML.add_extension(parent: hpxml_object, extensions: { "duct_leakage_fracs": duct_leakage_fracs.join(",") })
      HPXML.add_extension(parent: hpxml_object, extensions: { "duct_leakage_cfm25s": duct_leakage_cfm25s.join(",") })
      HPXML.add_extension(parent: hpxml_object, extensions: { "duct_areas": duct_areas.join(",") })
      HPXML.add_extension(parent: hpxml_object, extensions: { "duct_rvalues": duct_rvalues.join(",") })
    end
  end

  def self.process_nat_vent(model, nat_vent, tin_sensor, tout_sensor, pbar_sensor, vwind_sensor, wind_speed, infil, building, weather, wout_sensor)
    thermostatsetpointdualsetpoint = building.living.zone.thermostatSetpointDualSetpoint

    # Get setpoints
    heatingSetpointWeekday = nat_vent.htg_weekday_setpoints
    heatingSetpointWeekend = nat_vent.htg_weekend_setpoints
    coolingSetpointWeekday = nat_vent.clg_weekday_setpoints
    coolingSetpointWeekend = nat_vent.clg_weekend_setpoints

    if heatingSetpointWeekday.nil?
      default_sp = HVAC.get_default_heating_setpoint("manual thermostat")[0]
      @runner.registerWarning("No heating setpoint schedule found. Assuming #{default_sp} F for natural ventilation calculations.")
      ovlp_ssn_hourly_temp = Array.new(24, UnitConversions.convert(default_sp + nat_vent.ovlp_offset, "F", "C"))
      heatingSetpointWeekday = Array.new(24, default_sp)
      heatingSetpointWeekend = Array.new(24, default_sp)
    else
      heatingSetpointWeekday = heatingSetpointWeekday[0] # get January hourly setpoints
      heatingSetpointWeekend = heatingSetpointWeekend[0] # get January hourly setpoints
      ovlp_ssn_hourly_temp = Array.new(24, UnitConversions.convert([heatingSetpointWeekday.max, heatingSetpointWeekend.max].max + nat_vent.ovlp_offset, "F", "C"))
    end
    if coolingSetpointWeekday.nil?
      default_sp = HVAC.get_default_cooling_setpoint("manual thermostat")[0]
      @runner.registerWarning("No cooling setpoint schedule found. Assuming #{default_sp} F for natural ventilation calculations.")
      coolingSetpointWeekday = Array.new(24, default_sp)
      coolingSetpointWeekend = Array.new(24, default_sp)
    else
      coolingSetpointWeekday = coolingSetpointWeekday[6] # get July hourly setpoints
      coolingSetpointWeekend = coolingSetpointWeekend[6] # get July hourly setpoints
    end

    # Get heating and cooling seasons
    heating_season, cooling_season = HVAC.calc_heating_and_cooling_seasons(model, weather)

    # Specify an array of hourly lower-temperature-limits for natural ventilation
    htg_ssn_hourly_temp = Array.new
    coolingSetpointWeekday.each do |x|
      htg_ssn_hourly_temp << UnitConversions.convert(x - nat_vent.htg_offset, "F", "C")
    end
    htg_ssn_hourly_weekend_temp = Array.new
    coolingSetpointWeekend.each do |x|
      htg_ssn_hourly_weekend_temp << UnitConversions.convert(x - nat_vent.htg_offset, "F", "C")
    end

    clg_ssn_hourly_temp = Array.new
    heatingSetpointWeekday.each do |x|
      clg_ssn_hourly_temp << UnitConversions.convert(x + nat_vent.clg_offset, "F", "C")
    end
    clg_ssn_hourly_weekend_temp = Array.new
    heatingSetpointWeekend.each do |x|
      clg_ssn_hourly_weekend_temp << UnitConversions.convert(x + nat_vent.clg_offset, "F", "C")
    end

    area = 0.6 * building.window_area * nat_vent.frac_windows_open * nat_vent.frac_window_area_openable # ft^2 (For S-G, this is 0.6*(open window area))
    max_rate = 20.0 # Air Changes per hour
    max_flow_rate = max_rate * building.infilvolume / UnitConversions.convert(1.0, "hr", "min")
    neutral_level = 0.5
    hor_vent_frac = 0.0
    f_s_nv = 2.0 / 3.0 * (1.0 + hor_vent_frac / 2.0) * (2.0 * neutral_level * (1 - neutral_level))**0.5 / (neutral_level**0.5 + (1 - neutral_level)**0.5)
    f_w_nv = wind_speed.shielding_coef * (1 - hor_vent_frac)**(1.0 / 3.0) * building.living.f_t_SG
    c_s = f_s_nv**2.0 * Constants.g * building.infilheight / (Constants.AssumedInsideTemp + 460.0)
    c_w = f_w_nv**2.0

    season_type = []
    (0..11).to_a.each do |month|
      if heating_season[month] == 1.0 and cooling_season[month] == 0.0
        season_type << Constants.SeasonHeating
      elsif heating_season[month] == 0.0 and cooling_season[month] == 1.0
        season_type << Constants.SeasonCooling
      elsif heating_season[month] == 1.0 and cooling_season[month] == 1.0
        season_type << Constants.SeasonOverlap
      else
        season_type << Constants.SeasonNone
      end
    end

    temp_hourly_wkdy = []
    temp_hourly_wked = []
    season_type.each_with_index do |ssn_type, month|
      if ssn_type == Constants.SeasonHeating
        ssn_schedule_wkdy = htg_ssn_hourly_temp
        ssn_schedule_wked = htg_ssn_hourly_weekend_temp
      elsif ssn_type == Constants.SeasonCooling
        ssn_schedule_wkdy = clg_ssn_hourly_temp
        ssn_schedule_wked = clg_ssn_hourly_weekend_temp
      else
        ssn_schedule_wkdy = ovlp_ssn_hourly_temp
        ssn_schedule_wked = ovlp_ssn_hourly_temp
      end
      temp_hourly_wkdy << ssn_schedule_wkdy
      temp_hourly_wked << ssn_schedule_wked
    end

    temp_sch = HourlyByMonthSchedule.new(model, Constants.ObjectNameNaturalVentilation + " temp schedule", temp_hourly_wkdy, temp_hourly_wked, normalize_values = false, create_sch_object = true, schedule_type_limits_name = Constants.ScheduleTypeLimitsTemperature)

    avail_sch = OpenStudio::Model::ScheduleRuleset.new(model)
    avail_sch.setName(Constants.ObjectNameNaturalVentilation + " avail schedule")
    Schedule.set_schedule_type_limits(model, avail_sch, Constants.ScheduleTypeLimitsOnOff)

    day_endm = [0, 31, 59, 90, 120, 151, 181, 212, 243, 273, 304, 334, 365]
    day_startm = [0, 1, 32, 60, 91, 121, 152, 182, 213, 244, 274, 305, 335]

    time = []
    for h in 1..24
      time[h] = OpenStudio::Time.new(0, h, 0, 0)
    end

    (1..12).to_a.each do |m|
      date_s = OpenStudio::Date::fromDayOfYear(day_startm[m])
      date_e = OpenStudio::Date::fromDayOfYear(day_endm[m])

      if ((season_type[m - 1] == Constants.SeasonHeating and nat_vent.htg_season) or (season_type[m - 1] == Constants.SeasonCooling and nat_vent.clg_season) or (season_type[m - 1] == Constants.SeasonOverlap and nat_vent.ovlp_season)) and (nat_vent.num_weekdays + nat_vent.num_weekends != 0)
        on_rule = OpenStudio::Model::ScheduleRule.new(avail_sch)
        on_rule.setName(Constants.ObjectNameNaturalVentilation + " availability schedule #{Schedule.allday_name} ruleset#{m} on")
        on_rule_day = on_rule.daySchedule
        on_rule_day.setName(Constants.ObjectNameNaturalVentilation + " availability schedule #{Schedule.allday_name}1 on")
        for h in 1..24
          on_rule_day.addValue(time[h], 1)
        end
        if nat_vent.num_weekdays >= 1
          on_rule.setApplyMonday(true)
        end
        if nat_vent.num_weekdays >= 2
          on_rule.setApplyWednesday(true)
        end
        if nat_vent.num_weekdays >= 3
          on_rule.setApplyFriday(true)
        end
        if nat_vent.num_weekdays >= 4
          on_rule.setApplyTuesday(true)
        end
        if nat_vent.num_weekdays == 5
          on_rule.setApplyThursday(true)
        end
        if nat_vent.num_weekends >= 1
          on_rule.setApplySaturday(true)
        end
        if nat_vent.num_weekends == 2
          on_rule.setApplySunday(true)
        end
        on_rule.setStartDate(date_s)
        on_rule.setEndDate(date_e)
      else
        off_rule = OpenStudio::Model::ScheduleRule.new(avail_sch)
        off_rule.setName(Constants.ObjectNameNaturalVentilation + " availability schedule #{Schedule.allday_name} ruleset#{m} off")
        off_rule_day = off_rule.daySchedule
        off_rule_day.setName(Constants.ObjectNameNaturalVentilation + " availability schedule #{Schedule.allday_name}1 off")
        for h in 1..24
          off_rule_day.addValue(time[h], 0)
        end
        off_rule.setApplyMonday(true)
        off_rule.setApplyTuesday(true)
        off_rule.setApplyWednesday(true)
        off_rule.setApplyThursday(true)
        off_rule.setApplyFriday(true)
        off_rule.setApplySaturday(true)
        off_rule.setApplySunday(true)
        off_rule.setStartDate(date_s)
        off_rule.setEndDate(date_e)
      end
    end

    # Sensors

    nvavail_sensor = OpenStudio::Model::EnergyManagementSystemSensor.new(model, "Schedule Value")
    nvavail_sensor.setName("#{Constants.ObjectNameNaturalVentilation} nva s")
    nvavail_sensor.setKeyName(avail_sch.name.to_s)

    nvsp_sensor = OpenStudio::Model::EnergyManagementSystemSensor.new(model, "Schedule Value")
    nvsp_sensor.setName("#{Constants.ObjectNameNaturalVentilation} sp s")
    nvsp_sensor.setKeyName(temp_sch.schedule.name.to_s)

    # Actuator

    living_space = building.living.zone.spaces[0]

    natvent_flow = OpenStudio::Model::SpaceInfiltrationDesignFlowRate.new(model)
    natvent_flow.setName(Constants.ObjectNameNaturalVentilation + " flow")
    natvent_flow.setSchedule(model.alwaysOnDiscreteSchedule)
    natvent_flow.setSpace(living_space)
    natvent_flow_actuator = OpenStudio::Model::EnergyManagementSystemActuator.new(natvent_flow, "Zone Infiltration", "Air Exchange Flow Rate")
    natvent_flow_actuator.setName("#{natvent_flow.name} act")

    # Program

    nv_program = OpenStudio::Model::EnergyManagementSystemProgram.new(model)
    nv_program.setName(Constants.ObjectNameNaturalVentilation + " program")
    nv_program.addLine("Set Tin = #{tin_sensor.name}")
    nv_program.addLine("Set Tout = #{tout_sensor.name}")
    nv_program.addLine("Set Wout = #{wout_sensor.name}")
    nv_program.addLine("Set Pbar = #{pbar_sensor.name}")
    nv_program.addLine("Set Tdiff = Tin-Tout")
    nv_program.addLine("Set dT = (@Abs Tdiff)")
    nv_program.addLine("Set Phiout = (@RhFnTdbWPb Tout Wout Pbar)")
    nv_program.addLine("Set NVArea = #{UnitConversions.convert(area, "ft^2", "cm^2")}")
    nv_program.addLine("Set Cs = #{UnitConversions.convert(c_s, "ft^2/(s^2*R)", "L^2/(s^2*cm^4*K)")}")
    nv_program.addLine("Set Cw = #{c_w * 0.01}")
    nv_program.addLine("Set MaxNV = #{UnitConversions.convert(max_flow_rate, "cfm", "m^3/s")}")
    nv_program.addLine("Set MaxHR = #{nat_vent.max_oa_hr}")
    nv_program.addLine("Set MaxRH = #{nat_vent.max_oa_rh}")
    nv_program.addLine("Set NVAvail = #{nvavail_sensor.name}")
    nv_program.addLine("Set Vwind = #{vwind_sensor.name}")
    nv_program.addLine("Set SGNV = (NVAvail*NVArea)*((((Cs*dT)+(Cw*(Vwind^2)))^0.5)/1000)")
    nv_program.addLine("Set NVSP = #{nvsp_sensor.name}")
    nv_program.addLine("If (Wout<MaxHR) && (Phiout<MaxRH) && (Tin>NVSP)")
    nv_program.addLine("  Set NVadj1 = (Tin-NVSP)/(Tin-Tout)")
    nv_program.addLine("  Set NVadj2 = (@Min NVadj1 1)")
    nv_program.addLine("  Set NVadj3 = (@Max NVadj2 0)")
    nv_program.addLine("  Set NVadj = SGNV*NVadj3")
    nv_program.addLine("  Set #{natvent_flow_actuator.name} = (@Min NVadj MaxNV)")
    nv_program.addLine("Else")
    nv_program.addLine("  Set #{natvent_flow_actuator.name} = 0")
    nv_program.addLine("EndIf")

    return nv_program
  end

  def self.create_return_air_duct_zone(model, air_loop_name, adiabatic_const)
    # Create the return air plenum zone, space
    ra_duct_zone = OpenStudio::Model::ThermalZone.new(model)
    ra_duct_zone.setName(air_loop_name + " ret air zone")
    ra_duct_zone.setVolume(1.0)

    ra_duct_polygon = OpenStudio::Point3dVector.new
    ra_duct_polygon << OpenStudio::Point3d.new(0, 0, 0)
    ra_duct_polygon << OpenStudio::Point3d.new(0, 1.0, 0)
    ra_duct_polygon << OpenStudio::Point3d.new(1.0, 1.0, 0)
    ra_duct_polygon << OpenStudio::Point3d.new(1.0, 0, 0)

    ra_space = OpenStudio::Model::Space::fromFloorPrint(ra_duct_polygon, 1, model)
    ra_space = ra_space.get
    ra_space.setName(air_loop_name + " ret air space")
    ra_space.setThermalZone(ra_duct_zone)

    ra_space.surfaces.each do |surface|
      surface.setConstruction(adiabatic_const)
      surface.setOutsideBoundaryCondition("Adiabatic")
      surface.setSunExposure("NoSun")
      surface.setWindExposure("NoWind")
      surface_property_convection_coefficients = OpenStudio::Model::SurfacePropertyConvectionCoefficients.new(surface)
      surface_property_convection_coefficients.setConvectionCoefficient1Location("Inside")
      surface_property_convection_coefficients.setConvectionCoefficient1Type("Value")
      surface_property_convection_coefficients.setConvectionCoefficient1(30)
    end

    return ra_duct_zone
  end

  def self.create_sens_lat_load_actuator_and_equipment(model, name, space, frac_lat, frac_lost)
    other_equip_def = OpenStudio::Model::OtherEquipmentDefinition.new(model)
    other_equip_def.setName("#{name} equip")
    other_equip = OpenStudio::Model::OtherEquipment.new(other_equip_def)
    other_equip.setName(other_equip_def.name.to_s)
    other_equip.setFuelType("None")
    other_equip.setSchedule(model.alwaysOnDiscreteSchedule)
    other_equip.setSpace(space)
    other_equip_def.setFractionLost(frac_lost)
    other_equip_def.setFractionLatent(frac_lat)
    other_equip_def.setFractionRadiant(0.0)
    actuator = OpenStudio::Model::EnergyManagementSystemActuator.new(other_equip, "OtherEquipment", "Power Level")
    actuator.setName("#{other_equip.name} act")
    return actuator
  end

  def self.create_ducts_objects(model, building, ducts, mech_vent, tin_sensor, pbar_sensor, adiabatic_const, air_loop, duct_programs, duct_lks, air_loop_objects)
    return if ducts.size == 0 # No ducts

    duct_zones = ducts.map { |duct| duct.zone }.uniq
    living_space = building.living.zone.spaces[0]

    # All duct zones are in living space?
    all_ducts_conditioned = true
    duct_zones.each do |duct_zone|
      next if Geometry.get_space_type(duct_zone) == Constants.SpaceTypeLiving

      all_ducts_conditioned = false
    end
    return if all_ducts_conditioned

    if building.living.zone.airLoopHVACs.include? air_loop # next if airloop doesn't serve this

      ra_duct_zone = create_return_air_duct_zone(model, air_loop.name.to_s, adiabatic_const)
      ra_duct_space = ra_duct_zone.spaces[0]

      # Get the air demand inlet node
      air_demand_inlet_node = nil
      if air_loop.to_AirLoopHVAC.is_initialized
        air_demand_inlet_node = air_loop.demandInletNode
      end

      # Set the return plenums
      if air_loop.to_AirLoopHVAC.is_initialized
        building.living.zone.setReturnPlenum(ra_duct_zone, air_loop)
        air_loop.demandComponents.each do |demand_component|
          next unless demand_component.to_AirLoopHVACReturnPlenum.is_initialized

          demand_component.setName("#{air_loop.name} return plenum")
        end
      end

      living_zone_return_air_node = nil
      building.living.zone.returnAirModelObjects.each do |return_air_model_obj|
        next if return_air_model_obj.to_Node.get.airLoopHVAC.get != air_loop

        living_zone_return_air_node = return_air_model_obj
      end

      # -- Sensors --

      # Air handler mass flow rate
      ah_mfr_var = OpenStudio::Model::EnergyManagementSystemGlobalVariable.new(model, "#{air_loop.name.to_s} AH MFR".gsub(" ", "_"))
      ah_mfr_sensor = OpenStudio::Model::EnergyManagementSystemSensor.new(model, "System Node Mass Flow Rate")
      ah_mfr_sensor.setName("#{ah_mfr_var.name} s")
      ah_mfr_sensor.setKeyName(air_demand_inlet_node.name.to_s)

      # Air handler volume flow rate
      ah_vfr_var = OpenStudio::Model::EnergyManagementSystemGlobalVariable.new(model, "#{air_loop.name.to_s} AH VFR".gsub(" ", "_"))
      ah_vfr_sensor = OpenStudio::Model::EnergyManagementSystemSensor.new(model, "System Node Current Density Volume Flow Rate")
      ah_vfr_sensor.setName("#{ah_vfr_var.name} s")
      ah_vfr_sensor.setKeyName(air_demand_inlet_node.name.to_s)

      # Air handler outlet temperature
      ah_tout_var = OpenStudio::Model::EnergyManagementSystemGlobalVariable.new(model, "#{air_loop.name.to_s} AH Tout".gsub(" ", "_"))
      ah_tout_sensor = OpenStudio::Model::EnergyManagementSystemSensor.new(model, "System Node Temperature")
      ah_tout_sensor.setName("#{ah_tout_var.name} s")
      ah_tout_sensor.setKeyName(air_demand_inlet_node.name.to_s)

      # Air handler outlet humidity ratio
      ah_wout_var = OpenStudio::Model::EnergyManagementSystemGlobalVariable.new(model, "#{air_loop.name.to_s} AH Wout".gsub(" ", "_"))
      ah_wout_sensor = OpenStudio::Model::EnergyManagementSystemSensor.new(model, "System Node Humidity Ratio")
      ah_wout_sensor.setName("#{ah_wout_var.name} s")
      ah_wout_sensor.setKeyName(air_demand_inlet_node.name.to_s)

      # Return air temperature
      ra_t_var = OpenStudio::Model::EnergyManagementSystemGlobalVariable.new(model, "#{air_loop.name.to_s} RA T".gsub(" ", "_"))
      if not living_zone_return_air_node.nil?
        ra_t_sensor = OpenStudio::Model::EnergyManagementSystemSensor.new(model, "System Node Temperature")
        ra_t_sensor.setName("#{ra_t_var.name} s")
        ra_t_sensor.setKeyName(living_zone_return_air_node.name.to_s)
      else
        ra_t_sensor = tin_sensor
      end

      # Return air humidity ratio
      ra_w_var = OpenStudio::Model::EnergyManagementSystemGlobalVariable.new(model, "#{air_loop.name.to_s} Ra W".gsub(" ", "_"))
      if not living_zone_return_air_node.nil?
        ra_w_sensor = OpenStudio::Model::EnergyManagementSystemSensor.new(model, "System Node Humidity Ratio")
        ra_w_sensor.setName("#{ra_w_var.name} s")
        ra_w_sensor.setKeyName(living_zone_return_air_node.name.to_s)
      else
        ra_w_sensor = OpenStudio::Model::EnergyManagementSystemSensor.new(model, "Zone Mean Air Humidity Ratio")
        ra_w_sensor.setName("#{ra_w_var.name} s")
        ra_w_sensor.setKeyName(building.living.zone.name.to_s)
      end

      # Living zone humidity ratio
      win_sensor = OpenStudio::Model::EnergyManagementSystemSensor.new(model, "Zone Mean Air Humidity Ratio")
      win_sensor.setName("#{air_loop.name.to_s} win s")
      win_sensor.setKeyName(building.living.zone.name.to_s)

      fan_mfr_max_var = air_loop_objects[air_loop][:fan_mfr_max_var]
      fan_rtf_sensor = air_loop_objects[air_loop][:fan_rtf_sensor]
      fan_mfr_sensor = air_loop_objects[air_loop][:fan_mfr_sensor]
      fan_rtf_var = air_loop_objects[air_loop][:fan_rtf_var]

      # Create one duct program for each duct location zone

      duct_zones.each_with_index do |duct_zone, i|
        next if not duct_zone.nil? and duct_zone.name.to_s == building.living.zone.name.to_s

        air_loop_name_idx = air_loop.name.to_s
        if i > 0
          air_loop_name_idx = "#{air_loop.name.to_s}_#{i}"
        end

        # -- Sensors --

        # Duct zone temperature
        dz_t_var = OpenStudio::Model::EnergyManagementSystemGlobalVariable.new(model, "#{air_loop_name_idx} DZ T".gsub(" ", "_"))
        if duct_zone.nil? # Outside
          dz_t_sensor = OpenStudio::Model::EnergyManagementSystemSensor.new(model, "Site Outdoor Air Drybulb Temperature")
          dz_t_sensor.setKeyName("Environment")
        else
          dz_t_sensor = OpenStudio::Model::EnergyManagementSystemSensor.new(model, "Zone Air Temperature")
          dz_t_sensor.setKeyName(duct_zone.name.to_s)
        end
        dz_t_sensor.setName("#{dz_t_var.name} s")

        # Duct zone humidity ratio
        dz_w_var = OpenStudio::Model::EnergyManagementSystemGlobalVariable.new(model, "#{air_loop_name_idx} DZ W".gsub(" ", "_"))
        if duct_zone.nil? # Outside
          dz_w_sensor = OpenStudio::Model::EnergyManagementSystemSensor.new(model, "Site Outdoor Air Humidity Ratio")
        else
          dz_w_sensor = OpenStudio::Model::EnergyManagementSystemSensor.new(model, "Zone Mean Air Humidity Ratio")
          dz_w_sensor.setKeyName(duct_zone.name.to_s)
        end
        dz_w_sensor.setName("#{dz_w_var.name} s")

        # -- Actuators --

        # List of: [Var name, object name, space, frac load latent, frac load outside]
        equip_act_infos = []

        # Other equipment objects to cancel out the supply air leakage directly into the return plenum
        equip_act_infos << ["supply_sens_lk_to_liv", "SupSensLkToLv", living_space, 0.0, 0.0]
        equip_act_infos << ["supply_lat_lk_to_liv", "SupLatLkToLv", living_space, 1.0, 0.0]

        # Supply duct conduction load added to the living space
        equip_act_infos << ["supply_cond_to_liv", "SupCondToLv", living_space, 0.0, 0.0]

        # Return duct conduction load added to the return plenum zone
        equip_act_infos << ["return_cond_to_rp", "RetCondToRP", ra_duct_space, 0.0, 0.0]

        # Return duct sensible leakage impact on the return plenum
        equip_act_infos << ["return_sens_lk_to_rp", "RetSensLkToRP", ra_duct_space, 0.0, 0.0]

        # Return duct latent leakage impact on the return plenum
        equip_act_infos << ["return_lat_lk_to_rp", "RetLatLkToRP", ra_duct_space, 1.0, 0.0]

        # Supply duct conduction impact on the duct zone
        if duct_zone.nil? # Outside
          equip_act_infos << ["supply_cond_to_dz", "SupCondToDZ", living_space, 0.0, 1.0]
        else
          equip_act_infos << ["supply_cond_to_dz", "SupCondToDZ", duct_zone.spaces[0], 0.0, 0.0]
        end

        # Return duct conduction impact on the duct zone
        if duct_zone.nil? # Outside
          equip_act_infos << ["return_cond_to_dz", "RetCondToDZ", living_space, 0.0, 1.0]
        else
          equip_act_infos << ["return_cond_to_dz", "RetCondToDZ", duct_zone.spaces[0], 0.0, 0.0]
        end

        # Supply duct sensible leakage impact on the duct zone
        if duct_zone.nil? # Outside
          equip_act_infos << ["supply_sens_lk_to_dz", "SupSensLkToDZ", living_space, 0.0, 1.0]
        else
          equip_act_infos << ["supply_sens_lk_to_dz", "SupSensLkToDZ", duct_zone.spaces[0], 0.0, 0.0]
        end

        # Supply duct latent leakage impact on the duct zone
        if duct_zone.nil? # Outside
          equip_act_infos << ["supply_lat_lk_to_dz", "SupLatLkToDZ", living_space, 0.0, 1.0]
        else
          equip_act_infos << ["supply_lat_lk_to_dz", "SupLatLkToDZ", duct_zone.spaces[0], 1.0, 0.0]
        end

        duct_vars = {}
        duct_actuators = {}
        [false, true].each do |is_cfis|
          if is_cfis
            next unless (mech_vent.type == 'central fan integrated supply' and air_loop == mech_vent.cfis_air_loop)

            prefix = "cfis_"
          else
            prefix = ""
          end
          equip_act_infos.each do |act_info|
            var_name = "#{prefix}#{act_info[0]}"
            object_name = "#{air_loop_name_idx} #{prefix}#{act_info[1]}".gsub(" ", "_")
            space = act_info[2]
            if is_cfis and space == ra_duct_space
              # Move all CFIS return duct losses to the conditioned space so as to avoid extreme plenum temperatures
              # due to mismatch between return plenum duct loads and airloop airflow rate (which does not actually
              # increase due to the presence of CFIS).
              space = living_space
            end
            frac_lat = act_info[3]
            frac_lost = act_info[4]
            if not is_cfis
              duct_vars[var_name] = OpenStudio::Model::EnergyManagementSystemGlobalVariable.new(model, object_name)
            end
            duct_actuators[var_name] = create_sens_lat_load_actuator_and_equipment(model, object_name, space, frac_lat, frac_lost)
          end
        end

        # Two objects are required to model the air exchange between the duct zone and the living space since
        # ZoneMixing objects can not account for direction of air flow (both are controlled by EMS)

        # List of: [Var name, object name, space, frac load latent, frac load outside]
        mix_act_infos = []

        # Accounts for leaks from the duct zone to the living zone
        if not duct_zone.nil? # Not outside
          mix_act_infos << ["dz_to_liv_flow_rate", "ZoneMixDZToLv", building.living.zone, duct_zone]
        end

        # Accounts for leaks from the living zone to the duct zone
        if not duct_zone.nil? # Not outside
          mix_act_infos << ["liv_to_dz_flow_rate", "ZoneMixLvToDZ", duct_zone, building.living.zone]
        end

        [false, true].each do |is_cfis|
          if is_cfis
            next unless (mech_vent.type == 'central fan integrated supply' and air_loop == mech_vent.cfis_air_loop)

            prefix = "cfis_"
          else
            prefix = ""
          end
          mix_act_infos.each do |act_info|
            var_name = "#{prefix}#{act_info[0]}"
            object_name = "#{air_loop_name_idx} #{prefix}#{act_info[1]}".gsub(" ", "_")
            dest_zone = act_info[2]
            source_zone = act_info[3]

            if not is_cfis
              duct_vars[var_name] = OpenStudio::Model::EnergyManagementSystemGlobalVariable.new(model, object_name)
            end
            zone_mixing = OpenStudio::Model::ZoneMixing.new(dest_zone)
            zone_mixing.setName("#{object_name} mix")
            zone_mixing.setSourceZone(source_zone)
            duct_actuators[var_name] = OpenStudio::Model::EnergyManagementSystemActuator.new(zone_mixing, "ZoneMixing", "Air Exchange Flow Rate")
            duct_actuators[var_name].setName("#{zone_mixing.name} act")
          end
        end

        # -- Global Variables --

        duct_lk_supply_fan_equiv_var = OpenStudio::Model::EnergyManagementSystemGlobalVariable.new(model, "#{air_loop_name_idx} LkSupFanEquiv".gsub(" ", "_"))
        duct_lk_exhaust_fan_equiv_var = OpenStudio::Model::EnergyManagementSystemGlobalVariable.new(model, "#{air_loop_name_idx} LkExhFanEquiv".gsub(" ", "_"))
        duct_lks[air_loop_name_idx] = [duct_lk_supply_fan_equiv_var, duct_lk_exhaust_fan_equiv_var]

        # Obtain aggregate values for all ducts in the current duct location
        leakage_fracs = { Constants.DuctSideSupply => nil, Constants.DuctSideReturn => nil }
        leakage_cfm25s = { Constants.DuctSideSupply => nil, Constants.DuctSideReturn => nil }
        ua_values = { Constants.DuctSideSupply => 0, Constants.DuctSideReturn => 0 }
        ducts.each do |duct|
          next unless (duct_zone.nil? and duct.zone.nil?) or (!duct_zone.nil? and !duct.zone.nil? and duct.zone.name.to_s == duct_zone.name.to_s)

          if not duct.leakage_frac.nil?
            leakage_fracs[duct.side] = 0 if leakage_fracs[duct.side].nil?
            leakage_fracs[duct.side] += duct.leakage_frac
          elsif not duct.leakage_cfm25.nil?
            leakage_cfm25s[duct.side] = 0 if leakage_cfm25s[duct.side].nil?
            leakage_cfm25s[duct.side] += duct.leakage_cfm25
          end
          ua_values[duct.side] += duct.area / duct.rvalue
        end

        # Calculate fraction of outside air specific to this duct location
        f_oa = 1.0
        if duct_zone.nil? # Outside
          # nop
        elsif not building.unconditioned_basement.nil? and building.unconditioned_basement.zone.name.to_s == duct_zone.name.to_s
          f_oa = 0.0
        elsif not building.unvented_crawlspace.nil? and building.unvented_crawlspace.zone.name.to_s == duct_zone.name.to_s
          f_oa = 0.0
        elsif not building.unvented_attic.nil? and building.unvented_attic.zone.name.to_s == duct_zone.name.to_s
          f_oa = 0.0
        end

        # Duct Subroutine

        duct_subroutine = OpenStudio::Model::EnergyManagementSystemSubroutine.new(model)
        duct_subroutine.setName("#{air_loop_name_idx} duct subroutine")
        duct_subroutine.addLine("Set AH_MFR = #{ah_mfr_var.name}")
        duct_subroutine.addLine("If AH_MFR>0")
        duct_subroutine.addLine("  Set AH_Tout = #{ah_tout_var.name}")
        duct_subroutine.addLine("  Set AH_Wout = #{ah_wout_var.name}")
        duct_subroutine.addLine("  Set RA_T = #{ra_t_var.name}")
        duct_subroutine.addLine("  Set RA_W = #{ra_w_var.name}")
        duct_subroutine.addLine("  Set Fan_RTF = #{fan_rtf_var.name}")
        duct_subroutine.addLine("  Set DZ_T = #{dz_t_var.name}")
        duct_subroutine.addLine("  Set DZ_W = #{dz_w_var.name}")
        duct_subroutine.addLine("  Set AH_VFR = #{ah_vfr_var.name}")
        duct_subroutine.addLine("  Set h_SA = (@HFnTdbW AH_Tout AH_Wout)") # J/kg
        duct_subroutine.addLine("  Set h_RA = (@HFnTdbW RA_T RA_W)") # J/kg
        duct_subroutine.addLine("  Set h_fg = (@HfgAirFnWTdb AH_Wout AH_Tout)") # J/kg
        duct_subroutine.addLine("  Set h_DZ = (@HFnTdbW DZ_T DZ_W)") # J/kg
        duct_subroutine.addLine("  Set air_cp = 1006.0") # J/kg-C

        if not leakage_fracs[Constants.DuctSideSupply].nil?
          duct_subroutine.addLine("  Set f_sup = #{leakage_fracs[Constants.DuctSideSupply]}") # frac
        elsif not leakage_cfm25s[Constants.DuctSideSupply].nil?
          duct_subroutine.addLine("  Set f_sup = #{UnitConversions.convert(leakage_cfm25s[Constants.DuctSideSupply], "cfm", "m^3/s").round(6)} / (#{fan_mfr_max_var.name} * 1.0135)") # frac
        else
          duct_subroutine.addLine("  Set f_sup = 0.0") # frac
        end
        if not leakage_fracs[Constants.DuctSideReturn].nil?
          duct_subroutine.addLine("  Set f_ret = #{leakage_fracs[Constants.DuctSideReturn]}") # frac
        elsif not leakage_cfm25s[Constants.DuctSideReturn].nil?
          duct_subroutine.addLine("  Set f_ret = #{UnitConversions.convert(leakage_cfm25s[Constants.DuctSideReturn], "cfm", "m^3/s").round(6)} / (#{fan_mfr_max_var.name} * 1.0135)") # frac
        else
          duct_subroutine.addLine("  Set f_ret = 0.0") # frac
        end
        duct_subroutine.addLine("  Set sup_lk_mfr = f_sup * AH_MFR") # kg/s
        duct_subroutine.addLine("  Set ret_lk_mfr = f_ret * AH_MFR") # kg/s

        # Supply leakage to living
        duct_subroutine.addLine("  Set SupTotLkToLiv = sup_lk_mfr*(h_RA - h_SA)") # W
        duct_subroutine.addLine("  Set SupLatLkToLv = sup_lk_mfr*h_fg*(RA_W-AH_Wout)") # W
        duct_subroutine.addLine("  Set SupSensLkToLv = SupTotLkToLiv-SupLatLkToLv") # W

        # Supply conduction
        supply_ua = UnitConversions.convert(ua_values[Constants.DuctSideSupply], "Btu/(hr*F)", "W/K")
        duct_subroutine.addLine("  Set eTm = (Fan_RTF/(AH_MFR*air_cp))*#{supply_ua.round(3)}")
        duct_subroutine.addLine("  Set eTm = 0-eTm")
        duct_subroutine.addLine("  Set t_sup = DZ_T+((AH_Tout-DZ_T)*(@Exp eTm))") # deg-C
        duct_subroutine.addLine("  Set SupCondToLv = AH_MFR*air_cp*(t_sup-AH_Tout)") # W
        duct_subroutine.addLine("  Set SupCondToDZ = 0-SupCondToLv") # W

        # Return conduction
        return_ua = UnitConversions.convert(ua_values[Constants.DuctSideReturn], "Btu/(hr*F)", "W/K")
        duct_subroutine.addLine("  Set eTm = (Fan_RTF/(AH_MFR*air_cp))*#{return_ua.round(3)}")
        duct_subroutine.addLine("  Set eTm = 0-eTm")
        duct_subroutine.addLine("  Set t_ret = DZ_T+((RA_T-DZ_T)*(@Exp eTm))") # deg-C
        duct_subroutine.addLine("  Set RetCondToRP = AH_MFR*air_cp*(t_ret-RA_T)") # W
        duct_subroutine.addLine("  Set RetCondToDZ = 0-RetCondToRP") # W

        # Return leakage to return plenum
        duct_subroutine.addLine("  Set RetLatLkToRP = 0") # W
        duct_subroutine.addLine("  Set RetSensLkToRP = ret_lk_mfr*air_cp*(DZ_T-RA_T)") # W

        # Supply leakage to duct zone
        # The below terms are not the same as SupLatLkToLv and SupSensLkToLv.
        # To understand why, suppose the AHzone temperature equals the supply air temperature. In this case, the terms below
        # should be zero while SupLatLkToLv and SupSensLkToLv should still be non-zero.
        duct_subroutine.addLine("  Set SupTotLkToDZ = sup_lk_mfr*(h_SA-h_DZ)") # W
        duct_subroutine.addLine("  Set SupLatLkToDZ = sup_lk_mfr*h_fg*(AH_Wout-DZ_W)") # W
        duct_subroutine.addLine("  Set SupSensLkToDZ = SupTotLkToDZ-SupLatLkToDZ") # W

        duct_subroutine.addLine("  Set f_imbalance = f_sup-f_ret") # frac
        duct_subroutine.addLine("  Set oa_vfr = #{f_oa} * f_imbalance * AH_VFR") # m3/s
        duct_subroutine.addLine("  Set sup_lk_vfr = f_sup * AH_VFR") # m3/s
        duct_subroutine.addLine("  Set ret_lk_vfr = f_ret * AH_VFR") # m3/s
        duct_subroutine.addLine("  If f_sup > f_ret") # Living zone is depressurized relative to duct zone
        duct_subroutine.addLine("    Set ZoneMixLvToDZ = 0") # m3/s
        duct_subroutine.addLine("    Set ZoneMixDZToLv = (sup_lk_vfr-ret_lk_vfr)-oa_vfr") # m3/s
        duct_subroutine.addLine("  Else") # Living zone is pressurized relative to duct zone
        duct_subroutine.addLine("    Set ZoneMixLvToDZ = (ret_lk_vfr-sup_lk_vfr)+oa_vfr") # m3/s
        duct_subroutine.addLine("    Set ZoneMixDZToLv = 0") # m3/s
        duct_subroutine.addLine("  EndIf")

        # Calculate supply/exhaust fan equivalent
        duct_subroutine.addLine("  If oa_vfr > 0")
        duct_subroutine.addLine("    Set LkSupFanEquiv = 0") # m3/s, QductsIn
        duct_subroutine.addLine("    Set LkExhFanEquiv = oa_vfr") # m3/s, QductsOut
        duct_subroutine.addLine("  Else")
        duct_subroutine.addLine("    Set LkSupFanEquiv = 0-oa_vfr") # m3/s, QductsIn
        duct_subroutine.addLine("    Set LkExhFanEquiv = 0") # m3/s, QductsOut
        duct_subroutine.addLine("  EndIf")
        duct_subroutine.addLine("Else") # No air handler flow rate
        duct_subroutine.addLine("  Set SupLatLkToLv = 0")
        duct_subroutine.addLine("  Set SupSensLkToLv = 0")
        duct_subroutine.addLine("  Set SupCondToLv = 0")
        duct_subroutine.addLine("  Set RetCondToRP = 0")
        duct_subroutine.addLine("  Set RetLatLkToRP = 0")
        duct_subroutine.addLine("  Set RetSensLkToRP = 0")
        duct_subroutine.addLine("  Set RetCondToDZ = 0")
        duct_subroutine.addLine("  Set SupCondToDZ = 0")
        duct_subroutine.addLine("  Set SupLatLkToDZ = 0")
        duct_subroutine.addLine("  Set SupSensLkToDZ = 0")
        duct_subroutine.addLine("  Set ZoneMixLvToDZ = 0") # m3/s
        duct_subroutine.addLine("  Set ZoneMixDZToLv = 0") # m3/s
        duct_subroutine.addLine("  Set LkSupFanEquiv = 0") # m3/s
        duct_subroutine.addLine("  Set LkExhFanEquiv = 0") # m3/s
        duct_subroutine.addLine("EndIf")
        duct_subroutine.addLine("Set #{duct_vars["supply_lat_lk_to_liv"].name} = SupLatLkToLv")
        duct_subroutine.addLine("Set #{duct_vars["supply_sens_lk_to_liv"].name} = SupSensLkToLv")
        duct_subroutine.addLine("Set #{duct_vars["supply_cond_to_liv"].name} = SupCondToLv")
        duct_subroutine.addLine("Set #{duct_vars["return_cond_to_rp"].name} = RetCondToRP")
        duct_subroutine.addLine("Set #{duct_vars["return_lat_lk_to_rp"].name} = RetLatLkToRP")
        duct_subroutine.addLine("Set #{duct_vars["return_sens_lk_to_rp"].name} = RetSensLkToRP")
        duct_subroutine.addLine("Set #{duct_vars["return_cond_to_dz"].name} = RetCondToDZ")
        duct_subroutine.addLine("Set #{duct_vars["supply_cond_to_dz"].name} = SupCondToDZ")
        duct_subroutine.addLine("Set #{duct_vars["supply_lat_lk_to_dz"].name} = SupLatLkToDZ")
        duct_subroutine.addLine("Set #{duct_vars["supply_sens_lk_to_dz"].name} = SupSensLkToDZ")
        if not duct_actuators["liv_to_dz_flow_rate"].nil?
          duct_subroutine.addLine("Set #{duct_vars["liv_to_dz_flow_rate"].name} = ZoneMixLvToDZ")
        end
        if not duct_actuators["dz_to_liv_flow_rate"].nil?
          duct_subroutine.addLine("Set #{duct_vars["dz_to_liv_flow_rate"].name} = ZoneMixDZToLv")
        end
        duct_subroutine.addLine("Set #{duct_lk_supply_fan_equiv_var.name} = LkSupFanEquiv")
        duct_subroutine.addLine("Set #{duct_lk_exhaust_fan_equiv_var.name} = LkExhFanEquiv")

        # Duct Program

        duct_program = OpenStudio::Model::EnergyManagementSystemProgram.new(model)
        duct_program.setName(air_loop_name_idx + " duct program")
        duct_program.addLine("Set #{ah_mfr_var.name} = #{ah_mfr_sensor.name}")
        if fan_rtf_sensor.is_a? OpenStudio::Model::EnergyManagementSystemGlobalVariable
          duct_program.addLine("Set #{fan_rtf_sensor.name} = #{fan_mfr_sensor.name} / #{fan_mfr_max_var.name}")
        end
        duct_program.addLine("Set #{fan_rtf_var.name} = #{fan_rtf_sensor.name}")
        duct_program.addLine("Set #{ah_vfr_var.name} = #{ah_vfr_sensor.name}")
        duct_program.addLine("Set #{ah_tout_var.name} = #{ah_tout_sensor.name}")
        duct_program.addLine("Set #{ah_wout_var.name} = #{ah_wout_sensor.name}")
        duct_program.addLine("Set #{ra_t_var.name} = #{ra_t_sensor.name}")
        duct_program.addLine("Set #{ra_w_var.name} = #{ra_w_sensor.name}")
        duct_program.addLine("Set #{dz_t_var.name} = #{dz_t_sensor.name}")
        duct_program.addLine("Set #{dz_w_var.name} = #{dz_w_sensor.name}")
        duct_program.addLine("Run #{duct_subroutine.name}")
        duct_program.addLine("Set #{duct_actuators["supply_sens_lk_to_liv"].name} = #{duct_vars["supply_sens_lk_to_liv"].name}")
        duct_program.addLine("Set #{duct_actuators["supply_lat_lk_to_liv"].name} = #{duct_vars["supply_lat_lk_to_liv"].name}")
        duct_program.addLine("Set #{duct_actuators["supply_cond_to_liv"].name} = #{duct_vars["supply_cond_to_liv"].name}")
        duct_program.addLine("Set #{duct_actuators["return_sens_lk_to_rp"].name} = #{duct_vars["return_sens_lk_to_rp"].name}")
        duct_program.addLine("Set #{duct_actuators["return_lat_lk_to_rp"].name} = #{duct_vars["return_lat_lk_to_rp"].name}")
        duct_program.addLine("Set #{duct_actuators["return_cond_to_rp"].name} = #{duct_vars["return_cond_to_rp"].name}")
        duct_program.addLine("Set #{duct_actuators["return_cond_to_dz"].name} = #{duct_vars["return_cond_to_dz"].name}")
        duct_program.addLine("Set #{duct_actuators["supply_cond_to_dz"].name} = #{duct_vars["supply_cond_to_dz"].name}")
        duct_program.addLine("Set #{duct_actuators["supply_sens_lk_to_dz"].name} = #{duct_vars["supply_sens_lk_to_dz"].name}")
        duct_program.addLine("Set #{duct_actuators["supply_lat_lk_to_dz"].name} = #{duct_vars["supply_lat_lk_to_dz"].name}")
        if not duct_actuators["dz_to_liv_flow_rate"].nil?
          duct_program.addLine("Set #{duct_actuators["dz_to_liv_flow_rate"].name} = #{duct_vars["dz_to_liv_flow_rate"].name}")
        end
        if not duct_actuators["liv_to_dz_flow_rate"].nil?
          duct_program.addLine("Set #{duct_actuators["liv_to_dz_flow_rate"].name} = #{duct_vars["liv_to_dz_flow_rate"].name}")
        end

        if mech_vent.type == 'central fan integrated supply' and air_loop == mech_vent.cfis_air_loop

          # Calculate CFIS duct losses

          duct_program.addLine("If #{mech_vent.cfis_on_for_hour_var.name}")
          duct_program.addLine("  Set cfis_m3s = (#{mech_vent.cfis_fan_mfr_max_var} / 1.16097654) * #{mech_vent.cfis_airflow_frac}") # Density of 1.16097654 was back calculated using E+ results
          duct_program.addLine("  Set #{fan_rtf_var.name} = (1.0-#{mech_vent.cfis_fan_rtf_sensor})*#{mech_vent.cfis_f_damper_open_var.name}")
          duct_program.addLine("  Set #{ah_vfr_var.name} = #{fan_rtf_var.name}*cfis_m3s")
          duct_program.addLine("  Set rho_in = (@RhoAirFnPbTdbW #{pbar_sensor.name} #{tin_sensor.name} #{win_sensor.name})")
          duct_program.addLine("  Set #{ah_mfr_var.name} = #{ah_vfr_var.name} * rho_in")
          duct_program.addLine("  Set #{ah_tout_var.name} = #{ra_t_sensor.name}")
          duct_program.addLine("  Set #{ah_wout_var.name} = #{ra_w_sensor.name}")
          duct_program.addLine("  Set #{ra_t_var.name} = #{ra_t_sensor.name}")
          duct_program.addLine("  Set #{ra_w_var.name} = #{ra_w_sensor.name}")
          duct_program.addLine("  Run #{duct_subroutine.name}")
          duct_program.addLine("  Set #{duct_actuators["cfis_supply_sens_lk_to_liv"].name} = #{duct_vars["supply_sens_lk_to_liv"].name}")
          duct_program.addLine("  Set #{duct_actuators["cfis_supply_lat_lk_to_liv"].name} = #{duct_vars["supply_lat_lk_to_liv"].name}")
          duct_program.addLine("  Set #{duct_actuators["cfis_supply_cond_to_liv"].name} = #{duct_vars["supply_cond_to_liv"].name}")
          duct_program.addLine("  Set #{duct_actuators["cfis_return_sens_lk_to_rp"].name} = #{duct_vars["return_sens_lk_to_rp"].name}")
          duct_program.addLine("  Set #{duct_actuators["cfis_return_lat_lk_to_rp"].name} = #{duct_vars["return_lat_lk_to_rp"].name}")
          duct_program.addLine("  Set #{duct_actuators["cfis_return_cond_to_rp"].name} = #{duct_vars["return_cond_to_rp"].name}")
          duct_program.addLine("  Set #{duct_actuators["cfis_return_cond_to_dz"].name} = #{duct_vars["return_cond_to_dz"].name}")
          duct_program.addLine("  Set #{duct_actuators["cfis_supply_cond_to_dz"].name} = #{duct_vars["supply_cond_to_dz"].name}")
          duct_program.addLine("  Set #{duct_actuators["cfis_supply_sens_lk_to_dz"].name} = #{duct_vars["supply_sens_lk_to_dz"].name}")
          duct_program.addLine("  Set #{duct_actuators["cfis_supply_lat_lk_to_dz"].name} = #{duct_vars["supply_lat_lk_to_dz"].name}")
          if not duct_actuators["dz_to_liv_flow_rate"].nil?
            duct_program.addLine("  Set #{duct_actuators["cfis_dz_to_liv_flow_rate"].name} = #{duct_vars["dz_to_liv_flow_rate"].name}")
          end
          if not duct_actuators["liv_to_dz_flow_rate"].nil?
            duct_program.addLine("  Set #{duct_actuators["cfis_liv_to_dz_flow_rate"].name} = #{duct_vars["liv_to_dz_flow_rate"].name}")
          end
          duct_program.addLine("EndIf")

        end

        duct_programs[air_loop_name_idx] = duct_program
      end
    end
  end

  def self.create_cfis_objects(model, building, mech_vent)
    if mech_vent.cfis_airflow_frac < 0 or mech_vent.cfis_airflow_frac > 1
      fail "Mechanical Ventilation: CFIS blower airflow rate must be greater than or equal to 0 and less than or equal to 1."
    end

    mech_vent.cfis_t_sum_open_var = OpenStudio::Model::EnergyManagementSystemGlobalVariable.new(model, "#{Constants.ObjectNameMechanicalVentilation.gsub(" ", "_")}_cfis_t_sum_open") # Sums the time during an hour the CFIS damper has been open
    mech_vent.cfis_on_for_hour_var = OpenStudio::Model::EnergyManagementSystemGlobalVariable.new(model, "#{Constants.ObjectNameMechanicalVentilation.gsub(" ", "_")}_cfis_on_for_hour") # Flag to open the CFIS damper for the remainder of the hour
    mech_vent.cfis_f_damper_open_var = OpenStudio::Model::EnergyManagementSystemGlobalVariable.new(model, "#{Constants.ObjectNameMechanicalVentilation.gsub(" ", "_")}_cfis_f_damper_open") # Fraction of timestep the CFIS damper is open. Used by infiltration and duct leakage programs

    if mech_vent.fan_power_w.nil?
      supply_fan = HVAC.get_unitary_system_from_air_loop_hvac(mech_vent.cfis_air_loop).supplyFan.get.to_FanOnOff.get

      mech_vent.cfis_fan_pressure_rise = OpenStudio::Model::EnergyManagementSystemInternalVariable.new(model, "Fan Nominal Pressure Rise")
      mech_vent.cfis_fan_pressure_rise.setName("#{Constants.ObjectNameMechanicalVentilation} sup fan press".gsub(" ", "_"))
      mech_vent.cfis_fan_pressure_rise.setInternalDataIndexKeyName(supply_fan.name.to_s)

      mech_vent.cfis_fan_efficiency = OpenStudio::Model::EnergyManagementSystemInternalVariable.new(model, "Fan Nominal Total Efficiency")
      mech_vent.cfis_fan_efficiency.setName("#{Constants.ObjectNameMechanicalVentilation} sup fan eff".gsub(" ", "_"))
      mech_vent.cfis_fan_efficiency.setInternalDataIndexKeyName(supply_fan.name.to_s)
    end

    # CFIS Program
    cfis_program = OpenStudio::Model::EnergyManagementSystemProgram.new(model)
    cfis_program.setName(Constants.ObjectNameMechanicalVentilation + " cfis init program")
    cfis_program.addLine("Set #{mech_vent.cfis_t_sum_open_var.name} = 0")
    cfis_program.addLine("Set #{mech_vent.cfis_on_for_hour_var.name} = 0")
    cfis_program.addLine("Set #{mech_vent.cfis_f_damper_open_var.name} = 0")

    return cfis_program
  end

  def self.create_infil_mech_vent_objects(model, building, infil, mech_vent, wind_speed, tin_sensor, tout_sensor, vwind_sensor, duct_lks, wout_sensor, pbar_sensor)
    # Sensors

    range_array = [0.0] * 24
    range_array[mech_vent.range_exhaust_hour - 1] = 1.0
    range_hood_sch = HourlyByMonthSchedule.new(model, Constants.ObjectNameMechanicalVentilation + " range exhaust schedule", [range_array] * 12, [range_array] * 12, normalize_values = false, create_sch_object = true, schedule_type_limits_name = Constants.ScheduleTypeLimitsOnOff)
    range_sch_sensor = OpenStudio::Model::EnergyManagementSystemSensor.new(model, "Schedule Value")
    range_sch_sensor.setName("#{Constants.ObjectNameMechanicalVentilation} range sch s")
    range_sch_sensor.setKeyName(range_hood_sch.schedule.name.to_s)

    bathroom_array = [0.0] * 24
    bathroom_array[mech_vent.bathroom_exhaust_hour - 1] = 1.0
    bath_exhaust_sch = HourlyByMonthSchedule.new(model, Constants.ObjectNameMechanicalVentilation + " bath exhaust schedule", [bathroom_array] * 12, [bathroom_array] * 12, normalize_values = false, create_sch_object = true, schedule_type_limits_name = Constants.ScheduleTypeLimitsOnOff)
    bath_sch_sensor = OpenStudio::Model::EnergyManagementSystemSensor.new(model, "Schedule Value")
    bath_sch_sensor.setName("#{Constants.ObjectNameMechanicalVentilation} bath sch s")
    bath_sch_sensor.setKeyName(bath_exhaust_sch.schedule.name.to_s)

    if mech_vent.has_dryer and mech_vent.dryer_exhaust > 0
      dryer_exhaust_sch = HotWaterSchedule.new(model, Constants.ObjectNameMechanicalVentilation + " dryer exhaust schedule", building.nbeds, 0, true)
      dryer_sch_sensor = OpenStudio::Model::EnergyManagementSystemSensor.new(model, "Schedule Value")
      dryer_sch_sensor.setName("#{Constants.ObjectNameMechanicalVentilation} dryer sch s")
      dryer_sch_sensor.setKeyName(dryer_exhaust_sch.schedule.name.to_s)
    end

    wh_sch_sensor = OpenStudio::Model::EnergyManagementSystemSensor.new(model, "Schedule Value")
    wh_sch_sensor.setName("#{Constants.ObjectNameMechanicalVentilation} wh sch s")
    wh_sch_sensor.setKeyName(model.alwaysOnDiscreteSchedule.name.to_s)

    # Actuators

    living_space = building.living.zone.spaces[0]

    equip_def = OpenStudio::Model::ElectricEquipmentDefinition.new(model)
    equip_def.setName(Constants.ObjectNameMechanicalVentilation + " house fan")
    equip = OpenStudio::Model::ElectricEquipment.new(equip_def)
    equip.setName(Constants.ObjectNameMechanicalVentilation + " house fan")
    equip.setSpace(living_space)
    equip_def.setFractionRadiant(0)
    equip_def.setFractionLatent(0)
    equip_def.setFractionLost(1.0 - mech_vent.frac_fan_heat)
    equip.setSchedule(model.alwaysOnDiscreteSchedule)
    equip.setEndUseSubcategory(Constants.ObjectNameMechanicalVentilation + " house fan")
    whole_house_fan_actuator = OpenStudio::Model::EnergyManagementSystemActuator.new(equip, "ElectricEquipment", "Electric Power Level")
    whole_house_fan_actuator.setName("#{equip.name} act")

    equip_def = OpenStudio::Model::ElectricEquipmentDefinition.new(model)
    equip_def.setName(Constants.ObjectNameMechanicalVentilation + " range fan")
    equip = OpenStudio::Model::ElectricEquipment.new(equip_def)
    equip.setName(Constants.ObjectNameMechanicalVentilation + " range fan")
    equip.setSpace(living_space)
    equip_def.setFractionRadiant(0)
    equip_def.setFractionLatent(0)
    equip_def.setFractionLost(1)
    equip.setSchedule(model.alwaysOnDiscreteSchedule)
    equip.setEndUseSubcategory(Constants.ObjectNameMechanicalVentilation + " range fan")
    range_hood_fan_actuator = OpenStudio::Model::EnergyManagementSystemActuator.new(equip, "ElectricEquipment", "Electric Power Level")
    range_hood_fan_actuator.setName("#{equip.name} act")

    equip_def = OpenStudio::Model::ElectricEquipmentDefinition.new(model)
    equip_def.setName(Constants.ObjectNameMechanicalVentilation + " bath fan")
    equip = OpenStudio::Model::ElectricEquipment.new(equip_def)
    equip.setName(Constants.ObjectNameMechanicalVentilation + " bath fan")
    equip.setSpace(living_space)
    equip_def.setFractionRadiant(0)
    equip_def.setFractionLatent(0)
    equip_def.setFractionLost(1)
    equip.setSchedule(model.alwaysOnDiscreteSchedule)
    equip.setEndUseSubcategory(Constants.ObjectNameMechanicalVentilation + " bath fan")
    bath_exhaust_sch_fan_actuator = OpenStudio::Model::EnergyManagementSystemActuator.new(equip, "ElectricEquipment", "Electric Power Level")
    bath_exhaust_sch_fan_actuator.setName("#{equip.name} act")

    infil_flow = OpenStudio::Model::SpaceInfiltrationDesignFlowRate.new(model)
    infil_flow.setName(Constants.ObjectNameInfiltration + " flow")
    infil_flow.setSchedule(model.alwaysOnDiscreteSchedule)
    infil_flow.setSpace(living_space)
    infil_flow_actuator = OpenStudio::Model::EnergyManagementSystemActuator.new(infil_flow, "Zone Infiltration", "Air Exchange Flow Rate")
    infil_flow_actuator.setName("#{infil_flow.name} act")

    imbal_mechvent_flow = OpenStudio::Model::SpaceInfiltrationDesignFlowRate.new(model)
    imbal_mechvent_flow.setName(Constants.ObjectNameMechanicalVentilation + " flow")
    imbal_mechvent_flow.setSchedule(model.alwaysOnDiscreteSchedule)
    imbal_mechvent_flow.setSpace(living_space)
    imbal_mechvent_flow_actuator = OpenStudio::Model::EnergyManagementSystemActuator.new(imbal_mechvent_flow, "Zone Infiltration", "Air Exchange Flow Rate")
    imbal_mechvent_flow_actuator.setName("#{imbal_mechvent_flow.name} act")

    # Program

    infil_program = OpenStudio::Model::EnergyManagementSystemProgram.new(model)
    infil_program.setName(Constants.ObjectNameInfiltration + " program")
    if building.living.inf_method == @infMethodAIM2
      if building.living.SLA > 0
        infil_program.addLine("Set p_m = #{wind_speed.ashrae_terrain_exponent}")
        infil_program.addLine("Set p_s = #{wind_speed.ashrae_site_terrain_exponent}")
        infil_program.addLine("Set s_m = #{wind_speed.ashrae_terrain_thickness}")
        infil_program.addLine("Set s_s = #{wind_speed.ashrae_site_terrain_thickness}")
        infil_program.addLine("Set z_m = #{UnitConversions.convert(wind_speed.height, "ft", "m")}")
        infil_program.addLine("Set z_s = #{UnitConversions.convert(building.infilheight, "ft", "m")}")
        infil_program.addLine("Set f_t = (((s_m/z_m)^p_m)*((z_s/s_s)^p_s))")
        infil_program.addLine("Set Tdiff = #{tin_sensor.name}-#{tout_sensor.name}")
        infil_program.addLine("Set dT = @Abs Tdiff")
        infil_program.addLine("Set c = #{((UnitConversions.convert(infil.c_i, "cfm", "m^3/s") / (UnitConversions.convert(1.0, "inH2O", "Pa")**infil.n_i))).round(4)}")
        infil_program.addLine("Set Cs = #{(infil.stack_coef * (UnitConversions.convert(1.0, "inH2O/R", "Pa/K")**infil.n_i)).round(4)}")
        infil_program.addLine("Set Cw = #{(infil.wind_coef * (UnitConversions.convert(1.0, "inH2O/mph^2", "Pa*s^2/m^2")**infil.n_i)).round(4)}")
        infil_program.addLine("Set n = #{infil.n_i}")
        infil_program.addLine("Set sft = (f_t*#{(((wind_speed.S_wo * (1.0 - infil.y_i)) + (infil.s_wflue * (1.5 * infil.y_i))))})")
        infil_program.addLine("Set temp1 = ((c*Cw)*((sft*#{vwind_sensor.name})^(2*n)))^2")
        infil_program.addLine("Set Qn = (((c*Cs*(dT^n))^2)+temp1)^0.5")
      else
        infil_program.addLine("Set Qn = 0")
      end
    elsif building.living.inf_method == @infMethodConstantCFM
      infil_program.addLine("Set Qn = #{building.living.ACH * UnitConversions.convert(building.infilvolume, "ft^3", "m^3") / UnitConversions.convert(1.0, "hr", "s")}")
    end

    if ['balanced', 'energy recovery ventilator', 'heat recovery ventilator'].include? mech_vent.type and mech_vent.whole_house_cfm > 0
      # ERV/HRV/Balanced EMS load model
      # E+ ERV model is using standard density for MFR calculation, caused discrepancy with other system types.
      # E+ ERV model also does not meet setpoint perfectly.
      # Therefore ERV is modeled within EMS infiltration program

      balanced_flow_rate = UnitConversions.convert(mech_vent.whole_house_cfm, "cfm", "m^3/s")

      # Sensors for ERV/HRV
      win_sensor = OpenStudio::Model::EnergyManagementSystemSensor.new(model, "Zone Air Humidity Ratio")
      win_sensor.setName("#{Constants.ObjectNameAirflow} win s")
      win_sensor.setKeyName(building.living.zone.name.to_s)

      # Actuators for ERV/HRV
      sens_name = "#{Constants.ObjectNameERVHRV} sensible load"
      erv_sens_load_var = OpenStudio::Model::EnergyManagementSystemGlobalVariable.new(model, sens_name.gsub(" ", "_"))
      erv_sens_load_actuator = create_sens_lat_load_actuator_and_equipment(model, sens_name, living_space, 0.0, 0.0)
      lat_name = "#{Constants.ObjectNameERVHRV} latent load"
      erv_lat_load_var = OpenStudio::Model::EnergyManagementSystemGlobalVariable.new(model, lat_name.gsub(" ", "_"))
      erv_lat_load_actuator = create_sens_lat_load_actuator_and_equipment(model, lat_name, living_space, 1.0, 0.0)

      # Air property at inlet nodes in two sides of ERV
      infil_program.addLine("Set ERVSupInPb = #{pbar_sensor.name}") # oa barometric pressure
      infil_program.addLine("Set ERVSupInTemp = #{tout_sensor.name}") # oa db temperature
      infil_program.addLine("Set ERVSupInW = #{wout_sensor.name}")   # oa humidity ratio
      infil_program.addLine("Set ERVSupRho = (@RhoAirFnPbTdbW ERVSupInPb ERVSupInTemp ERVSupInW)")
      infil_program.addLine("Set ERVSupCp = (@CpAirFnWTdb ERVSupInW ERVSupInTemp)")
      infil_program.addLine("Set ERVSupInEnth = (@HFnTdbW ERVSupInTemp ERVSupInW)")

      infil_program.addLine("Set ERVSecInTemp = #{tin_sensor.name}") # zone air temperature
      infil_program.addLine("Set ERVSecInW = #{win_sensor.name}") # zone air humidity ratio
      infil_program.addLine("Set ERVSecCp = (@CpAirFnWTdb ERVSecInW ERVSecInTemp)")
      infil_program.addLine("Set ERVSecInEnth = (@HFnTdbW ERVSecInTemp ERVSecInW)")

      # Calculate mass flow rate based on outdoor air density
      infil_program.addLine("Set ERV_MFR = #{balanced_flow_rate} * ERVSupRho")

      # Heat exchanger calculation
      infil_program.addLine("Set ERVCpMin = (@Min ERVSupCp ERVSecCp)")
      infil_program.addLine("Set ERVSupOutTemp = ERVSupInTemp + ERVCpMin/ERVSupCp * #{mech_vent.sensible_effectiveness} * (ERVSecInTemp - ERVSupInTemp)")
      infil_program.addLine("Set ERVSupOutW = ERVSupInW + ERVCpMin/ERVSupCp * #{mech_vent.latent_effectiveness} * (ERVSecInW - ERVSupInW)")
      infil_program.addLine("Set ERVSupOutEnth = (@HFnTdbW ERVSupOutTemp ERVSupOutW)")
      infil_program.addLine("Set ERVSensHeatTrans = ERV_MFR * ERVSupCp * (ERVSupOutTemp - ERVSupInTemp)")
      infil_program.addLine("Set ERVTotalHeatTrans = ERV_MFR * (ERVSupOutEnth - ERVSupInEnth)")
      infil_program.addLine("Set ERVLatHeatTrans = ERVTotalHeatTrans - ERVSensHeatTrans")

      # Load calculation
      infil_program.addLine("Set ERVTotalToLv = ERV_MFR * (ERVSupOutEnth - ERVSecInEnth)")
      infil_program.addLine("Set ERVSensToLv = ERV_MFR * ERVSecCp * (ERVSupOutTemp - ERVSecInTemp)")
      infil_program.addLine("Set ERVLatToLv = ERVTotalToLv - ERVSensToLv")

      # Actuator
      infil_program.addLine("Set #{erv_sens_load_actuator.name} = ERVSensToLv")
      infil_program.addLine("Set #{erv_lat_load_actuator.name} = ERVLatToLv")

    end

    if mech_vent.type == 'central fan integrated supply'

      infil_program.addLine("Set fan_rtf = #{mech_vent.cfis_fan_rtf_sensor}")
      if mech_vent.fan_power_w.nil?
        # Use supply fan W/cfm
        infil_program.addLine("Set CFIS_fan_power = #{mech_vent.cfis_fan_pressure_rise.name} / #{mech_vent.cfis_fan_efficiency.name} * #{UnitConversions.convert(1.0, 'cfm', 'm^3/s').round(6)}") # W/cfm
      else
        # Use specified CFIS fan W
        infil_program.addLine("Set airloop_cfm = (#{mech_vent.cfis_fan_mfr_max_var} / 1.16097654) * #{UnitConversions.convert(1.0, 'm^3/s', 'cfm')}") # Density of 1.16097654 was back calculated using E+ results
        infil_program.addLine("Set CFIS_fan_w = #{mech_vent.fan_power_w}") # W
        infil_program.addLine("Set CFIS_fan_power = CFIS_fan_w / airloop_cfm") # W/cfm
      end

      infil_program.addLine("If @ABS(Minute - ZoneTimeStep*60) < 0.1")
      infil_program.addLine("  Set #{mech_vent.cfis_t_sum_open_var.name} = 0") # New hour, time on summation re-initializes to 0
      infil_program.addLine("  Set #{mech_vent.cfis_on_for_hour_var.name} = 0")
      infil_program.addLine("EndIf")

      infil_program.addLine("Set CFIS_t_min_hr_open = #{mech_vent.cfis_open_time}") # minutes per hour the CFIS damper is open
      infil_program.addLine("Set CFIS_Q_duct = #{UnitConversions.convert(mech_vent.whole_house_cfm, 'cfm', 'm^3/s')}")
      infil_program.addLine("Set #{mech_vent.cfis_f_damper_open_var.name} = 0") # fraction of the timestep the CFIS damper is open

      infil_program.addLine("If #{mech_vent.cfis_t_sum_open_var.name} < CFIS_t_min_hr_open")
      infil_program.addLine("  Set CFIS_t_fan_on = 60 - (CFIS_t_min_hr_open - #{mech_vent.cfis_t_sum_open_var.name})") # minute at which the blower needs to turn on to meet the ventilation requirements
      infil_program.addLine("  If ((Minute+0.00001) >= CFIS_t_fan_on) || #{mech_vent.cfis_on_for_hour_var.name}")

      # Supply fan needs to run for remainder of hour to achieve target minutes per hour of operation
      infil_program.addLine("    If #{mech_vent.cfis_on_for_hour_var.name}")
      infil_program.addLine("      Set #{mech_vent.cfis_f_damper_open_var.name} = 1")
      infil_program.addLine("    Else")
      infil_program.addLine("      Set cfistemp1 = (@Mod (60.0-CFIS_t_fan_on) (60.0*ZoneTimeStep))")
      infil_program.addLine("      Set #{mech_vent.cfis_f_damper_open_var.name} = cfistemp1/(60.0*ZoneTimeStep)") # calculates the portion of the current timestep the CFIS damper needs to be open
      infil_program.addLine("      Set #{mech_vent.cfis_on_for_hour_var.name} = 1") # CFIS damper will need to open for all the remaining timesteps in this hour
      infil_program.addLine("    EndIf")
      infil_program.addLine("    Set QWHV = #{mech_vent.cfis_f_damper_open_var.name}*CFIS_Q_duct")
      infil_program.addLine("    Set cfistemp2 = #{mech_vent.cfis_f_damper_open_var.name}*(ZoneTimeStep*60)")
      infil_program.addLine("    Set #{mech_vent.cfis_t_sum_open_var.name} = #{mech_vent.cfis_t_sum_open_var.name}+cfistemp2")
      infil_program.addLine("    Set cfis_cfm = airloop_cfm*#{mech_vent.cfis_airflow_frac}")
      infil_program.addLine("    Set cfis_frac = #{mech_vent.cfis_f_damper_open_var.name}*(1-fan_rtf)")
      infil_program.addLine("    Set #{whole_house_fan_actuator.name} = CFIS_fan_power*cfis_cfm*cfis_frac")
      infil_program.addLine("  Else")
      infil_program.addLine("    Set cfistemp4 = fan_rtf*ZoneTimeStep*60")
      infil_program.addLine("    If (#{mech_vent.cfis_t_sum_open_var.name}+cfistemp4) > CFIS_t_min_hr_open")
      # Damper is only open for a portion of this time step to achieve target minutes per hour
      infil_program.addLine("      Set cfistemp5 = CFIS_t_min_hr_open-#{mech_vent.cfis_t_sum_open_var.name}")
      infil_program.addLine("      Set #{mech_vent.cfis_f_damper_open_var.name} = cfistemp5/(ZoneTimeStep*60)")
      infil_program.addLine("      Set QWHV = #{mech_vent.cfis_f_damper_open_var.name}*CFIS_Q_duct")
      infil_program.addLine("      Set #{mech_vent.cfis_t_sum_open_var.name} = CFIS_t_min_hr_open")
      infil_program.addLine("    Else")
      # Damper is open and using call for heat/cool to supply fresh air
      infil_program.addLine("      Set cfistemp6 = fan_rtf*ZoneTimeStep*60")
      infil_program.addLine("      Set #{mech_vent.cfis_t_sum_open_var.name} = #{mech_vent.cfis_t_sum_open_var.name}+cfistemp6")
      infil_program.addLine("      Set #{mech_vent.cfis_f_damper_open_var.name} = 1")
      infil_program.addLine("      Set QWHV = fan_rtf*CFIS_Q_duct")
      infil_program.addLine("    EndIf")
      # Fan power is metered under fan cooling and heating meters
      infil_program.addLine("    Set #{whole_house_fan_actuator.name} = 0")
      infil_program.addLine("  EndIf")
      infil_program.addLine("Else")
      # The ventilation requirement for the hour has been met
      infil_program.addLine("  Set QWHV = 0")
      infil_program.addLine("  Set #{whole_house_fan_actuator.name} = 0")
      infil_program.addLine("EndIf")

      # Create EMS output variables for CFIS tests

      ems_output_var = OpenStudio::Model::EnergyManagementSystemOutputVariable.new(model, "CFIS_fan_w")
      ems_output_var.setName("#{Constants.ObjectNameMechanicalVentilation} cfis fan power".gsub(" ", "_"))
      ems_output_var.setTypeOfDataInVariable("Averaged")
      ems_output_var.setUpdateFrequency("ZoneTimestep")
      ems_output_var.setEMSProgramOrSubroutineName(infil_program)
      ems_output_var.setUnits("W")

      ems_output_var = OpenStudio::Model::EnergyManagementSystemOutputVariable.new(model, "QWHV")
      ems_output_var.setName("#{Constants.ObjectNameMechanicalVentilation} cfis flow rate".gsub(" ", "_"))
      ems_output_var.setTypeOfDataInVariable("Averaged")
      ems_output_var.setUpdateFrequency("ZoneTimestep")
      ems_output_var.setEMSProgramOrSubroutineName(infil_program)
      ems_output_var.setUnits("m3/s")
    else
      infil_program.addLine("Set QWHV = #{wh_sch_sensor.name}*#{UnitConversions.convert(mech_vent.whole_house_cfm, "cfm", "m^3/s").round(4)}")
    end

    infil_program.addLine("Set Qrange = #{range_sch_sensor.name}*#{UnitConversions.convert(mech_vent.range_hood_hour_avg_exhaust, "cfm", "m^3/s").round(4)}")
    if mech_vent.has_dryer and mech_vent.dryer_exhaust > 0
      infil_program.addLine("Set Qdryer = #{dryer_sch_sensor.name}*#{UnitConversions.convert(mech_vent.dryer_exhaust, "cfm", "m^3/s").round(4)}")
    else
      infil_program.addLine("Set Qdryer = 0.0")
    end
    infil_program.addLine("Set Qbath = #{bath_sch_sensor.name}*#{UnitConversions.convert(mech_vent.bathroom_hour_avg_exhaust, "cfm", "m^3/s").round(4)}")
    infil_program.addLine("Set QhpwhOut = 0")
    infil_program.addLine("Set QhpwhIn = 0")
    infil_program.addLine("Set QductsOut = 0")
    infil_program.addLine("Set QductsIn = 0")
    duct_lks.each do |air_loop_name, value|
      duct_lk_supply_fan_equiv_var, duct_lk_exhaust_fan_equiv_var = value
      infil_program.addLine("Set QductsOut = QductsOut+#{duct_lk_exhaust_fan_equiv_var.name}")
      infil_program.addLine("Set QductsIn = QductsIn+#{duct_lk_supply_fan_equiv_var.name}")
    end
    infil_program.addLine("Set Qout = Qrange+Qbath+Qdryer+QhpwhOut+QductsOut")
    infil_program.addLine("Set Qin = QhpwhIn+QductsIn")
    if mech_vent.type == 'exhaust only'
      infil_program.addLine("Set Qout = Qout+QWHV")
    elsif mech_vent.type == 'supply only' or mech_vent.type == 'central fan integrated supply'
      infil_program.addLine("Set Qin = Qin+QWHV")
    end
    infil_program.addLine("Set Qu = (@Abs (Qout-Qin))")
    if mech_vent.type != 'central fan integrated supply'
      if mech_vent.whole_house_cfm > 0
        infil_program.addLine("Set #{whole_house_fan_actuator.name} = QWHV * #{mech_vent.fan_power_w} / #{UnitConversions.convert(mech_vent.whole_house_cfm, "cfm", "m^3/s")}")
      else
        infil_program.addLine("Set #{whole_house_fan_actuator.name} = #{mech_vent.fan_power_w}")
      end
    end

    infil_program.addLine("Set #{range_hood_fan_actuator.name} = Qrange * #{mech_vent.spot_fan_w_per_cfm / UnitConversions.convert(1.0, "cfm", "m^3/s")}")
    infil_program.addLine("Set #{bath_exhaust_sch_fan_actuator.name} = Qbath * #{mech_vent.spot_fan_w_per_cfm / UnitConversions.convert(1.0, "cfm", "m^3/s")}")
    infil_program.addLine("Set Q_acctd_for_elsewhere = QhpwhOut+QhpwhIn+QductsOut+QductsIn")
    infil_program.addLine("Set Q_tot_flow = (((Qu^2)+(Qn^2))^0.5)-Q_acctd_for_elsewhere")
    infil_program.addLine("Set Q_tot_flow = (@Max Q_tot_flow 0)")
    if not ['balanced', 'energy recovery ventilator', 'heat recovery ventilator'].include? mech_vent.type
      infil_program.addLine("Set #{infil_flow_actuator.name} = Q_tot_flow - QWHV")
      infil_program.addLine("Set #{imbal_mechvent_flow_actuator.name} = QWHV")
    else
      infil_program.addLine("Set #{infil_flow_actuator.name} = Q_tot_flow")
      infil_program.addLine("Set #{imbal_mechvent_flow_actuator.name} = 0")
    end

    return infil_program
  end

  def self.create_ems_program_managers(model, infil_program, nv_program, cfis_program, duct_programs)
    program_calling_manager = OpenStudio::Model::EnergyManagementSystemProgramCallingManager.new(model)
    program_calling_manager.setName(Constants.ObjectNameAirflow + " program calling manager")
    program_calling_manager.setCallingPoint("BeginTimestepBeforePredictor")
    program_calling_manager.addProgram(infil_program)
    program_calling_manager.addProgram(nv_program)

    if not cfis_program.nil?
      program_calling_manager = OpenStudio::Model::EnergyManagementSystemProgramCallingManager.new(model)
      program_calling_manager.setName(Constants.ObjectNameMechanicalVentilation + " cfis init program 1 calling manager")
      program_calling_manager.setCallingPoint("BeginNewEnvironment")
      program_calling_manager.addProgram(cfis_program)

      program_calling_manager = OpenStudio::Model::EnergyManagementSystemProgramCallingManager.new(model)
      program_calling_manager.setName(Constants.ObjectNameMechanicalVentilation + " cfis init program 2 calling manager")
      program_calling_manager.setCallingPoint("AfterNewEnvironmentWarmUpIsComplete")
      program_calling_manager.addProgram(cfis_program)
    end

    duct_programs.each do |air_loop_name, duct_program|
      program_calling_manager = OpenStudio::Model::EnergyManagementSystemProgramCallingManager.new(model)
      program_calling_manager.setName(air_loop_name + " program calling manager")
      program_calling_manager.setCallingPoint("EndOfSystemTimestepAfterHVACReporting")
      program_calling_manager.addProgram(duct_program)
    end
  end

  def self.calc_infil_height(ncfl_ag, infilvolume, cfa)
    # TODO: Use equation in 301.rb calc_mech_vent_q_fan method
    return Float(ncfl_ag) * infilvolume / cfa # vertical distance between lowest and highest above-grade points within the pressure boundary
  end

  def self.get_infiltration_ACH_from_SLA(sla, numStoriesAboveGrade, weather)
    # Returns the infiltration annual average ACH given a SLA.
    # Equation from RESNET 380-2019 Equation 9
    norm_leakage = 1000.0 * sla * numStoriesAboveGrade**0.4

    # Equation from ASHRAE 136-1993
    return norm_leakage * weather.data.WSF
  end

  def self.get_infiltration_SLA_from_ACH(ach, numStoriesAboveGrade, weather)
    # Returns the infiltration SLA given an annual average ACH.
    return ach / (weather.data.WSF * 1000 * numStoriesAboveGrade**0.4)
  end

  def self.get_infiltration_SLA_from_ACH50(ach50, n_i, conditionedFloorArea, conditionedVolume, pressure_difference_Pa = 50)
    # Returns the infiltration SLA given a ACH50.
    return ((ach50 * 0.283316478 * 4.0**n_i * conditionedVolume) / (conditionedFloorArea * UnitConversions.convert(1.0, "ft^2", "in^2") * pressure_difference_Pa**n_i * 60.0))
  end

  def self.get_infiltration_ACH50_from_SLA(sla, n_i, conditionedFloorArea, conditionedVolume, pressure_difference_Pa = 50)
    # Returns the infiltration ACH50 given a SLA.
    return ((sla * conditionedFloorArea * UnitConversions.convert(1.0, "ft^2", "in^2") * pressure_difference_Pa**n_i * 60.0) / (0.283316478 * 4.0**n_i * conditionedVolume))
  end

  def self.calc_duct_leakage_at_diff_pressure(q_old, p_old, p_new)
    return q_old * (p_new / p_old)**0.6 # Derived from Equation C-1 (Annex C), p34, ASHRAE Standard 152-2004.
  end

  def self.get_duct_insulation_rvalue(nominal_rvalue, side)
    # Insulated duct values based on "True R-Values of Round Residential Ductwork"
    # by Palmiter & Kruse 2006. Linear extrapolation from SEEM's "DuctTrueRValues"
    # worksheet in, e.g., ExistingResidentialSingleFamily_SEEMRuns_v05.xlsm.
    #
    # Nominal | 4.2 | 6.0 | 8.0 | 11.0
    # --------|-----|-----|-----|----
    # Supply  | 4.5 | 5.7 | 6.8 | 8.4
    # Return  | 4.9 | 6.3 | 7.8 | 9.7
    #
    # Uninsulated ducts are set to R-1.7 based on ASHRAE HOF and the above paper.
    if nominal_rvalue <= 0
      return 1.7
    end
    if side == Constants.DuctSideSupply
      return 2.2438 + 0.5619 * nominal_rvalue
    elsif side == Constants.DuctSideReturn
      return 2.0388 + 0.7053 * nominal_rvalue
    end
  end

  def self.get_mech_vent_whole_house_cfm(frac622, num_beds, cfa, std)
    # Returns the ASHRAE 62.2 whole house mechanical ventilation rate, excluding any infiltration credit.
    if std == '2013'
      return frac622 * ((num_beds + 1.0) * 7.5 + 0.03 * cfa)
    end

    return frac622 * ((num_beds + 1.0) * 7.5 + 0.01 * cfa)
  end
end

class Duct
  def initialize(side, space, location, leakage_frac, leakage_cfm25, area, rvalue, hpxml_object)
    @side = side
    @space = space
    @location = location
    @leakage_frac = leakage_frac
    @leakage_cfm25 = leakage_cfm25
    @area = area
    @rvalue = rvalue
    @hpxml_object = hpxml_object
  end
  attr_accessor(:side, :space, :location, :leakage_frac, :leakage_cfm25, :area, :rvalue, :zone, :hpxml_object)
end

class Infiltration
  def initialize(living_ach50, living_constant_ach, shelter_coef, garage_ach50, vented_crawl_sla, unvented_crawl_sla, vented_attic_sla, unvented_attic_sla,
                 vented_attic_const_ach, unconditioned_basement_ach, has_flue_chimney, terrain, hpxml_object)
    @living_ach50 = living_ach50
    @living_constant_ach = living_constant_ach
    @shelter_coef = shelter_coef
    @garage_ach50 = garage_ach50
    @vented_crawl_sla = vented_crawl_sla
    @unvented_crawl_sla = unvented_crawl_sla
    @vented_attic_sla = vented_attic_sla
    @unvented_attic_sla = unvented_attic_sla
    @vented_attic_const_ach = vented_attic_const_ach
    @unconditioned_basement_ach = unconditioned_basement_ach
    @has_flue_chimney = has_flue_chimney
    @terrain = terrain
    @hpxml_object = hpxml_object
  end
  attr_accessor(:living_ach50, :living_constant_ach, :shelter_coef, :garage_ach50, :vented_crawl_sla, :unvented_crawl_sla, :vented_attic_sla, :unvented_attic_sla, :vented_attic_const_ach,
                :unconditioned_basement_ach, :has_flue_chimney, :terrain, :a_o, :c_i, :n_i, :stack_coef, :wind_coef, :y_i, :s_wflue, :hpxml_object)
end

class NaturalVentilation
  def initialize(htg_offset, clg_offset, ovlp_offset, htg_season, clg_season, ovlp_season, num_weekdays, num_weekends, frac_windows_open, frac_window_area_openable,
                 max_oa_hr, max_oa_rh, htg_weekday_setpoints, htg_weekend_setpoints, clg_weekday_setpoints, clg_weekend_setpoints)
    @htg_offset = htg_offset
    @clg_offset = clg_offset
    @ovlp_offset = ovlp_offset
    @htg_season = htg_season
    @clg_season = clg_season
    @ovlp_season = ovlp_season
    @num_weekdays = num_weekdays
    @num_weekends = num_weekends
    @frac_windows_open = frac_windows_open
    @frac_window_area_openable = frac_window_area_openable
    @max_oa_hr = max_oa_hr
    @max_oa_rh = max_oa_rh
    @htg_weekday_setpoints = htg_weekday_setpoints
    @htg_weekend_setpoints = htg_weekend_setpoints
    @clg_weekday_setpoints = clg_weekday_setpoints
    @clg_weekend_setpoints = clg_weekend_setpoints
  end
  attr_accessor(:htg_offset, :clg_offset, :ovlp_offset, :htg_season, :clg_season, :ovlp_season, :num_weekdays, :num_weekends, :frac_windows_open, :frac_window_area_openable,
                :max_oa_hr, :max_oa_rh, :htg_weekday_setpoints, :htg_weekend_setpoints, :clg_weekday_setpoints, :clg_weekend_setpoints)
end

class MechanicalVentilation
  def initialize(type, total_eff, total_eff_adj, whole_house_cfm, fan_power_w, sens_eff, sens_eff_adj,
                 dryer_exhaust, range_exhaust, range_exhaust_hour, bathroom_exhaust, bathroom_exhaust_hour,
                 cfis_open_time, cfis_airflow_frac, cfis_air_loop, hpxml_object)
    @type = type
    @total_eff = total_eff
    @total_eff_adj = total_eff_adj
    @whole_house_cfm = whole_house_cfm
    @fan_power_w = fan_power_w
    @sens_eff = sens_eff
    @sens_eff_adj = sens_eff_adj
    @dryer_exhaust = dryer_exhaust
    @range_exhaust = range_exhaust
    @range_exhaust_hour = range_exhaust_hour
    @bathroom_exhaust = bathroom_exhaust
    @bathroom_exhaust_hour = bathroom_exhaust_hour
    @cfis_open_time = cfis_open_time
    @cfis_airflow_frac = cfis_airflow_frac
    @cfis_air_loop = cfis_air_loop
    @hpxml_object = hpxml_object
  end
  attr_accessor(:type, :total_eff, :total_eff_adj, :whole_house_cfm, :fan_power_w, :sens_eff, :sens_eff_adj,
                :dryer_exhaust, :range_exhaust, :range_exhaust_hour, :bathroom_exhaust, :bathroom_exhaust_hour,
                :cfis_open_time, :cfis_airflow_frac, :cfis_air_loop, :cfis_t_sum_open_var, :cfis_on_for_hour_var,
                :cfis_f_damper_open_var, :cfis_fan_mfr_max_var, :cfis_fan_rtf_sensor, :cfis_fan_pressure_rise,
                :cfis_fan_efficiency, :frac_fan_heat, :bathroom_hour_avg_exhaust, :range_hood_hour_avg_exhaust,
                :spot_fan_w_per_cfm, :latent_effectiveness, :sensible_effectiveness, :has_dryer, :hpxml_object)
end

class ZoneInfo
  def initialize(zone, height, area, volume, ach = nil, sla = nil)
    @zone = zone
    @height = height
    @area = area
    @volume = volume
    @ACH = ach
    @SLA = sla
  end
  attr_accessor(:zone, :height, :area, :volume, :inf_method, :SLA, :ACH, :inf_flow, :hor_lk_frac, :neutral_level, :f_t_SG, :f_s_SG, :f_w_SG, :C_s_SG, :C_w_SG, :ELA)
end

class WindSpeed
  def initialize
  end
  attr_accessor(:height, :terrain_multiplier, :terrain_exponent, :ashrae_terrain_thickness, :ashrae_terrain_exponent, :site_terrain_multiplier, :site_terrain_exponent, :ashrae_site_terrain_thickness, :ashrae_site_terrain_exponent, :S_wo, :shielding_coef)
end

class Building
  def initialize
  end
  attr_accessor(:cfa, :infilvolume, :infilheight, :nbeds, :nbaths, :ncfl, :ncfl_ag, :window_area, :height, :stories, :SLA, :living, :garage, :unconditioned_basement, :vented_crawlspace, :unvented_crawlspace, :vented_attic, :unvented_attic)
end<|MERGE_RESOLUTION|>--- conflicted
+++ resolved
@@ -22,19 +22,19 @@
     building.height = Geometry.get_max_z_of_spaces(model_spaces)
     model.getThermalZones.each do |thermal_zone|
       space_type = Geometry.get_space_type(thermal_zone)
-      if space_type == Constants.SpaceTypeLiving
+      if space_type == 'living space'
         building.living = ZoneInfo.new(thermal_zone, Geometry.get_height_of_spaces(thermal_zone.spaces), UnitConversions.convert(thermal_zone.floorArea, "m^2", "ft^2"), Geometry.get_zone_volume(thermal_zone), nil, nil)
-      elsif space_type == Constants.SpaceTypeGarage
+      elsif space_type == 'garage'
         building.garage = ZoneInfo.new(thermal_zone, Geometry.get_height_of_spaces(thermal_zone.spaces), UnitConversions.convert(thermal_zone.floorArea, "m^2", "ft^2"), Geometry.get_zone_volume(thermal_zone), nil, nil)
-      elsif space_type == Constants.SpaceTypeUnconditionedBasement
+      elsif space_type == 'basement - unconditioned'
         building.unconditioned_basement = ZoneInfo.new(thermal_zone, Geometry.get_height_of_spaces(thermal_zone.spaces), UnitConversions.convert(thermal_zone.floorArea, "m^2", "ft^2"), Geometry.get_zone_volume(thermal_zone), infil.unconditioned_basement_ach, nil)
-      elsif space_type == Constants.SpaceTypeVentedCrawl
+      elsif space_type == 'crawlspace - vented'
         building.vented_crawlspace = ZoneInfo.new(thermal_zone, Geometry.get_height_of_spaces(thermal_zone.spaces), UnitConversions.convert(thermal_zone.floorArea, "m^2", "ft^2"), Geometry.get_zone_volume(thermal_zone), nil, infil.vented_crawl_sla)
-      elsif space_type == Constants.SpaceTypeUnventedCrawl
+      elsif space_type == 'crawlspace - unvented'
         building.unvented_crawlspace = ZoneInfo.new(thermal_zone, Geometry.get_height_of_spaces(thermal_zone.spaces), UnitConversions.convert(thermal_zone.floorArea, "m^2", "ft^2"), Geometry.get_zone_volume(thermal_zone), nil, infil.unvented_crawl_sla)
-      elsif space_type == Constants.SpaceTypeVentedAttic
+      elsif space_type == 'attic - vented'
         building.vented_attic = ZoneInfo.new(thermal_zone, Geometry.get_height_of_spaces(thermal_zone.spaces), UnitConversions.convert(thermal_zone.floorArea, "m^2", "ft^2"), Geometry.get_zone_volume(thermal_zone), infil.vented_attic_const_ach, infil.vented_attic_sla)
-      elsif space_type == Constants.SpaceTypeUnventedAttic
+      elsif space_type == 'attic - unvented'
         building.unvented_attic = ZoneInfo.new(thermal_zone, Geometry.get_height_of_spaces(thermal_zone.spaces), UnitConversions.convert(thermal_zone.floorArea, "m^2", "ft^2"), Geometry.get_zone_volume(thermal_zone), nil, infil.unvented_attic_sla)
       end
     end
@@ -493,7 +493,7 @@
       end
 
       space.zone.spaces.each do |s|
-        next if Geometry.get_space_type(s) == Constants.SpaceTypeLiving
+        next if Geometry.get_space_type(s) == 'living space'
 
         obj_name = "#{Constants.ObjectNameInfiltration}|#{s.name}"
         if space.inf_method == @infMethodConstantCFM and space.ACH.to_f > 0
@@ -522,15 +522,6 @@
   end
 
   def self.process_mech_vent(model, mech_vent, building, weather, infil)
-<<<<<<< HEAD
-=======
-    if mech_vent.type == 'central fan integrated supply'
-      if not HVAC.has_ducted_equipment(model, mech_vent.cfis_air_loop)
-        fail "A CFIS ventilation system has been specified but the building does not have central, forced air equipment."
-      end
-    end
-
->>>>>>> 2cfc028a
     # Spot Ventilation
     spot_fan_w_per_cfm = 0.3 # W/cfm/fan, per HSP
     bath_exhaust_sch_operation = 60.0 # min/day, per HSP
@@ -569,11 +560,7 @@
     sensible_effectiveness = 0.0
     latent_effectiveness = 0.0
 
-<<<<<<< HEAD
-    if mech_vent.type == Constants.VentTypeBalanced and (mech_vent.sens_eff > 0 or mech_vent.sens_eff_adj > 0) and mech_vent.whole_house_cfm > 0
-=======
     if ['energy recovery ventilator', 'heat recovery ventilator'].include? mech_vent.type and mech_vent.whole_house_cfm > 0
->>>>>>> 2cfc028a
       # Must assume an operating condition (HVI seems to use CSA 439)
       t_sup_in = 0.0
       w_sup_in = 0.0028
@@ -654,21 +641,13 @@
     end
 
     # Store info for HVAC Sizing measure
-<<<<<<< HEAD
     if not mech_vent.hpxml_object.nil?
-      HPXML.add_extension(parent: mech_vent.hpxml_object, extensions: { "Type": mech_vent.type })
+      HPXML.add_extension(parent: mech_vent.hpxml_object, extensions: { "Type": mech_vent.type.to_s })
       HPXML.add_extension(parent: mech_vent.hpxml_object, extensions: { "TotalEfficiency": mech_vent.total_eff })
       HPXML.add_extension(parent: mech_vent.hpxml_object, extensions: { "LatentEffectiveness": latent_effectiveness })
       HPXML.add_extension(parent: mech_vent.hpxml_object, extensions: { "ApparentSensibleEffectiveness": apparent_sensible_effectiveness })
       HPXML.add_extension(parent: mech_vent.hpxml_object, extensions: { "WholeHouseRate": mech_vent.whole_house_cfm })
     end
-=======
-    model.getBuilding.additionalProperties.setFeature(Constants.SizingInfoMechVentType, mech_vent.type.to_s)
-    model.getBuilding.additionalProperties.setFeature(Constants.SizingInfoMechVentTotalEfficiency, mech_vent.total_efficiency.to_f)
-    model.getBuilding.additionalProperties.setFeature(Constants.SizingInfoMechVentLatentEffectiveness, latent_effectiveness.to_f)
-    model.getBuilding.additionalProperties.setFeature(Constants.SizingInfoMechVentApparentSensibleEffectiveness, apparent_sensible_effectiveness.to_f)
-    model.getBuilding.additionalProperties.setFeature(Constants.SizingInfoMechVentWholeHouseRate, mech_vent.whole_house_cfm.to_f)
->>>>>>> 2cfc028a
 
     mech_vent.frac_fan_heat = frac_fan_heat
     mech_vent.bathroom_hour_avg_exhaust = bathroom_hour_avg_exhaust
@@ -1014,7 +993,7 @@
     # All duct zones are in living space?
     all_ducts_conditioned = true
     duct_zones.each do |duct_zone|
-      next if Geometry.get_space_type(duct_zone) == Constants.SpaceTypeLiving
+      next if Geometry.get_space_type(duct_zone) == 'living space'
 
       all_ducts_conditioned = false
     end
