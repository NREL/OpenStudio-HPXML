--- conflicted
+++ resolved
@@ -584,11 +584,7 @@
     sensible_effectiveness = 0.0
     latent_effectiveness = 0.0
 
-<<<<<<< HEAD
-    if mech_vent.type == Constants.VentTypeBalanced and (mech_vent.sensible_efficiency > 0 or mech_vent.sensible_efficiency_adjusted > 0) and mech_vent.cfm > 0
-=======
-    if ['energy recovery ventilator', 'heat recovery ventilator'].include? mech_vent.type and mech_vent.whole_house_cfm > 0
->>>>>>> fac87b7c
+    if ['energy recovery ventilator', 'heat recovery ventilator'].include? mech_vent.type and mech_vent.cfm > 0
       # Must assume an operating condition (HVI seems to use CSA 439)
       t_sup_in = 0.0
       w_sup_in = 0.0028
@@ -736,14 +732,7 @@
     end
   end
 
-<<<<<<< HEAD
   def self.process_nat_vent_and_whole_house_fan(model, nat_vent, whf, tin_sensor, tout_sensor, pbar_sensor, vwind_sensor, wind_speed, infil, building, weather, wout_sensor)
-    # Sensor
-    zone_load = OpenStudio::Model::EnergyManagementSystemSensor.new(model, "Zone Predicted Sensible Load to Setpoint Heat Transfer Rate")
-    zone_load.setName("#{Constants.ObjectNameNaturalVentilation} load s")
-    zone_load.setKeyName(building.living.zone.name.to_s)
-=======
-  def self.process_nat_vent(model, nat_vent, tin_sensor, tout_sensor, pbar_sensor, vwind_sensor, wind_speed, infil, building, weather, wout_sensor)
     # Availability Schedule
     avail_sch = OpenStudio::Model::ScheduleRuleset.new(model)
     avail_sch.setName(Constants.ObjectNameNaturalVentilation + " avail schedule")
@@ -789,15 +778,14 @@
     end
     temp_sch = HourlyByMonthSchedule.new(model, Constants.ObjectNameNaturalVentilation + " temp schedule", nv_weekday_setpoints, nv_weekend_setpoints, false, true, Constants.ScheduleTypeLimitsTemperature)
 
+    # Sensors
     nvsp_sensor = OpenStudio::Model::EnergyManagementSystemSensor.new(model, "Schedule Value")
     nvsp_sensor.setName("#{Constants.ObjectNameNaturalVentilation} sp s")
     nvsp_sensor.setKeyName(temp_sch.schedule.name.to_s)
 
-    # Sensors
     nvavail_sensor = OpenStudio::Model::EnergyManagementSystemSensor.new(model, "Schedule Value")
     nvavail_sensor.setName("#{Constants.ObjectNameNaturalVentilation} nva s")
     nvavail_sensor.setKeyName(avail_sch.name.to_s)
->>>>>>> fac87b7c
 
     # Actuators
     living_space = building.living.zone.spaces[0]
@@ -857,7 +845,6 @@
     c_w = f_w_nv**2.0
 
     # Program
-<<<<<<< HEAD
     nv_and_whf_program = OpenStudio::Model::EnergyManagementSystemProgram.new(model)
     nv_and_whf_program.setName(Constants.ObjectNameNaturalVentilation + " program")
     nv_and_whf_program.addLine("Set Tin = #{tin_sensor.name}")
@@ -867,8 +854,8 @@
     nv_and_whf_program.addLine("Set Phiout = (@RhFnTdbWPb Tout Wout Pbar)")
     nv_and_whf_program.addLine("Set MaxHR = #{nat_vent.max_oa_hr}")
     nv_and_whf_program.addLine("Set MaxRH = #{nat_vent.max_oa_rh}")
-    nv_and_whf_program.addLine("Set ZoneLoad = #{zone_load.name}")
-    nv_and_whf_program.addLine("If (Wout < MaxHR) && (Phiout < MaxRH) && (Tin > Tout) && (ZoneLoad < 0)")
+    nv_and_whf_program.addLine("Set Tnvsp = #{nvsp_sensor.name}")
+    nv_and_whf_program.addLine("If (Wout < MaxHR) && (Phiout < MaxRH) && (Tin > Tout) && (Tin > Tnvsp)")
     nv_and_whf_program.addLine("  Set WHF_Flow = #{UnitConversions.convert(whf.cfm, "cfm", "m^3/s")}")
     nv_and_whf_program.addLine("  If WHF_Flow > 0") # If available, prioritize whole house fan
     nv_and_whf_program.addLine("    Set #{nv_flow_actuator.name} = 0")
@@ -897,34 +884,6 @@
     nv_and_whf_program.addLine("EndIf")
 
     return nv_and_whf_program
-=======
-    nv_program = OpenStudio::Model::EnergyManagementSystemProgram.new(model)
-    nv_program.setName(Constants.ObjectNameNaturalVentilation + " program")
-    nv_program.addLine("Set Tin = #{tin_sensor.name}")
-    nv_program.addLine("Set Tout = #{tout_sensor.name}")
-    nv_program.addLine("Set Wout = #{wout_sensor.name}")
-    nv_program.addLine("Set Pbar = #{pbar_sensor.name}")
-    nv_program.addLine("Set Tdiff = Tin-Tout")
-    nv_program.addLine("Set dT = (@Abs Tdiff)")
-    nv_program.addLine("Set Phiout = (@RhFnTdbWPb Tout Wout Pbar)")
-    nv_program.addLine("Set NVArea = #{UnitConversions.convert(area, "ft^2", "cm^2")}")
-    nv_program.addLine("Set Cs = #{UnitConversions.convert(c_s, "ft^2/(s^2*R)", "L^2/(s^2*cm^4*K)")}")
-    nv_program.addLine("Set Cw = #{c_w * 0.01}")
-    nv_program.addLine("Set MaxNV = #{UnitConversions.convert(max_flow_rate, "cfm", "m^3/s")}")
-    nv_program.addLine("Set MaxHR = #{nat_vent.max_oa_hr}")
-    nv_program.addLine("Set MaxRH = #{nat_vent.max_oa_rh}")
-    nv_program.addLine("Set NVAvail = #{nvavail_sensor.name}")
-    nv_program.addLine("Set Vwind = #{vwind_sensor.name}")
-    nv_program.addLine("Set Tnvsp = #{nvsp_sensor.name}")
-    nv_program.addLine("Set SGNV = (NVAvail*NVArea)*((((Cs*dT)+(Cw*(Vwind^2)))^0.5)/1000)")
-    nv_program.addLine("If (Wout<MaxHR) && (Phiout<MaxRH) && (Tin>Tout) && (Tin>Tnvsp)")
-    nv_program.addLine("  Set #{natvent_flow_actuator.name} = (@Min SGNV MaxNV)")
-    nv_program.addLine("Else")
-    nv_program.addLine("  Set #{natvent_flow_actuator.name} = 0")
-    nv_program.addLine("EndIf")
-
-    return nv_program
->>>>>>> fac87b7c
   end
 
   def self.create_return_air_duct_zone(model, air_loop_name, adiabatic_const)
@@ -1532,8 +1491,8 @@
     equip_def.setFractionLost(1.0 - mech_vent.frac_fan_heat)
     equip.setSchedule(model.alwaysOnDiscreteSchedule)
     equip.setEndUseSubcategory(Constants.ObjectNameMechanicalVentilation + " house fan")
-    mech_vent_fan_actuato = OpenStudio::Model::EnergyManagementSystemActuator.new(equip, "ElectricEquipment", "Electric Power Level")
-    mech_vent_fan_actuato.setName("#{equip.name} act")
+    mech_vent_fan_actuator = OpenStudio::Model::EnergyManagementSystemActuator.new(equip, "ElectricEquipment", "Electric Power Level")
+    mech_vent_fan_actuator.setName("#{equip.name} act")
 
     equip_def = OpenStudio::Model::ElectricEquipmentDefinition.new(model)
     equip_def.setName(Constants.ObjectNameMechanicalVentilation + " range fan")
@@ -1604,11 +1563,7 @@
       infil_program.addLine("Set Qn = #{building.living.ACH * UnitConversions.convert(building.infilvolume, "ft^3", "m^3") / UnitConversions.convert(1.0, "hr", "s")}")
     end
 
-<<<<<<< HEAD
-    if mech_vent.type == Constants.VentTypeBalanced and mech_vent.cfm > 0
-=======
-    if ['balanced', 'energy recovery ventilator', 'heat recovery ventilator'].include? mech_vent.type and mech_vent.whole_house_cfm > 0
->>>>>>> fac87b7c
+    if ['balanced', 'energy recovery ventilator', 'heat recovery ventilator'].include? mech_vent.type and mech_vent.cfm > 0
       # ERV/HRV/Balanced EMS load model
       # E+ ERV model is using standard density for MFR calculation, caused discrepancy with other system types.
       # E+ ERV model also does not meet setpoint perfectly.
@@ -1683,14 +1638,9 @@
       infil_program.addLine("EndIf")
 
       infil_program.addLine("Set CFIS_t_min_hr_open = #{mech_vent.cfis_open_time}") # minutes per hour the CFIS damper is open
-<<<<<<< HEAD
       infil_program.addLine("Set CFIS_Q_duct = #{UnitConversions.convert(mech_vent.cfm, 'cfm', 'm^3/s')}")
-      infil_program.addLine("Set #{mech_vent.cfis_f_damper_open_var.name} = 0") # fraction of the timestep the CFIS damper is open
-=======
-      infil_program.addLine("Set CFIS_Q_duct = #{UnitConversions.convert(mech_vent.whole_house_cfm, 'cfm', 'm^3/s')}")
       infil_program.addLine("Set cfis_f_damper_open = 0") # fraction of the timestep the CFIS damper is open
       infil_program.addLine("Set #{mech_vent.cfis_f_damper_extra_open_var.name} = 0") # additional runtime fraction to meet min/hr
->>>>>>> fac87b7c
 
       infil_program.addLine("If #{mech_vent.cfis_t_sum_open_var.name} < CFIS_t_min_hr_open")
       infil_program.addLine("  Set CFIS_t_fan_on = 60 - (CFIS_t_min_hr_open - #{mech_vent.cfis_t_sum_open_var.name})") # minute at which the blower needs to turn on to meet the ventilation requirements
@@ -1704,13 +1654,8 @@
       infil_program.addLine("    Set QWHV = cfis_f_damper_open*CFIS_Q_duct")
       infil_program.addLine("    Set #{mech_vent.cfis_t_sum_open_var.name} = #{mech_vent.cfis_t_sum_open_var.name}+cfis_fan_runtime")
       infil_program.addLine("    Set cfis_cfm = airloop_cfm*#{mech_vent.cfis_airflow_frac}")
-<<<<<<< HEAD
-      infil_program.addLine("    Set cfis_frac = #{mech_vent.cfis_f_damper_open_var.name}*(1-fan_rtf)")
-      infil_program.addLine("    Set #{mech_vent_fan_actuato.name} = CFIS_fan_power*cfis_cfm*cfis_frac")
-=======
       infil_program.addLine("    Set #{mech_vent.cfis_f_damper_extra_open_var.name} = @Max (cfis_f_damper_open-fan_rtf_hvac) 0.0")
-      infil_program.addLine("    Set #{whole_house_fan_actuator.name} = CFIS_fan_power*cfis_cfm*#{mech_vent.cfis_f_damper_extra_open_var.name}")
->>>>>>> fac87b7c
+      infil_program.addLine("    Set #{mech_vent_fan_actuator.name} = CFIS_fan_power*cfis_cfm*#{mech_vent.cfis_f_damper_extra_open_var.name}")
       infil_program.addLine("  Else")
       # No need to turn on blower for extra ventilation
       infil_program.addLine("    Set cfis_fan_runtime = fan_rtf_hvac*ZoneTimeStep*60")
@@ -1728,12 +1673,12 @@
       infil_program.addLine("      Set #{mech_vent.cfis_t_sum_open_var.name} = #{mech_vent.cfis_t_sum_open_var.name}+cfis_fan_runtime")
       infil_program.addLine("    EndIf")
       # Fan power is metered under fan cooling and heating meters
-      infil_program.addLine("    Set #{mech_vent_fan_actuato.name} = 0")
+      infil_program.addLine("    Set #{mech_vent_fan_actuator.name} = 0")
       infil_program.addLine("  EndIf")
       infil_program.addLine("Else")
       # The ventilation requirement for the hour has been met
       infil_program.addLine("  Set QWHV = 0")
-      infil_program.addLine("  Set #{mech_vent_fan_actuato.name} = 0")
+      infil_program.addLine("  Set #{mech_vent_fan_actuator.name} = 0")
       infil_program.addLine("EndIf")
 
       # Create EMS output variables for CFIS tests
@@ -1779,17 +1724,11 @@
       infil_program.addLine("Set Qin = Qin+QWHV")
     end
     infil_program.addLine("Set Qu = (@Abs (Qout-Qin))")
-<<<<<<< HEAD
-    if mech_vent.type != Constants.VentTypeCFIS
+    if mech_vent.type != 'central fan integrated supply'
       if mech_vent.cfm > 0
-        infil_program.addLine("Set #{mech_vent_fan_actuato.name} = QWHV * #{mech_vent.fan_power_w} / #{UnitConversions.convert(mech_vent.cfm, "cfm", "m^3/s")}")
-=======
-    if mech_vent.type != 'central fan integrated supply'
-      if mech_vent.whole_house_cfm > 0
-        infil_program.addLine("Set #{whole_house_fan_actuator.name} = QWHV * #{mech_vent.fan_power_w} / #{UnitConversions.convert(mech_vent.whole_house_cfm, "cfm", "m^3/s")}")
->>>>>>> fac87b7c
+        infil_program.addLine("Set #{mech_vent_fan_actuator.name} = QWHV * #{mech_vent.fan_power_w} / #{UnitConversions.convert(mech_vent.cfm, "cfm", "m^3/s")}")
       else
-        infil_program.addLine("Set #{mech_vent_fan_actuato.name} = #{mech_vent.fan_power_w}")
+        infil_program.addLine("Set #{mech_vent_fan_actuator.name} = #{mech_vent.fan_power_w}")
       end
     end
 
