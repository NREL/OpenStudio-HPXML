--- conflicted
+++ resolved
@@ -886,93 +886,13 @@
       temp_hourly_wked << ssn_schedule_wked
     end
 
-<<<<<<< HEAD
-    temp_sch = HourlyByMonthSchedule.new(model, runner, Constants.ObjectNameNaturalVentilation + " temp schedule", temp_hourly_wkdy, temp_hourly_wked, normalize_values = false)
-=======
-    temp_sch = HourlyByMonthSchedule.new(model, runner, obj_name_natvent + " temp schedule", temp_hourly_wkdy, temp_hourly_wked, normalize_values = false, create_sch_object = true, schedule_type_limits_name = Constants.ScheduleTypeLimitsTemperature)
-
-    nv_output = NaturalVentilationOutput.new(area, max_flow_rate, temp_sch, c_s, c_w, season_type)
-    return true, nv_output
-  end
-
-  def self.process_cfis(model, runner, cfis, obj_name_mech_vent)
-    # Validate Inputs
-    if cfis.open_time < 0
-      runner.registerError("Mechanical Ventilation: CFIS minimum damper open time must be greater than or equal to 0.")
-      return false
-    end
-    if cfis.airflow_frac < 0 or cfis.airflow_frac > 1
-      runner.registerError("Mechanical Ventilation: CFIS blower airflow rate must be greater than or equal to 0 and less than or equal to 1.")
-      return false
-    end
-
-    t_sum_open_var = OpenStudio::Model::EnergyManagementSystemGlobalVariable.new(model, "#{obj_name_mech_vent.gsub(" ", "_")}_cfis_t_sum_open") # Sums the time during an hour the CFIS damper has been open
-    on_for_hour_var = OpenStudio::Model::EnergyManagementSystemGlobalVariable.new(model, "#{obj_name_mech_vent.gsub(" ", "_")}_cfis_on_for_hour") # Flag to open the CFIS damper for the remainder of the hour
-    f_damper_open_var = OpenStudio::Model::EnergyManagementSystemGlobalVariable.new(model, "#{obj_name_mech_vent.gsub(" ", "_")}_cfis_f_damper_open") # Fraction of timestep the CFIS damper is open. Used by infiltration and duct leakage programs
-    cfis_output = CFISOutput.new(t_sum_open_var, on_for_hour_var, f_damper_open_var)
-    return true, cfis_output
-  end
-
-  def self.process_ducts(model, runner, ducts, building, has_mshp, has_forced_air_equipment, ncfl)
-    # Validate Inputs
-    if ducts.total_leakage < 0
-      runner.registerError("Ducts: Total Leakage must be greater than or equal to 0.")
-      return false
-    end
-    if ducts.supply_frac < 0 or ducts.supply_frac > 1
-      runner.registerError("Ducts: Supply Leakage Fraction of Total must be greater than or equal to 0 and less than or equal to 1.")
-      return false
-    end
-    if ducts.return_frac < 0 or ducts.return_frac > 1
-      runner.registerError("Ducts: Return Leakage Fraction of Total must be greater than or equal to 0 and less than or equal to 1.")
-      return false
-    end
-    if ducts.ah_supply_frac < 0 or ducts.ah_supply_frac > 1
-      runner.registerError("Ducts: Supply Air Handler Leakage Fraction of Total must be greater than or equal to 0 and less than or equal to 1.")
-      return false
-    end
-    if ducts.ah_return_frac < 0 or ducts.ah_return_frac > 1
-      runner.registerError("Ducts: Return Air Handler Leakage Fraction of Total must be greater than or equal to 0 and less than or equal to 1.")
-      return false
-    end
-    if ducts.r < 0
-      runner.registerError("Ducts: Insulation Nominal R-Value must be greater than or equal to 0.")
-      return false
-    end
-    if ducts.supply_area_mult < 0
-      runner.registerError("Ducts: Supply Surface Area Multiplier must be greater than or equal to 0.")
-      return false
-    end
-    if ducts.return_area_mult < 0
-      runner.registerError("Ducts: Return Surface Area Multiplier must be greater than or equal to 0.")
-      return false
-    end
-
-    if has_mshp # has mshp
-      miniSplitHPIsDucted = HVAC.has_ducted_mshp(model, runner, building.living.zone)
-      if ducts.location != "none" and not miniSplitHPIsDucted # if not ducted but specified ducts, warning and override
-        runner.registerWarning("No ducted HVAC equipment was found but ducts were specified. Overriding duct specification.")
-        ducts.location = "none"
-      elsif ducts.location == "none" and miniSplitHPIsDucted # if ducted but specified no ducts, warning
-        runner.registerWarning("A ducted mini-split heat pump was found but no ducts were specified.")
-      end
-    end
-
-    no_ducted_equip = !HVAC.has_ducted_equipment(model, runner, building.living.zone)
-    if ducts.location != "none" and no_ducted_equip
-      runner.registerWarning("No ducted HVAC equipment was found but ducts were specified. Overriding duct specification.")
-      ducts.location = "none"
-    end
-
-    location_zone, location_name = get_location(model, ducts.location)
->>>>>>> 5f3a26c4
+    temp_sch = HourlyByMonthSchedule.new(model, runner, Constants.ObjectNameNaturalVentilation + " temp schedule", temp_hourly_wkdy, temp_hourly_wked, normalize_values = false, create_sch_object = true, schedule_type_limits_name = Constants.ScheduleTypeLimitsTemperature)
 
     wout_sensor = OpenStudio::Model::EnergyManagementSystemSensor.new(model, "Site Outdoor Air Humidity Ratio")
     wout_sensor.setName("#{Constants.ObjectNameNaturalVentilation} wt s")
 
     avail_sch = OpenStudio::Model::ScheduleRuleset.new(model)
     avail_sch.setName(Constants.ObjectNameNaturalVentilation + " avail schedule")
-
     Schedule.set_schedule_type_limits(model, avail_sch, Constants.ScheduleTypeLimitsOnOff)
 
     day_endm = [0, 31, 59, 90, 120, 151, 181, 212, 243, 273, 304, 334, 365]
@@ -1599,33 +1519,20 @@
 
     range_array = [0.0] * 24
     range_array[mech_vent.range_exhaust_hour - 1] = 1.0
-<<<<<<< HEAD
-    range_hood_sch = HourlyByMonthSchedule.new(model, runner, Constants.ObjectNameMechanicalVentilation + " range exhaust schedule", [range_array] * 12, [range_array] * 12, normalize_values = false)
-=======
-    range_hood_sch = HourlyByMonthSchedule.new(model, runner, obj_name_mech_vent + " range exhaust schedule", [range_array] * 12, [range_array] * 12, normalize_values = false, create_sch_object = true, schedule_type_limits_name = Constants.ScheduleTypeLimitsOnOff)
->>>>>>> 5f3a26c4
+    range_hood_sch = HourlyByMonthSchedule.new(model, runner, Constants.ObjectNameMechanicalVentilation + " range exhaust schedule", [range_array] * 12, [range_array] * 12, normalize_values = false, create_sch_object = true, schedule_type_limits_name = Constants.ScheduleTypeLimitsOnOff)
     range_sch_sensor = OpenStudio::Model::EnergyManagementSystemSensor.new(model, "Schedule Value")
     range_sch_sensor.setName("#{Constants.ObjectNameMechanicalVentilation} range sch s")
     range_sch_sensor.setKeyName(range_hood_sch.schedule.name.to_s)
 
     bathroom_array = [0.0] * 24
     bathroom_array[mech_vent.bathroom_exhaust_hour - 1] = 1.0
-<<<<<<< HEAD
-    bath_exhaust_sch = HourlyByMonthSchedule.new(model, runner, Constants.ObjectNameMechanicalVentilation + " bath exhaust schedule", [bathroom_array] * 12, [bathroom_array] * 12, normalize_values = false)
-=======
-    bath_exhaust_sch = HourlyByMonthSchedule.new(model, runner, obj_name_mech_vent + " bath exhaust schedule", [bathroom_array] * 12, [bathroom_array] * 12, normalize_values = false, create_sch_object = true, schedule_type_limits_name = Constants.ScheduleTypeLimitsOnOff)
->>>>>>> 5f3a26c4
+    bath_exhaust_sch = HourlyByMonthSchedule.new(model, runner, Constants.ObjectNameMechanicalVentilation + " bath exhaust schedule", [bathroom_array] * 12, [bathroom_array] * 12, normalize_values = false, create_sch_object = true, schedule_type_limits_name = Constants.ScheduleTypeLimitsOnOff)
     bath_sch_sensor = OpenStudio::Model::EnergyManagementSystemSensor.new(model, "Schedule Value")
     bath_sch_sensor.setName("#{Constants.ObjectNameMechanicalVentilation} bath sch s")
     bath_sch_sensor.setKeyName(bath_exhaust_sch.schedule.name.to_s)
 
-<<<<<<< HEAD
     if mech_vent.has_dryer and mech_vent.dryer_exhaust > 0
-      dryer_exhaust_sch = HotWaterSchedule.new(model, runner, Constants.ObjectNameMechanicalVentilation + " dryer exhaust schedule", Constants.ObjectNameMechanicalVentilation + " dryer exhaust temperature schedule", building.nbeds, mech_vent.dryer_exhaust_day_shift, "ClothesDryerExhaust", 0)
-=======
-    if mv_output.has_dryer and mech_vent.dryer_exhaust > 0
-      dryer_exhaust_sch = HotWaterSchedule.new(model, runner, obj_name_mech_vent + " dryer exhaust schedule", obj_name_mech_vent + " dryer exhaust temperature schedule", nbeds, mv_output.dryer_exhaust_day_shift, "ClothesDryerExhaust", 0, create_sch_object = true, schedule_type_limits_name = Constants.ScheduleTypeLimitsFraction)
->>>>>>> 5f3a26c4
+      dryer_exhaust_sch = HotWaterSchedule.new(model, runner, Constants.ObjectNameMechanicalVentilation + " dryer exhaust schedule", Constants.ObjectNameMechanicalVentilation + " dryer exhaust temperature schedule", building.nbeds, mech_vent.dryer_exhaust_day_shift, "ClothesDryerExhaust", 0, create_sch_object = true, schedule_type_limits_name = Constants.ScheduleTypeLimitsFraction)
       dryer_sch_sensor = OpenStudio::Model::EnergyManagementSystemSensor.new(model, "Schedule Value")
       dryer_sch_sensor.setName("#{Constants.ObjectNameMechanicalVentilation} dryer sch s")
       dryer_sch_sensor.setKeyName(dryer_exhaust_sch.schedule.name.to_s)
