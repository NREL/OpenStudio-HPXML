--- conflicted
+++ resolved
@@ -600,11 +600,7 @@
     # Search for clothes dryer
     has_dryer = false
     (model.getElectricEquipments + model.getOtherEquipments).each do |equip|
-<<<<<<< HEAD
-      next unless equip.name.to_s.start_with? Constants.ObjectNameClothesDryer
-=======
       next unless equip.name.to_s == Constants.ObjectNameClothesDryer
->>>>>>> 1a28e6e4
 
       has_dryer = true
       break
