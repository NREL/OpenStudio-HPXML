--- conflicted
+++ resolved
@@ -316,25 +316,16 @@
     air_loops.each_with_index do |air_loop, air_loop_index|
       next unless building.living.zone.airLoopHVACs.include? air_loop # next if airloop doesn't serve this
 
-<<<<<<< HEAD
-      unitary_system = HVAC.get_unitary_system_from_air_loop_hvac(air_loop)
-      next if unitary_system.nil?
-=======
       system = HVAC.get_unitary_system_from_air_loop_hvac(air_loop)
       if system.nil? # Evap cooler system stored information in airloopHVAC
         system = air_loop
       end
       next if system.nil?
->>>>>>> aaa54260
 
       # Get the supply fan
       supply_fan = nil
       if air_loop.to_AirLoopHVAC.is_initialized
-<<<<<<< HEAD
-        supply_fan = unitary_system.supplyFan.get
-=======
         supply_fan = system.supplyFan.get
->>>>>>> aaa54260
       end
 
       # Supply fan runtime fraction
