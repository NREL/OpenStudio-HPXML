require_relative "geometry"
require_relative "hvac"
require_relative "unit_conversions"
require_relative "util"
require_relative "schedules"
require_relative "constructions"

class HVACSizing
<<<<<<< HEAD
  def self.apply(model, runner, weather, cfa, infilvolume, nbeds, min_neighbor_distance, show_debug_info, living_space, living_zone)
=======
  def self.apply(model, runner, weather, cfa, infilvolume, nbeds, min_neighbor_distance, show_debug_info, living_space)
>>>>>>> 246e778d
    @model_spaces = model.getSpaces
    @cond_space = living_space
    @cond_zone = living_zone
    @nbeds = nbeds
    @cfa = cfa
    @infilvolume = infilvolume

    @model_year = model.yearDescription.get.assumedYear
    @north_axis = model.getBuilding.northAxis
    @min_cooling_capacity = 1 # Btu/hr

    # Based on EnergyPlus's model for calculating SHR at off-rated conditions. This curve fit
    # avoids the iterations in the actual model. It does not account for altitude or variations
    # in the SHRRated. It is a function of ODB (MJ design temp) and CFM/Ton (from MJ)
    @shr_biquadratic = [1.08464364, 0.002096954, 0, -0.005766327, 0, -0.000011147]

    @conditioned_heat_design_temp = 70 # Indoor heating design temperature according to acca MANUAL J
    @conditioned_cool_design_temp = 75 # Indoor heating design temperature according to acca MANUAL J

    assumed_inside_temp = 73.5 # F
    @inside_air_dens = UnitConversions.convert(weather.header.LocalPressure, "atm", "Btu/ft^3") / (Gas.Air.r * (assumed_inside_temp + 460.0))

    if not process_site_calcs_and_design_temps(runner, weather)
      return false
    end

    # Get shelter class
    @shelter_class = get_shelter_class(model, min_neighbor_distance, living_space)

    # Calculate loads for each conditioned thermal zone
    zones_loads = process_zone_loads(runner, model, weather)
    return false if zones_loads.nil?

    # Display debug info
    if show_debug_info
      display_zone_loads(runner, zones_loads)
    end

    # Aggregate zone loads into initial loads
    init_loads = aggregate_zone_loads(zones_loads)
    return false if init_loads.nil?

    # Get HVAC system info
    hvacs = get_hvacs(runner, model)
    return false if hvacs.nil?

    hvacs.each do |hvac|
      hvac = calculate_hvac_temperatures(init_loads, hvac)
      return false if init_loads.nil?

      hvac_init_loads = apply_hvac_load_fractions(init_loads, hvac)
      return false if hvac_init_loads.nil?

      hvac_init_loads = apply_hp_sizing_logic(hvac_init_loads, hvac)
      return false if hvac_init_loads.nil?

      hvac_final_values = FinalValues.new

      # Calculate heating ducts load
      hvac_final_values = process_duct_loads_heating(runner, hvac_final_values, weather, hvac, hvac_init_loads.Heat)
      return false if hvac_final_values.nil?

      # Calculate cooling ducts load
      hvac_final_values = process_duct_loads_cooling(runner, hvac_final_values, weather, hvac, hvac_init_loads.Cool_Sens, hvac_init_loads.Cool_Lat)
      return false if hvac_final_values.nil?

      hvac_final_values = process_cooling_equipment_adjustments(runner, hvac_final_values, weather, hvac)
      return false if hvac_final_values.nil?

      hvac_final_values = process_fixed_equipment(runner, hvac_final_values, hvac)
      return false if hvac_final_values.nil?

      hvac_final_values = process_finalize(runner, hvac_final_values, zones_loads, weather, hvac)
      return false if hvac_final_values.nil?

      # Set OpenStudio object values
      if not set_object_values(runner, model, hvac, hvac_final_values)
        return false
      end

      # Display debug info
      if show_debug_info
        display_hvac_final_values_results(runner, hvac_final_values, hvac)
      end
    end

    return true
  end

  private

  def self.process_site_calcs_and_design_temps(runner, weather)
    '''
    Site Calculations and Design Temperatures
    '''

    # CLTD adjustments based on daily temperature range
    @daily_range_temp_adjust = [4, 0, -5]

    # Manual J inside conditions
    @cool_setpoint = 75
    @heat_setpoint = 70

    @cool_design_grains = UnitConversions.convert(weather.design.CoolingHumidityRatio, "lbm/lbm", "grains")

    # # Calculate the design temperature differences
    @ctd = weather.design.CoolingDrybulb - @cool_setpoint
    @htd = @heat_setpoint - weather.design.HeatingDrybulb

    # # Calculate the average Daily Temperature Range (DTR) to determine the class (low, medium, high)
    dtr = weather.design.DailyTemperatureRange

    if dtr < 16
      @daily_range_num = 0   # Low
    elsif dtr > 25
      @daily_range_num = 2   # High
    else
      @daily_range_num = 1   # Medium
    end

    # Altitude Correction Factors (ACF) taken from Table 10A (sea level - 12,000 ft)
    acfs = [1.0, 0.97, 0.93, 0.89, 0.87, 0.84, 0.80, 0.77, 0.75, 0.72, 0.69, 0.66, 0.63]

    # Calculate the altitude correction factor (ACF) for the site
    alt_cnt = (weather.header.Altitude / 1000.0).to_i
    @acf = MathTools.interp2(weather.header.Altitude, alt_cnt * 1000, (alt_cnt + 1) * 1000, acfs[alt_cnt], acfs[alt_cnt + 1])

    # Calculate the interior humidity in Grains and enthalpy in Btu/lb for cooling
    pwsat = UnitConversions.convert(0.430075, "psi", "kPa") # Calculated for 75degF indoor temperature
    rh_indoor_cooling = 0.55 # Manual J is vague on the indoor RH. 55% corresponds to BA goals
    hr_indoor_cooling = (0.62198 * rh_indoor_cooling * pwsat) / (UnitConversions.convert(weather.header.LocalPressure, "atm", "kPa") - rh_indoor_cooling * pwsat)
    @cool_indoor_grains = UnitConversions.convert(hr_indoor_cooling, "lbm/lbm", "grains")
    @wetbulb_indoor_cooling = Psychrometrics.Twb_fT_R_P(@cool_setpoint, rh_indoor_cooling, UnitConversions.convert(weather.header.LocalPressure, "atm", "psi"))

    db_indoor_degC = UnitConversions.convert(@cool_setpoint, "F", "C")
    @enthalpy_indoor_cooling = (1.006 * db_indoor_degC + hr_indoor_cooling * (2501 + 1.86 * db_indoor_degC)) * UnitConversions.convert(1.0, "kJ", "Btu") * UnitConversions.convert(1.0, "lbm", "kg")

    # Design Temperatures

    @cool_design_temps = {}
    @heat_design_temps = {}
    @wetbulb_outdoor_cooling = weather.design.CoolingWetbulb

    # Outside
    @cool_design_temps[nil] = weather.design.CoolingDrybulb
    @heat_design_temps[nil] = weather.design.HeatingDrybulb

    # Initialize Manual J buffer space temperatures using current design temperatures
    @model_spaces.each do |space|
      @cool_design_temps[space] = process_design_temp_cooling(runner, weather, space)
      return false if @cool_design_temps[space].nil?

      @heat_design_temps[space] = process_design_temp_heating(runner, weather, space, weather.design.HeatingDrybulb)
      return false if @heat_design_temps[space].nil?
    end

    return true
  end

  def self.process_design_temp_heating(runner, weather, space, design_db)
    if Geometry.space_is_conditioned(space)
      # Living space, conditioned attic, conditioned basement
      heat_temp = @conditioned_heat_design_temp

    elsif Geometry.is_garage(space)
      # Garage
      heat_temp = design_db + 13

    elsif Geometry.is_vented_attic(space) or Geometry.is_unvented_attic(space)

      is_vented = Geometry.is_vented_attic(space)

      attic_floor_r = self.get_space_r_value(runner, space, "floor")
      return nil if attic_floor_r.nil?

      attic_roof_r = self.get_space_r_value(runner, space, "roofceiling")
      return nil if attic_roof_r.nil?

      # Unconditioned attic
      if attic_floor_r < attic_roof_r

        # Attic is considered to be encapsulated. MJ8 says to use an attic
        # temperature of 95F, however alternative approaches are permissible

        if is_vented
          heat_temp = design_db
        else # not is_vented
          heat_temp = calculate_space_design_temps(runner, space, weather, @conditioned_heat_design_temp, design_db, weather.data.GroundMonthlyTemps.min)
        end

      else

        heat_temp = design_db

      end

    else
      # Unconditioned basement, Crawlspace
      heat_temp = calculate_space_design_temps(runner, space, weather, @conditioned_heat_design_temp, design_db, weather.data.GroundMonthlyTemps.min)

    end

    return heat_temp
  end

  def self.process_design_temp_cooling(runner, weather, space)
    if Geometry.space_is_conditioned(space)
      # Living space, conditioned attic, conditioned basement
      cool_temp = @conditioned_cool_design_temp

    elsif Geometry.is_garage(space)
      # Garage
      # Calculate the cooling design temperature for the garage

      # Calculate fraction of garage under conditioned space
      area_total = 0.0
      area_conditioned = 0.0
      space.surfaces.each do |surface|
        next if surface.surfaceType.downcase != "roofceiling"

        area_total += surface.netArea
        next if not surface.adjacentSurface.is_initialized
        next if not surface.adjacentSurface.get.space.is_initialized
        next if not Geometry.space_is_conditioned(surface.adjacentSurface.get.space.get)

        area_conditioned += surface.netArea
      end
      garage_frac_under_conditioned = area_conditioned / area_total

      # Calculate the garage cooling design temperature based on Table 4C
      # Linearly interpolate between having living space over the garage and not having living space above the garage
      if @daily_range_num == 0
        cool_temp = (weather.design.CoolingDrybulb +
                     (11 * garage_frac_under_conditioned) +
                     (22 * (1 - garage_frac_under_conditioned)))
      elsif @daily_range_num == 1
        cool_temp = (weather.design.CoolingDrybulb +
                     (6 * garage_frac_under_conditioned) +
                     (17 * (1 - garage_frac_under_conditioned)))
      elsif @daily_range_num == 2
        cool_temp = (weather.design.CoolingDrybulb +
                     (1 * garage_frac_under_conditioned) +
                     (12 * (1 - garage_frac_under_conditioned)))
      end

    elsif Geometry.is_vented_attic(space) or Geometry.is_unvented_attic(space)

      is_vented = Geometry.is_vented_attic(space)

      attic_floor_r = self.get_space_r_value(runner, space, "floor")
      return nil if attic_floor_r.nil?

      attic_roof_r = self.get_space_r_value(runner, space, "roofceiling")
      return nil if attic_roof_r.nil?

      # Unconditioned attic
      if attic_floor_r < attic_roof_r

        # Attic is considered to be encapsulated. MJ8 says to use an attic
        # temperature of 95F, however alternative approaches are permissible

        if is_vented
          cool_temp = weather.design.CoolingDrybulb + 40 # This is the number from a California study with dark shingle roof and similar ventilation.
        else # not is_vented
          cool_temp = calculate_space_design_temps(runner, space, weather, @conditioned_cool_design_temp, weather.design.CoolingDrybulb, weather.data.GroundMonthlyTemps.max, true)
        end

      else

        # Calculate the cooling design temperature for the unconditioned attic based on Figure A12-14
        # Use an area-weighted temperature in case roof surfaces are different
        tot_roof_area = 0
        cool_temp = 0

        space.surfaces.each do |surface|
          next if surface.surfaceType.downcase != "roofceiling"

          tot_roof_area += surface.netArea

          roof_color = get_feature(runner, surface, Constants.SizingInfoRoofColor, 'string')
          roof_material = get_feature(runner, surface, Constants.SizingInfoRoofMaterial, 'string')
          return nil if roof_color.nil? or roof_material.nil?

          has_radiant_barrier = get_feature(runner, surface, Constants.SizingInfoRoofHasRadiantBarrier, 'boolean')
          return nil if has_radiant_barrier.nil?

          if not is_vented
            if not has_radiant_barrier
              cool_temp += (150 + (weather.design.CoolingDrybulb - 95) + @daily_range_temp_adjust[@daily_range_num]) * surface.netArea
            else
              cool_temp += (130 + (weather.design.CoolingDrybulb - 95) + @daily_range_temp_adjust[@daily_range_num]) * surface.netArea
            end

          else # is_vented

            if not has_radiant_barrier
              if [Constants.RoofMaterialAsphaltShingles, Constants.RoofMaterialTarGravel].include?(roof_material)
                if roof_color == Constants.ColorDark
                  cool_temp += 130 * surface.netArea
                else
                  cool_temp += 120 * surface.netArea
                end

              elsif [Constants.RoofMaterialWoodShakes].include?(roof_material)
                cool_temp += 120 * surface.netArea

              elsif [Constants.RoofMaterialMetal, Constants.RoofMaterialMembrane].include?(roof_material)
                if roof_color == Constants.ColorDark
                  cool_temp += 130 * surface.netArea
                elsif roof_color == Constants.ColorWhite
                  cool_temp += 95 * surface.netArea
                else
                  cool_temp += 120 * surface.netArea
                end

              elsif [Constants.RoofMaterialTile].include?(roof_material)
                if roof_color == Constants.ColorDark
                  cool_temp += 110 * surface.netArea
                elsif roof_color == Constants.ColorWhite
                  cool_temp += 95 * surface.netArea
                else
                  cool_temp += 105 * surface.netArea
                end

              else
                runner.registerWarning("Specified roofing material (#{roof_material}) is not supported. Assuming dark asphalt shingles")
                cool_temp += 130 * surface.netArea
              end

            else # with a radiant barrier
              if [Constants.RoofMaterialAsphaltShingles, Constants.RoofMaterialTarGravel].include?(roof_material)
                if roof_color == Constants.ColorDark
                  cool_temp += 120 * surface.netArea
                else
                  cool_temp += 110 * surface.netArea
                end

              elsif [Constants.RoofMaterialWoodShakes].include?(roof_material)
                cool_temp += 110 * surface.netArea

              elsif [Constants.RoofMaterialMetal, Constants.RoofMaterialMembrane].include?(roof_material)
                if roof_color == Constants.ColorDark
                  cool_temp += 120 * surface.netArea
                elsif roof_color == Constants.ColorWhite
                  cool_temp += 95 * surface.netArea
                else
                  cool_temp += 110 * surface.netArea
                end

              elsif [Constants.RoofMaterialTile].include?(roof_material)
                if roof_color == Constants.ColorDark
                  cool_temp += 105 * surface.netArea
                elsif roof_color == Constants.ColorWhite
                  cool_temp += 95 * surface.netArea
                else
                  cool_temp += 105 * surface.netArea
                end

              else
                runner.registerWarning("Specified roofing material (#{roof_material}) is not supported. Assuming dark asphalt shingles")
                cool_temp += 120 * surface.netArea

              end
            end
          end # vented/unvented
        end # each roof surface

        cool_temp = cool_temp / tot_roof_area

        # Adjust base CLTD for cooling design temperature and daily range
        cool_temp += (weather.design.CoolingDrybulb - 95) + @daily_range_temp_adjust[@daily_range_num]

      end

    else
      # Unconditioned basement, Crawlspace
      cool_temp = calculate_space_design_temps(runner, space, weather, @conditioned_cool_design_temp, weather.design.CoolingDrybulb, weather.data.GroundMonthlyTemps.max)

    end

    return cool_temp
  end

  def self.process_zone_loads(runner, model, weather)
    # Constant loads (no variation throughout day)
    zone_loads = ZoneLoads.new
    zone_loads = process_load_windows_skylights(runner, @cond_zone, zone_loads, weather)
    zone_loads = process_load_doors(runner, @cond_zone, zone_loads, weather)
    zone_loads = process_load_walls(runner, @cond_zone, zone_loads, weather)
    zone_loads = process_load_roofs(runner, @cond_zone, zone_loads, weather)
    zone_loads = process_load_floors(runner, @cond_zone, zone_loads, weather)
    zone_loads = process_infiltration_ventilation(runner, model, @cond_zone, zone_loads, weather)
    zone_loads = process_internal_gains(runner, @cond_zone, zone_loads)
    return nil if zone_loads.nil?

    return zone_loads
  end

  def self.process_load_windows_skylights(runner, thermal_zone, zone_loads, weather)
    '''
    Heating and Cooling Loads: Windows & Skylights
    '''

    return nil if zone_loads.nil?

    # Average cooling load factors for windows/skylights WITHOUT internal shading for surface
    # azimuths of 0,22.5,45, ... ,337.5,360
    # Additional values (compared to values in MJ8 Table 3D-3) have been determined by
    # linear interpolation to avoid interpolating
    clf_avg_nois = [0.24, 0.295, 0.35, 0.365, 0.38, 0.39, 0.4, 0.44, 0.48, 0.44, 0.4, 0.39, 0.38, 0.365, 0.35, 0.295, 0.24]
    clf_avg_nois_horiz = 0.68

    # Average cooling load factors for windows/skylights WITH internal shading for surface
    # azimuths of 0,22.5,45, ... ,337.5,360
    # Additional values (compared to values in MJ8 Table 3D-3) have been determined
    # by linear interpolation to avoid interpolating in BMI
    clf_avg_is = [0.18, 0.235, 0.29, 0.305, 0.32, 0.32, 0.32, 0.305, 0.29, 0.305, 0.32, 0.32, 0.32, 0.305, 0.29, 0.235, 0.18]
    clf_avg_is_horiz = 0.52

    # Hourly cooling load factor (CLF) for windows/skylights WITHOUT an internal shade taken from
    # ASHRAE HOF Ch.26 Table 36 (subset of data in MJ8 Table A11-5)
    # Surface Azimuth = 0 (South), 22.5, 45.0, ... ,337.5,360 and Hour = 8,9, ... ,19,20
    clf_hr_nois = [[0.14, 0.22, 0.34, 0.48, 0.59, 0.65, 0.65, 0.59, 0.50, 0.43, 0.36, 0.28, 0.22],
                   [0.11, 0.15, 0.19, 0.27, 0.39, 0.52, 0.62, 0.67, 0.65, 0.58, 0.46, 0.36, 0.28],
                   [0.10, 0.12, 0.14, 0.16, 0.24, 0.36, 0.49, 0.60, 0.66, 0.66, 0.58, 0.43, 0.33],
                   [0.09, 0.10, 0.12, 0.13, 0.17, 0.26, 0.40, 0.52, 0.62, 0.66, 0.61, 0.44, 0.34],
                   [0.08, 0.10, 0.11, 0.12, 0.14, 0.20, 0.32, 0.45, 0.57, 0.64, 0.61, 0.44, 0.34],
                   [0.09, 0.10, 0.12, 0.13, 0.15, 0.17, 0.26, 0.40, 0.53, 0.63, 0.62, 0.44, 0.34],
                   [0.10, 0.12, 0.14, 0.16, 0.17, 0.19, 0.23, 0.33, 0.47, 0.59, 0.60, 0.43, 0.33],
                   [0.14, 0.18, 0.22, 0.25, 0.27, 0.29, 0.30, 0.33, 0.44, 0.57, 0.62, 0.44, 0.33],
                   [0.48, 0.56, 0.63, 0.71, 0.76, 0.80, 0.82, 0.82, 0.79, 0.75, 0.69, 0.61, 0.48],
                   [0.47, 0.44, 0.41, 0.40, 0.39, 0.39, 0.38, 0.36, 0.33, 0.30, 0.26, 0.20, 0.16],
                   [0.51, 0.51, 0.45, 0.39, 0.36, 0.33, 0.31, 0.28, 0.26, 0.23, 0.19, 0.15, 0.12],
                   [0.52, 0.57, 0.50, 0.45, 0.39, 0.34, 0.31, 0.28, 0.25, 0.22, 0.18, 0.14, 0.12],
                   [0.51, 0.57, 0.57, 0.50, 0.42, 0.37, 0.32, 0.29, 0.25, 0.22, 0.19, 0.15, 0.12],
                   [0.49, 0.58, 0.61, 0.57, 0.48, 0.41, 0.36, 0.32, 0.28, 0.24, 0.20, 0.16, 0.13],
                   [0.43, 0.55, 0.62, 0.63, 0.57, 0.48, 0.42, 0.37, 0.33, 0.28, 0.24, 0.19, 0.15],
                   [0.27, 0.43, 0.55, 0.63, 0.64, 0.60, 0.52, 0.45, 0.40, 0.35, 0.29, 0.23, 0.18],
                   [0.14, 0.22, 0.34, 0.48, 0.59, 0.65, 0.65, 0.59, 0.50, 0.43, 0.36, 0.28, 0.22]]
    clf_hr_nois_horiz = [0.24, 0.36, 0.48, 0.58, 0.66, 0.72, 0.74, 0.73, 0.67, 0.59, 0.47, 0.37, 0.29]

    # Hourly cooling load factor (CLF) for windows/skylights WITH an internal shade taken from
    # ASHRAE HOF Ch.26 Table 39 (subset of data in MJ8 Table A11-6)
    # Surface Azimuth = 0 (South), 22.5, 45.0, ... ,337.5,360 and Hour = 8,9, ... ,19,20
    clf_hr_is = [[0.23, 0.38, 0.58, 0.75, 0.83, 0.80, 0.68, 0.50, 0.35, 0.27, 0.19, 0.11, 0.09],
                 [0.18, 0.22, 0.27, 0.43, 0.63, 0.78, 0.84, 0.80, 0.66, 0.46, 0.25, 0.13, 0.11],
                 [0.14, 0.16, 0.19, 0.22, 0.38, 0.59, 0.75, 0.83, 0.81, 0.69, 0.45, 0.16, 0.12],
                 [0.12, 0.14, 0.16, 0.17, 0.23, 0.44, 0.64, 0.78, 0.84, 0.78, 0.55, 0.16, 0.12],
                 [0.11, 0.13, 0.15, 0.16, 0.17, 0.31, 0.53, 0.72, 0.82, 0.81, 0.61, 0.16, 0.12],
                 [0.12, 0.14, 0.16, 0.17, 0.18, 0.22, 0.43, 0.65, 0.80, 0.84, 0.66, 0.16, 0.12],
                 [0.14, 0.17, 0.19, 0.20, 0.21, 0.22, 0.30, 0.52, 0.73, 0.82, 0.69, 0.16, 0.12],
                 [0.22, 0.26, 0.30, 0.32, 0.33, 0.34, 0.34, 0.39, 0.61, 0.82, 0.76, 0.17, 0.12],
                 [0.65, 0.73, 0.80, 0.86, 0.89, 0.89, 0.86, 0.82, 0.75, 0.78, 0.91, 0.24, 0.18],
                 [0.62, 0.42, 0.37, 0.37, 0.37, 0.36, 0.35, 0.32, 0.28, 0.23, 0.17, 0.08, 0.07],
                 [0.74, 0.58, 0.37, 0.29, 0.27, 0.26, 0.24, 0.22, 0.20, 0.16, 0.12, 0.06, 0.05],
                 [0.80, 0.71, 0.52, 0.31, 0.26, 0.24, 0.22, 0.20, 0.18, 0.15, 0.11, 0.06, 0.05],
                 [0.80, 0.76, 0.62, 0.41, 0.27, 0.24, 0.22, 0.20, 0.17, 0.14, 0.11, 0.06, 0.05],
                 [0.79, 0.80, 0.72, 0.54, 0.34, 0.27, 0.24, 0.21, 0.19, 0.15, 0.12, 0.07, 0.06],
                 [0.74, 0.81, 0.79, 0.68, 0.49, 0.33, 0.28, 0.25, 0.22, 0.18, 0.13, 0.08, 0.07],
                 [0.54, 0.72, 0.81, 0.81, 0.71, 0.54, 0.38, 0.32, 0.27, 0.22, 0.16, 0.09, 0.08],
                 [0.23, 0.38, 0.58, 0.75, 0.83, 0.80, 0.68, 0.50, 0.35, 0.27, 0.19, 0.11, 0.09]]
    clf_hr_is_horiz = [0.44, 0.59, 0.72, 0.81, 0.85, 0.85, 0.81, 0.71, 0.58, 0.42, 0.25, 0.14, 0.12]

    # Shade Line Multipliers (SLM) for shaded windows will be calculated using the procedure
    # described in ASHRAE HOF 1997 instead of using the SLM's from MJ8 Table 3E-1

    # The time of day (assuming 24 hr clock) to calculate the SLM for the ALP for azimuths
    # starting at 0 (South) in increments of 22.5 to 360
    # Nil denotes directions not used in the shading calculation (Note: south direction is symmetrical around noon)
    slm_alp_hr = [15.5, 14.75, 14, 14.75, 15.5, nil, nil, nil, nil, nil, nil, nil, 8.5, 9.75, 10, 9.75, 8.5]

    # Mid summer declination angle used for shading calculations
    declination_angle = 12.1 # Mid August

    # Peak solar factor (PSF) (aka solar heat gain factor) taken from ASHRAE HOF 1989 Ch.26 Table 34
    # (subset of data in MJ8 Table 3D-2)
    # Surface Azimuth = 0 (South), 22.5, 45.0, ... ,337.5,360 and Latitude = 20,24,28, ... ,60,64
    psf = [[57,  72,  91,  111, 131, 149, 165, 180, 193, 203, 211, 217],
           [88,  103, 120, 136, 151, 165, 177, 188, 197, 206, 213, 217],
           [152, 162, 172, 181, 189, 196, 202, 208, 212, 215, 217, 217],
           [200, 204, 207, 210, 212, 214, 215, 216, 216, 216, 214, 211],
           [220, 220, 220, 219, 218, 216, 214, 211, 208, 203, 199, 193],
           [206, 203, 199, 195, 190, 185, 180, 174, 169, 165, 161, 157],
           [162, 156, 149, 141, 138, 135, 132, 128, 124, 119, 114, 109],
           [91,  87,  83,  79,  75,  71,  66,  61,  56,  56,  57,  58],
           [40,  38,  38,  37,  36,  35,  34,  33,  32,  30,  28,  27],
           [91,  87,  83,  79,  75,  71,  66,  61,  56,  56,  57,  58],
           [162, 156, 149, 141, 138, 135, 132, 128, 124, 119, 114, 109],
           [206, 203, 199, 195, 190, 185, 180, 174, 169, 165, 161, 157],
           [220, 220, 220, 219, 218, 216, 214, 211, 208, 203, 199, 193],
           [200, 204, 207, 210, 212, 214, 215, 216, 216, 216, 214, 211],
           [152, 162, 172, 181, 189, 196, 202, 208, 212, 215, 217, 217],
           [88,  103, 120, 136, 151, 165, 177, 188, 197, 206, 213, 217],
           [57,  72,  91,  111, 131, 149, 165, 180, 193, 203, 211, 217]]
    psf_horiz = [280, 277, 272, 265, 257, 247, 236, 223, 208, 193, 176, 159]

    # Hourly Temperature Adjustment Values (HTA_DR) (MJ8 Table A11-3)
    # Low DR, Medium DR, High DR and Hour = 8,9, ... ,19,20
    hta = [[-6.3,  -5.0,  -3.7,  -2.5, -1.5, -0.7, -0.2, 0.0, -0.2, -0.7, -1.5, -2.5, -3.7], # Low DR
           [-12.6, -10.0, -7.4,  -5.0, -2.9, -1.3, -0.3, 0.0, -0.3, -1.3, -2.9, -5.0, -7.4], # Medium DR
           [-18.9, -15.0, -11.1, -7.5, -4.4, -2.0, -0.5, 0.0, -0.5, -2.0, -4.4, -7.5, -11.1]] # High DR

    # Determine the PSF's for the building latitude
    psf_lat = []
    psf_lat_horiz = nil
    latitude = weather.header.Latitude.to_f
    for cnt in 0..16
      if latitude < 20.0
        psf_lat << psf[cnt][0]
        if cnt == 0
          runner.registerWarning('Latitude of 20 was assumed for Manual J solar load calculations.')
          psf_lat_horiz = psf_horiz[0]
        end
      elsif latitude > 64.0
        psf_lat << psf[cnt][11]
        if cnt == 0
          runner.registerWarning('Latitude of 64 was assumed for Manual J solar load calculations.')
          psf_lat_horiz = psf_horiz[11]
        end
      else
        cnt_lat_s = ((latitude - 20.0) / 4.0).to_i
        cnt_lat_n = cnt_lat_s + 1
        lat_s = 20 + 4 * cnt_lat_s
        lat_n = lat_s + 4
        psf_lat << MathTools.interp2(latitude, lat_s, lat_n, psf[cnt][cnt_lat_s], psf[cnt][cnt_lat_n])
        if cnt == 0
          psf_lat_horiz = MathTools.interp2(latitude, lat_s, lat_n, psf_horiz[cnt_lat_s], psf_horiz[cnt_lat_n])
        end
      end
    end

    # Windows
    zone_loads.Heat_Windows = 0
    alp_load = 0 # Average Load Procedure (ALP) Load
    afl_hr = [0, 0, 0, 0, 0, 0, 0, 0, 0, 0, 0, 0, 0] # Initialize Hourly Aggregate Fenestration Load (AFL)

    Geometry.get_spaces_above_grade_exterior_walls(thermal_zone.spaces).each do |wall|
      wall_true_azimuth = true_azimuth(wall)
      cnt225 = (wall_true_azimuth / 22.5).round.to_i

      wall.subSurfaces.each do |window|
        next if not window.subSurfaceType.downcase.include?("window")

        # U-factor
        u_window = self.get_surface_ufactor(runner, window, window.subSurfaceType, true)
        return nil if u_window.nil?

        zone_loads.Heat_Windows += u_window * UnitConversions.convert(window.grossArea, "m^2", "ft^2") * @htd

        # SHGC & Internal Shading
        shgc_with_interior_shade_cool, shgc_with_interior_shade_heat = get_fenestration_shgc(runner, window)
        return nil if shgc_with_interior_shade_cool.nil? or shgc_with_interior_shade_heat.nil?

        windowHeight = Geometry.surface_height(window)
        windowHasIntShading = window.shadingControl.is_initialized

        # Determine window overhang properties
        windowHasOverhang = false
        windowOverhangDepth = nil
        windowOverhangOffset = nil
        window.shadingSurfaceGroups.each do |ssg|
          ssg.shadingSurfaces.each do |ss|
            windowHasOverhang = true
            windowOverhangDepth = get_feature(runner, window, Constants.SizingInfoWindowOverhangDepth, 'double')
            windowOverhangOffset = get_feature(runner, window, Constants.SizingInfoWindowOverhangOffset, 'double')
            return nil if windowOverhangDepth.nil? or windowOverhangOffset.nil?
          end
        end

        for hr in -1..12

          # If hr == -1: Calculate the Average Load Procedure (ALP) Load
          # Else: Calculate the hourly Aggregate Fenestration Load (AFL)

          # clf_d: Average Cooling Load Factor for the given window direction
          # clf_n: Average Cooling Load Factor for a window facing North (fully shaded)
          if hr == -1
            if windowHasIntShading
              clf_d = clf_avg_is[cnt225]
              clf_n = clf_avg_is[8]
            else
              clf_d = clf_avg_nois[cnt225]
              clf_n = clf_avg_nois[8]
            end
          else
            if windowHasIntShading
              clf_d = clf_hr_is[cnt225][hr]
              clf_n = clf_hr_is[8][hr]
            else
              clf_d = clf_hr_nois[cnt225][hr]
              clf_n = clf_hr_nois[8][hr]
            end
          end

          ctd_adj = @ctd
          if hr > -1
            # Calculate hourly CTD adjusted value for mid-summer
            ctd_adj += hta[@daily_range_num][hr]
          end

          # Hourly Heat Transfer Multiplier for the given window Direction
          htm_d = psf_lat[cnt225] * clf_d * shgc_with_interior_shade_cool / 0.87 + u_window * ctd_adj

          # Hourly Heat Transfer Multiplier for a window facing North (fully shaded)
          htm_n = psf_lat[8] * clf_n * shgc_with_interior_shade_cool / 0.87 + u_window * ctd_adj

          if wall_true_azimuth < 180
            surf_azimuth = wall_true_azimuth
          else
            surf_azimuth = wall_true_azimuth - 360
          end

          # TODO: Account for eaves, porches, etc.
          if windowHasOverhang
            if (hr == -1 and surf_azimuth.abs < 90.1) or (hr > -1)
              if hr == -1
                actual_hr = slm_alp_hr[cnt225]
              else
                actual_hr = hr + 8 # start at hour 8
              end
              hour_angle = 0.25 * (actual_hr - 12) * 60 # ASHRAE HOF 1997 pg 29.19
              altitude_angle = (Math::asin((Math::cos(weather.header.Latitude.deg2rad) *
                                            Math::cos(declination_angle.deg2rad) *
                                            Math::cos(hour_angle.deg2rad) +
                                            Math::sin(weather.header.Latitude.deg2rad) *
                                            Math::sin(declination_angle.deg2rad)))).rad2deg
              temp_arg = [(Math::sin(altitude_angle.deg2rad) *
                           Math::sin(weather.header.Latitude.deg2rad) -
                           Math::sin(declination_angle.deg2rad)) /
                (Math::cos(altitude_angle.deg2rad) *
                   Math::cos(weather.header.Latitude.deg2rad)), 1.0].min
              temp_arg = [temp_arg, -1.0].max
              solar_azimuth = Math::acos(temp_arg).rad2deg
              if actual_hr < 12
                solar_azimuth = -1.0 * solar_azimuth
              end

              sol_surf_azimuth = solar_azimuth - surf_azimuth
              if sol_surf_azimuth.abs >= 90 and sol_surf_azimuth.abs <= 270
                # Window is entirely in the shade if the solar surface azimuth is greater than 90 and less than 270
                htm = htm_n
              else
                slm = Math::tan(altitude_angle.deg2rad) / Math::cos(sol_surf_azimuth.deg2rad)
                z_sl = slm * windowOverhangDepth

                if z_sl < windowOverhangOffset
                  # Overhang is too short to provide shade
                  htm = htm_d
                elsif z_sl < (windowOverhangOffset + windowHeight)
                  percent_shaded = (z_sl - windowOverhangOffset) / windowHeight
                  htm = percent_shaded * htm_n + (1 - percent_shaded) * htm_d
                else
                  # Window is entirely in the shade since the shade line is below the windowsill
                  htm = htm_n
                end
              end
            else
              # Window is north of East and West azimuths. Shading calculations do not apply.
              htm = htm_d
            end
          else
            htm = htm_d
          end

          if hr == -1
            alp_load += htm * UnitConversions.convert(window.grossArea, "m^2", "ft^2")
          else
            afl_hr[hr] += htm * UnitConversions.convert(window.grossArea, "m^2", "ft^2")
          end
        end
      end # window
    end # wall

    # Daily Average Load (DAL)
    dal = afl_hr.inject { |sum, n| sum + n } / afl_hr.size

    # Excursion Limit line (ELL)
    ell = 1.3 * dal

    # Peak Fenestration Load (PFL)
    pfl = afl_hr.max

    # Excursion Adjustment Load (EAL)
    eal = [0, pfl - ell].max

    # Window Cooling Load
    zone_loads.Cool_Windows = alp_load + eal

    # Skylights
    zone_loads.Heat_Skylights = 0
    alp_load = 0 # Average Load Procedure (ALP) Load
    afl_hr = [0, 0, 0, 0, 0, 0, 0, 0, 0, 0, 0, 0, 0] # Initialize Hourly Aggregate Fenestration Load (AFL)

    Geometry.get_spaces_above_grade_exterior_roofs(thermal_zone.spaces).each do |roof|
      roof_true_azimuth = true_azimuth(roof)
      cnt225 = (roof_true_azimuth / 22.5).round.to_i
      inclination_angle = Geometry.get_roof_pitch([roof])

      roof.subSurfaces.each do |skylight|
        next if not skylight.subSurfaceType.downcase.include?("skylight")

        # U-factor
        u_skylight = self.get_surface_ufactor(runner, skylight, skylight.subSurfaceType, true)
        return nil if u_skylight.nil?

        zone_loads.Heat_Skylights += u_skylight * UnitConversions.convert(skylight.grossArea, "m^2", "ft^2") * @htd

        # SHGC & Internal Shading
        shgc_with_interior_shade_cool, shgc_with_interior_shade_heat = get_fenestration_shgc(runner, skylight)
        return nil if shgc_with_interior_shade_cool.nil? or shgc_with_interior_shade_heat.nil?

        skylightHasIntShading = skylight.shadingControl.is_initialized

        for hr in -1..12

          # If hr == -1: Calculate the Average Load Procedure (ALP) Load
          # Else: Calculate the hourly Aggregate Fenestration Load (AFL)

          # clf_d: Average Cooling Load Factor for the given skylight direction
          # clf_d: Average Cooling Load Factor for horizontal
          if hr == -1
            if skylightHasIntShading
              clf_d = clf_avg_is[cnt225]
              clf_horiz = clf_avg_is_horiz
            else
              clf_d = clf_avg_nois[cnt225]
              clf_horiz = clf_avg_nois_horiz
            end
          else
            if skylightHasIntShading
              clf_d = clf_hr_is[cnt225][hr]
              clf_horiz = clf_hr_is_horiz[hr]
            else
              clf_d = clf_hr_nois[cnt225][hr]
              clf_horiz = clf_hr_nois_horiz[hr]
            end
          end

          sol_h = Math::cos(inclination_angle.deg2rad) * (psf_lat_horiz * clf_horiz)
          sol_v = Math::sin(inclination_angle.deg2rad) * (psf_lat[cnt225] * clf_d)

          ctd_adj = @ctd
          if hr > -1
            # Calculate hourly CTD adjusted value for mid-summer
            ctd_adj += hta[@daily_range_num][hr]
          end

          # Hourly Heat Transfer Multiplier for the given skylight Direction
          u_curb = 0.51 # default to wood (Table 2B-3)
          ar_curb = 0.35 # default to small (Table 2B-3)
          u_eff_skylight = u_skylight + u_curb * ar_curb
          htm = (sol_h + sol_v) * (shgc_with_interior_shade_cool / 0.87) + u_eff_skylight * (ctd_adj + 15)

          if hr == -1
            alp_load += htm * UnitConversions.convert(skylight.grossArea, "m^2", "ft^2")
          else
            afl_hr[hr] += htm * UnitConversions.convert(skylight.grossArea, "m^2", "ft^2")
          end
        end
      end # skylight
    end # roof

    # Daily Average Load (DAL)
    dal = afl_hr.inject { |sum, n| sum + n } / afl_hr.size

    # Excursion Limit line (ELL)
    ell = 1.3 * dal

    # Peak Fenestration Load (PFL)
    pfl = afl_hr.max

    # Excursion Adjustment Load (EAL)
    eal = [0, pfl - ell].max

    # Skylight Cooling Load
    zone_loads.Cool_Skylights = alp_load + eal

    return zone_loads
  end

  def self.process_load_doors(runner, thermal_zone, zone_loads, weather)
    '''
    Heating and Cooling Loads: Doors
    '''

    return nil if zone_loads.nil?

    if @daily_range_num == 0
      cltd = @ctd + 15
    elsif @daily_range_num == 1
      cltd = @ctd + 11
    elsif @daily_range_num == 2
      cltd = @ctd + 6
    end

    zone_loads.Heat_Doors = 0
    zone_loads.Cool_Doors = 0

    Geometry.get_spaces_above_grade_exterior_walls(thermal_zone.spaces).each do |wall|
      wall.subSurfaces.each do |door|
        next if not door.subSurfaceType.downcase.include?("door")

        door_ufactor = self.get_surface_ufactor(runner, door, door.subSurfaceType, true)
        return nil if door_ufactor.nil?

        zone_loads.Heat_Doors += door_ufactor * UnitConversions.convert(door.grossArea, "m^2", "ft^2") * @htd
        zone_loads.Cool_Doors += door_ufactor * UnitConversions.convert(door.grossArea, "m^2", "ft^2") * cltd
      end
    end

    return zone_loads
  end

  def self.process_load_walls(runner, thermal_zone, zone_loads, weather)
    '''
    Heating and Cooling Loads: Walls
    '''

    return nil if zone_loads.nil?

    zone_loads.Heat_Walls = 0
    zone_loads.Cool_Walls = 0

    # Above-Grade Exterior Walls
    Geometry.get_spaces_above_grade_exterior_walls(thermal_zone.spaces).each do |wall|
      wallGroup = get_wallgroup(runner, wall)
      return nil if wallGroup.nil?

      # Adjust base Cooling Load Temperature Difference (CLTD)
      # Assume absorptivity for light walls < 0.5, medium walls <= 0.75, dark walls > 0.75 (based on MJ8 Table 4B Notes)

      absorptivity = wall.construction.get.to_LayeredConstruction.get.getLayer(0).to_StandardOpaqueMaterial.get.solarAbsorptance

      if absorptivity <= 0.5
        colorMultiplier = 0.65      # MJ8 Table 4B Notes, pg 348
      elsif absorptivity <= 0.75
        colorMultiplier = 0.83      # MJ8 Appendix 12, pg 519
      else
        colorMultiplier = 1.0
      end

      wall_true_azimuth = true_azimuth(wall)

      # Base Cooling Load Temperature Differences (CLTD's) for dark colored sunlit and shaded walls
      # with 95 degF outside temperature taken from MJ8 Figure A12-8 (intermediate wall groups were
      # determined using linear interpolation). Shaded walls apply to north facing and partition walls only.
      cltd_base_sun = [38, 34.95, 31.9, 29.45, 27, 24.5, 22, 21.25, 20.5, 19.65, 18.8]
      cltd_base_shade = [25, 22.5, 20, 18.45, 16.9, 15.45, 14, 13.55, 13.1, 12.85, 12.6]

      if wall_true_azimuth >= 157.5 and wall_true_azimuth <= 202.5
        cltd = cltd_base_shade[wallGroup - 1] * colorMultiplier
      else
        cltd = cltd_base_sun[wallGroup - 1] * colorMultiplier
      end

      if @ctd >= 10
        # Adjust the CLTD for different cooling design temperatures
        cltd += (weather.design.CoolingDrybulb - 95)
        # Adjust the CLTD for daily temperature range
        cltd += @daily_range_temp_adjust[@daily_range_num]
      else
        # Handling cases ctd < 10 is based on A12-18 in MJ8
        cltd_corr = @ctd - 20 - @daily_range_temp_adjust[@daily_range_num]
        cltd = [cltd + cltd_corr, 0].max # Assume zero cooling load for negative CLTD's
      end

      wall_ufactor = self.get_surface_ufactor(runner, wall, wall.surfaceType, true)
      return nil if wall_ufactor.nil?

      zone_loads.Cool_Walls += wall_ufactor * UnitConversions.convert(wall.netArea, "m^2", "ft^2") * cltd
      zone_loads.Heat_Walls += wall_ufactor * UnitConversions.convert(wall.netArea, "m^2", "ft^2") * @htd
    end

    # Interzonal Walls
    Geometry.get_spaces_interzonal_walls(thermal_zone.spaces).each do |wall|
      wall_ufactor = self.get_surface_ufactor(runner, wall, wall.surfaceType, true)
      return nil if wall_ufactor.nil?

      adjacent_space = wall.adjacentSurface.get.space.get
      zone_loads.Cool_Walls += wall_ufactor * UnitConversions.convert(wall.netArea, "m^2", "ft^2") * (@cool_design_temps[adjacent_space] - @cool_setpoint)
      zone_loads.Heat_Walls += wall_ufactor * UnitConversions.convert(wall.netArea, "m^2", "ft^2") * (@heat_setpoint - @heat_design_temps[adjacent_space])
    end

    # Foundation walls
    Geometry.get_spaces_below_grade_exterior_walls(thermal_zone.spaces).each do |wall|
      wall_ins_rvalue, wall_ins_height, wall_constr_rvalue = get_foundation_wall_insulation_props(runner, wall)
      if wall_ins_rvalue.nil? or wall_ins_height.nil? or wall_constr_rvalue.nil?
        return nil
      end

      k_soil = UnitConversions.convert(BaseMaterial.Soil.k_in, "in", "ft")
      ins_wall_ufactor = 1.0 / (wall_constr_rvalue + wall_ins_rvalue + Material.AirFilmVertical.rvalue)
      unins_wall_ufactor = 1.0 / (wall_constr_rvalue + Material.AirFilmVertical.rvalue)
      above_grade_height = Geometry.get_height_of_spaces([wall.space.get]) - Geometry.surface_height(wall)

      # Calculated based on Manual J 8th Ed. procedure in section A12-4 (15% decrease due to soil thermal storage)
      u_value_mj8 = 0.0
      wall_height_ft = Geometry.get_surface_height(wall).round
      for d in 1..wall_height_ft
        r_soil = (Math::PI * d / 2.0) / k_soil
        if d <= above_grade_height
          r_wall = 1.0 / ins_wall_ufactor + AirFilms.OutsideR
        elsif d <= wall_ins_height
          r_wall = 1.0 / ins_wall_ufactor
        else
          r_wall = 1.0 / unins_wall_ufactor
        end
        u_value_mj8 += 1.0 / (r_soil + r_wall)
      end
      u_value_mj8 = (u_value_mj8 / wall_height_ft) * 0.85

      zone_loads.Heat_Walls += u_value_mj8 * UnitConversions.convert(wall.netArea, "m^2", "ft^2") * @htd
    end

    return zone_loads
  end

  def self.process_load_roofs(runner, thermal_zone, zone_loads, weather)
    '''
    Heating and Cooling Loads: Ceilings
    '''

    return nil if zone_loads.nil?

    cltd = 0

    zone_loads.Heat_Roofs = 0
    zone_loads.Cool_Roofs = 0

    # Roofs
    Geometry.get_spaces_above_grade_exterior_roofs(thermal_zone.spaces).each do |roof|
      roof_color = get_feature(runner, roof, Constants.SizingInfoRoofColor, 'string')
      return nil if roof_color.nil?

      roof_material = get_feature(runner, roof, Constants.SizingInfoRoofMaterial, 'string')
      return nil if roof_material.nil?

      cavity_r = get_feature(runner, roof, Constants.SizingInfoRoofCavityRvalue, 'double')
      return nil if cavity_r.nil?

      rigid_r = get_feature(runner, roof, Constants.SizingInfoRoofRigidInsRvalue, 'double')
      return nil if rigid_r.nil?

      total_r = cavity_r + rigid_r

      # Base CLTD for conditioned roofs (Roof-Joist-Ceiling Sandwiches) taken from MJ8 Figure A12-16
      if total_r <= 6
        cltd = 50
      elsif total_r <= 13
        cltd = 45
      elsif total_r <= 15
        cltd = 38
      elsif total_r <= 21
        cltd = 31
      elsif total_r <= 30
        cltd = 30
      else
        cltd = 27
      end

      # Base CLTD color adjustment based on notes in MJ8 Figure A12-16
      if roof_color == Constants.ColorDark
        if [Constants.RoofMaterialTile, Constants.RoofMaterialWoodShakes].include?(roof_material)
          cltd *= 0.83
        end
      elsif [Constants.ColorMedium, Constants.ColorLight].include?(roof_color)
        if roof_material == Constants.RoofMaterialTile
          cltd *= 0.65
        else
          cltd *= 0.83
        end
      elsif roof_color == Constants.ColorWhite
        if [Constants.RoofMaterialAsphaltShingles, Constants.RoofMaterialWoodShakes].include?(roof_material)
          cltd *= 0.83
        else
          cltd *= 0.65
        end
      end

      # Adjust base CLTD for different CTD or DR
      cltd += (weather.design.CoolingDrybulb - 95) + @daily_range_temp_adjust[@daily_range_num]

      roof_ufactor = self.get_surface_ufactor(runner, roof, roof.surfaceType, true)
      return nil if roof_ufactor.nil?

      zone_loads.Cool_Roofs += roof_ufactor * UnitConversions.convert(roof.netArea, "m^2", "ft^2") * cltd
      zone_loads.Heat_Roofs += roof_ufactor * UnitConversions.convert(roof.netArea, "m^2", "ft^2") * @htd
    end

    return zone_loads
  end

  def self.process_load_floors(runner, thermal_zone, zone_loads, weather)
    '''
    Heating and Cooling Loads: Floors
    '''

    return nil if zone_loads.nil?

    zone_loads.Heat_Floors = 0
    zone_loads.Cool_Floors = 0

    # Exterior Floors
    Geometry.get_spaces_above_grade_exterior_floors(thermal_zone.spaces).each do |floor|
      floor_ufactor = self.get_surface_ufactor(runner, floor, floor.surfaceType, true)
      return nil if floor_ufactor.nil?

      zone_loads.Cool_Floors += floor_ufactor * UnitConversions.convert(floor.netArea, "m^2", "ft^2") * (@ctd - 5 + @daily_range_temp_adjust[@daily_range_num])
      zone_loads.Heat_Floors += floor_ufactor * UnitConversions.convert(floor.netArea, "m^2", "ft^2") * @htd
    end

    # Interzonal Floors
    Geometry.get_spaces_interzonal_floors_and_ceilings(thermal_zone.spaces).each do |floor|
      floor_ufactor = self.get_surface_ufactor(runner, floor, floor.surfaceType, true)
      return nil if floor_ufactor.nil?

      adjacent_space = floor.adjacentSurface.get.space.get
      zone_loads.Cool_Floors += floor_ufactor * UnitConversions.convert(floor.netArea, "m^2", "ft^2") * (@cool_design_temps[adjacent_space] - @cool_setpoint)
      zone_loads.Heat_Floors += floor_ufactor * UnitConversions.convert(floor.netArea, "m^2", "ft^2") * (@heat_setpoint - @heat_design_temps[adjacent_space])
    end

    # Foundation Floors
    Geometry.get_spaces_below_grade_exterior_floors(thermal_zone.spaces).each do |floor|
      # Conditioned basement floor combinations based on MJ 8th Ed. A12-7 and ASHRAE HoF 2013 pg 18.31 Eq 40
      k_soil = UnitConversions.convert(BaseMaterial.Soil.k_in, "in", "ft")
      r_other = Material.Concrete(4.0).rvalue + Material.AirFilmFloorAverage.rvalue
      z_f = -1 * (Geometry.getSurfaceZValues([floor]).min + UnitConversions.convert(floor.space.get.zOrigin, "m", "ft"))
      w_b = [Geometry.getSurfaceXValues([floor]).max - Geometry.getSurfaceXValues([floor]).min, Geometry.getSurfaceYValues([floor]).max - Geometry.getSurfaceYValues([floor]).min].min
      u_avg_bf = (2.0 * k_soil / (Math::PI * w_b)) * (Math::log(w_b / 2.0 + z_f / 2.0 + (k_soil * r_other) / Math::PI) - Math::log(z_f / 2.0 + (k_soil * r_other) / Math::PI))
      u_value_mj8 = 0.85 * u_avg_bf
      zone_loads.Heat_Floors += u_value_mj8 * UnitConversions.convert(floor.netArea, "m^2", "ft^2") * @htd
    end

    # Ground Floors (Slab)
    Geometry.get_spaces_above_grade_ground_floors(thermal_zone.spaces).each do |floor|
      # Get stored u-factor since the surface u-factor is fictional
      # TODO: Revert this some day.
      # floor_ufactor = get_surface_ufactor(runner, floor, floor.surfaceType, true)
      # return nil if floor_ufactor.nil?
      floor_rvalue = get_feature(runner, floor, Constants.SizingInfoSlabRvalue, 'double')
      return nil if floor_rvalue.nil?

      floor_ufactor = 1.0 / floor_rvalue
      zone_loads.Heat_Floors += floor_ufactor * UnitConversions.convert(floor.netArea, "m^2", "ft^2") * (@heat_setpoint - weather.data.GroundMonthlyTemps[0])
    end

    return zone_loads
  end

  def self.process_infiltration_ventilation(runner, model, thermal_zone, zone_loads, weather)
    '''
    Heating and Cooling Loads: Infiltration & Ventilation
    '''

    return nil if zone_loads.nil?

    # Per ANSI/RESNET/ICC 301
    ach_nat = get_feature(runner, thermal_zone, Constants.SizingInfoZoneInfiltrationACH, 'double')
    return nil if ach_nat.nil?

    ach_Cooling = 1.2 * ach_nat
    ach_Heating = 1.6 * ach_nat

    icfm_Cooling = ach_Cooling / UnitConversions.convert(1.0, "hr", "min") * @infilvolume
    icfm_Heating = ach_Heating / UnitConversions.convert(1.0, "hr", "min") * @infilvolume

    q_unb, q_bal_Sens, q_bal_Lat = get_ventilation_rates(runner, model)
    return nil if q_unb.nil? or q_bal_Sens.nil? or q_bal_Lat.nil?

    cfm_Heating = q_bal_Sens + (icfm_Heating**2 + q_unb**2)**0.5

    cfm_Cool_Load_Sens = q_bal_Sens + (icfm_Cooling**2 + q_unb**2)**0.5
    cfm_Cool_Load_Lat = q_bal_Lat + (icfm_Cooling**2 + q_unb**2)**0.5

    zone_loads.Heat_Infil = 1.1 * @acf * cfm_Heating * @htd

    zone_loads.Cool_Infil_Sens = 1.1 * @acf * cfm_Cool_Load_Sens * @ctd
    zone_loads.Cool_Infil_Lat = 0.68 * @acf * cfm_Cool_Load_Lat * (@cool_design_grains - @cool_indoor_grains)

    return zone_loads
  end

  def self.process_internal_gains(runner, thermal_zone, zone_loads)
    '''
    Cooling Load: Internal Gains
    '''

    return nil if zone_loads.nil?

    zone_loads.Cool_IntGains_Sens = 0
    zone_loads.Cool_IntGains_Lat = 0

    # Per ANSI/RESNET/ICC 301
    n_occupants = @nbeds + 1
    intGains_Sens = 1600.0 + 230.0 * n_occupants
    intGains_Lat = 200.0 * n_occupants

    thermal_zone.spaces.each do |space|
      zone_loads.Cool_IntGains_Sens += intGains_Sens * UnitConversions.convert(space.floorArea, "m^2", "ft^2") / @cfa
      zone_loads.Cool_IntGains_Lat += intGains_Lat * UnitConversions.convert(space.floorArea, "m^2", "ft^2") / @cfa
    end

    return zone_loads
  end

  def self.aggregate_zone_loads(zone_loads)
    '''
    Intermediate Loads
    (total loads excluding ducts)
    '''

    return nil if zone_loads.nil?

    init_loads = InitialLoads.new
    # Heating
    init_loads.Heat = [zone_loads.Heat_Windows + zone_loads.Heat_Skylights +
      zone_loads.Heat_Doors + zone_loads.Heat_Walls +
      zone_loads.Heat_Floors + zone_loads.Heat_Roofs, 0].max +
                      zone_loads.Heat_Infil

    # Cooling
    init_loads.Cool_Sens = zone_loads.Cool_Windows + zone_loads.Cool_Skylights +
                           zone_loads.Cool_Doors + zone_loads.Cool_Walls +
                           zone_loads.Cool_Floors + zone_loads.Cool_Roofs +
                           zone_loads.Cool_Infil_Sens + zone_loads.Cool_IntGains_Sens
    init_loads.Cool_Lat = zone_loads.Cool_Infil_Lat + zone_loads.Cool_IntGains_Lat

    init_loads.Cool_Lat = [init_loads.Cool_Lat, 0].max
    init_loads.Cool_Tot = init_loads.Cool_Sens + init_loads.Cool_Lat

    return init_loads
  end

  def self.calculate_hvac_temperatures(init_loads, hvac)
    '''
    HVAC Temperatures
    '''
    return nil if init_loads.nil?

    # evap cooler temperature calculation based on Mannual S Figure 4-7
    if hvac.has_type(Constants.ObjectNameEvaporativeCooler)
      td_potential = @cool_design_temps[nil] - @wetbulb_outdoor_cooling
      td = td_potential * Constants.AssumedEvapCoolerEffectiveness
      hvac.LeavingAirTemp = @cool_design_temps[nil] - td
    else
      # Calculate Leaving Air Temperature
      shr = [init_loads.Cool_Sens / init_loads.Cool_Tot, 1.0].min
      # Determine the Leaving Air Temperature (LAT) based on Manual S Table 1-4
      if shr < 0.80
        hvac.LeavingAirTemp = 54 # F
      elsif shr < 0.85
        # MJ8 says to use 56 degF in this SHR range. Linear interpolation provides a more
        # continuous supply air flow rate across building efficiency levels.
        hvac.LeavingAirTemp = ((58 - 54) / (0.85 - 0.80)) * (shr - 0.8) + 54 # F
      else
        hvac.LeavingAirTemp = 58 # F
      end
    end

    # Calculate Supply Air Temperature
    if hvac.has_type(Constants.ObjectNameFurnace)
      hvac.SupplyAirTemp = 120 # F
    else
      hvac.SupplyAirTemp = 105 # F
    end

    return hvac
  end

  def self.apply_hvac_load_fractions(init_loads, hvac)
    '''
    Intermediate Loads (HVAC-specific)
    '''
    return nil if init_loads.nil?

    hvac_init_loads = init_loads.dup
    hvac_init_loads.Heat *= hvac.HeatingLoadFraction
    hvac_init_loads.Cool_Sens *= hvac.CoolingLoadFraction
    hvac_init_loads.Cool_Lat *= hvac.CoolingLoadFraction
    hvac_init_loads.Cool_Tot *= hvac.CoolingLoadFraction

    # Prevent error for, e.g., an ASHP with CoolingLoadFraction == 0.
    hvac_init_loads.Heat = [hvac_init_loads.Heat, 0.001].max
    hvac_init_loads.Cool_Sens = [hvac_init_loads.Cool_Sens, 0.001].max
    hvac_init_loads.Cool_Lat = [hvac_init_loads.Cool_Lat, 0.001].max
    hvac_init_loads.Cool_Tot = [hvac_init_loads.Cool_Tot, 0.001].max

    return hvac_init_loads
  end

  def self.apply_hp_sizing_logic(hvac_init_loads, hvac)
    # If true, uses the larger of heating and cooling loads for heat pump capacity sizing (required for ERI).
    # Otherwise, uses standard Manual S oversize allowances.
    hp_use_max_load = true

    if hvac.has_type([Constants.ObjectNameAirSourceHeatPump,
                      Constants.ObjectNameMiniSplitHeatPump,
                      Constants.ObjectNameGroundSourceHeatPump])
      if hp_use_max_load
        max_load = [hvac_init_loads.Heat, hvac_init_loads.Cool_Tot].max
        hvac_init_loads.Heat = max_load
        hvac_init_loads.Cool_Sens *= max_load / hvac_init_loads.Cool_Tot
        hvac_init_loads.Cool_Lat *= max_load / hvac_init_loads.Cool_Tot
        hvac_init_loads.Cool_Tot = max_load

        # Override Manual S oversize allowances:
        hvac.OverSizeLimit = 1.0
        hvac.OverSizeDelta = 0.0
      end
    end

    return hvac_init_loads
  end

  def self.get_duct_regain_factor(runner, duct)
    # dse_Fregain values comes from MJ8 pg 204 and Walker (1998) "Technical background for default
    # values used for forced air systems in proposed ASHRAE Std. 152"

    dse_Fregain = nil

    if duct.LocationSpace.nil? # Outside
      dse_Fregain = 0.0

    elsif Geometry.is_unconditioned_basement(duct.LocationSpace)

      walls_insulated, ceiling_insulated = get_foundation_walls_ceilings_insulated(runner, duct.LocationSpace)
      return nil if walls_insulated.nil? or ceiling_insulated.nil?

      if not ceiling_insulated
        if not walls_insulated
          dse_Fregain = 0.50 # Uninsulated ceiling, uninsulated walls
        else
          dse_Fregain = 0.75 # Uninsulated ceiling, insulated walls
        end
      else
        dse_Fregain = 0.30 # Insulated ceiling
      end

    elsif Geometry.is_vented_crawl(duct.LocationSpace) or Geometry.is_unvented_crawl(duct.LocationSpace)

      walls_insulated, ceiling_insulated = get_foundation_walls_ceilings_insulated(runner, duct.LocationSpace)
      return nil if walls_insulated.nil? or ceiling_insulated.nil?

      is_vented = Geometry.is_vented_crawl(duct.LocationSpace)

      if is_vented
        if ceiling_insulated and walls_insulated
          dse_Fregain = 0.17 # Insulated ceiling, insulated walls
        elsif ceiling_insulated and not walls_insulated
          dse_Fregain = 0.12 # Insulated ceiling, uninsulated walls
        elsif not ceiling_insulated and walls_insulated
          dse_Fregain = 0.66 # Uninsulated ceiling, insulated walls
        elsif not ceiling_insulated and not walls_insulated
          dse_Fregain = 0.50 # Uninsulated ceiling, uninsulated walls
        end
      else # unvented
        if ceiling_insulated and walls_insulated
          dse_Fregain = 0.30 # Insulated ceiling, insulated walls
        elsif ceiling_insulated and not walls_insulated
          dse_Fregain = 0.16 # Insulated ceiling, uninsulated walls
        elsif not ceiling_insulated and walls_insulated
          dse_Fregain = 0.76 # Uninsulated ceiling, insulated walls
        elsif not ceiling_insulated and not walls_insulated
          dse_Fregain = 0.60 # Uninsulated ceiling, uninsulated walls
        end
      end

    elsif Geometry.is_vented_attic(duct.LocationSpace) or Geometry.is_unvented_attic(duct.LocationSpace)
      dse_Fregain = 0.10 # This would likely be higher for unvented attics with roof insulation

    elsif Geometry.is_garage(duct.LocationSpace)
      dse_Fregain = 0.05

    elsif Geometry.is_living(duct.LocationSpace) or Geometry.is_conditioned_attic(duct.LocationSpace)
      dse_Fregain = 1.0

    else
      runner.registerError("Unexpected duct location: #{duct.LocationSpace.name.to_s}")
      return nil
    end

    return dse_Fregain
  end

  def self.process_duct_loads_heating(runner, hvac_final_values, weather, hvac, init_heat_load)
    '''
    Heating Duct Loads
    '''
    return nil if hvac_final_values.nil?

    if init_heat_load == 0 or hvac.Ducts.nil? or hvac.Ducts.size == 0
      hvac_final_values.Heat_Load_Ducts = 0
      hvac_final_values.Heat_Load = init_heat_load
    else
      # Distribution system efficiency (DSE) calculations based on ASHRAE Standard 152
      dse_As, dse_Ar = calc_ducts_areas(hvac.Ducts)
      supply_r, return_r = calc_ducts_rvalues(hvac.Ducts)

      design_temp_values = { Constants.DuctSideSupply => @heat_design_temps, Constants.DuctSideReturn => @heat_design_temps }
      dse_Tamb_heating_s, dse_Tamb_heating_r = calc_ducts_area_weighted_average(hvac.Ducts, design_temp_values)

      # ASHRAE 152 6.5.2
      # For systems with ducts in several locations, Fregain shall be weighted by the fraction of exposed duct area
      # in each space. Fregain shall be calculated separately for supply and return locations.
      dse_Fregains = {}
      hvac.Ducts.each do |duct|
        dse_Fregains[duct.LocationSpace] = get_duct_regain_factor(runner, duct)
        if dse_Fregains[duct.LocationSpace].nil?
          runner.registerError("Unexpected duct location '#{duct.LocationSpace.name}'.")
          return nil
        end
      end
      fregain_values = { Constants.DuctSideSupply => dse_Fregains, Constants.DuctSideReturn => dse_Fregains }
      dse_Fregain_s, dse_Fregain_r = calc_ducts_area_weighted_average(hvac.Ducts, fregain_values)

      # Initialize for the iteration
      delta = 1
      heatingLoad_Prev = init_heat_load
      heat_cfm = calc_airflow_rate(init_heat_load, (hvac.SupplyAirTemp - @heat_setpoint))

      for _iter in 0..19
        break if delta.abs <= 0.001

        dse_Qs, dse_Qr = calc_ducts_leakages(hvac.Ducts, heat_cfm)

        dse_DE = calc_delivery_effectiveness_heating(dse_Qs, dse_Qr, heat_cfm, heatingLoad_Prev, dse_Tamb_heating_s, dse_Tamb_heating_r, dse_As, dse_Ar, @heat_setpoint, dse_Fregain_s, dse_Fregain_r, supply_r, return_r)

        # Calculate the increase in heating load due to ducts (Approach: DE = Qload/Qequip -> Qducts = Qequip-Qload)
        heatingLoad_Next = init_heat_load / dse_DE

        # Calculate the change since the last iteration
        delta = (heatingLoad_Next - heatingLoad_Prev) / heatingLoad_Prev

        # Update the flow rate for the next iteration
        heatingLoad_Prev = heatingLoad_Next
        heat_cfm = calc_airflow_rate(heatingLoad_Next, (hvac.SupplyAirTemp - @heat_setpoint))

      end

      hvac_final_values.Heat_Load_Ducts = heatingLoad_Next - init_heat_load
      hvac_final_values.Heat_Load = init_heat_load + hvac_final_values.Heat_Load_Ducts
    end

    return hvac_final_values
  end

  def self.process_duct_loads_cooling(runner, hvac_final_values, weather, hvac, init_cool_load_sens, init_cool_load_lat)
    '''
    Cooling Duct Loads
    '''

    return nil if hvac_final_values.nil?

    if init_cool_load_sens == 0 or hvac.Ducts.nil? or hvac.Ducts.size == 0
      hvac_final_values.Cool_Load_Ducts_Sens = 0
      hvac_final_values.Cool_Load_Ducts_Tot = 0
      hvac_final_values.Cool_Load_Sens = init_cool_load_sens
      hvac_final_values.Cool_Load_Lat = init_cool_load_lat
      hvac_final_values.Cool_Load_Tot = hvac_final_values.Cool_Load_Sens + hvac_final_values.Cool_Load_Lat
    else
      # Distribution system efficiency (DSE) calculations based on ASHRAE Standard 152
      dse_As, dse_Ar = calc_ducts_areas(hvac.Ducts)
      supply_r, return_r = calc_ducts_rvalues(hvac.Ducts)

      design_temp_values = { Constants.DuctSideSupply => @cool_design_temps, Constants.DuctSideReturn => @cool_design_temps }
      dse_Tamb_cooling_s, dse_Tamb_cooling_r = calc_ducts_area_weighted_average(hvac.Ducts, design_temp_values)

      # ASHRAE 152 6.5.2
      # For systems with ducts in several locations, Fregain shall be weighted by the fraction of exposed duct area
      # in each space. Fregain shall be calculated separately for supply and return locations.
      dse_Fregains = {}
      hvac.Ducts.each do |duct|
        dse_Fregains[duct.LocationSpace] = get_duct_regain_factor(runner, duct)
        return nil if dse_Fregains[duct.LocationSpace].nil?
      end
      fregain_values = { Constants.DuctSideSupply => dse_Fregains, Constants.DuctSideReturn => dse_Fregains }
      dse_Fregain_s, dse_Fregain_r = calc_ducts_area_weighted_average(hvac.Ducts, fregain_values)

      # Calculate the air enthalpy in the return duct location for DSE calculations
      dse_h_r = (1.006 * UnitConversions.convert(dse_Tamb_cooling_r, "F", "C") + weather.design.CoolingHumidityRatio * (2501 + 1.86 * UnitConversions.convert(dse_Tamb_cooling_r, "F", "C"))) * UnitConversions.convert(1, "kJ", "Btu") * UnitConversions.convert(1, "lbm", "kg")

      # Initialize for the iteration
      delta = 1
      coolingLoad_Tot_Prev = init_cool_load_sens + init_cool_load_lat
      coolingLoad_Tot_Next = init_cool_load_sens + init_cool_load_lat
      hvac_final_values.Cool_Load_Tot  = init_cool_load_sens + init_cool_load_lat
      hvac_final_values.Cool_Load_Sens = init_cool_load_sens

      initial_Cool_Airflow = calc_airflow_rate(init_cool_load_sens, (@cool_setpoint - hvac.LeavingAirTemp))

      supply_leakage_cfm, return_leakage_cfm = calc_ducts_leakages(hvac.Ducts, initial_Cool_Airflow)

      hvac_final_values.Cool_Load_Lat, hvac_final_values.Cool_Load_Sens = calculate_sensible_latent_split(return_leakage_cfm, coolingLoad_Tot_Next, init_cool_load_lat)

      for _iter in 1..50
        break if delta.abs <= 0.001

        coolingLoad_Tot_Prev = coolingLoad_Tot_Next

        hvac_final_values.Cool_Load_Lat, hvac_final_values.Cool_Load_Sens = calculate_sensible_latent_split(return_leakage_cfm, coolingLoad_Tot_Next, init_cool_load_lat)
        hvac_final_values.Cool_Load_Tot = hvac_final_values.Cool_Load_Lat + hvac_final_values.Cool_Load_Sens

        # Calculate the new cooling air flow rate
        cool_Airflow = calc_airflow_rate(hvac_final_values.Cool_Load_Sens, (@cool_setpoint - hvac.LeavingAirTemp))

        hvac_final_values.Cool_Load_Ducts_Sens = hvac_final_values.Cool_Load_Sens - init_cool_load_sens
        hvac_final_values.Cool_Load_Ducts_Tot = coolingLoad_Tot_Next - (init_cool_load_sens + init_cool_load_lat)

        dse_Qs, dse_Qr = calc_ducts_leakages(hvac.Ducts, cool_Airflow)

        dse_DE, dse_dTe_cooling, hvac_final_values.Cool_Load_Ducts_Sens = calc_delivery_effectiveness_cooling(dse_Qs, dse_Qr, hvac.LeavingAirTemp, cool_Airflow, hvac_final_values.Cool_Load_Sens, dse_Tamb_cooling_s, dse_Tamb_cooling_r, dse_As, dse_Ar, @cool_setpoint, dse_Fregain_s, dse_Fregain_r, hvac_final_values.Cool_Load_Tot, dse_h_r, supply_r, return_r)

        coolingLoad_Tot_Next = (init_cool_load_sens + init_cool_load_lat) / dse_DE

        # Calculate the change since the last iteration
        delta = (coolingLoad_Tot_Next - coolingLoad_Tot_Prev) / coolingLoad_Tot_Prev
      end
    end

    # Calculate the air flow rate required for design conditions
    hvac_final_values.Cool_Airflow = calc_airflow_rate(hvac_final_values.Cool_Load_Sens, (@cool_setpoint - hvac.LeavingAirTemp))

    hvac_final_values.Cool_Load_Ducts_Lat = hvac_final_values.Cool_Load_Ducts_Tot - hvac_final_values.Cool_Load_Ducts_Sens

    return hvac_final_values
  end

  def self.process_cooling_equipment_adjustments(runner, hvac_final_values, weather, hvac)
    '''
    Equipment Adjustments
    '''

    return nil if hvac_final_values.nil?

    underSizeLimit = 0.9

    if hvac.has_type([Constants.ObjectNameCentralAirConditioner,
                      Constants.ObjectNameAirSourceHeatPump,
                      Constants.ObjectNameMiniSplitHeatPump,
                      Constants.ObjectNameRoomAirConditioner,
                      Constants.ObjectNameGroundSourceHeatPump])

      if hvac_final_values.Cool_Load_Tot < 0
        hvac_final_values.Cool_Capacity = @min_cooling_capacity
        hvac_final_values.Cool_Capacity_Sens = 0.78 * @min_cooling_capacity
        hvac_final_values.Cool_Airflow = 400.0 * UnitConversions.convert(@min_cooling_capacity, "Btu/hr", "ton")
        return hvac_final_values
      end

      # Adjust the total cooling capacity to the rated conditions using performance curves
      if not hvac.has_type(Constants.ObjectNameGroundSourceHeatPump)
        enteringTemp = weather.design.CoolingDrybulb
      else
        enteringTemp = hvac.GSHP_HXCHWDesign
      end

      if hvac.has_type([Constants.ObjectNameCentralAirConditioner,
                        Constants.ObjectNameAirSourceHeatPump])

        if hvac.NumSpeedsCooling > 1
          sizingSpeed = hvac.NumSpeedsCooling # Default
          sizingSpeed_Test = 10 # Initialize
          for speed in 0..(hvac.NumSpeedsCooling - 1)
            # Select curves for sizing using the speed with the capacity ratio closest to 1
            temp = (hvac.CapacityRatioCooling[speed] - 1).abs
            if temp <= sizingSpeed_Test
              sizingSpeed = speed
              sizingSpeed_Test = temp
            end
          end
          coefficients = hvac.COOL_CAP_FT_SPEC[sizingSpeed]
        else
          coefficients = hvac.COOL_CAP_FT_SPEC[0]
        end

        hvac_final_values.TotalCap_CurveValue = MathTools.biquadratic(@wetbulb_indoor_cooling, enteringTemp, coefficients)
        coolCap_Rated = hvac_final_values.Cool_Load_Tot / hvac_final_values.TotalCap_CurveValue
        if hvac.NumSpeedsCooling > 1
          sHR_Rated_Equip = hvac.SHRRated[sizingSpeed]
        else
          sHR_Rated_Equip = hvac.SHRRated[0]
        end

        sensCap_Rated = coolCap_Rated * sHR_Rated_Equip

        hvac_final_values.SensibleCap_CurveValue = process_curve_fit(hvac_final_values.Cool_Airflow, hvac_final_values.Cool_Load_Tot, enteringTemp)
        sensCap_Design = sensCap_Rated * hvac_final_values.SensibleCap_CurveValue
        latCap_Design = [hvac_final_values.Cool_Load_Tot - sensCap_Design, 1].max

        a_sens = @shr_biquadratic[0]
        b_sens = @shr_biquadratic[1]
        c_sens = @shr_biquadratic[3]
        d_sens = @shr_biquadratic[5]

        # Adjust Sizing
        if latCap_Design < hvac_final_values.Cool_Load_Lat
          # Size by MJ8 Latent load, return to rated conditions

          # Solve for the new sensible and total capacity at design conditions:
          # CoolingLoad_Lat = cool_Capacity_Design - cool_Load_SensCap_Design
          # solve the following for cool_Capacity_Design: SensCap_Design = SHRRated * cool_Capacity_Design / TotalCap_CurveValue * function(CFM/cool_Capacity_Design, ODB)
          # substituting in CFM = cool_Load_SensCap_Design / (1.1 * ACF * (cool_setpoint - LAT))

          cool_Load_SensCap_Design = hvac_final_values.Cool_Load_Lat / ((hvac_final_values.TotalCap_CurveValue / sHR_Rated_Equip - \
                                    (UnitConversions.convert(b_sens, "ton", "Btu/hr") + UnitConversions.convert(d_sens, "ton", "Btu/hr") * enteringTemp) / \
                                    (1.1 * @acf * (@cool_setpoint - hvac.LeavingAirTemp))) / \
                                    (a_sens + c_sens * enteringTemp) - 1)

          cool_Capacity_Design = cool_Load_SensCap_Design + hvac_final_values.Cool_Load_Lat

          # The SHR of the equipment at the design condition
          sHR_design = cool_Load_SensCap_Design / cool_Capacity_Design

          # If the adjusted equipment size is negative (occurs at altitude), use oversize limit (the adjustment
          # almost always hits the oversize limit in this case, making this a safe assumption)
          if cool_Capacity_Design < 0 or cool_Load_SensCap_Design < 0
            cool_Capacity_Design = hvac.OverSizeLimit * hvac_final_values.Cool_Load_Tot
          end

          # Limit total capacity to oversize limit
          cool_Capacity_Design = [cool_Capacity_Design, hvac.OverSizeLimit * hvac_final_values.Cool_Load_Tot].min

          # Determine the final sensible capacity at design using the SHR
          cool_Load_SensCap_Design = sHR_design * cool_Capacity_Design

          # Calculate the final air flow rate using final sensible capacity at design
          hvac_final_values.Cool_Airflow = calc_airflow_rate(cool_Load_SensCap_Design, (@cool_setpoint - hvac.LeavingAirTemp))

          # Determine rated capacities
          hvac_final_values.Cool_Capacity = cool_Capacity_Design / hvac_final_values.TotalCap_CurveValue
          hvac_final_values.Cool_Capacity_Sens = hvac_final_values.Cool_Capacity * sHR_Rated_Equip

        elsif sensCap_Design < underSizeLimit * hvac_final_values.Cool_Load_Sens
          # Size by MJ8 Sensible load, return to rated conditions, find Sens with SHRRated. Limit total
          # capacity to oversizing limit

          sensCap_Design = underSizeLimit * hvac_final_values.Cool_Load_Sens

          # Solve for the new total system capacity at design conditions:
          # SensCap_Design   = SensCap_Rated * SensibleCap_CurveValue
          #                  = SHRRated * cool_Capacity_Design / TotalCap_CurveValue * SensibleCap_CurveValue
          #                  = SHRRated * cool_Capacity_Design / TotalCap_CurveValue * function(CFM/cool_Capacity_Design, ODB)

          cool_Capacity_Design = (sensCap_Design / (sHR_Rated_Equip / hvac_final_values.TotalCap_CurveValue) - \
                                             (b_sens * UnitConversions.convert(hvac_final_values.Cool_Airflow, "ton", "Btu/hr") + \
                                             d_sens * UnitConversions.convert(hvac_final_values.Cool_Airflow, "ton", "Btu/hr") * enteringTemp)) / \
                                 (a_sens + c_sens * enteringTemp)

          # Limit total capacity to oversize limit
          cool_Capacity_Design = [cool_Capacity_Design, hvac.OverSizeLimit * hvac_final_values.Cool_Load_Tot].min

          hvac_final_values.Cool_Capacity = cool_Capacity_Design / hvac_final_values.TotalCap_CurveValue
          hvac_final_values.Cool_Capacity_Sens = hvac_final_values.Cool_Capacity * sHR_Rated_Equip

          # Recalculate the air flow rate in case the oversizing limit has been used
          cool_Load_SensCap_Design = hvac_final_values.Cool_Capacity_Sens * hvac_final_values.SensibleCap_CurveValue
          hvac_final_values.Cool_Airflow = calc_airflow_rate(cool_Load_SensCap_Design, (@cool_setpoint - hvac.LeavingAirTemp))

        else
          hvac_final_values.Cool_Capacity = hvac_final_values.Cool_Load_Tot / hvac_final_values.TotalCap_CurveValue
          hvac_final_values.Cool_Capacity_Sens = hvac_final_values.Cool_Capacity * sHR_Rated_Equip

          cool_Load_SensCap_Design = hvac_final_values.Cool_Capacity_Sens * hvac_final_values.SensibleCap_CurveValue
          hvac_final_values.Cool_Airflow = calc_airflow_rate(cool_Load_SensCap_Design, (@cool_setpoint - hvac.LeavingAirTemp))

        end

        # Ensure the air flow rate is in between 200 and 500 cfm/ton.
        # Reset the air flow rate (with a safety margin), if required.
        if hvac_final_values.Cool_Airflow / UnitConversions.convert(hvac_final_values.Cool_Capacity, "Btu/hr", "ton") > 500
          hvac_final_values.Cool_Airflow = 499 * UnitConversions.convert(hvac_final_values.Cool_Capacity, "Btu/hr", "ton")      # CFM
        elsif hvac_final_values.Cool_Airflow / UnitConversions.convert(hvac_final_values.Cool_Capacity, "Btu/hr", "ton") < 200
          hvac_final_values.Cool_Airflow = 201 * UnitConversions.convert(hvac_final_values.Cool_Capacity, "Btu/hr", "ton")      # CFM
        end

      elsif hvac.has_type(Constants.ObjectNameMiniSplitHeatPump)

        sizingSpeed = hvac.NumSpeedsCooling # Default
        sizingSpeed_Test = 10 # Initialize
        for speed in 0..(hvac.NumSpeedsCooling - 1)
          # Select curves for sizing using the speed with the capacity ratio closest to 1
          temp = (hvac.CapacityRatioCooling[speed] - 1).abs
          if temp <= sizingSpeed_Test
            sizingSpeed = speed
            sizingSpeed_Test = temp
          end
        end
        coefficients = hvac.COOL_CAP_FT_SPEC[sizingSpeed]

        hvac_final_values.TotalCap_CurveValue = MathTools.biquadratic(@wetbulb_indoor_cooling, enteringTemp, coefficients)

        hvac_final_values.Cool_Capacity = (hvac_final_values.Cool_Load_Tot / hvac_final_values.TotalCap_CurveValue)
        hvac_final_values.Cool_Capacity_Sens = hvac_final_values.Cool_Capacity * hvac.SHRRated[sizingSpeed]
        hvac_final_values.Cool_Airflow = hvac.CoolingCFMs[-1] * UnitConversions.convert(hvac_final_values.Cool_Capacity, "Btu/hr", "ton")

      elsif hvac.has_type(Constants.ObjectNameRoomAirConditioner)

        hvac_final_values.TotalCap_CurveValue = MathTools.biquadratic(@wetbulb_indoor_cooling, enteringTemp, hvac.COOL_CAP_FT_SPEC[0])

        hvac_final_values.Cool_Capacity = hvac_final_values.Cool_Load_Tot / hvac_final_values.TotalCap_CurveValue
        hvac_final_values.Cool_Capacity_Sens = hvac_final_values.Cool_Capacity * hvac.SHRRated[0]
        hvac_final_values.Cool_Airflow = hvac.CoolingCFMs[0] * UnitConversions.convert(hvac_final_values.Cool_Capacity, "Btu/hr", "ton")

      elsif hvac.has_type(Constants.ObjectNameGroundSourceHeatPump)

        # Single speed as current
        hvac_final_values.TotalCap_CurveValue = MathTools.biquadratic(@wetbulb_indoor_cooling, enteringTemp, hvac.COOL_CAP_FT_SPEC[0])
        hvac_final_values.SensibleCap_CurveValue = MathTools.biquadratic(@wetbulb_indoor_cooling, enteringTemp, hvac.COOL_SH_FT_SPEC[0])
        hvac_final_values.BypassFactor_CurveValue = MathTools.biquadratic(@wetbulb_indoor_cooling, @cool_setpoint, hvac.COIL_BF_FT_SPEC[0])

        hvac_final_values.Cool_Capacity = hvac_final_values.Cool_Load_Tot / hvac_final_values.TotalCap_CurveValue # Note: cool_Capacity_Design = hvac_final_values.Cool_Load_Tot
        hvac_final_values.Cool_Capacity_Sens = hvac_final_values.Cool_Capacity * hvac.SHRRated[0]

        cool_Load_SensCap_Design = (hvac_final_values.Cool_Capacity_Sens * hvac_final_values.SensibleCap_CurveValue /
                                   (1 + (1 - hvac.CoilBF * hvac_final_values.BypassFactor_CurveValue) *
                                   (80 - @cool_setpoint) / (@cool_setpoint - hvac.LeavingAirTemp)))
        cool_Load_LatCap_Design = hvac_final_values.Cool_Load_Tot - cool_Load_SensCap_Design

        # Adjust Sizing so that coil sensible at design >= CoolingLoad_MJ8_Sens, and coil latent at design >= CoolingLoad_MJ8_Lat, and equipment SHRRated is maintained.
        cool_Load_SensCap_Design = [cool_Load_SensCap_Design, hvac_final_values.Cool_Load_Sens].max
        cool_Load_LatCap_Design = [cool_Load_LatCap_Design, hvac_final_values.Cool_Load_Lat].max
        cool_Capacity_Design = cool_Load_SensCap_Design + cool_Load_LatCap_Design

        # Limit total capacity via oversizing limit
        cool_Capacity_Design = [cool_Capacity_Design, hvac.OverSizeLimit * hvac_final_values.Cool_Load_Tot].min
        hvac_final_values.Cool_Capacity = cool_Capacity_Design / hvac_final_values.TotalCap_CurveValue
        hvac_final_values.Cool_Capacity_Sens = hvac_final_values.Cool_Capacity * hvac.SHRRated[0]

        # Recalculate the air flow rate in case the oversizing limit has been used
        cool_Load_SensCap_Design = (hvac_final_values.Cool_Capacity_Sens * hvac_final_values.SensibleCap_CurveValue /
                                   (1 + (1 - hvac.CoilBF * hvac_final_values.BypassFactor_CurveValue) *
                                   (80 - @cool_setpoint) / (@cool_setpoint - hvac.LeavingAirTemp)))
        hvac_final_values.Cool_Airflow = calc_airflow_rate(cool_Load_SensCap_Design, (@cool_setpoint - hvac.LeavingAirTemp))
      else

        runner.registerError("Unexpected cooling system.")
        return nil

      end

    elsif hvac.has_type(Constants.ObjectNameEvaporativeCooler)
      hvac_final_values.Cool_Capacity = hvac_final_values.Cool_Load_Tot
      hvac_final_values.Cool_Capacity_Sens = hvac_final_values.Cool_Load_Sens
      if @cool_setpoint - hvac.LeavingAirTemp > 0
        hvac_final_values.Cool_Airflow = calc_airflow_rate(hvac_final_values.Cool_Load_Sens, (@cool_setpoint - hvac.LeavingAirTemp))
      else
        hvac_final_values.Cool_Airflow = @cfa * 2 # Use industry rule of thumb sizing method adopted by HEScore
      end

    else
      hvac_final_values.Cool_Capacity = 0
      hvac_final_values.Cool_Capacity_Sens = 0
      hvac_final_values.Cool_Airflow = 0
    end
    return hvac_final_values
  end

  def self.process_fixed_equipment(runner, hvac_final_values, hvac)
    '''
    Fixed Sizing Equipment
    '''

    return nil if hvac_final_values.nil?

    # Override Manual J sizes if Fixed sizes are being used
    if not hvac.FixedCoolingCapacity.nil?
      prev_capacity = hvac_final_values.Cool_Capacity
      hvac_final_values.Cool_Capacity = UnitConversions.convert(hvac.FixedCoolingCapacity, "ton", "Btu/hr")
      if prev_capacity > 0
        hvac_final_values.Cool_Airflow = hvac_final_values.Cool_Airflow * hvac_final_values.Cool_Capacity / prev_capacity
      else
        hvac_final_values.Cool_Airflow = 0
      end
    end
    if not hvac.FixedHeatingCapacity.nil?
      hvac_final_values.Heat_Capacity = UnitConversions.convert(hvac.FixedHeatingCapacity, "ton", "Btu/hr")
      hvac_final_values.Heat_Load = UnitConversions.convert(hvac.FixedHeatingCapacity, "ton", "Btu/hr")
    end

    return hvac_final_values
  end

  def self.process_finalize(runner, hvac_final_values, zone_loads, weather, hvac)
    '''
    Finalize Sizing Calculations
    '''

    return nil if hvac_final_values.nil?

    hvac_final_values.Heat_Capacity_Supp = 0

    if hvac.has_type(Constants.ObjectNameFurnace)
      hvac_final_values.Heat_Capacity = hvac_final_values.Heat_Load
      hvac_final_values.Heat_Airflow = calc_airflow_rate(hvac_final_values.Heat_Capacity, (hvac.SupplyAirTemp - @heat_setpoint))

    elsif hvac.has_type(Constants.ObjectNameUnitHeater)
      hvac_final_values.Heat_Capacity = hvac_final_values.Heat_Load

      if hvac.RatedCFMperTonHeating[0] > 0
        # Fixed airflow rate
        hvac_final_values.Heat_Airflow = UnitConversions.convert(hvac_final_values.Heat_Capacity, "Btu/hr", "ton") * hvac.RatedCFMperTonHeating[0]
      else
        # Autosized airflow rate
        hvac_final_values.Heat_Airflow = calc_airflow_rate(hvac_final_values.Heat_Capacity, (hvac.SupplyAirTemp - @heat_setpoint))
      end

    elsif hvac.has_type(Constants.ObjectNameAirSourceHeatPump)

      if hvac.FixedCoolingCapacity.nil?
        hvac_final_values = process_heat_pump_adjustment(runner, hvac_final_values, weather, hvac)
        return nil if hvac_final_values.nil?

        hvac_final_values.Heat_Capacity = hvac_final_values.Cool_Capacity
      end

      hvac_final_values.Heat_Capacity_Supp = hvac_final_values.Heat_Load

      if hvac_final_values.Cool_Capacity > @min_cooling_capacity
        hvac_final_values.Heat_Airflow = calc_airflow_rate(hvac_final_values.Heat_Capacity, (hvac.SupplyAirTemp - @heat_setpoint))
      else
        hvac_final_values.Heat_Airflow = calc_airflow_rate(hvac_final_values.Heat_Capacity_Supp, (hvac.SupplyAirTemp - @heat_setpoint))
      end

    elsif hvac.has_type(Constants.ObjectNameMiniSplitHeatPump)

      if hvac.FixedCoolingCapacity.nil?
        hvac_final_values = process_heat_pump_adjustment(runner, hvac_final_values, weather, hvac)
        return nil if hvac_final_values.nil?
      end

      hvac_final_values.Heat_Capacity = [hvac_final_values.Cool_Capacity + hvac.HeatingCapacityOffset, Constants.small].max
      hvac_final_values.Heat_Capacity_Supp = hvac_final_values.Heat_Load

      hvac_final_values.Heat_Airflow = hvac.HeatingCFMs[-1] * UnitConversions.convert(hvac_final_values.Heat_Capacity, "Btu/hr", "ton") # Maximum air flow under heating operation

    elsif hvac.has_type([Constants.ObjectNameBoiler,
                         Constants.ObjectNameElectricBaseboard])
      hvac_final_values.Heat_Airflow = 0
      hvac_final_values.Heat_Capacity = hvac_final_values.Heat_Load

    elsif hvac.has_type(Constants.ObjectNameGroundSourceHeatPump)

      if hvac.FixedCoolingCapacity.nil?
        hvac_final_values.Heat_Capacity = hvac_final_values.Heat_Load
      end
      hvac_final_values.Heat_Capacity_Supp = hvac_final_values.Heat_Load

      # For single stage compressor, when heating capacity is much larger than cooling capacity,
      # in order to avoid frequent cycling in cooling mode, heating capacity is derated to 75%.
      if hvac_final_values.Heat_Capacity >= 1.5 * hvac_final_values.Cool_Capacity
        hvac_final_values.Heat_Capacity = hvac_final_values.Heat_Load * 0.75
      elsif hvac_final_values.Heat_Capacity < hvac_final_values.Cool_Capacity
        hvac_final_values.Heat_Capacity_Supp = hvac_final_values.Heat_Capacity
      end

      ground_conductivity = UnitConversions.convert(hvac.GSHP_HXVertical.groundThermalConductivity.get, "W/(m*K)", "Btu/(hr*ft*R)")
      grout_conductivity = UnitConversions.convert(hvac.GSHP_HXVertical.groutThermalConductivity.get, "W/(m*K)", "Btu/(hr*ft*R)")
      bore_diameter = UnitConversions.convert(hvac.GSHP_HXVertical.boreHoleRadius.get * 2.0, "m", "in")
      pipe_od = UnitConversions.convert(hvac.GSHP_HXVertical.pipeOutDiameter.get, "m", "in")
      pipe_id = pipe_od - UnitConversions.convert(hvac.GSHP_HXVertical.pipeThickness.get * 2.0, "m", "in")
      pipe_cond = UnitConversions.convert(hvac.GSHP_HXVertical.pipeThermalConductivity.get, "W/(m*K)", "Btu/(hr*ft*R)")
      pipe_r_value = gshp_hx_pipe_rvalue(pipe_od, pipe_id, pipe_cond)

      # Autosize ground loop heat exchanger length
      nom_length_heat, nom_length_cool = gshp_hxbore_ft_per_ton(weather, hvac.GSHP_BoreSpacing, ground_conductivity, hvac.GSHP_SpacingType, grout_conductivity, bore_diameter, pipe_od, pipe_r_value, hvac.HeatingEIR, hvac.CoolingEIR, hvac.GSHP_HXCHWDesign, hvac.GSHP_HXHWDesign, hvac.GSHP_HXDTDesign)

      bore_length_heat = nom_length_heat * hvac_final_values.Heat_Capacity / UnitConversions.convert(1.0, "ton", "Btu/hr")
      bore_length_cool = nom_length_cool * hvac_final_values.Cool_Capacity / UnitConversions.convert(1.0, "ton", "Btu/hr")
      bore_length = [bore_length_heat, bore_length_cool].max

      # Degree day calculation for balance temperature
      intGains_Sens = zone_loads.Cool_IntGains_Sens
      bLC_Heat = hvac_final_values.Heat_Load / @htd
      bLC_Cool = hvac_final_values.Cool_Load_Sens / @ctd
      t_Ref_Bal = @heat_setpoint - intGains_Sens / bLC_Heat
      hDD_Ref_Bal = [weather.data.HDD65F, [weather.data.HDD50F, weather.data.HDD50F + (weather.data.HDD65F - weather.data.HDD50F) / (65 - 50) * (t_Ref_Bal - 50)].max].min
      cDD_Ref_Bal = [weather.data.CDD50F, [weather.data.CDD65F, weather.data.CDD50F + (weather.data.CDD65F - weather.data.CDD50F) / (65 - 50) * (t_Ref_Bal - 50)].max].min
      aNNL_Grnd_Cool = (1 + hvac.CoolingEIR) * cDD_Ref_Bal * bLC_Cool * 24 * 0.6 # use 0.6 to account for average solar load
      aNNL_Grnd_Heat = (1 - hvac.HeatingEIR) * hDD_Ref_Bal * bLC_Heat * 24

      # Normalized net annual ground energy load
      nNAGL = [(aNNL_Grnd_Heat - aNNL_Grnd_Cool) / (weather.data.AnnualAvgDrybulb - (2 * hvac.GSHP_HXHWDesign - hvac.GSHP_HXDTDesign) / 2),
               (aNNL_Grnd_Cool - aNNL_Grnd_Heat) / ((2 * hvac.GSHP_HXDTDesign + hvac.GSHP_HXDTDesign) / 2 - weather.data.AnnualAvgDrybulb)].max / bore_length

      if hvac.GSHP_BoreSpacing > 15 and hvac.GSHP_BoreSpacing <= 20
        bore_length_mult = 1.0 + nNAGL / 7000 * (0.55 / ground_conductivity)
      else
        bore_length_mult = 1.0 + nNAGL / 6700 * (1.00 / ground_conductivity)
      end

      bore_length *= bore_length_mult

      if hvac.FixedCoolingCapacity.nil?
        hvac_final_values.Cool_Capacity = [hvac_final_values.Cool_Capacity, hvac_final_values.Heat_Capacity].max
        hvac_final_values.Heat_Capacity = hvac_final_values.Cool_Capacity
      end
      hvac_final_values.Cool_Capacity_Sens = hvac_final_values.Cool_Capacity * hvac.SHRRated[0]
      cool_Load_SensCap_Design = (hvac_final_values.Cool_Capacity_Sens * hvac_final_values.SensibleCap_CurveValue /
                                 (1 + (1 - hvac.CoilBF * hvac_final_values.BypassFactor_CurveValue) *
                                 (80 - @cool_setpoint) / (@cool_setpoint - hvac.LeavingAirTemp)))
      hvac_final_values.Cool_Airflow = calc_airflow_rate(cool_Load_SensCap_Design, (@cool_setpoint - hvac.LeavingAirTemp))
      hvac_final_values.Heat_Airflow = calc_airflow_rate(hvac_final_values.Heat_Capacity, (hvac.SupplyAirTemp - @heat_setpoint))

      loop_flow = [1.0, UnitConversions.convert([hvac_final_values.Heat_Capacity, hvac_final_values.Cool_Capacity].max, "Btu/hr", "ton")].max.floor * 3.0

      if hvac.GSHP_BoreHoles == Constants.SizingAuto and hvac.GSHP_BoreDepth == Constants.SizingAuto
        hvac.GSHP_BoreHoles = [1, (UnitConversions.convert(hvac_final_values.Cool_Capacity, "Btu/hr", "ton") + 0.5).floor].max
        hvac.GSHP_BoreDepth = (bore_length / hvac.GSHP_BoreHoles).floor
        min_bore_depth = 0.15 * hvac.GSHP_BoreSpacing # 0.15 is the maximum Spacing2DepthRatio defined for the G-function

        (0..4).to_a.each do |tmp|
          if hvac.GSHP_BoreDepth < min_bore_depth and hvac.GSHP_BoreHoles > 1
            hvac.GSHP_BoreHoles -= 1
            hvac.GSHP_BoreDepth = (bore_length / hvac.GSHP_BoreHoles).floor
          elsif hvac.GSHP_BoreDepth > 345
            hvac.GSHP_BoreHoles += 1
            hvac.GSHP_BoreDepth = (bore_length / hvac.GSHP_BoreHoles).floor
          end
        end

        hvac.GSHP_BoreDepth = (bore_length / hvac.GSHP_BoreHoles).floor + 5

      elsif hvac.GSHP_BoreHoles == Constants.SizingAuto and hvac.GSHP_BoreDepth != Constants.SizingAuto
        hvac.GSHP_BoreHoles = (bore_length / hvac.GSHP_BoreDepth.to_f + 0.5).floor
        hvac.GSHP_BoreDepth = hvac.GSHP_BoreDepth.to_f
      elsif hvac.GSHP_BoreHoles != Constants.SizingAuto and hvac.GSHP_BoreDepth == Constants.SizingAuto
        hvac.GSHP_BoreHoles = hvac.GSHP_BoreHoles.to_f
        hvac.GSHP_BoreDepth = (bore_length / hvac.GSHP_BoreHoles).floor + 5
      else
        runner.registerWarning("User is hard sizing the bore field, improper sizing may lead to unbalanced / unsteady ground loop temperature and erroneous prediction of system energy related cost.")
        hvac.GSHP_BoreHoles = hvac.GSHP_BoreHoles.to_f
        hvac.GSHP_BoreDepth = hvac.GSHP_BoreDepth.to_f
      end

      bore_length = hvac.GSHP_BoreDepth * hvac.GSHP_BoreHoles

      if hvac.GSHP_BoreConfig == Constants.SizingAuto
        if hvac.GSHP_BoreHoles == 1
          hvac.GSHP_BoreConfig = Constants.BoreConfigSingle
        elsif hvac.GSHP_BoreHoles == 2
          hvac.GSHP_BoreConfig = Constants.BoreConfigLine
        elsif hvac.GSHP_BoreHoles == 3
          hvac.GSHP_BoreConfig = Constants.BoreConfigLine
        elsif hvac.GSHP_BoreHoles == 4
          hvac.GSHP_BoreConfig = Constants.BoreConfigRectangle
        elsif hvac.GSHP_BoreHoles == 5
          hvac.GSHP_BoreConfig = Constants.BoreConfigUconfig
        elsif hvac.GSHP_BoreHoles > 5
          hvac.GSHP_BoreConfig = Constants.BoreConfigLine
        end
      end

      # Test for valid GSHP bore field configurations
      valid_configs = { Constants.BoreConfigSingle => [1],
                        Constants.BoreConfigLine => [2, 3, 4, 5, 6, 7, 8, 9, 10],
                        Constants.BoreConfigLconfig => [3, 4, 5, 6],
                        Constants.BoreConfigRectangle => [2, 4, 6, 8],
                        Constants.BoreConfigUconfig => [5, 7, 9],
                        Constants.BoreConfigL2config => [8],
                        Constants.BoreConfigOpenRectangle => [8] }
      valid_num_bores = valid_configs[hvac.GSHP_BoreConfig]
      max_valid_configs = { Constants.BoreConfigLine => 10, Constants.BoreConfigLconfig => 6 }
      unless valid_num_bores.include? hvac.GSHP_BoreHoles
        # Any configuration with a max_valid_configs value can accept any number of bores up to the maximum
        if max_valid_configs.keys.include? hvac.GSHP_BoreConfig
          max_bore_holes = max_valid_configs[hvac.GSHP_BoreConfig]
          runner.registerWarning("Maximum number of bore holes for '#{hvac.GSHP_BoreConfig}' bore configuration is #{max_bore_holes}. Overriding value of #{hvac.GSHP_BoreHoles} bore holes to #{max_bore_holes}.")
          hvac.GSHP_BoreHoles = max_bore_holes
        else
          # Search for first valid bore field
          new_bore_config = nil
          valid_field_found = false
          valid_configs.keys.each do |bore_config|
            if valid_configs[bore_config].include? hvac.GSHP_BoreHoles
              valid_field_found = true
              new_bore_config = bore_config
              break
            end
          end
          if valid_field_found
            runner.registerWarning("Bore field '#{hvac.GSHP_BoreConfig}' with #{hvac.GSHP_BoreHoles.to_i} bore holes is an invalid configuration. Changing layout to '#{new_bore_config}' configuration.")
            hvac.GSHP_BoreConfig = new_bore_config
          else
            runner.registerError("Could not construct a valid GSHP bore field configuration.")
            return nil
          end
        end
      end

      spacing_to_depth_ratio = hvac.GSHP_BoreSpacing / hvac.GSHP_BoreDepth

      lntts = [-8.5, -7.8, -7.2, -6.5, -5.9, -5.2, -4.5, -3.963, -3.27, -2.864, -2.577, -2.171, -1.884, -1.191, -0.497, -0.274, -0.051, 0.196, 0.419, 0.642, 0.873, 1.112, 1.335, 1.679, 2.028, 2.275, 3.003]
      gfnc_coeff = gshp_gfnc_coeff(hvac.GSHP_BoreConfig, hvac.GSHP_BoreHoles, spacing_to_depth_ratio)

      hvac_final_values.GSHP_Loop_flow = loop_flow
      hvac_final_values.GSHP_Bore_Depth = hvac.GSHP_BoreDepth
      hvac_final_values.GSHP_Bore_Holes = hvac.GSHP_BoreHoles
      hvac_final_values.GSHP_G_Functions = [lntts, gfnc_coeff]

    else
      hvac_final_values.Heat_Capacity = 0
      hvac_final_values.Heat_Airflow = 0
    end

    if not hvac.FixedSuppHeatingCapacity.nil?
      hvac_final_values.Heat_Capacity_Supp = UnitConversions.convert(hvac.FixedSuppHeatingCapacity, "ton", "Btu/hr")
    end

    # Prevent errors of "has no air flow"
    min_air_flow = 3.0 # cfm; E+ minimum is 0.001 m^3/s"
    if hvac_final_values.Heat_Airflow > 0
      hvac_final_values.Heat_Airflow = [hvac_final_values.Heat_Airflow, min_air_flow].max
    end
    if hvac_final_values.Cool_Airflow > 0
      hvac_final_values.Cool_Airflow = [hvac_final_values.Cool_Airflow, min_air_flow].max
    end

    return hvac_final_values
  end

  def self.process_heat_pump_adjustment(runner, hvac_final_values, weather, hvac)
    '''
    Adjust heat pump sizing
    '''
    return nil if hvac_final_values.nil?

    if hvac.NumSpeedsHeating > 1
      coefficients = hvac.HEAT_CAP_FT_SPEC[hvac.NumSpeedsHeating - 1]
      capacity_ratio = hvac.CapacityRatioHeating[hvac.NumSpeedsHeating - 1]
    else
      coefficients = hvac.HEAT_CAP_FT_SPEC[0]
      capacity_ratio = 1.0
    end

    heatCap_Rated = (hvac_final_values.Heat_Load / MathTools.biquadratic(@heat_setpoint, weather.design.HeatingDrybulb, coefficients)) / capacity_ratio

    if heatCap_Rated < hvac_final_values.Cool_Capacity
      if hvac.has_type(Constants.ObjectNameAirSourceHeatPump)
        hvac_final_values.Heat_Capacity = hvac_final_values.Cool_Capacity
      elsif hvac.has_type(Constants.ObjectNameMiniSplitHeatPump)
        hvac_final_values.Heat_Capacity = [hvac_final_values.Cool_Capacity + hvac.HeatingCapacityOffset, Constants.small].max
      end
    else
      cfm_Btu = hvac_final_values.Cool_Airflow / hvac_final_values.Cool_Capacity
      load_shr = hvac_final_values.Cool_Load_Sens / hvac_final_values.Cool_Load_Tot
      if (weather.data.HDD65F / weather.data.CDD50F) < 2.0 or load_shr < 0.95
        # Mild winter or has a latent cooling load
        hvac_final_values.Cool_Capacity = [(hvac.OverSizeLimit * hvac_final_values.Cool_Load_Tot) / hvac_final_values.TotalCap_CurveValue, heatCap_Rated].min
      else
        # Cold winter and no latent cooling load (add a ton rule applies)
        hvac_final_values.Cool_Capacity = [(hvac_final_values.Cool_Load_Tot + hvac.OverSizeDelta) / hvac_final_values.TotalCap_CurveValue, heatCap_Rated].min
      end
      if hvac.has_type(Constants.ObjectNameAirSourceHeatPump)
        hvac_final_values.Cool_Airflow = cfm_Btu * hvac_final_values.Cool_Capacity
        hvac_final_values.Heat_Capacity = hvac_final_values.Cool_Capacity
      elsif hvac.has_type(Constants.ObjectNameMiniSplitHeatPump)
        hvac_final_values.Cool_Airflow = hvac.CoolingCFMs[-1] * UnitConversions.convert(hvac_final_values.Cool_Capacity, "Btu/hr", "ton")
        hvac_final_values.Heat_Capacity = [hvac_final_values.Cool_Capacity + hvac.HeatingCapacityOffset, Constants.small].max
      end
    end

    return hvac_final_values
  end

  def self.get_shelter_class(model, min_neighbor_distance, living_space)
    height_ft = Geometry.get_height_of_spaces([living_space])
    exposed_wall_ratio = Geometry.calculate_above_grade_exterior_wall_area(@model_spaces) /
                         Geometry.calculate_above_grade_wall_area(@model_spaces)

    if exposed_wall_ratio > 0.5 # 3 or 4 exposures; Table 5D
      if min_neighbor_distance.nil?
        shelter_class = 2 # Typical shelter for isolated rural house
      elsif min_neighbor_distance > height_ft
        shelter_class = 3 # Typical shelter caused by other buildings across the street
      else
        shelter_class = 4 # Typical shelter for urban buildings where sheltering obstacles are less than one building height away
      end
    else # 0, 1, or 2 exposures; Table 5E
      if min_neighbor_distance.nil?
        if exposed_wall_ratio > 0.25 # 2 exposures; Table 5E
          shelter_class = 2 # Typical shelter for isolated rural house
        else # 1 exposure; Table 5E
          shelter_class = 3 # Typical shelter caused by other buildings across the street
        end
      elsif min_neighbor_distance > height_ft
        shelter_class = 4 # Typical shelter for urban buildings where sheltering obstacles are less than one building height away
      else
        shelter_class = 5 # Typical shelter for urban buildings where sheltering obstacles are less than one building height away
      end
    end

    return shelter_class
  end

  def self.get_wallgroup_wood_or_steel_stud(cavity_ins_r_value)
    '''
    Determine the base Group Number based on cavity R-value for siding or stucco walls
    '''
    if cavity_ins_r_value < 2
      wallGroup = 1   # A
    elsif cavity_ins_r_value <= 11
      wallGroup = 2   # B
    elsif cavity_ins_r_value <= 13
      wallGroup = 3   # C
    elsif cavity_ins_r_value <= 15
      wallGroup = 4   # D
    elsif cavity_ins_r_value <= 19
      wallGroup = 5   # E
    elsif cavity_ins_r_value <= 21
      wallGroup = 6   # F
    else
      wallGroup = 7   # G
    end

    return wallGroup
  end

  def self.get_ventilation_rates(runner, model)
    mechVentType = get_feature(runner, model.getBuilding, Constants.SizingInfoMechVentType, 'string')
    mechVentWholeHouseRate = get_feature(runner, model.getBuilding, Constants.SizingInfoMechVentWholeHouseRate, 'double')
    return nil if mechVentType.nil? or mechVentWholeHouseRate.nil?

    q_unb = 0
    q_bal_Sens = 0
    q_bal_Lat = 0

    if mechVentType == Constants.VentTypeExhaust
      q_unb = mechVentWholeHouseRate
    elsif mechVentType == Constants.VentTypeSupply or mechVentType == Constants.VentTypeCFIS
      q_unb = mechVentWholeHouseRate
    elsif mechVentType == Constants.VentTypeBalanced
      totalEfficiency = get_feature(runner, model.getBuilding, Constants.SizingInfoMechVentTotalEfficiency, 'double')
      apparentSensibleEffectiveness = get_feature(runner, model.getBuilding, Constants.SizingInfoMechVentApparentSensibleEffectiveness, 'double')
      latentEffectiveness = get_feature(runner, model.getBuilding, Constants.SizingInfoMechVentLatentEffectiveness, 'double')
      return nil if totalEfficiency.nil? or latentEffectiveness.nil? or apparentSensibleEffectiveness.nil?

      q_bal_Sens = mechVentWholeHouseRate * (1 - apparentSensibleEffectiveness)
      q_bal_Lat = mechVentWholeHouseRate * (1 - latentEffectiveness)
    elsif mechVentType == Constants.VentTypeNone
      # nop
    else
        runner.registerError("Unexpected mechanical ventilation type: #{mechVentType}.")
        return nil
    end

    return [q_unb, q_bal_Sens, q_bal_Lat]
  end

  def self.get_fenestration_shgc(runner, surface)
    simple_glazing = self.get_window_simple_glazing(runner, surface, true)
    return nil if simple_glazing.nil?

    shgc_with_interior_shade_heat = simple_glazing.solarHeatGainCoefficient

    int_shade_heat_to_cool_ratio = 1.0
    if surface.shadingControl.is_initialized
      shading_control = surface.shadingControl.get
      if shading_control.shadingMaterial.is_initialized
        shading_material = shading_control.shadingMaterial.get
        if shading_material.to_Shade.is_initialized
          shade = shading_material.to_Shade.get
          int_shade_heat_to_cool_ratio = shade.solarTransmittance
        else
          runner.registerError("Unhandled shading material: #{shading_material.name.to_s}.")
          return nil
        end
      end
    end

    shgc_with_interior_shade_cool = shgc_with_interior_shade_heat * int_shade_heat_to_cool_ratio

    return [shgc_with_interior_shade_cool, shgc_with_interior_shade_heat]
  end

  def self.calc_airflow_rate(load_or_capacity, deltaT)
    return load_or_capacity / (1.1 * @acf * deltaT)
  end

  def self.calc_delivery_effectiveness_heating(dse_Qs, dse_Qr, system_cfm, load_sens, dse_Tamb_s, dse_Tamb_r, dse_As, dse_Ar, t_setpoint, dse_Fregain_s, dse_Fregain_r, supply_r, return_r)
    '''
    Calculate the Delivery Effectiveness for heating (using the method of ASHRAE Standard 152).
    '''
    dse_Bs, dse_Br, dse_a_s, dse_a_r, dse_dTe, dse_dT_s, dse_dT_r = _calc_dse_init(system_cfm, load_sens, dse_Tamb_s, dse_Tamb_r, dse_As, dse_Ar, t_setpoint, dse_Qs, dse_Qr, supply_r, return_r)
    dse_DE = _calc_dse_DE_heating(dse_a_s, dse_Bs, dse_a_r, dse_Br, dse_dT_s, dse_dT_r, dse_dTe)
    dse_DEcorr = _calc_dse_DEcorr(dse_DE, dse_Fregain_s, dse_Fregain_r, dse_Br, dse_a_r, dse_dT_r, dse_dTe)

    return dse_DEcorr
  end

  def self.calc_delivery_effectiveness_cooling(dse_Qs, dse_Qr, leavingAirTemp, system_cfm, load_sens, dse_Tamb_s, dse_Tamb_r, dse_As, dse_Ar, t_setpoint, dse_Fregain_s, dse_Fregain_r, load_total, dse_h_r, supply_r, return_r)
    '''
    Calculate the Delivery Effectiveness for cooling (using the method of ASHRAE Standard 152).
    '''
    dse_Bs, dse_Br, dse_a_s, dse_a_r, dse_dTe, dse_dT_s, dse_dT_r = _calc_dse_init(system_cfm, load_sens, dse_Tamb_s, dse_Tamb_r, dse_As, dse_Ar, t_setpoint, dse_Qs, dse_Qr, supply_r, return_r)
    dse_dTe *= -1
    dse_DE, coolingLoad_Ducts_Sens = _calc_dse_DE_cooling(dse_a_s, system_cfm, load_total, dse_a_r, dse_h_r, dse_Br, dse_dT_r, dse_Bs, leavingAirTemp, dse_Tamb_s, load_sens)
    dse_DEcorr = _calc_dse_DEcorr(dse_DE, dse_Fregain_s, dse_Fregain_r, dse_Br, dse_a_r, dse_dT_r, dse_dTe)

    return dse_DEcorr, dse_dTe, coolingLoad_Ducts_Sens
  end

  def self._calc_dse_init(system_cfm, load_sens, dse_Tamb_s, dse_Tamb_r, dse_As, dse_Ar, t_setpoint, dse_Qs, dse_Qr, supply_r, return_r)
    # Supply and return conduction functions, Bs and Br
    dse_Bs = Math.exp((-1.0 * dse_As) / (60 * system_cfm * @inside_air_dens * Gas.Air.cp * supply_r))
    dse_Br = Math.exp((-1.0 * dse_Ar) / (60 * system_cfm * @inside_air_dens * Gas.Air.cp * return_r))

    dse_a_s = (system_cfm - dse_Qs) / system_cfm
    dse_a_r = (system_cfm - dse_Qr) / system_cfm

    dse_dTe = load_sens / (60 * system_cfm * @inside_air_dens * Gas.Air.cp)
    dse_dT_s = t_setpoint - dse_Tamb_s
    dse_dT_r = t_setpoint - dse_Tamb_r

    return dse_Bs, dse_Br, dse_a_s, dse_a_r, dse_dTe, dse_dT_s, dse_dT_r
  end

  def self._calc_dse_DE_cooling(dse_a_s, system_cfm, load_total, dse_a_r, dse_h_r, dse_Br, dse_dT_r, dse_Bs, leavingAirTemp, dse_Tamb_s, load_sens)
    # Calculate the delivery effectiveness (Equation 6-25)
    dse_DE = ((dse_a_s * 60 * system_cfm * @inside_air_dens) / (-1 * load_total)) * \
             (((-1 * load_total) / (60 * system_cfm * @inside_air_dens)) + \
              (1 - dse_a_r) * (dse_h_r - @enthalpy_indoor_cooling) + \
              dse_a_r * Gas.Air.cp * (dse_Br - 1) * dse_dT_r + \
              Gas.Air.cp * (dse_Bs - 1) * (leavingAirTemp - dse_Tamb_s))

    # Calculate the sensible heat transfer from surroundings
    coolingLoad_Ducts_Sens = (1 - [dse_DE, 0].max) * load_sens

    return dse_DE, coolingLoad_Ducts_Sens
  end

  def self._calc_dse_DE_heating(dse_a_s, dse_Bs, dse_a_r, dse_Br, dse_dT_s, dse_dT_r, dse_dTe)
    # Calculate the delivery effectiveness (Equation 6-23)
    dse_DE = (dse_a_s * dse_Bs -
              dse_a_s * dse_Bs * (1 - dse_a_r * dse_Br) * (dse_dT_r / dse_dTe) -
              dse_a_s * (1 - dse_Bs) * (dse_dT_s / dse_dTe))

    return dse_DE
  end

  def self._calc_dse_DEcorr(dse_DE, dse_Fregain_s, dse_Fregain_r, dse_Br, dse_a_r, dse_dT_r, dse_dTe)
    # Calculate the delivery effectiveness corrector for regain (Equation 6-40)
    dse_DEcorr = (dse_DE + dse_Fregain_s * (1 - dse_DE) - (dse_Fregain_s - dse_Fregain_r -
                  dse_Br * (dse_a_r * dse_Fregain_s - dse_Fregain_r)) * dse_dT_r / dse_dTe)

    # Limit the DE to a reasonable value to prevent negative values and huge equipment
    dse_DEcorr = [dse_DEcorr, 0.25].max
    dse_DEcorr = [dse_DEcorr, 1.00].min

    return dse_DEcorr
  end

  def self.calculate_sensible_latent_split(return_leakage_cfm, cool_load_tot, coolingLoadLat)
    # Calculate the latent duct leakage load (Manual J accounts only for return duct leakage)
    dse_Cool_Load_Latent = [0, 0.68 * @acf * return_leakage_cfm * (@cool_design_grains - @cool_indoor_grains)].max

    # Calculate final latent and load
    cool_Load_Lat = coolingLoadLat + dse_Cool_Load_Latent
    cool_Load_Sens = cool_load_tot - cool_Load_Lat

    return cool_Load_Lat, cool_Load_Sens
  end

  def self.get_ducts_for_air_loop(runner, air_loop)
    ducts = []

    # Has ducts?
    has_ducts = get_feature(runner, air_loop, Constants.SizingInfoDuctExist, 'boolean')
    return ducts unless has_ducts

    # Leakage values
    leakage_fracs = get_feature(runner, air_loop, Constants.SizingInfoDuctLeakageFracs, 'string')
    leakage_cfm25s = get_feature(runner, air_loop, Constants.SizingInfoDuctLeakageCFM25s, 'string')
    return nil if leakage_fracs.nil? or leakage_cfm25s.nil?

    leakage_fracs = leakage_fracs.split(",").map(&:to_f)
    leakage_cfm25s = leakage_cfm25s.split(",").map(&:to_f)
    if leakage_fracs.inject { |sum, n| sum + n } == 0.0
      leakage_fracs = [nil] * leakage_fracs.size
    else
      leakage_cfm25s = [nil] * leakage_cfm25s.size
    end

    # Areas
    areas = get_feature(runner, air_loop, Constants.SizingInfoDuctAreas, 'string')
    return nil if areas.nil?

    areas = areas.split(",").map(&:to_f)

    # R-values
    rvalues = get_feature(runner, air_loop, Constants.SizingInfoDuctRvalues, 'string')
    return nil if rvalues.nil?

    rvalues = rvalues.split(",").map(&:to_f)

    # Locations
    locations = get_feature(runner, air_loop, Constants.SizingInfoDuctLocationZones, 'string')
    return nil if locations.nil?

    locations = locations.split(",")
    location_spaces = []
    thermal_zones = Geometry.get_thermal_zones_from_spaces(@model_spaces)
    locations.each do |location|
      if location == "outside"
        location_spaces << nil
        next
      end

      location_space = nil
      thermal_zones.each do |zone|
        next if not zone.handle.to_s.start_with?(location)

        location_space = zone.spaces[0] # Get arbitrary space from zone
        break
      end
      if location_space.nil?
        runner.registerError("Could not determine duct location.")
        return nil
      end
      location_spaces << location_space
    end

    # Sides
    sides = get_feature(runner, air_loop, Constants.SizingInfoDuctSides, 'string')
    return nil if sides.nil?

    sides = sides.split(",")

    location_spaces.each_with_index do |location_space, index|
      d = DuctInfo.new
      d.LocationSpace = location_space
      d.LeakageFrac = leakage_fracs[index]
      d.LeakageCFM25 = leakage_cfm25s[index]
      d.Area = areas[index]
      d.Rvalue = rvalues[index]
      d.Side = sides[index]
      ducts << d
    end

    return ducts
  end

  def self.calc_ducts_area_weighted_average(ducts, values)
    '''
    Calculate area-weighted average values for unconditioned duct(s)
    '''
    uncond_area = { Constants.DuctSideSupply => 0.0, Constants.DuctSideReturn => 0.0 }
    ducts.each do |duct|
      next if Geometry.is_living(duct.LocationSpace)

      uncond_area[duct.Side] += duct.Area
    end

    value = { Constants.DuctSideSupply => 0.0, Constants.DuctSideReturn => 0.0 }
    ducts.each do |duct|
      next if Geometry.is_living(duct.LocationSpace)

      if uncond_area[duct.Side] > 0
        value[duct.Side] += values[duct.Side][duct.LocationSpace] * duct.Area / uncond_area[duct.Side]
      else
        value[duct.Side] += values[duct.Side][duct.LocationSpace]
      end
    end

    return value[Constants.DuctSideSupply], value[Constants.DuctSideReturn]
  end

  def self.calc_ducts_areas(ducts)
    '''
    Calculate total supply & return duct areas in unconditioned space
    '''

    areas = { Constants.DuctSideSupply => 0.0, Constants.DuctSideReturn => 0.0 }
    ducts.each do |duct|
      next if Geometry.is_living(duct.LocationSpace)

      areas[duct.Side] += duct.Area
    end

    return areas[Constants.DuctSideSupply], areas[Constants.DuctSideReturn]
  end

  def self.calc_ducts_leakages(ducts, system_cfm)
    '''
    Calculate total supply & return duct leakage in cfm.
    '''

    cfms = { Constants.DuctSideSupply => 0.0, Constants.DuctSideReturn => 0.0 }
    ducts.each do |duct|
      next if Geometry.is_living(duct.LocationSpace)

      if not duct.LeakageFrac.nil?
        cfms[duct.Side] += duct.LeakageFrac * system_cfm
      elsif not duct.LeakageCFM25.nil?
        cfms[duct.Side] += duct.LeakageCFM25
      end
    end

    return cfms[Constants.DuctSideSupply], cfms[Constants.DuctSideReturn]
  end

  def self.calc_ducts_rvalues(ducts)
    '''
    Calculate UA-weighted average R-value for supply & return ducts.
    '''

    u_factors = { Constants.DuctSideSupply => {}, Constants.DuctSideReturn => {} }
    ducts.each do |duct|
      next if Geometry.is_living(duct.LocationSpace)

      u_factors[duct.Side][duct.LocationSpace] = 1.0 / duct.Rvalue
    end

    supply_u, return_u = calc_ducts_area_weighted_average(ducts, u_factors)

    return 1.0 / supply_u, 1.0 / return_u
  end

  def self.get_hvacs(runner, model)
    hvacs = []

    # Get unique set of HVAC equipment
    equips = {}

    HVAC.existing_equipment(model, runner, @cond_zone).each do |equip|
      next if equips.keys.include? equip
      next if equip.is_a? OpenStudio::Model::ZoneHVACIdealLoadsAirSystem

      equips[equip] = @cond_zone
    end

    # Process each equipment
    equips.each do |equip, control_zone|
      hvac = HVACInfo.new
      hvacs << hvac

      hvac.Objects = [equip]

      clg_coil, htg_coil, supp_htg_coil = HVAC.get_coils_from_hvac_equip(model, equip)

      # Get type of heating/cooling system
      hvac.CoolType = get_feature(runner, equip, Constants.SizingInfoHVACCoolType, 'string', false)
      hvac.HeatType = get_feature(runner, equip, Constants.SizingInfoHVACHeatType, 'string', false)

      # Retrieve ducts if they exist
      if equip.is_a? OpenStudio::Model::AirLoopHVACUnitarySystem
        air_loop = nil
        control_zone.airLoopHVACs.each do |loop|
          loop.supplyComponents.each do |supply_component|
            next unless supply_component.to_AirLoopHVACUnitarySystem.is_initialized
            next unless supply_component.to_AirLoopHVACUnitarySystem.get.handle == equip.handle

            air_loop = loop
          end
        end
        if not air_loop.nil?
          hvac.Ducts = get_ducts_for_air_loop(runner, air_loop)
          return nil if hvac.Ducts.nil?
        end
      end

      if equip.is_a? OpenStudio::Model::EvaporativeCoolerDirectResearchSpecial
        hvac.CoolingLoadFraction = get_feature(runner, equip, Constants.SizingInfoHVACFracCoolLoadServed, 'double')
        return nil if hvac.CoolingLoadFraction.nil?

        air_loop = equip.airLoopHVAC.get
        fan_unit_sys = HVAC.get_unitary_system_from_air_loop_hvac(air_loop)
        if fan_unit_sys.additionalProperties.getFeatureAsBoolean(Constants.DuctedInfoMiniSplitHeatPumpOrEvapCooler).get
          hvac.Ducts = get_ducts_for_air_loop(runner, air_loop)
        end
      end

      if not clg_coil.nil?
        ratedCFMperTonCooling = get_feature(runner, equip, Constants.SizingInfoHVACRatedCFMperTonCooling, 'string', false)
        if not ratedCFMperTonCooling.nil?
          hvac.RatedCFMperTonCooling = ratedCFMperTonCooling.split(",").map(&:to_f)
        end

        hvac.CoolingLoadFraction = get_feature(runner, equip, Constants.SizingInfoHVACFracCoolLoadServed, 'double')
        return nil if hvac.CoolingLoadFraction.nil?
      end

      if clg_coil.is_a? OpenStudio::Model::CoilCoolingDXSingleSpeed
        hvac.NumSpeedsCooling = 1

        if hvac.has_type(Constants.ObjectNameRoomAirConditioner)
          coolingCFMs = get_feature(runner, equip, Constants.SizingInfoHVACCoolingCFMs, 'string')
          return nil if coolingCFMs.nil?

          hvac.CoolingCFMs = coolingCFMs.split(",").map(&:to_f)
        end

        curves = [clg_coil.totalCoolingCapacityFunctionOfTemperatureCurve]
        hvac.COOL_CAP_FT_SPEC = get_2d_vector_from_CAP_FT_SPEC_curves(curves, hvac.NumSpeedsCooling)
        if not clg_coil.ratedSensibleHeatRatio.is_initialized
          runner.registerError("SHR not set for #{clg_coil.name}.")
          return nil
        end
        hvac.SHRRated = [clg_coil.ratedSensibleHeatRatio.get]
        if clg_coil.ratedTotalCoolingCapacity.is_initialized
          hvac.FixedCoolingCapacity = UnitConversions.convert(clg_coil.ratedTotalCoolingCapacity.get, "W", "ton")
        end

      elsif clg_coil.is_a? OpenStudio::Model::CoilCoolingDXMultiSpeed
        hvac.NumSpeedsCooling = clg_coil.stages.size
        if hvac.NumSpeedsCooling == 2
          hvac.OverSizeLimit = 1.2
        else
          hvac.OverSizeLimit = 1.3
        end

        capacityRatioCooling = get_feature(runner, equip, Constants.SizingInfoHVACCapacityRatioCooling, 'string')
        return nil if capacityRatioCooling.nil?

        hvac.CapacityRatioCooling = capacityRatioCooling.split(",").map(&:to_f)

        if not equip.designSpecificationMultispeedObject.is_initialized
          runner.registerError("DesignSpecificationMultispeedObject not set for #{equip.name.to_s}.")
          return nil
        end
        perf = equip.designSpecificationMultispeedObject.get
        hvac.FanspeedRatioCooling = []
        perf.supplyAirflowRatioFields.each do |airflowRatioField|
          if not airflowRatioField.coolingRatio.is_initialized
            runner.registerError("Cooling airflow ratio not set for #{perf.name.to_s}")
            return nil
          end
          hvac.FanspeedRatioCooling << airflowRatioField.coolingRatio.get
        end

        curves = []
        hvac.SHRRated = []
        clg_coil.stages.each_with_index do |stage, speed|
          curves << stage.totalCoolingCapacityFunctionofTemperatureCurve
          if not stage.grossRatedSensibleHeatRatio.is_initialized
            runner.registerError("SHR not set for #{clg_coil.name}.")
            return nil
          end
          hvac.SHRRated << stage.grossRatedSensibleHeatRatio.get
          next if !stage.grossRatedTotalCoolingCapacity.is_initialized

          hvac.FixedCoolingCapacity = UnitConversions.convert(stage.grossRatedTotalCoolingCapacity.get, "W", "ton")
        end
        hvac.COOL_CAP_FT_SPEC = get_2d_vector_from_CAP_FT_SPEC_curves(curves, hvac.NumSpeedsCooling)

        if hvac.CoolType == Constants.ObjectNameMiniSplitHeatPump
          coolingCFMs = get_feature(runner, equip, Constants.SizingInfoHVACCoolingCFMs, 'string')
          return nil if coolingCFMs.nil?

          hvac.CoolingCFMs = coolingCFMs.split(",").map(&:to_f)
        end

      elsif clg_coil.is_a? OpenStudio::Model::CoilCoolingWaterToAirHeatPumpEquationFit
        hvac.NumSpeedsCooling = 1

        cOOL_CAP_FT_SPEC = [clg_coil.totalCoolingCapacityCoefficient1,
                            clg_coil.totalCoolingCapacityCoefficient2,
                            clg_coil.totalCoolingCapacityCoefficient3,
                            clg_coil.totalCoolingCapacityCoefficient4,
                            clg_coil.totalCoolingCapacityCoefficient5]
        hvac.COOL_CAP_FT_SPEC = [HVAC.convert_curve_gshp(cOOL_CAP_FT_SPEC, true)]

        cOOL_SH_FT_SPEC = [clg_coil.sensibleCoolingCapacityCoefficient1,
                           clg_coil.sensibleCoolingCapacityCoefficient3,
                           clg_coil.sensibleCoolingCapacityCoefficient4,
                           clg_coil.sensibleCoolingCapacityCoefficient5,
                           clg_coil.sensibleCoolingCapacityCoefficient6]
        hvac.COOL_SH_FT_SPEC = [HVAC.convert_curve_gshp(cOOL_SH_FT_SPEC, true)]

        cOIL_BF_FT_SPEC = get_feature(runner, equip, Constants.SizingInfoGSHPCoil_BF_FT_SPEC, 'string')
        return nil if cOIL_BF_FT_SPEC.nil?

        hvac.COIL_BF_FT_SPEC = [cOIL_BF_FT_SPEC.split(",").map(&:to_f)]

        shr_rated = get_feature(runner, equip, Constants.SizingInfoHVACSHR, 'string')
        return nil if shr_rated.nil?

        hvac.SHRRated = shr_rated.split(",").map(&:to_f)

        hvac.CoilBF = get_feature(runner, equip, Constants.SizingInfoGSHPCoilBF, 'double')
        return nil if hvac.CoilBF.nil?

        if clg_coil.ratedTotalCoolingCapacity.is_initialized
          hvac.FixedCoolingCapacity = UnitConversions.convert(clg_coil.ratedTotalCoolingCapacity.get, "W", "ton")
        end

        hvac.CoolingEIR = 1.0 / clg_coil.ratedCoolingCoefficientofPerformance

        hvac.GSHP_BoreSpacing = get_feature(runner, equip, Constants.SizingInfoGSHPBoreSpacing, 'double')
        hvac.GSHP_BoreHoles = get_feature(runner, equip, Constants.SizingInfoGSHPBoreHoles, 'string')
        hvac.GSHP_BoreDepth = get_feature(runner, equip, Constants.SizingInfoGSHPBoreDepth, 'string')
        hvac.GSHP_BoreConfig = get_feature(runner, equip, Constants.SizingInfoGSHPBoreConfig, 'string')
        hvac.GSHP_SpacingType = get_feature(runner, equip, Constants.SizingInfoGSHPUTubeSpacingType, 'string')
        return nil if hvac.GSHP_BoreSpacing.nil? or hvac.GSHP_BoreHoles.nil? or hvac.GSHP_BoreDepth.nil? or hvac.GSHP_BoreConfig.nil? or hvac.GSHP_SpacingType.nil?

      elsif not clg_coil.nil?
        runner.registerError("Unexpected cooling coil: #{clg_coil.name}.")
        return nil
      end

      if not htg_coil.nil?
        ratedCFMperTonHeating = get_feature(runner, equip, Constants.SizingInfoHVACRatedCFMperTonHeating, 'string', false)
        if not ratedCFMperTonHeating.nil?
          hvac.RatedCFMperTonHeating = ratedCFMperTonHeating.split(",").map(&:to_f)
        end
      end

      heatingLoadFraction = get_feature(runner, equip, Constants.SizingInfoHVACFracHeatLoadServed, 'double', false)
      if not heatingLoadFraction.nil?
        hvac.HeatingLoadFraction = heatingLoadFraction
      end

      if equip.is_a? OpenStudio::Model::ZoneHVACBaseboardConvectiveElectric
        if equip.nominalCapacity.is_initialized
          hvac.FixedHeatingCapacity = UnitConversions.convert(equip.nominalCapacity.get, "W", "ton")
        end

      elsif htg_coil.is_a? OpenStudio::Model::CoilHeatingElectric
        hvac.NumSpeedsHeating = 1
        if htg_coil.nominalCapacity.is_initialized
          hvac.FixedHeatingCapacity = UnitConversions.convert(htg_coil.nominalCapacity.get, "W", "ton")
        end

      elsif htg_coil.is_a? OpenStudio::Model::CoilHeatingGas
        hvac.NumSpeedsHeating = 1
        if htg_coil.nominalCapacity.is_initialized
          hvac.FixedHeatingCapacity = UnitConversions.convert(htg_coil.nominalCapacity.get, "W", "ton")
        end

      elsif htg_coil.is_a? OpenStudio::Model::CoilHeatingWaterBaseboard
        hvac.NumSpeedsHeating = 1
        if htg_coil.heatingDesignCapacity.is_initialized
          hvac.FixedHeatingCapacity = UnitConversions.convert(htg_coil.heatingDesignCapacity.get, "W", "ton")
        end

        htg_coil.plantLoop.get.components.each do |component|
          if component.to_BoilerHotWater.is_initialized
            boiler = component.to_BoilerHotWater.get
            hvac.BoilerDesignTemp = UnitConversions.convert(boiler.designWaterOutletTemperature.get, "C", "F")
          end
        end

      elsif htg_coil.is_a? OpenStudio::Model::CoilHeatingDXSingleSpeed
        hvac.NumSpeedsHeating = 1

        curves = [htg_coil.totalHeatingCapacityFunctionofTemperatureCurve]
        hvac.HEAT_CAP_FT_SPEC = get_2d_vector_from_CAP_FT_SPEC_curves(curves, hvac.NumSpeedsHeating)

        if htg_coil.ratedTotalHeatingCapacity.is_initialized
          hvac.FixedHeatingCapacity = UnitConversions.convert(htg_coil.ratedTotalHeatingCapacity.get, "W", "ton")
        end

      elsif htg_coil.is_a? OpenStudio::Model::CoilHeatingDXMultiSpeed
        hvac.NumSpeedsHeating = htg_coil.stages.size

        capacityRatioHeating = get_feature(runner, equip, Constants.SizingInfoHVACCapacityRatioHeating, 'string')
        return nil if capacityRatioHeating.nil?

        hvac.CapacityRatioHeating = capacityRatioHeating.split(",").map(&:to_f)

        curves = []
        htg_coil.stages.each_with_index do |stage, speed|
          curves << stage.heatingCapacityFunctionofTemperatureCurve
          next if !stage.grossRatedHeatingCapacity.is_initialized

          hvac.FixedHeatingCapacity = UnitConversions.convert(stage.grossRatedHeatingCapacity.get, "W", "ton")
        end
        hvac.HEAT_CAP_FT_SPEC = get_2d_vector_from_CAP_FT_SPEC_curves(curves, hvac.NumSpeedsHeating)

        if hvac.HeatType == Constants.ObjectNameMiniSplitHeatPump
          heatingCFMs = get_feature(runner, equip, Constants.SizingInfoHVACHeatingCFMs, 'string')
          return nil if heatingCFMs.nil?

          hvac.HeatingCFMs = heatingCFMs.split(",").map(&:to_f)

          hvac.HeatingCapacityOffset = get_feature(runner, equip, Constants.SizingInfoHVACHeatingCapacityOffset, 'double')
          return nil if hvac.HeatingCapacityOffset.nil?
        end

      elsif htg_coil.is_a? OpenStudio::Model::CoilHeatingWaterToAirHeatPumpEquationFit
        hvac.NumSpeedsHeating = 1

        if htg_coil.ratedHeatingCapacity.is_initialized
          hvac.FixedHeatingCapacity = UnitConversions.convert(htg_coil.ratedHeatingCapacity.get, "W", "ton")
        end

        hvac.HeatingEIR = 1.0 / htg_coil.ratedHeatingCoefficientofPerformance

        plant_loop = htg_coil.plantLoop.get
        plant_loop.supplyComponents.each do |plc|
          next if !plc.to_GroundHeatExchangerVertical.is_initialized

          hvac.GSHP_HXVertical = plc.to_GroundHeatExchangerVertical.get
        end
        if hvac.GSHP_HXVertical.nil?
          runner.registerError("Could not find GroundHeatExchangerVertical object on GSHP plant loop.")
          return nil
        end
        hvac.GSHP_HXDTDesign = UnitConversions.convert(plant_loop.sizingPlant.loopDesignTemperatureDifference, "K", "R")
        hvac.GSHP_HXCHWDesign = UnitConversions.convert(plant_loop.sizingPlant.designLoopExitTemperature, "C", "F")
        hvac.GSHP_HXHWDesign = UnitConversions.convert(plant_loop.minimumLoopTemperature, "C", "F")
        if hvac.GSHP_HXDTDesign.nil? or hvac.GSHP_HXCHWDesign.nil? or hvac.GSHP_HXHWDesign.nil?
          runner.registerError("Could not find GSHP plant loop.")
          return nil
        end

      elsif not htg_coil.nil?
        runner.registerError("Unexpected heating coil: #{htg_coil.name}.")
        return nil

      end

      # Supplemental heating
      if supp_htg_coil.is_a? OpenStudio::Model::CoilHeatingElectric
        if supp_htg_coil.nominalCapacity.is_initialized
          hvac.FixedSuppHeatingCapacity = UnitConversions.convert(supp_htg_coil.nominalCapacity.get, "W", "ton")
        end

      elsif not supp_htg_coil.nil?
        runner.registerError("Unexpected supplemental heating coil: #{supp_htg_coil.name}.")
        return nil
      end
    end

    return hvacs
  end

  def self.get_2d_vector_from_CAP_FT_SPEC_curves(curves, num_speeds)
    vector = []
    curves.each do |curve|
      bi = curve.to_CurveBiquadratic.get
      c_si = [bi.coefficient1Constant, bi.coefficient2x, bi.coefficient3xPOW2, bi.coefficient4y, bi.coefficient5yPOW2, bi.coefficient6xTIMESY]
      vector << HVAC.convert_curve_biquadratic(c_si, curves_in_ip = false)
    end
    if num_speeds > 1 and vector.size == 1
      # Repeat coefficients for each speed
      for i in 1..num_speeds
        vector << vector[0]
      end
    end
    return vector
  end

  def self.process_curve_fit(airFlowRate, capacity, temp)
    # TODO: Get rid of this curve by using ADP/BF calculations
    return 0 if capacity == 0

    capacity_tons = UnitConversions.convert(capacity, "Btu/hr", "ton")
    return MathTools.biquadratic(airFlowRate / capacity_tons, temp, @shr_biquadratic)
  end

  def self.true_azimuth(surface)
    true_azimuth = nil
    facade = Geometry.get_facade_for_surface(surface)
    if facade.nil?
      relative_azimuth = UnitConversions.convert(surface.azimuth, "rad", "deg")
      true_azimuth = @north_axis + relative_azimuth + 180.0
    elsif facade == Constants.FacadeFront
      true_azimuth = @north_axis
    elsif facade == Constants.FacadeBack
      true_azimuth = @north_axis + 180
    elsif facade == Constants.FacadeLeft
      true_azimuth = @north_axis + 90
    elsif facade == Constants.FacadeRight
      true_azimuth = @north_axis + 270
    end
    if true_azimuth >= 360
      true_azimuth = true_azimuth - 360
    end
    return true_azimuth
  end

  def self.get_space_ua_values(runner, space, weather)
    if Geometry.space_is_conditioned(space)
      runner.registerError("Method should not be called for a conditioned space: '#{space.name.to_s}'.")
      return nil
    end

    space_UAs = { "foundation" => 0, "outdoors" => 0, "surface" => 0 }

    # Surface UAs
    space.surfaces.each do |surface|
      obc = surface.outsideBoundaryCondition.downcase

      if obc == "foundation"
        # FIXME: Original approach used Winkelmann U-factors...
        if surface.surfaceType.downcase == "wall"
          wall_ins_rvalue, wall_ins_height, wall_constr_rvalue = get_foundation_wall_insulation_props(runner, surface)
          if wall_ins_rvalue.nil? or wall_ins_height.nil? or wall_constr_rvalue.nil?
            return nil
          end

          ufactor = 1.0 / (wall_ins_rvalue + wall_constr_rvalue)
        elsif surface.surfaceType.downcase == "floor"
          next
        end
      else
        ufactor = self.get_surface_ufactor(runner, surface, surface.surfaceType, true)
        return nil if ufactor.nil?
      end

      # Exclude surfaces adjacent to unconditioned space
      next if not ["foundation", "outdoors"].include?(obc) and not Geometry.is_interzonal_surface(surface)

      space_UAs[obc] += ufactor * UnitConversions.convert(surface.netArea, "m^2", "ft^2")
    end

    # Infiltration UA
    infiltration_cfm = get_feature(runner, space.thermalZone.get, Constants.SizingInfoZoneInfiltrationCFM, 'double', false)
    infiltration_cfm = 0.0 if infiltration_cfm.nil?
    outside_air_density = UnitConversions.convert(weather.header.LocalPressure, "atm", "Btu/ft^3") / (Gas.Air.r * (weather.data.AnnualAvgDrybulb + 460.0))
    space_UAs["infil"] = infiltration_cfm * outside_air_density * Gas.Air.cp * UnitConversions.convert(1.0, "hr", "min")

    # Total UA
    total_UA = 0.0
    space_UAs.each do |ua_type, ua|
      total_UA += ua
    end
    space_UAs["total"] = total_UA
    return space_UAs
  end

  def self.calculate_space_design_temps(runner, space, weather, conditioned_design_temp, design_db, ground_db, is_cooling_for_unvented_attic_roof_insulation = false)
    space_UAs = get_space_ua_values(runner, space, weather)
    return nil if space_UAs.nil?

    # Calculate space design temp from space UAs
    design_temp = nil
    if not is_cooling_for_unvented_attic_roof_insulation

      sum_uat = 0
      space_UAs.each do |ua_type, ua|
        if ua_type == "foundation"
          sum_uat += ua * ground_db
        elsif ua_type == "outdoors" or ua_type == "infil"
          sum_uat += ua * design_db
        elsif ua_type == "surface" # adjacent to conditioned
          sum_uat += ua * conditioned_design_temp
        elsif ua_type == "total"
        # skip
        else
          runner.registerError("Unexpected space ua type: '#{ua_type}'.")
          return nil
        end
      end
      design_temp = sum_uat / space_UAs["total"]

    else

      # Special case due to effect of solar

      # This number comes from the number from the Vented Attic
      # assumption, but assuming an unvented attic will be hotter
      # during the summer when insulation is at the ceiling level
      max_temp_rise = 50
      # Estimate from running a few cases in E+ and DOE2 since the
      # attic will always be a little warmer than the living space
      # when the roof is insulated
      min_temp_rise = 5

      max_cooling_temp = @conditioned_cool_design_temp + max_temp_rise
      min_cooling_temp = @conditioned_cool_design_temp + min_temp_rise

      ua_conditioned = 0
      ua_outside = 0
      space_UAs.each do |ua_type, ua|
        if ua_type == "outdoors" or ua_type == "infil"
          ua_outside += ua
        elsif ua_type == "surface" # adjacent to conditioned
          ua_conditioned += ua
        elsif ua_type == "total" or ua_type == "foundation"
        # skip
        else
          runner.registerError("Unexpected space ua type: '#{ua_type}'.")
          return nil
        end
      end
      percent_ua_conditioned = ua_conditioned / (ua_conditioned + ua_outside)
      design_temp = max_cooling_temp - percent_ua_conditioned * (max_cooling_temp - min_cooling_temp)

    end

    return design_temp
  end

  def self.get_wallgroup(runner, wall)
    exteriorFinishDensity = UnitConversions.convert(wall.construction.get.to_LayeredConstruction.get.getLayer(0).to_StandardOpaqueMaterial.get.density, "kg/m^3", "lbm/ft^3")

    wall_type = get_feature(runner, wall, Constants.SizingInfoWallType, 'string')
    return nil if wall_type.nil?

    rigid_r = get_feature(runner, wall, Constants.SizingInfoWallRigidInsRvalue, 'double', false)
    return nil if rigid_r.nil?

    # Determine the wall Group Number (A - K = 1 - 11) for exterior walls (ie. all walls except basement walls)
    maxWallGroup = 11

    # The following correlations were estimated by analyzing MJ8 construction tables. This is likely a better
    # approach than including the Group Number.
    if ['WoodStud', 'SteelStud'].include?(wall_type)
      cavity_r = get_feature(runner, wall, Constants.SizingInfoStudWallCavityRvalue, 'double')
      return nil if cavity_r.nil?

      wallGroup = get_wallgroup_wood_or_steel_stud(cavity_r)

      # Adjust the base wall group for rigid foam insulation
      if rigid_r > 1 and rigid_r <= 7
        if cavity_r < 2
          wallGroup = wallGroup + 2
        else
          wallGroup = wallGroup + 4
        end
      elsif rigid_r > 7
        if cavity_r < 2
          wallGroup = wallGroup + 4
        else
          wallGroup = wallGroup + 6
        end
      end

      # Assume brick if the outside finish density is >= 100 lb/ft^3
      if exteriorFinishDensity >= 100
        if cavity_r < 2
          wallGroup = wallGroup + 4
        else
          wallGroup = wallGroup + 6
        end
      end

    elsif wall_type == 'DoubleWoodStud'
      wallGroup = 10 # J (assumed since MJ8 does not include double stud constructions)
      if exteriorFinishDensity >= 100
        wallGroup = 11 # K
      end

    elsif wall_type == 'SIP'
      rigid_thick_in = get_feature(runner, wall, Constants.SizingInfoWallRigidInsThickness, 'double', false)
      return nil if rigid_thick_in.nil?

      sip_ins_thick_in = get_feature(runner, wall, Constants.SizingInfoSIPWallInsThickness, 'double')
      return nil if sip_ins_thick_in.nil?

      # Manual J refers to SIPs as Structural Foam Panel (SFP)
      if sip_ins_thick_in + rigid_thick_in < 4.5
        wallGroup = 7   # G
      elsif sip_ins_thick_in + rigid_thick_in < 6.5
        wallGroup = 9   # I
      else
        wallGroup = 11  # K
      end
      if exteriorFinishDensity >= 100
        wallGroup = wallGroup + 3
      end

    elsif wall_type == 'CMU'
      cmu_furring_ins_r = get_feature(runner, wall, Constants.SizingInfoCMUWallFurringInsRvalue, 'double', false)
      return nil if cmu_furring_ins_r.nil?

      # Manual J uses the same wall group for filled or hollow block
      if cmu_furring_ins_r < 2
        wallGroup = 5   # E
      elsif cmu_furring_ins_r <= 11
        wallGroup = 8   # H
      elsif cmu_furring_ins_r <= 13
        wallGroup = 9   # I
      elsif cmu_furring_ins_r <= 15
        wallGroup = 9   # I
      elsif cmu_furring_ins_r <= 19
        wallGroup = 10  # J
      elsif cmu_furring_ins_r <= 21
        wallGroup = 11  # K
      else
        wallGroup = 11  # K
      end
      # This is an estimate based on Table 4A - Construction Number 13
      wallGroup = wallGroup + (rigid_r / 3.0).floor # Group is increased by approximately 1 letter for each R3

    elsif wall_type == 'ICF'
      wallGroup = 11 # K

    elsif wall_type == 'Generic'
      # Assume Wall Group K since 'Other' Wall Type is likely to have a high thermal mass
      wallGroup = 11 # K

    else
      runner.registerError("Unexpected wall type: '#{@wall_type}'.")
      return nil
    end

    # Maximum wall group is K
    wallGroup = [wallGroup, maxWallGroup].min

    return wallGroup
  end

  def self.gshp_hx_pipe_rvalue(pipe_od, pipe_id, pipe_cond)
    # Thermal Resistance of Pipe
    return Math.log(pipe_od / pipe_id) / 2.0 / Math::PI / pipe_cond
  end

  def self.gshp_hxbore_ft_per_ton(weather, bore_spacing, ground_conductivity, spacing_type, grout_conductivity, bore_diameter, pipe_od, pipe_r_value, heating_eir, cooling_eir, chw_design, hw_design, design_delta_t)
    if spacing_type == "b"
      beta_0 = 17.4427
      beta_1 = -0.6052
    elsif spacing_type == "c"
      beta_0 = 21.9059
      beta_1 = -0.3796
    elsif spacing_type == "as"
      beta_0 = 20.1004
      beta_1 = -0.94467
    end

    r_value_ground = Math.log(bore_spacing / bore_diameter * 12.0) / 2.0 / Math::PI / ground_conductivity
    r_value_grout = 1.0 / grout_conductivity / beta_0 / ((bore_diameter / pipe_od)**beta_1)
    r_value_bore = r_value_grout + pipe_r_value / 2.0 # Note: Convection resistance is negligible when calculated against Glhepro (Jeffrey D. Spitler, 2000)

    rtf_DesignMon_Heat = [0.25, (71.0 - weather.data.MonthlyAvgDrybulbs[0]) / @htd].max
    rtf_DesignMon_Cool = [0.25, (weather.data.MonthlyAvgDrybulbs[6] - 76.0) / @ctd].max

    nom_length_heat = (1.0 - heating_eir) * (r_value_bore + r_value_ground * rtf_DesignMon_Heat) / (weather.data.AnnualAvgDrybulb - (2.0 * hw_design - design_delta_t) / 2.0) * UnitConversions.convert(1.0, "ton", "Btu/hr")
    nom_length_cool = (1.0 + cooling_eir) * (r_value_bore + r_value_ground * rtf_DesignMon_Cool) / ((2.0 * chw_design + design_delta_t) / 2.0 - weather.data.AnnualAvgDrybulb) * UnitConversions.convert(1.0, "ton", "Btu/hr")

    return nom_length_heat, nom_length_cool
  end

  def self.gshp_gfnc_coeff(bore_config, num_bore_holes, spacing_to_depth_ratio)
    # Set GFNC coefficients
    gfnc_coeff = nil
    if bore_config == Constants.BoreConfigSingle
      gfnc_coeff = 2.681, 3.024, 3.320, 3.666, 3.963, 4.306, 4.645, 4.899, 5.222, 5.405, 5.531, 5.704, 5.821, 6.082, 6.304, 6.366, 6.422, 6.477, 6.520, 6.558, 6.591, 6.619, 6.640, 6.665, 6.893, 6.694, 6.715
    elsif bore_config == Constants.BoreConfigLine
      if num_bore_holes == 2
        if spacing_to_depth_ratio <= 0.02
          gfnc_coeff = 2.681, 3.043, 3.397, 3.9, 4.387, 5.005, 5.644, 6.137, 6.77, 7.131, 7.381, 7.722, 7.953, 8.462, 8.9, 9.022, 9.13, 9.238, 9.323, 9.396, 9.46, 9.515, 9.556, 9.604, 9.636, 9.652, 9.678
        elsif spacing_to_depth_ratio <= 0.03
          gfnc_coeff = 2.679, 3.024, 3.332, 3.734, 4.143, 4.691, 5.29, 5.756, 6.383, 6.741, 6.988, 7.326, 7.557, 8.058, 8.5, 8.622, 8.731, 8.839, 8.923, 8.997, 9.061, 9.115, 9.156, 9.203, 9.236, 9.252, 9.277
        elsif spacing_to_depth_ratio <= 0.05
          gfnc_coeff = 2.679, 3.023, 3.319, 3.668, 3.988, 4.416, 4.921, 5.323, 5.925, 6.27, 6.512, 6.844, 7.073, 7.574, 8.015, 8.137, 8.247, 8.354, 8.439, 8.511, 8.575, 8.629, 8.67, 8.718, 8.75, 8.765, 8.791
        elsif spacing_to_depth_ratio <= 0.1
          gfnc_coeff = 2.679, 3.023, 3.318, 3.664, 3.961, 4.31, 4.672, 4.919, 5.406, 5.711, 5.932, 6.246, 6.465, 6.945, 7.396, 7.52, 7.636, 7.746, 7.831, 7.905, 7.969, 8.024, 8.066, 8.113, 8.146, 8.161, 8.187
        else
          gfnc_coeff = 2.679, 3.023, 3.318, 3.664, 3.961, 4.306, 4.648, 4.835, 5.232, 5.489, 5.682, 5.964, 6.166, 6.65, 7.087, 7.208, 7.32, 7.433, 7.52, 7.595, 7.661, 7.717, 7.758, 7.806, 7.839, 7.855, 7.88
        end
      elsif num_bore_holes == 3
        if spacing_to_depth_ratio <= 0.02
          gfnc_coeff = 2.682, 3.05, 3.425, 3.992, 4.575, 5.366, 6.24, 6.939, 7.86, 8.39, 8.759, 9.263, 9.605, 10.358, 11.006, 11.185, 11.345, 11.503, 11.628, 11.736, 11.831, 11.911, 11.971, 12.041, 12.089, 12.112, 12.151
        elsif spacing_to_depth_ratio <= 0.03
          gfnc_coeff = 2.679, 3.025, 3.336, 3.758, 4.21, 4.855, 5.616, 6.243, 7.124, 7.639, 7.999, 8.493, 8.833, 9.568, 10.22, 10.399, 10.56, 10.718, 10.841, 10.949, 11.043, 11.122, 11.182, 11.252, 11.299, 11.322, 11.36
        elsif spacing_to_depth_ratio <= 0.05
          gfnc_coeff = 2.679, 3.023, 3.319, 3.67, 3.997, 4.454, 5.029, 5.517, 6.298, 6.768, 7.106, 7.578, 7.907, 8.629, 9.274, 9.452, 9.612, 9.769, 9.893, 9.999, 10.092, 10.171, 10.231, 10.3, 10.347, 10.37, 10.407
        elsif spacing_to_depth_ratio <= 0.1
          gfnc_coeff = 2.679, 3.023, 3.318, 3.664, 3.962, 4.311, 4.681, 4.942, 5.484, 5.844, 6.116, 6.518, 6.807, 7.453, 8.091, 8.269, 8.435, 8.595, 8.719, 8.826, 8.919, 8.999, 9.06, 9.128, 9.175, 9.198, 9.235
        else
          gfnc_coeff = 2.679, 3.023, 3.318, 3.664, 3.961, 4.306, 4.649, 4.836, 5.25, 5.53, 5.746, 6.076, 6.321, 6.924, 7.509, 7.678, 7.836, 7.997, 8.121, 8.229, 8.325, 8.405, 8.465, 8.535, 8.582, 8.605, 8.642
        end
      elsif num_bore_holes == 4
        if spacing_to_depth_ratio <= 0.02
          gfnc_coeff = 2.682, 3.054, 3.438, 4.039, 4.676, 5.575, 6.619, 7.487, 8.662, 9.35, 9.832, 10.492, 10.943, 11.935, 12.787, 13.022, 13.232, 13.44, 13.604, 13.745, 13.869, 13.975, 14.054, 14.145, 14.208, 14.238, 14.289
        elsif spacing_to_depth_ratio <= 0.03
          gfnc_coeff = 2.679, 3.025, 3.339, 3.77, 4.244, 4.941, 5.798, 6.539, 7.622, 8.273, 8.734, 9.373, 9.814, 10.777, 11.63, 11.864, 12.074, 12.282, 12.443, 12.584, 12.706, 12.81, 12.888, 12.979, 13.041, 13.071, 13.12
        elsif spacing_to_depth_ratio <= 0.05
          gfnc_coeff = 2.679, 3.023, 3.319, 3.671, 4.001, 4.474, 5.086, 5.62, 6.514, 7.075, 7.487, 8.075, 8.49, 9.418, 10.253, 10.484, 10.692, 10.897, 11.057, 11.195, 11.316, 11.419, 11.497, 11.587, 11.647, 11.677, 11.726
        elsif spacing_to_depth_ratio <= 0.1
          gfnc_coeff = 2.679, 3.023, 3.318, 3.664, 3.962, 4.311, 4.686, 4.953, 5.523, 5.913, 6.214, 6.67, 7.005, 7.78, 8.574, 8.798, 9.011, 9.215, 9.373, 9.512, 9.632, 9.735, 9.814, 9.903, 9.963, 9.993, 10.041
        else
          gfnc_coeff = 2.679, 3.023, 3.318, 3.664, 3.961, 4.306, 4.649, 4.837, 5.259, 5.55, 5.779, 6.133, 6.402, 7.084, 7.777, 7.983, 8.178, 8.379, 8.536, 8.672, 8.795, 8.898, 8.975, 9.064, 9.125, 9.155, 9.203
        end
      elsif num_bore_holes == 5
        if spacing_to_depth_ratio <= 0.02
          gfnc_coeff = 2.683, 3.056, 3.446, 4.067, 4.737, 5.709, 6.877, 7.879, 9.272, 10.103, 10.69, 11.499, 12.053, 13.278, 14.329, 14.618, 14.878, 15.134, 15.336, 15.51, 15.663, 15.792, 15.89, 16.002, 16.079, 16.117, 16.179
        elsif spacing_to_depth_ratio <= 0.03
          gfnc_coeff = 2.679, 3.025, 3.34, 3.777, 4.265, 4.993, 5.913, 6.735, 7.974, 8.737, 9.285, 10.054, 10.591, 11.768, 12.815, 13.103, 13.361, 13.616, 13.814, 13.987, 14.137, 14.264, 14.36, 14.471, 14.548, 14.584, 14.645
        elsif spacing_to_depth_ratio <= 0.05
          gfnc_coeff = 2.679, 3.023, 3.319, 3.671, 4.004, 4.485, 5.12, 5.683, 6.653, 7.279, 7.747, 8.427, 8.914, 10.024, 11.035, 11.316, 11.571, 11.82, 12.016, 12.185, 12.332, 12.458, 12.553, 12.663, 12.737, 12.773, 12.833
        elsif spacing_to_depth_ratio <= 0.1
          gfnc_coeff = 2.679, 3.023, 3.318, 3.664, 3.962, 4.312, 4.688, 4.96, 5.547, 5.955, 6.274, 6.764, 7.132, 8.002, 8.921, 9.186, 9.439, 9.683, 9.873, 10.041, 10.186, 10.311, 10.406, 10.514, 10.588, 10.624, 10.683
        else
          gfnc_coeff = 2.679, 3.023, 3.318, 3.664, 3.961, 4.306, 4.65, 4.837, 5.264, 5.562, 5.798, 6.168, 6.452, 7.186, 7.956, 8.191, 8.415, 8.649, 8.834, 8.995, 9.141, 9.265, 9.357, 9.465, 9.539, 9.575, 9.634
        end
      elsif num_bore_holes == 6
        if spacing_to_depth_ratio <= 0.02
          gfnc_coeff = 2.683, 3.057, 3.452, 4.086, 4.779, 5.8, 7.06, 8.162, 9.74, 10.701, 11.385, 12.334, 12.987, 14.439, 15.684, 16.027, 16.335, 16.638, 16.877, 17.083, 17.264, 17.417, 17.532, 17.665, 17.756, 17.801, 17.874
        elsif spacing_to_depth_ratio <= 0.03
          gfnc_coeff = 2.679, 3.025, 3.341, 3.782, 4.278, 5.029, 5.992, 6.87, 8.226, 9.081, 9.704, 10.59, 11.212, 12.596, 13.828, 14.168, 14.473, 14.773, 15.007, 15.211, 15.388, 15.538, 15.652, 15.783, 15.872, 15.916, 15.987
        elsif spacing_to_depth_ratio <= 0.05
          gfnc_coeff = 2.679, 3.023, 3.319, 3.671, 4.005, 4.493, 5.143, 5.726, 6.747, 7.42, 7.93, 8.681, 9.227, 10.5, 11.672, 12.001, 12.299, 12.591, 12.821, 13.019, 13.192, 13.34, 13.452, 13.581, 13.668, 13.71, 13.78
        elsif spacing_to_depth_ratio <= 0.1
          gfnc_coeff = 2.679, 3.023, 3.318, 3.664, 3.962, 4.312, 4.69, 4.964, 5.563, 5.983, 6.314, 6.828, 7.218, 8.159, 9.179, 9.479, 9.766, 10.045, 10.265, 10.458, 10.627, 10.773, 10.883, 11.01, 11.096, 11.138, 11.207
        else
          gfnc_coeff = 2.679, 3.023, 3.318, 3.664, 3.961, 4.306, 4.65, 4.838, 5.268, 5.57, 5.811, 6.191, 6.485, 7.256, 8.082, 8.339, 8.586, 8.848, 9.055, 9.238, 9.404, 9.546, 9.653, 9.778, 9.864, 9.907, 9.976
        end
      elsif num_bore_holes == 7
        if spacing_to_depth_ratio <= 0.02
          gfnc_coeff = 2.683, 3.058, 3.456, 4.1, 4.809, 5.867, 7.195, 8.38, 10.114, 11.189, 11.961, 13.04, 13.786, 15.456, 16.89, 17.286, 17.64, 17.989, 18.264, 18.501, 18.709, 18.886, 19.019, 19.172, 19.276, 19.328, 19.412
        elsif spacing_to_depth_ratio <= 0.03
          gfnc_coeff = 2.679, 3.025, 3.342, 3.785, 4.288, 5.054, 6.05, 6.969, 8.418, 9.349, 10.036, 11.023, 11.724, 13.296, 14.706, 15.096, 15.446, 15.791, 16.059, 16.293, 16.497, 16.668, 16.799, 16.949, 17.052, 17.102, 17.183
        elsif spacing_to_depth_ratio <= 0.05
          gfnc_coeff = 2.679, 3.023, 3.319, 3.672, 4.007, 4.499, 5.159, 5.756, 6.816, 7.524, 8.066, 8.874, 9.469, 10.881, 12.2, 12.573, 12.912, 13.245, 13.508, 13.734, 13.932, 14.1, 14.228, 14.376, 14.475, 14.524, 14.604
        elsif spacing_to_depth_ratio <= 0.1
          gfnc_coeff = 2.679, 3.023, 3.318, 3.664, 3.962, 4.312, 4.691, 4.967, 5.574, 6.003, 6.343, 6.874, 7.28, 8.276, 9.377, 9.706, 10.022, 10.333, 10.578, 10.795, 10.985, 11.15, 11.276, 11.419, 11.518, 11.565, 11.644
        else
          gfnc_coeff = 2.679, 3.023, 3.318, 3.664, 3.961, 4.306, 4.65, 4.838, 5.27, 5.576, 5.821, 6.208, 6.509, 7.307, 8.175, 8.449, 8.715, 8.998, 9.224, 9.426, 9.61, 9.768, 9.887, 10.028, 10.126, 10.174, 10.252
        end
      elsif num_bore_holes == 8
        if spacing_to_depth_ratio <= 0.02
          gfnc_coeff = 2.683, 3.059, 3.459, 4.11, 4.832, 5.918, 7.3, 8.55, 10.416, 11.59, 12.442, 13.641, 14.475, 16.351, 17.97, 18.417, 18.817, 19.211, 19.522, 19.789, 20.024, 20.223, 20.373, 20.546, 20.664, 20.721, 20.816
        elsif spacing_to_depth_ratio <= 0.03
          gfnc_coeff = 2.679, 3.025, 3.342, 3.788, 4.295, 5.073, 6.093, 7.045, 8.567, 9.56, 10.301, 11.376, 12.147, 13.892, 15.472, 15.911, 16.304, 16.692, 16.993, 17.257, 17.486, 17.679, 17.826, 17.995, 18.111, 18.167, 18.259
        elsif spacing_to_depth_ratio <= 0.05
          gfnc_coeff = 2.679, 3.023, 3.319, 3.672, 4.008, 4.503, 5.171, 5.779, 6.868, 7.603, 8.17, 9.024, 9.659, 11.187, 12.64, 13.055, 13.432, 13.804, 14.098, 14.351, 14.573, 14.762, 14.905, 15.07, 15.182, 15.237, 15.326
        elsif spacing_to_depth_ratio <= 0.1
          gfnc_coeff = 2.679, 3.023, 3.318, 3.664, 3.962, 4.312, 4.692, 4.97, 5.583, 6.018, 6.364, 6.909, 7.327, 8.366, 9.531, 9.883, 10.225, 10.562, 10.83, 11.069, 11.28, 11.463, 11.602, 11.762, 11.872, 11.925, 12.013
        else
          gfnc_coeff = 2.679, 3.023, 3.318, 3.664, 3.961, 4.306, 4.65, 4.838, 5.272, 5.58, 5.828, 6.22, 6.527, 7.345, 8.246, 8.533, 8.814, 9.114, 9.356, 9.573, 9.772, 9.944, 10.076, 10.231, 10.34, 10.393, 10.481
        end
      elsif num_bore_holes == 9
        if spacing_to_depth_ratio <= 0.02
          gfnc_coeff = 2.683, 3.06, 3.461, 4.118, 4.849, 5.958, 7.383, 8.687, 10.665, 11.927, 12.851, 14.159, 15.075, 17.149, 18.947, 19.443, 19.888, 20.326, 20.672, 20.969, 21.23, 21.452, 21.618, 21.81, 21.941, 22.005, 22.11
        elsif spacing_to_depth_ratio <= 0.03
          gfnc_coeff = 2.679, 3.025, 3.342, 3.79, 4.301, 5.088, 6.127, 7.105, 8.686, 9.732, 10.519, 11.671, 12.504, 14.408, 16.149, 16.633, 17.069, 17.499, 17.833, 18.125, 18.379, 18.593, 18.756, 18.943, 19.071, 19.133, 19.235
        elsif spacing_to_depth_ratio <= 0.05
          gfnc_coeff = 2.679, 3.023, 3.319, 3.672, 4.008, 4.506, 5.181, 5.797, 6.909, 7.665, 8.253, 9.144, 9.813, 11.441, 13.015, 13.468, 13.881, 14.29, 14.613, 14.892, 15.136, 15.345, 15.503, 15.686, 15.809, 15.87, 15.969
        elsif spacing_to_depth_ratio <= 0.1
          gfnc_coeff = 2.679, 3.023, 3.318, 3.664, 3.962, 4.312, 4.693, 4.972, 5.589, 6.03, 6.381, 6.936, 7.364, 8.436, 9.655, 10.027, 10.391, 10.751, 11.04, 11.298, 11.527, 11.726, 11.879, 12.054, 12.175, 12.234, 12.331
        else
          gfnc_coeff = 2.679, 3.023, 3.318, 3.664, 3.961, 4.306, 4.65, 4.838, 5.273, 5.584, 5.833, 6.23, 6.541, 7.375, 8.302, 8.6, 8.892, 9.208, 9.463, 9.692, 9.905, 10.089, 10.231, 10.4, 10.518, 10.576, 10.673
        end
      elsif num_bore_holes == 10
        if spacing_to_depth_ratio <= 0.02
          gfnc_coeff = 2.683, 3.06, 3.463, 4.125, 4.863, 5.99, 7.45, 8.799, 10.872, 12.211, 13.197, 14.605, 15.598, 17.863, 19.834, 20.379, 20.867, 21.348, 21.728, 22.055, 22.342, 22.585, 22.767, 22.978, 23.122, 23.192, 23.307
        elsif spacing_to_depth_ratio <= 0.03
          gfnc_coeff = 2.679, 3.026, 3.343, 3.792, 4.306, 5.1, 6.154, 7.153, 8.784, 9.873, 10.699, 11.918, 12.805, 14.857, 16.749, 17.278, 17.755, 18.225, 18.591, 18.91, 19.189, 19.423, 19.601, 19.807, 19.947, 20.015, 20.126
        elsif spacing_to_depth_ratio <= 0.05
          gfnc_coeff = 2.679, 3.023, 3.319, 3.672, 4.009, 4.509, 5.189, 5.812, 6.942, 7.716, 8.32, 9.242, 9.939, 11.654, 13.336, 13.824, 14.271, 14.714, 15.065, 15.368, 15.635, 15.863, 16.036, 16.235, 16.37, 16.435, 16.544
        elsif spacing_to_depth_ratio <= 0.1
          gfnc_coeff = 2.679, 3.023, 3.318, 3.664, 3.962, 4.312, 4.694, 4.973, 5.595, 6.039, 6.395, 6.958, 7.394, 8.493, 9.757, 10.146, 10.528, 10.909, 11.215, 11.491, 11.736, 11.951, 12.116, 12.306, 12.437, 12.501, 12.607
        else
          gfnc_coeff = 2.679, 3.023, 3.318, 3.664, 3.961, 4.306, 4.65, 4.838, 5.275, 5.587, 5.837, 6.238, 6.552, 7.399, 8.347, 8.654, 8.956, 9.283, 9.549, 9.79, 10.014, 10.209, 10.36, 10.541, 10.669, 10.732, 10.837
        end
      end
    elsif bore_config == Constants.BoreConfigLconfig
      if num_bore_holes == 3
        if spacing_to_depth_ratio <= 0.02
          gfnc_coeff = 2.682, 3.052, 3.435, 4.036, 4.668, 5.519, 6.435, 7.155, 8.091, 8.626, 8.997, 9.504, 9.847, 10.605, 11.256, 11.434, 11.596, 11.755, 11.88, 11.988, 12.083, 12.163, 12.224, 12.294, 12.342, 12.365, 12.405
        elsif spacing_to_depth_ratio <= 0.03
          gfnc_coeff = 2.679, 3.025, 3.337, 3.767, 4.242, 4.937, 5.754, 6.419, 7.33, 7.856, 8.221, 8.721, 9.063, 9.818, 10.463, 10.641, 10.801, 10.959, 11.084, 11.191, 11.285, 11.365, 11.425, 11.495, 11.542, 11.565, 11.603
        elsif spacing_to_depth_ratio <= 0.05
          gfnc_coeff = 2.679, 3.023, 3.319, 3.67, 3.999, 4.472, 5.089, 5.615, 6.449, 6.942, 7.292, 7.777, 8.111, 8.847, 9.497, 9.674, 9.836, 9.993, 10.117, 10.224, 10.317, 10.397, 10.457, 10.525, 10.573, 10.595, 10.633
        elsif spacing_to_depth_ratio <= 0.1
          gfnc_coeff = 2.679, 3.023, 3.318, 3.664, 3.962, 4.311, 4.684, 4.95, 5.525, 5.915, 6.209, 6.64, 6.946, 7.645, 8.289, 8.466, 8.63, 8.787, 8.912, 9.018, 9.112, 9.192, 9.251, 9.32, 9.367, 9.39, 9.427
        else
          gfnc_coeff = 2.679, 3.023, 3.318, 3.664, 3.961, 4.306, 4.649, 4.836, 5.255, 5.547, 5.777, 6.132, 6.397, 7.069, 7.673, 7.848, 8.005, 8.161, 8.29, 8.397, 8.492, 8.571, 8.631, 8.7, 8.748, 8.771, 8.808
        end
      elsif num_bore_holes == 4
        if spacing_to_depth_ratio <= 0.02
          gfnc_coeff = 2.683, 3.055, 3.446, 4.075, 4.759, 5.729, 6.841, 7.753, 8.96, 9.659, 10.147, 10.813, 11.266, 12.265, 13.122, 13.356, 13.569, 13.778, 13.942, 14.084, 14.208, 14.314, 14.393, 14.485, 14.548, 14.579, 14.63
        elsif spacing_to_depth_ratio <= 0.03
          gfnc_coeff = 2.679, 3.025, 3.339, 3.777, 4.27, 5.015, 5.945, 6.739, 7.875, 8.547, 9.018, 9.668, 10.116, 11.107, 11.953, 12.186, 12.395, 12.603, 12.766, 12.906, 13.029, 13.133, 13.212, 13.303, 13.365, 13.395, 13.445
        elsif spacing_to_depth_ratio <= 0.05
          gfnc_coeff = 2.679, 3.023, 3.319, 3.671, 4.003, 4.488, 5.137, 5.713, 6.678, 7.274, 7.707, 8.319, 8.747, 9.698, 10.543, 10.774, 10.984, 11.19, 11.351, 11.49, 11.612, 11.715, 11.793, 11.882, 11.944, 11.974, 12.022
        elsif spacing_to_depth_ratio <= 0.1
          gfnc_coeff = 2.679, 3.023, 3.318, 3.664, 3.962, 4.311, 4.688, 4.959, 5.558, 5.976, 6.302, 6.794, 7.155, 8.008, 8.819, 9.044, 9.255, 9.456, 9.618, 9.755, 9.877, 9.98, 10.057, 10.146, 10.207, 10.236, 10.285
        else
          gfnc_coeff = 2.679, 3.023, 3.318, 3.664, 3.961, 4.306, 4.649, 4.837, 5.263, 5.563, 5.804, 6.183, 6.473, 7.243, 7.969, 8.185, 8.382, 8.58, 8.743, 8.88, 9.001, 9.104, 9.181, 9.27, 9.332, 9.361, 9.409
        end
      elsif num_bore_holes == 5
        if spacing_to_depth_ratio <= 0.02
          gfnc_coeff = 2.683, 3.057, 3.453, 4.097, 4.806, 5.842, 7.083, 8.14, 9.579, 10.427, 11.023, 11.841, 12.399, 13.633, 14.691, 14.98, 15.242, 15.499, 15.701, 15.877, 16.03, 16.159, 16.257, 16.37, 16.448, 16.485, 16.549
        elsif spacing_to_depth_ratio <= 0.03
          gfnc_coeff = 2.679, 3.025, 3.34, 3.783, 4.285, 5.054, 6.038, 6.915, 8.219, 9.012, 9.576, 10.362, 10.907, 12.121, 13.161, 13.448, 13.705, 13.96, 14.16, 14.332, 14.483, 14.61, 14.707, 14.819, 14.895, 14.932, 14.993
        elsif spacing_to_depth_ratio <= 0.05
          gfnc_coeff = 2.679, 3.023, 3.319, 3.671, 4.005, 4.497, 5.162, 5.76, 6.796, 7.461, 7.954, 8.665, 9.17, 10.31, 11.338, 11.62, 11.877, 12.127, 12.324, 12.494, 12.643, 12.77, 12.865, 12.974, 13.049, 13.085, 13.145
        elsif spacing_to_depth_ratio <= 0.1
          gfnc_coeff = 2.679, 3.023, 3.318, 3.664, 3.962, 4.312, 4.69, 4.964, 5.575, 6.006, 6.347, 6.871, 7.263, 8.219, 9.164, 9.432, 9.684, 9.926, 10.121, 10.287, 10.434, 10.56, 10.654, 10.762, 10.836, 10.872, 10.93
        else
          gfnc_coeff = 2.679, 3.023, 3.318, 3.664, 3.961, 4.306, 4.65, 4.837, 5.267, 5.573, 5.819, 6.208, 6.51, 7.33, 8.136, 8.384, 8.613, 8.844, 9.037, 9.2, 9.345, 9.468, 9.562, 9.67, 9.744, 9.78, 9.839
        end
      elsif num_bore_holes == 6
        if spacing_to_depth_ratio <= 0.02
          gfnc_coeff = 2.683, 3.058, 3.457, 4.111, 4.837, 5.916, 7.247, 8.41, 10.042, 11.024, 11.72, 12.681, 13.339, 14.799, 16.054, 16.396, 16.706, 17.011, 17.25, 17.458, 17.639, 17.792, 17.907, 18.041, 18.133, 18.177, 18.253
        elsif spacing_to_depth_ratio <= 0.03
          gfnc_coeff = 2.679, 3.025, 3.341, 3.786, 4.296, 5.08, 6.099, 7.031, 8.456, 9.346, 9.988, 10.894, 11.528, 12.951, 14.177, 14.516, 14.819, 15.12, 15.357, 15.56, 15.737, 15.888, 16.002, 16.134, 16.223, 16.267, 16.338
        elsif spacing_to_depth_ratio <= 0.05
          gfnc_coeff = 2.679, 3.023, 3.319, 3.671, 4.007, 4.503, 5.178, 5.791, 6.872, 7.583, 8.119, 8.905, 9.472, 10.774, 11.969, 12.3, 12.6, 12.895, 13.126, 13.326, 13.501, 13.649, 13.761, 13.89, 13.977, 14.02, 14.09
        elsif spacing_to_depth_ratio <= 0.1
          gfnc_coeff = 2.679, 3.023, 3.318, 3.664, 3.962, 4.312, 4.691, 4.968, 5.586, 6.026, 6.375, 6.919, 7.331, 8.357, 9.407, 9.71, 9.997, 10.275, 10.501, 10.694, 10.865, 11.011, 11.121, 11.247, 11.334, 11.376, 11.445
        else
          gfnc_coeff = 2.679, 3.023, 3.318, 3.664, 3.961, 4.306, 4.65, 4.838, 5.27, 5.579, 5.828, 6.225, 6.535, 7.384, 8.244, 8.515, 8.768, 9.026, 9.244, 9.428, 9.595, 9.737, 9.845, 9.97, 10.057, 10.099, 10.168
        end
      end
    elsif bore_config == Constants.BoreConfigL2config
      if num_bore_holes == 8
        if spacing_to_depth_ratio <= 0.02
          gfnc_coeff = 2.685, 3.078, 3.547, 4.438, 5.521, 7.194, 9.237, 10.973, 13.311, 14.677, 15.634, 16.942, 17.831, 19.791, 21.462, 21.917, 22.329, 22.734, 23.052, 23.328, 23.568, 23.772, 23.925, 24.102, 24.224, 24.283, 24.384
        elsif spacing_to_depth_ratio <= 0.03
          gfnc_coeff = 2.679, 3.027, 3.354, 3.866, 4.534, 5.682, 7.271, 8.709, 10.845, 12.134, 13.046, 14.308, 15.177, 17.106, 18.741, 19.19, 19.592, 19.989, 20.303, 20.57, 20.805, 21.004, 21.155, 21.328, 21.446, 21.504, 21.598
        elsif spacing_to_depth_ratio <= 0.05
          gfnc_coeff = 2.679, 3.023, 3.319, 3.676, 4.034, 4.639, 5.587, 6.514, 8.195, 9.283, 10.09, 11.244, 12.058, 13.88, 15.491, 15.931, 16.328, 16.716, 17.02, 17.282, 17.511, 17.706, 17.852, 18.019, 18.134, 18.19, 18.281
        elsif spacing_to_depth_ratio <= 0.1
          gfnc_coeff = 2.679, 3.023, 3.318, 3.664, 3.962, 4.315, 4.72, 5.041, 5.874, 6.525, 7.06, 7.904, 8.541, 10.093, 11.598, 12.018, 12.41, 12.784, 13.084, 13.338, 13.562, 13.753, 13.895, 14.058, 14.169, 14.223, 14.312
        else
          gfnc_coeff = 2.679, 3.023, 3.318, 3.664, 3.961, 4.307, 4.653, 4.842, 5.325, 5.717, 6.058, 6.635, 7.104, 8.419, 9.714, 10.108, 10.471, 10.834, 11.135, 11.387, 11.61, 11.798, 11.94, 12.103, 12.215, 12.268, 12.356
        end
      elsif num_bore_holes == 10
        if spacing_to_depth_ratio <= 0.02
          gfnc_coeff = 2.685, 3.08, 3.556, 4.475, 5.611, 7.422, 9.726, 11.745, 14.538, 16.199, 17.369, 18.975, 20.071, 22.489, 24.551, 25.111, 25.619, 26.118, 26.509, 26.848, 27.143, 27.393, 27.582, 27.8, 27.949, 28.022, 28.146
        elsif spacing_to_depth_ratio <= 0.03
          gfnc_coeff = 2.679, 3.027, 3.356, 3.874, 4.559, 5.758, 7.466, 9.07, 11.535, 13.06, 14.153, 15.679, 16.739, 19.101, 21.106, 21.657, 22.15, 22.637, 23.021, 23.348, 23.635, 23.879, 24.063, 24.275, 24.42, 24.49, 24.605
        elsif spacing_to_depth_ratio <= 0.05
          gfnc_coeff = 2.679, 3.023, 3.319, 3.676, 4.037, 4.653, 5.634, 6.61, 8.44, 9.664, 10.589, 11.936, 12.899, 15.086, 17.041, 17.575, 18.058, 18.53, 18.9, 19.218, 19.496, 19.733, 19.91, 20.113, 20.252, 20.32, 20.431
        elsif spacing_to_depth_ratio <= 0.1
          gfnc_coeff = 2.679, 3.023, 3.318, 3.664, 3.962, 4.315, 4.723, 5.048, 5.904, 6.584, 7.151, 8.062, 8.764, 10.521, 12.281, 12.779, 13.246, 13.694, 14.054, 14.36, 14.629, 14.859, 15.03, 15.226, 15.36, 15.425, 15.531
        else
          gfnc_coeff = 2.679, 3.023, 3.318, 3.664, 3.961, 4.307, 4.653, 4.842, 5.331, 5.731, 6.083, 6.683, 7.178, 8.6, 10.054, 10.508, 10.929, 11.356, 11.711, 12.009, 12.275, 12.5, 12.671, 12.866, 13, 13.064, 13.17
        end
      end
    elsif bore_config == Constants.BoreConfigUconfig
      if num_bore_holes == 5
        if spacing_to_depth_ratio <= 0.02
          gfnc_coeff = 2.683, 3.057, 3.46, 4.134, 4.902, 6.038, 7.383, 8.503, 9.995, 10.861, 11.467, 12.294, 12.857, 14.098, 15.16, 15.449, 15.712, 15.97, 16.173, 16.349, 16.503, 16.633, 16.731, 16.844, 16.922, 16.96, 17.024
        elsif spacing_to_depth_ratio <= 0.03
          gfnc_coeff = 2.679, 3.025, 3.341, 3.789, 4.31, 5.136, 6.219, 7.172, 8.56, 9.387, 9.97, 10.774, 11.328, 12.556, 13.601, 13.889, 14.147, 14.403, 14.604, 14.777, 14.927, 15.056, 15.153, 15.265, 15.341, 15.378, 15.439
        elsif spacing_to_depth_ratio <= 0.05
          gfnc_coeff = 2.679, 3.023, 3.319, 3.671, 4.007, 4.51, 5.213, 5.864, 6.998, 7.717, 8.244, 8.993, 9.518, 10.69, 11.73, 12.015, 12.273, 12.525, 12.723, 12.893, 13.043, 13.17, 13.265, 13.374, 13.449, 13.486, 13.546
        elsif spacing_to_depth_ratio <= 0.1
          gfnc_coeff = 2.679, 3.023, 3.318, 3.664, 3.962, 4.312, 4.692, 4.969, 5.607, 6.072, 6.444, 7.018, 7.446, 8.474, 9.462, 9.737, 9.995, 10.241, 10.438, 10.606, 10.754, 10.88, 10.975, 11.083, 11.157, 11.193, 11.252
        else
          gfnc_coeff = 2.679, 3.023, 3.318, 3.664, 3.961, 4.306, 4.65, 4.838, 5.27, 5.585, 5.843, 6.26, 6.588, 7.486, 8.353, 8.614, 8.854, 9.095, 9.294, 9.46, 9.608, 9.733, 9.828, 9.936, 10.011, 10.047, 10.106
        end
      elsif num_bore_holes == 7
        if spacing_to_depth_ratio <= 0.02
          gfnc_coeff = 2.683, 3.059, 3.467, 4.164, 4.994, 6.319, 8.011, 9.482, 11.494, 12.679, 13.511, 14.651, 15.427, 17.139, 18.601, 18.999, 19.359, 19.714, 19.992, 20.233, 20.443, 20.621, 20.755, 20.91, 21.017, 21.069, 21.156
        elsif spacing_to_depth_ratio <= 0.03
          gfnc_coeff = 2.679, 3.025, 3.342, 3.795, 4.329, 5.214, 6.465, 7.635, 9.435, 10.54, 11.327, 12.421, 13.178, 14.861, 16.292, 16.685, 17.038, 17.386, 17.661, 17.896, 18.101, 18.276, 18.408, 18.56, 18.663, 18.714, 18.797
        elsif spacing_to_depth_ratio <= 0.05
          gfnc_coeff = 2.679, 3.023, 3.319, 3.672, 4.009, 4.519, 5.253, 5.965, 7.304, 8.204, 8.882, 9.866, 10.566, 12.145, 13.555, 13.941, 14.29, 14.631, 14.899, 15.129, 15.331, 15.502, 15.631, 15.778, 15.879, 15.928, 16.009
        elsif spacing_to_depth_ratio <= 0.1
          gfnc_coeff = 2.679, 3.023, 3.318, 3.664, 3.962, 4.312, 4.694, 4.975, 5.629, 6.127, 6.54, 7.207, 7.723, 9.019, 10.314, 10.68, 11.023, 11.352, 11.617, 11.842, 12.04, 12.209, 12.335, 12.48, 12.579, 12.627, 12.705
        else
          gfnc_coeff = 2.679, 3.023, 3.318, 3.664, 3.961, 4.306, 4.65, 4.838, 5.275, 5.595, 5.861, 6.304, 6.665, 7.709, 8.785, 9.121, 9.434, 9.749, 10.013, 10.233, 10.43, 10.597, 10.723, 10.868, 10.967, 11.015, 11.094
        end
      elsif num_bore_holes == 9
        if spacing_to_depth_ratio <= 0.02
          gfnc_coeff = 2.683, 3.061, 3.47, 4.178, 5.039, 6.472, 8.405, 10.147, 12.609, 14.086, 15.131, 16.568, 17.55, 19.72, 21.571, 22.073, 22.529, 22.976, 23.327, 23.632, 23.896, 24.121, 24.29, 24.485, 24.619, 24.684, 24.795
        elsif spacing_to_depth_ratio <= 0.03
          gfnc_coeff = 2.679, 3.025, 3.343, 3.798, 4.338, 5.248, 6.588, 7.902, 10.018, 11.355, 12.321, 13.679, 14.625, 16.74, 18.541, 19.036, 19.478, 19.916, 20.261, 20.555, 20.812, 21.031, 21.197, 21.387, 21.517, 21.58, 21.683
        elsif spacing_to_depth_ratio <= 0.05
          gfnc_coeff = 2.679, 3.023, 3.319, 3.672, 4.01, 4.524, 5.27, 6.01, 7.467, 8.489, 9.281, 10.452, 11.299, 13.241, 14.995, 15.476, 15.912, 16.337, 16.67, 16.957, 17.208, 17.421, 17.581, 17.764, 17.889, 17.95, 18.05
        elsif spacing_to_depth_ratio <= 0.1
          gfnc_coeff = 2.679, 3.023, 3.318, 3.664, 3.962, 4.312, 4.695, 4.977, 5.639, 6.15, 6.583, 7.298, 7.869, 9.356, 10.902, 11.347, 11.766, 12.169, 12.495, 12.772, 13.017, 13.225, 13.381, 13.559, 13.681, 13.74, 13.837
        else
          gfnc_coeff = 2.679, 3.023, 3.318, 3.664, 3.961, 4.306, 4.65, 4.838, 5.277, 5.6, 5.87, 6.322, 6.698, 7.823, 9.044, 9.438, 9.809, 10.188, 10.506, 10.774, 11.015, 11.219, 11.374, 11.552, 11.674, 11.733, 11.83
        end
      end
    elsif bore_config == Constants.BoreConfigOpenRectangle
      if num_bore_holes == 8
        if spacing_to_depth_ratio <= 0.02
          gfnc_coeff = 2.684, 3.066, 3.497, 4.275, 5.229, 6.767, 8.724, 10.417, 12.723, 14.079, 15.03, 16.332, 17.217, 19.17, 20.835, 21.288, 21.698, 22.101, 22.417, 22.692, 22.931, 23.133, 23.286, 23.462, 23.583, 23.642, 23.742
        elsif spacing_to_depth_ratio <= 0.03
          gfnc_coeff = 2.679, 3.026, 3.347, 3.821, 4.409, 5.418, 6.87, 8.226, 10.299, 11.565, 12.466, 13.716, 14.58, 16.498, 18.125, 18.572, 18.972, 19.368, 19.679, 19.946, 20.179, 20.376, 20.527, 20.699, 20.816, 20.874, 20.967
        elsif spacing_to_depth_ratio <= 0.05
          gfnc_coeff = 2.679, 3.023, 3.319, 3.673, 4.018, 4.564, 5.389, 6.21, 7.763, 8.801, 9.582, 10.709, 11.51, 13.311, 14.912, 15.349, 15.744, 16.13, 16.432, 16.693, 16.921, 17.114, 17.259, 17.426, 17.54, 17.595, 17.686
        elsif spacing_to_depth_ratio <= 0.1
          gfnc_coeff = 2.679, 3.023, 3.318, 3.664, 3.962, 4.313, 4.704, 4.999, 5.725, 6.294, 6.771, 7.543, 8.14, 9.629, 11.105, 11.52, 11.908, 12.28, 12.578, 12.831, 13.054, 13.244, 13.386, 13.548, 13.659, 13.712, 13.8
        else
          gfnc_coeff = 2.679, 3.023, 3.318, 3.664, 3.961, 4.306, 4.651, 4.839, 5.293, 5.641, 5.938, 6.44, 6.856, 8.062, 9.297, 9.681, 10.036, 10.394, 10.692, 10.941, 11.163, 11.35, 11.492, 11.654, 11.766, 11.819, 11.907
        end
      elsif num_bore_holes == 10
        if spacing_to_depth_ratio <= 0.02
          gfnc_coeff = 2.684, 3.066, 3.494, 4.262, 5.213, 6.81, 8.965, 10.906, 13.643, 15.283, 16.443, 18.038, 19.126, 21.532, 23.581, 24.138, 24.642, 25.137, 25.525, 25.862, 26.155, 26.403, 26.59, 26.806, 26.955, 27.027, 27.149
        elsif spacing_to_depth_ratio <= 0.03
          gfnc_coeff = 2.679, 3.026, 3.346, 3.818, 4.399, 5.4, 6.889, 8.358, 10.713, 12.198, 13.27, 14.776, 15.824, 18.167, 20.158, 20.704, 21.194, 21.677, 22.057, 22.382, 22.666, 22.907, 23.09, 23.3, 23.443, 23.513, 23.627
        elsif spacing_to_depth_ratio <= 0.05
          gfnc_coeff = 2.679, 3.023, 3.319, 3.673, 4.018, 4.559, 5.374, 6.193, 7.814, 8.951, 9.831, 11.13, 12.069, 14.219, 16.154, 16.684, 17.164, 17.631, 17.998, 18.314, 18.59, 18.824, 19, 19.201, 19.338, 19.405, 19.515
        elsif spacing_to_depth_ratio <= 0.1
          gfnc_coeff = 2.679, 3.023, 3.318, 3.664, 3.962, 4.313, 4.703, 4.996, 5.712, 6.275, 6.755, 7.549, 8.183, 9.832, 11.54, 12.029, 12.49, 12.933, 13.29, 13.594, 13.862, 14.09, 14.26, 14.455, 14.588, 14.652, 14.758
        else
          gfnc_coeff = 2.679, 3.023, 3.318, 3.664, 3.961, 4.306, 4.651, 4.839, 5.292, 5.636, 5.928, 6.425, 6.841, 8.089, 9.44, 9.875, 10.284, 10.7, 11.05, 11.344, 11.608, 11.831, 12.001, 12.196, 12.329, 12.393, 12.499
        end
      end
    elsif bore_config == Constants.BoreConfigRectangle
      if num_bore_holes == 4
        if spacing_to_depth_ratio <= 0.02
          gfnc_coeff = 2.684, 3.066, 3.493, 4.223, 5.025, 6.131, 7.338, 8.291, 9.533, 10.244, 10.737, 11.409, 11.865, 12.869, 13.73, 13.965, 14.178, 14.388, 14.553, 14.696, 14.821, 14.927, 15.007, 15.099, 15.162, 15.193, 15.245
        elsif spacing_to_depth_ratio <= 0.03
          gfnc_coeff = 2.679, 3.026, 3.347, 3.818, 4.383, 5.255, 6.314, 7.188, 8.392, 9.087, 9.571, 10.233, 10.686, 11.685, 12.536, 12.77, 12.98, 13.189, 13.353, 13.494, 13.617, 13.721, 13.801, 13.892, 13.955, 13.985, 14.035
        elsif spacing_to_depth_ratio <= 0.05
          gfnc_coeff = 2.679, 3.023, 3.319, 3.673, 4.018, 4.555, 5.313, 5.984, 7.069, 7.717, 8.177, 8.817, 9.258, 10.229, 11.083, 11.316, 11.527, 11.733, 11.895, 12.035, 12.157, 12.261, 12.339, 12.429, 12.491, 12.521, 12.57
        elsif spacing_to_depth_ratio <= 0.1
          gfnc_coeff = 2.679, 3.023, 3.318, 3.664, 3.962, 4.313, 4.703, 4.998, 5.69, 6.18, 6.557, 7.115, 7.514, 8.428, 9.27, 9.501, 9.715, 9.92, 10.083, 10.221, 10.343, 10.447, 10.525, 10.614, 10.675, 10.704, 10.753
        else
          gfnc_coeff = 2.679, 3.023, 3.318, 3.664, 3.961, 4.306, 4.651, 4.839, 5.293, 5.633, 5.913, 6.355, 6.693, 7.559, 8.343, 8.57, 8.776, 8.979, 9.147, 9.286, 9.409, 9.512, 9.59, 9.68, 9.741, 9.771, 9.819
        end
      elsif num_bore_holes == 6
        if spacing_to_depth_ratio <= 0.02
          gfnc_coeff = 2.684, 3.074, 3.526, 4.349, 5.308, 6.719, 8.363, 9.72, 11.52, 12.562, 13.289, 14.282, 14.956, 16.441, 17.711, 18.057, 18.371, 18.679, 18.921, 19.132, 19.315, 19.47, 19.587, 19.722, 19.815, 19.861, 19.937
        elsif spacing_to_depth_ratio <= 0.03
          gfnc_coeff = 2.679, 3.026, 3.351, 3.847, 4.472, 5.499, 6.844, 8.016, 9.702, 10.701, 11.403, 12.369, 13.032, 14.502, 15.749, 16.093, 16.4, 16.705, 16.945, 17.15, 17.329, 17.482, 17.598, 17.731, 17.822, 17.866, 17.938
        elsif spacing_to_depth_ratio <= 0.05
          gfnc_coeff = 2.679, 3.023, 3.319, 3.675, 4.028, 4.605, 5.471, 6.283, 7.688, 8.567, 9.207, 10.112, 10.744, 12.149, 13.389, 13.727, 14.033, 14.332, 14.567, 14.769, 14.946, 15.096, 15.21, 15.339, 15.428, 15.471, 15.542
        elsif spacing_to_depth_ratio <= 0.1
          gfnc_coeff = 2.679, 3.023, 3.318, 3.664, 3.962, 4.314, 4.714, 5.024, 5.798, 6.378, 6.841, 7.553, 8.079, 9.327, 10.512, 10.84, 11.145, 11.437, 11.671, 11.869, 12.044, 12.192, 12.303, 12.431, 12.518, 12.56, 12.629
        else
          gfnc_coeff = 2.679, 3.023, 3.318, 3.664, 3.961, 4.307, 4.652, 4.841, 5.313, 5.684, 5.999, 6.517, 6.927, 8.034, 9.087, 9.401, 9.688, 9.974, 10.21, 10.408, 10.583, 10.73, 10.841, 10.969, 11.056, 11.098, 11.167
        end
      elsif num_bore_holes == 8
        if spacing_to_depth_ratio <= 0.02
          gfnc_coeff = 2.685, 3.078, 3.543, 4.414, 5.459, 7.06, 9.021, 10.701, 12.991, 14.34, 15.287, 16.586, 17.471, 19.423, 21.091, 21.545, 21.956, 22.36, 22.677, 22.953, 23.192, 23.395, 23.548, 23.725, 23.847, 23.906, 24.006
        elsif spacing_to_depth_ratio <= 0.03
          gfnc_coeff = 2.679, 3.027, 3.354, 3.862, 4.517, 5.627, 7.142, 8.525, 10.589, 11.846, 12.741, 13.986, 14.847, 16.762, 18.391, 18.839, 19.24, 19.637, 19.95, 20.217, 20.45, 20.649, 20.8, 20.973, 21.091, 21.148, 21.242
        elsif spacing_to_depth_ratio <= 0.05
          gfnc_coeff = 2.679, 3.023, 3.319, 3.675, 4.033, 4.63, 5.553, 6.444, 8.051, 9.096, 9.874, 10.995, 11.79, 13.583, 15.182, 15.619, 16.016, 16.402, 16.705, 16.967, 17.195, 17.389, 17.535, 17.702, 17.817, 17.873, 17.964
        elsif spacing_to_depth_ratio <= 0.1
          gfnc_coeff = 2.679, 3.023, 3.318, 3.664, 3.962, 4.315, 4.719, 5.038, 5.852, 6.48, 6.993, 7.799, 8.409, 9.902, 11.371, 11.784, 12.17, 12.541, 12.839, 13.092, 13.315, 13.505, 13.647, 13.81, 13.921, 13.975, 14.063
        else
          gfnc_coeff = 2.679, 3.023, 3.318, 3.664, 3.961, 4.307, 4.653, 4.842, 5.323, 5.71, 6.042, 6.6, 7.05, 8.306, 9.552, 9.935, 10.288, 10.644, 10.94, 11.188, 11.409, 11.596, 11.738, 11.9, 12.011, 12.065, 12.153
        end
      elsif num_bore_holes == 9
        if spacing_to_depth_ratio <= 0.02
          gfnc_coeff = 2.685, 3.082, 3.561, 4.49, 5.635, 7.436, 9.672, 11.59, 14.193, 15.721, 16.791, 18.256, 19.252, 21.447, 23.318, 23.826, 24.287, 24.74, 25.095, 25.404, 25.672, 25.899, 26.071, 26.269, 26.405, 26.471, 26.583
        elsif spacing_to_depth_ratio <= 0.03
          gfnc_coeff = 2.679, 3.027, 3.357, 3.879, 4.57, 5.781, 7.488, 9.052, 11.408, 12.84, 13.855, 15.263, 16.235, 18.39, 20.216, 20.717, 21.166, 21.61, 21.959, 22.257, 22.519, 22.74, 22.909, 23.102, 23.234, 23.298, 23.403
        elsif spacing_to_depth_ratio <= 0.05
          gfnc_coeff = 2.679, 3.023, 3.319, 3.676, 4.039, 4.659, 5.65, 6.633, 8.447, 9.638, 10.525, 11.802, 12.705, 14.731, 16.525, 17.014, 17.456, 17.887, 18.225, 18.516, 18.77, 18.986, 19.148, 19.334, 19.461, 19.523, 19.625
        elsif spacing_to_depth_ratio <= 0.1
          gfnc_coeff = 2.679, 3.023, 3.318, 3.664, 3.962, 4.316, 4.725, 5.052, 5.917, 6.603, 7.173, 8.08, 8.772, 10.47, 12.131, 12.596, 13.029, 13.443, 13.775, 14.057, 14.304, 14.515, 14.673, 14.852, 14.975, 15.035, 15.132
        else
          gfnc_coeff = 2.679, 3.023, 3.318, 3.664, 3.961, 4.307, 4.653, 4.842, 5.334, 5.739, 6.094, 6.7, 7.198, 8.611, 10.023, 10.456, 10.855, 11.256, 11.588, 11.866, 12.112, 12.32, 12.477, 12.656, 12.779, 12.839, 12.935
        end
      elsif num_bore_holes == 10
        if spacing_to_depth_ratio <= 0.02
          gfnc_coeff = 2.685, 3.08, 3.553, 4.453, 5.552, 7.282, 9.472, 11.405, 14.111, 15.737, 16.888, 18.476, 19.562, 21.966, 24.021, 24.579, 25.086, 25.583, 25.973, 26.311, 26.606, 26.855, 27.043, 27.26, 27.409, 27.482, 27.605
        elsif spacing_to_depth_ratio <= 0.03
          gfnc_coeff = 2.679, 3.027, 3.355, 3.871, 4.545, 5.706, 7.332, 8.863, 11.218, 12.688, 13.749, 15.242, 16.284, 18.618, 20.613, 21.161, 21.652, 22.138, 22.521, 22.847, 23.133, 23.376, 23.56, 23.771, 23.915, 23.985, 24.1
        elsif spacing_to_depth_ratio <= 0.05
          gfnc_coeff = 2.679, 3.023, 3.319, 3.676, 4.036, 4.645, 5.603, 6.543, 8.285, 9.449, 10.332, 11.623, 12.553, 14.682, 16.613, 17.143, 17.624, 18.094, 18.462, 18.78, 19.057, 19.293, 19.47, 19.673, 19.811, 19.879, 19.989
        elsif spacing_to_depth_ratio <= 0.1
          gfnc_coeff = 2.679, 3.023, 3.318, 3.664, 3.962, 4.315, 4.722, 5.045, 5.885, 6.543, 7.086, 7.954, 8.621, 10.291, 11.988, 12.473, 12.931, 13.371, 13.727, 14.03, 14.299, 14.527, 14.698, 14.894, 15.027, 15.092, 15.199
        else
          gfnc_coeff = 2.679, 3.023, 3.318, 3.664, 3.961, 4.307, 4.653, 4.842, 5.329, 5.725, 6.069, 6.651, 7.126, 8.478, 9.863, 10.298, 10.704, 11.117, 11.463, 11.755, 12.016, 12.239, 12.407, 12.602, 12.735, 12.8, 12.906
        end
      end
    end
    return gfnc_coeff
  end

  def self.get_foundation_walls_ceilings_insulated(runner, space)
    # Check if walls insulated via Kiva:Foundation object
    walls_insulated = false
    space.surfaces.each do |surface|
      next if surface.surfaceType.downcase != "wall"
      next if not surface.adjacentFoundation.is_initialized

      wall_ins_rvalue, wall_ins_height, wall_constr_rvalue = get_foundation_wall_insulation_props(runner, surface)
      if wall_ins_rvalue.nil? or wall_ins_height.nil? or wall_constr_rvalue.nil?
        return nil
      end

      wall_rvalue = wall_ins_rvalue + wall_constr_rvalue
      if wall_rvalue >= 3.0
        walls_insulated = true
      end
      break
    end

    # Check if ceilings insulated
    ceilings_insulated = false
    ceiling_ufactor = nil
    space.surfaces.each do |surface|
      next if surface.surfaceType.downcase != "roofceiling"

      ceiling_ufactor = self.get_surface_ufactor(runner, surface, surface.surfaceType, true)
    end
    if ceiling_ufactor.nil?
      runner.registerError("Unable to identify the foundation ceiling.")
      return nil
    end

    ceiling_rvalue = 1.0 / UnitConversions.convert(ceiling_ufactor, 'm^2*k/w', 'hr*ft^2*f/btu')
    if ceiling_rvalue >= 3.0
      ceilings_insulated = true
    end

    return walls_insulated, ceilings_insulated
  end

  def self.get_foundation_wall_insulation_props(runner, surface)
    if surface.surfaceType.downcase != "wall"
      return nil
    end

    # Get wall insulation R-value/height from Kiva:Foundation object
    if not surface.adjacentFoundation.is_initialized
      runner.registerError("Could not get foundation object for wall '#{surface.name.to_s}'.")
      return nil
    end
    foundation = surface.adjacentFoundation.get

    wall_ins_rvalue = 0.0
    wall_ins_height = 0.0
    if foundation.interiorVerticalInsulationMaterial.is_initialized
      int_mat = foundation.interiorVerticalInsulationMaterial.get.to_StandardOpaqueMaterial.get
      k = UnitConversions.convert(int_mat.thermalConductivity, "W/(m*K)", "Btu/(hr*ft*R)")
      thick = UnitConversions.convert(int_mat.thickness, "m", "ft")
      wall_ins_rvalue += thick / k
      wall_ins_height = UnitConversions.convert(foundation.interiorVerticalInsulationDepth.get, "m", "ft").round
    end
    if foundation.exteriorVerticalInsulationMaterial.is_initialized
      ext_mat = foundation.exteriorVerticalInsulationMaterial.get.to_StandardOpaqueMaterial.get
      k = UnitConversions.convert(ext_mat.thermalConductivity, "W/(m*K)", "Btu/(hr*ft*R)")
      thick = UnitConversions.convert(ext_mat.thickness, "m", "ft")
      wall_ins_rvalue += thick / k
      wall_ins_height = UnitConversions.convert(foundation.exteriorVerticalInsulationDepth.get, "m", "ft").round
    end

    wall_constr_rvalue = 1.0 / self.get_surface_ufactor(runner, surface, surface.surfaceType, true)

    return wall_ins_rvalue, wall_ins_height, wall_constr_rvalue
  end

  def self.get_feature(runner, obj, feature, datatype, register_error = true)
    val = nil
    if datatype == 'string'
      val = obj.additionalProperties.getFeatureAsString(feature)
    elsif datatype == 'double'
      val = obj.additionalProperties.getFeatureAsDouble(feature)
    elsif datatype == 'boolean'
      val = obj.additionalProperties.getFeatureAsBoolean(feature)
    end
    if not val.is_initialized
      if register_error
        runner.registerError("Could not find additionalProperties value for '#{feature}' with datatype #{datatype} on object #{obj.name}.")
      end
      return nil
    end
    return val.get
  end

  def self.set_object_values(runner, model, hvac, hvac_final_values)
    # Updates object properties in the model

    hvac.Objects.each do |object|
      if object.is_a? OpenStudio::Model::AirLoopHVACUnitarySystem
        # Fan Airflow
        if object.coolingCoil.is_initialized and object.heatingCoil.is_initialized
          fan_airflow = [hvac_final_values.Heat_Airflow, hvac_final_values.Cool_Airflow].max
        elsif object.coolingCoil.is_initialized
          fan_airflow = hvac_final_values.Cool_Airflow
        elsif object.heatingCoil.is_initialized
          fan_airflow = hvac_final_values.Heat_Airflow
        end
      end

      if object.is_a? OpenStudio::Model::AirLoopHVACUnitarySystem and object.airLoopHVAC.is_initialized

        ## Air Loop HVAC Unitary System ##

        # Unitary System
        object.setSupplyAirFlowRateMethodDuringCoolingOperation("SupplyAirFlowRate")
        if object.coolingCoil.is_initialized
          object.setSupplyAirFlowRateDuringCoolingOperation(UnitConversions.convert(hvac_final_values.Cool_Airflow, "cfm", "m^3/s"))
        else
          object.setSupplyAirFlowRateDuringCoolingOperation(0.0)
        end
        object.setSupplyAirFlowRateMethodDuringHeatingOperation("SupplyAirFlowRate")
        if object.heatingCoil.is_initialized
          object.setSupplyAirFlowRateDuringHeatingOperation(UnitConversions.convert(hvac_final_values.Heat_Airflow, "cfm", "m^3/s"))
        else
          object.setSupplyAirFlowRateDuringHeatingOperation(0.0)
        end

        # Fan
        fanonoff = object.supplyFan.get.to_FanOnOff.get
        fanonoff.setMaximumFlowRate(hvac.FanspeedRatioCooling.max * UnitConversions.convert(fan_airflow + 0.01, "cfm", "m^3/s"))

        # Air Loop
        air_loop = object.airLoopHVAC.get
        air_loop.setDesignSupplyAirFlowRate(hvac.FanspeedRatioCooling.max * UnitConversions.convert(fan_airflow, "cfm", "m^3/s"))

        @cond_zone.airLoopHVACTerminals.each do |aterm|
          next if air_loop != aterm.airLoopHVAC.get
          next unless aterm.to_AirTerminalSingleDuctUncontrolled.is_initialized

          # Air Terminal
          aterm = aterm.to_AirTerminalSingleDuctUncontrolled.get
          aterm.setMaximumAirFlowRate(UnitConversions.convert(fan_airflow, "cfm", "m^3/s"))
        end

        # Coils
        setCoilsObjectValues(runner, model, hvac, object, hvac_final_values)

        if hvac.has_type(Constants.ObjectNameGroundSourceHeatPump)

          clg_coil, htg_coil, supp_htg_coil = HVAC.get_coils_from_hvac_equip(model, object)

          if not htg_coil.nil?
            plant_loop = htg_coil.plantLoop.get
          elsif not clg_coil.nil?
            plant_loop = clg_coil.plantLoop.get
          end

          # Plant Loop
          plant_loop.setMaximumLoopFlowRate(UnitConversions.convert(hvac_final_values.GSHP_Loop_flow, "gal/min", "m^3/s"))

          # Ground Heat Exchanger Vertical
          hvac.GSHP_HXVertical.setDesignFlowRate(UnitConversions.convert(hvac_final_values.GSHP_Loop_flow, "gal/min", "m^3/s"))
          hvac.GSHP_HXVertical.setNumberofBoreHoles(hvac_final_values.GSHP_Bore_Holes.to_i)
          hvac.GSHP_HXVertical.setBoreHoleLength(UnitConversions.convert(hvac_final_values.GSHP_Bore_Depth, "ft", "m"))
          hvac.GSHP_HXVertical.removeAllGFunctions
          for i in 0..(hvac_final_values.GSHP_G_Functions[0].size - 1)
            hvac.GSHP_HXVertical.addGFunction(hvac_final_values.GSHP_G_Functions[0][i], hvac_final_values.GSHP_G_Functions[1][i])
          end

          plant_loop.supplyComponents.each do |plc|
            if plc.to_PumpVariableSpeed.is_initialized
              # Pump
              pump = plc.to_PumpVariableSpeed.get
              pump.setRatedFlowRate(UnitConversions.convert(hvac_final_values.GSHP_Loop_flow, "gal/min", "m^3/s"))
            end
          end
        end

      elsif object.is_a? OpenStudio::Model::AirLoopHVACUnitarySystem

        ## Zone HVAC Unitary System ##

        thermal_zone = object.thermalZone.get

        # Unitary System
        object.setSupplyAirFlowRateMethodDuringCoolingOperation("SupplyAirFlowRate")
        if object.coolingCoil.is_initialized
          object.setSupplyAirFlowRateDuringCoolingOperation(UnitConversions.convert(hvac_final_values.Cool_Airflow, "cfm", "m^3/s"))
        else
          object.setSupplyAirFlowRateDuringCoolingOperation(0.0)
        end
        object.setSupplyAirFlowRateMethodDuringHeatingOperation("SupplyAirFlowRate")
        if object.heatingCoil.is_initialized
          object.setSupplyAirFlowRateDuringHeatingOperation(UnitConversions.convert(hvac_final_values.Heat_Airflow, "cfm", "m^3/s"))
        else
          object.setSupplyAirFlowRateDuringHeatingOperation(0.0)
        end

        # Fan
        fanonoff = object.supplyFan.get.to_FanOnOff.get
        fanonoff.setMaximumFlowRate(UnitConversions.convert(fan_airflow + 0.01, "cfm", "m^3/s"))

        # Coils
        setCoilsObjectValues(runner, model, hvac, object, hvac_final_values)

      elsif object.is_a? OpenStudio::Model::EvaporativeCoolerDirectResearchSpecial

        ## Evaporative Cooler ##

        # Air Loop
        vfr = UnitConversions.convert(hvac_final_values.Cool_Airflow, "cfm", "m^3/s")
        # evap cooler design flow rate
        object.setPrimaryAirDesignFlowRate(vfr)
        # air loop object design flow rates
        air_loop = object.airLoopHVAC.get
        air_loop.setDesignSupplyAirFlowRate(vfr)
        unitary_sys = HVAC.get_unitary_system_from_air_loop_hvac(air_loop)
        unitary_sys.setSupplyAirFlowRateDuringCoolingOperation(vfr)
        unitary_sys.coolingCoil.get.to_CoilCoolingDXSingleSpeed.get.setRatedAirFlowRate(vfr)
        fan = unitary_sys.supplyFan.get.to_FanOnOff.get
        fan.setMaximumFlowRate(vfr)

        # Fan pressure rise calculation (based on design cfm)
        fan_power = [2.79 * (hvac_final_values.Cool_Airflow)**(-0.29), 0.6].min # fit of efficacy to air flow from the CEC listed equipment  W/cfm
        fan_eff = 0.75 # Overall Efficiency of the Fan, Motor and Drive
        fan.setPressureRise(HVAC.calculate_fan_pressure_rise(fan_eff, fan_power))

        @cond_zone.airLoopHVACTerminals.each do |aterm|
          next if air_loop != aterm.airLoopHVAC.get
          next unless aterm.to_AirTerminalSingleDuctUncontrolled.is_initialized

          # Air Terminal
          aterm = aterm.to_AirTerminalSingleDuctUncontrolled.get
          aterm.setMaximumAirFlowRate(vfr)
        end

      elsif object.is_a? OpenStudio::Model::ZoneHVACBaseboardConvectiveWater

        ## Hot Water Boiler ##

        plant_loop = object.heatingCoil.plantLoop.get

        bb_UA = UnitConversions.convert(hvac_final_values.Heat_Capacity, "Btu/hr", "W") / (UnitConversions.convert(hvac.BoilerDesignTemp - 10.0 - 95.0, "R", "K")) * 3.0
        bb_max_flow = UnitConversions.convert(hvac_final_values.Heat_Capacity, "Btu/hr", "W") / UnitConversions.convert(20.0, "R", "K") / 4.186 / 998.2 / 1000.0 * 2.0

        # Baseboard Coil
        coil = object.heatingCoil.to_CoilHeatingWaterBaseboard.get
        coil.setUFactorTimesAreaValue(bb_UA)
        coil.setMaximumWaterFlowRate(bb_max_flow)
        coil.setHeatingDesignCapacityMethod("autosize")

        plant_loop.components.each do |component|
          # Boiler
          if component.to_BoilerHotWater.is_initialized
            boiler = component.to_BoilerHotWater.get
            boiler.setNominalCapacity(UnitConversions.convert(hvac_final_values.Heat_Capacity, "Btu/hr", "W"))
          end

          # Pump
          if component.to_PumpVariableSpeed.is_initialized
            pump = component.to_PumpVariableSpeed.get
            pump.setRatedFlowRate(UnitConversions.convert(hvac_final_values.Heat_Capacity / 20.0 / 500.0, "gal/min", "m^3/s"))
          end
        end

      elsif object.is_a? OpenStudio::Model::ZoneHVACBaseboardConvectiveElectric

        ## Electric Baseboard ##

        thermal_zone = object.thermalZone.get

        # Baseboard
        object.setNominalCapacity(UnitConversions.convert(hvac_final_values.Heat_Capacity, "Btu/hr", "W"))

      elsif object.is_a? OpenStudio::Model::ZoneHVACPackagedTerminalAirConditioner

        ## Window AC ##

        thermal_zone = object.thermalZone.get

        # PTAC
        object.setSupplyAirFlowRateDuringCoolingOperation(UnitConversions.convert(hvac_final_values.Cool_Airflow, "cfm", "m^3/s"))
        object.setSupplyAirFlowRateDuringHeatingOperation(0.00001)
        object.setSupplyAirFlowRateWhenNoCoolingorHeatingisNeeded(0.0)
        object.setOutdoorAirFlowRateDuringCoolingOperation(0.0)
        object.setOutdoorAirFlowRateDuringHeatingOperation(0.0)
        object.setOutdoorAirFlowRateWhenNoCoolingorHeatingisNeeded(0.0)

        # Fan
        fanonoff = object.supplyAirFan.to_FanOnOff.get
        fanonoff.setMaximumFlowRate(UnitConversions.convert(hvac_final_values.Cool_Airflow, "cfm", "m^3/s"))

        # Coils
        setCoilsObjectValues(runner, model, hvac, object, hvac_final_values)

        # Heating Coil override
        ptac_htg_coil = object.heatingCoil.to_CoilHeatingElectric.get
        ptac_htg_coil.setNominalCapacity(0.0)

      else
        fail "Unexpected object type: #{object.class}."

      end # object type
    end # hvac Object

    return true
  end

  def self.setCoilsObjectValues(runner, model, hvac, equip, hvac_final_values)
    clg_coil, htg_coil, supp_htg_coil = HVAC.get_coils_from_hvac_equip(model, equip)

    # Cooling coil
    if clg_coil.is_a? OpenStudio::Model::CoilCoolingDXSingleSpeed
      clg_coil.setRatedTotalCoolingCapacity(UnitConversions.convert(hvac_final_values.Cool_Capacity, "Btu/hr", "W"))
      clg_coil.setRatedAirFlowRate(UnitConversions.convert(hvac_final_values.Cool_Capacity, "Btu/hr", "ton") * UnitConversions.convert(hvac.RatedCFMperTonCooling[0], "cfm", "m^3/s"))

    elsif clg_coil.is_a? OpenStudio::Model::CoilCoolingDXMultiSpeed
      clg_coil.stages.each_with_index do |stage, speed|
        stage.setGrossRatedTotalCoolingCapacity(UnitConversions.convert(hvac_final_values.Cool_Capacity, "Btu/hr", "W") * hvac.CapacityRatioCooling[speed])
        if clg_coil.name.to_s.start_with? Constants.ObjectNameAirSourceHeatPump or clg_coil.name.to_s.start_with? Constants.ObjectNameCentralAirConditioner
          stage.setRatedAirFlowRate(UnitConversions.convert(hvac_final_values.Cool_Capacity, "Btu/hr", "ton") * UnitConversions.convert(hvac.RatedCFMperTonCooling[speed], "cfm", "m^3/s") * hvac.CapacityRatioCooling[speed])
        elsif clg_coil.name.to_s.start_with? Constants.ObjectNameMiniSplitHeatPump
          stage.setRatedAirFlowRate(UnitConversions.convert(hvac_final_values.Cool_Capacity, "Btu/hr", "ton") * UnitConversions.convert(hvac.CoolingCFMs[speed], "cfm", "m^3/s"))
        end
      end

    elsif clg_coil.is_a? OpenStudio::Model::CoilCoolingWaterToAirHeatPumpEquationFit
      clg_coil.setRatedAirFlowRate(UnitConversions.convert(hvac_final_values.Cool_Airflow, "cfm", "m^3/s"))
      clg_coil.setRatedWaterFlowRate(UnitConversions.convert(hvac_final_values.GSHP_Loop_flow, "gal/min", "m^3/s"))
      clg_coil.setRatedTotalCoolingCapacity(UnitConversions.convert(hvac_final_values.Cool_Capacity, "Btu/hr", "W"))
      clg_coil.setRatedSensibleCoolingCapacity(UnitConversions.convert(hvac_final_values.Cool_Capacity_Sens, "Btu/hr", "W"))

    end

    # Heating coil
    if htg_coil.is_a? OpenStudio::Model::CoilHeatingElectric
      if not equip.is_a? OpenStudio::Model::ZoneHVACPackagedTerminalAirConditioner
        htg_coil.setNominalCapacity(UnitConversions.convert(hvac_final_values.Heat_Capacity, "Btu/hr", "W"))
      end

    elsif htg_coil.is_a? OpenStudio::Model::CoilHeatingGas
      htg_coil.setNominalCapacity(UnitConversions.convert(hvac_final_values.Heat_Capacity, "Btu/hr", "W"))

    elsif htg_coil.is_a? OpenStudio::Model::CoilHeatingDXSingleSpeed
      htg_coil.setRatedTotalHeatingCapacity(UnitConversions.convert(hvac_final_values.Heat_Capacity, "Btu/hr", "W"))
      htg_coil.setRatedAirFlowRate(UnitConversions.convert(hvac_final_values.Heat_Capacity, "Btu/hr", "ton") * UnitConversions.convert(hvac.RatedCFMperTonHeating[0], "cfm", "m^3/s"))

    elsif htg_coil.is_a? OpenStudio::Model::CoilHeatingDXMultiSpeed
      htg_coil.stages.each_with_index do |stage, speed|
        stage.setGrossRatedHeatingCapacity(UnitConversions.convert(hvac_final_values.Heat_Capacity, "Btu/hr", "W") * hvac.CapacityRatioHeating[speed])
        if htg_coil.name.to_s.start_with? Constants.ObjectNameAirSourceHeatPump
          stage.setRatedAirFlowRate(UnitConversions.convert(hvac_final_values.Heat_Capacity, "Btu/hr", "ton") * UnitConversions.convert(hvac.RatedCFMperTonHeating[speed], "cfm", "m^3/s") * hvac.CapacityRatioHeating[speed])
        elsif htg_coil.name.to_s.start_with? Constants.ObjectNameMiniSplitHeatPump
          stage.setRatedAirFlowRate(UnitConversions.convert(hvac_final_values.Heat_Capacity, "Btu/hr", "ton") * UnitConversions.convert(hvac.HeatingCFMs[speed], "cfm", "m^3/s"))
        end
      end

    elsif htg_coil.is_a? OpenStudio::Model::CoilHeatingWaterToAirHeatPumpEquationFit
      htg_coil.setRatedAirFlowRate(UnitConversions.convert(hvac_final_values.Heat_Airflow, "cfm", "m^3/s"))
      htg_coil.setRatedWaterFlowRate(UnitConversions.convert(hvac_final_values.GSHP_Loop_flow, "gal/min", "m^3/s"))
      htg_coil.setRatedHeatingCapacity(UnitConversions.convert(hvac_final_values.Heat_Capacity, "Btu/hr", "W"))

    end

    # Supplemental heating coil
    if supp_htg_coil.is_a? OpenStudio::Model::CoilHeatingElectric
      supp_htg_coil.setNominalCapacity(UnitConversions.convert(hvac_final_values.Heat_Capacity_Supp, "Btu/hr", "W"))

    end

    return true
  end

  def self.get_space_r_value(runner, space, surface_type, register_error = false)
    # Get area-weighted space r-value
    sum_surface_ua = 0.0
    total_area = 0.0
    space.surfaces.each do |surface|
      next if surface.surfaceType.downcase != surface_type

      surf_area = UnitConversions.convert(surface.netArea, "m^2", "ft^2")
      ufactor = self.get_surface_ufactor(runner, surface, surface_type, register_error)
      next if ufactor.nil?

      sum_surface_ua += surf_area * ufactor
      total_area += surf_area
    end
    return nil if sum_surface_ua == 0

    return total_area / sum_surface_ua
  end

  def self.get_surface_ufactor(runner, surface, surface_type, register_error = false)
    if surface_type.downcase.include?("window")
      simple_glazing = self.get_window_simple_glazing(runner, surface, register_error)
      return nil if simple_glazing.nil?

      return UnitConversions.convert(simple_glazing.uFactor, "W/(m^2*K)", "Btu/(hr*ft^2*F)")
    else
      if not surface.construction.is_initialized
        if register_error
          runner.registerError("Construction not assigned to '#{surface.name.to_s}'.")
        end
        return nil
      end
      ufactor = UnitConversions.convert(surface.uFactor.get, "W/(m^2*K)", "Btu/(hr*ft^2*F)")
      if surface.class.method_defined?('adjacentSurface') and surface.adjacentSurface.is_initialized
        # Use average u-factor of adjacent surface, as OpenStudio returns
        # two different values for, e.g., floor vs adjacent roofceiling
        if not surface.adjacentSurface.get.construction.is_initialized
          if register_error
            runner.registerError("Construction not assigned to '#{surface.adjacentSurface.get.name.to_s}'.")
          end
          return nil
        end
        adjacent_ufactor = UnitConversions.convert(surface.adjacentSurface.get.uFactor.get, "W/(m^2*K)", "Btu/(hr*ft^2*F)")
        return (ufactor + adjacent_ufactor) / 2.0
      end
      return ufactor
    end
  end

  def self.get_window_simple_glazing(runner, surface, register_error = false)
    if not surface.construction.is_initialized
      if register_error
        runner.registerError("Construction not assigned to '#{surface.name.to_s}'.")
      end
      return nil
    end
    construction = surface.construction.get
    if not construction.to_LayeredConstruction.is_initialized
      runner.registerError("Expected LayeredConstruction for '#{surface.name.to_s}'.")
      return nil
    end
    window_layered_construction = construction.to_LayeredConstruction.get
    if not window_layered_construction.getLayer(0).to_SimpleGlazing.is_initialized
      runner.registerError("Expected SimpleGlazing for '#{surface.name.to_s}'.")
      return nil
    end
    simple_glazing = window_layered_construction.getLayer(0).to_SimpleGlazing.get
    return simple_glazing
  end

  def self.display_zone_loads(runner, zone_loads)
    s = "Zone Loads for #{@cond_zone.name.to_s}:"
    properties = [
      :Heat_Windows, :Heat_Skylights,
      :Heat_Doors, :Heat_Walls,
      :Heat_Roofs, :Heat_Floors,
      :Heat_Infil,
      :Cool_Windows, :Cool_Skylights,
      :Cool_Doors, :Cool_Walls,
      :Cool_Roofs, :Cool_Floors,
      :Cool_Infil_Sens, :Cool_Infil_Lat,
      :Cool_IntGains_Sens, :Cool_IntGains_Lat,
    ]
    properties.each do |property|
      s += "\n#{property.to_s.gsub("_", " ")} = #{zone_loads.send(property).round(0).to_s} Btu/hr"
    end
    runner.registerInfo("#{s}\n")
  end

  def self.display_hvac_final_values_results(runner, hvac_final_values, hvac)
    s = "Final Results for #{hvac.Objects[0].name.to_s}:"
    loads = [
      :Heat_Load, :Heat_Load_Ducts,
      :Cool_Load_Lat, :Cool_Load_Sens,
      :Cool_Load_Ducts_Lat, :Cool_Load_Ducts_Sens,
    ]
    caps = [
      :Cool_Capacity, :Cool_Capacity_Sens,
      :Heat_Capacity, :Heat_Capacity_Supp,
    ]
    airflows = [
      :Cool_Airflow, :Heat_Airflow,
    ]
    loads.each do |load|
      s += "\n#{load.to_s.gsub("_", " ")} = #{hvac_final_values.send(load).round(0).to_s} Btu/hr"
    end
    caps.each do |cap|
      s += "\n#{cap.to_s.gsub("_", " ")} = #{hvac_final_values.send(cap).round(0).to_s} Btu/hr"
    end
    airflows.each do |airflow|
      s += "\n#{airflow.to_s.gsub("_", " ")} = #{hvac_final_values.send(airflow).round(0).to_s} cfm"
    end
    runner.registerInfo("#{s}\n")
  end
end

class ZoneLoads
  # Thermal zone loads
  def initialize
  end
  attr_accessor(:Cool_Windows, :Cool_Skylights, :Cool_Doors, :Cool_Walls, :Cool_Roofs, :Cool_Floors,
                :Cool_Infil_Sens, :Cool_Infil_Lat, :Cool_IntGains_Sens, :Cool_IntGains_Lat,
                :Heat_Windows, :Heat_Skylights, :Heat_Doors, :Heat_Walls, :Heat_Roofs, :Heat_Floors,
                :Heat_Infil)
end

class InitialLoads
  # Initial loads (aggregated across thermal zones and excluding ducts)
  def initialize
  end
  attr_accessor(:Cool_Sens, :Cool_Lat, :Cool_Tot, :Heat)
end

class FinalValues
  # Final loads (including ducts), airflow rates, equipment capacities, etc.
  def initialize
  end
  attr_accessor(:Cool_Load_Sens, :Cool_Load_Lat, :Cool_Load_Tot,
                :Cool_Load_Ducts_Sens, :Cool_Load_Ducts_Lat, :Cool_Load_Ducts_Tot,
                :Cool_Capacity, :Cool_Capacity_Sens, :Cool_Airflow,
                :Heat_Load, :Heat_Load_Ducts,
                :Heat_Capacity, :Heat_Capacity_Supp, :Heat_Airflow,
                :TotalCap_CurveValue, :SensibleCap_CurveValue, :BypassFactor_CurveValue,
                :GSHP_Loop_flow, :GSHP_Bore_Holes, :GSHP_Bore_Depth, :GSHP_G_Functions)
end

class HVACInfo
  # Model info for HVAC
  def initialize
    self.NumSpeedsCooling = 0
    self.NumSpeedsHeating = 0
    self.HeatingLoadFraction = 0.0
    self.CoolingLoadFraction = 0.0
    self.CapacityRatioCooling = [1.0]
    self.CapacityRatioHeating = [1.0]
    self.OverSizeLimit = 1.15
    self.OverSizeDelta = 15000.0
    self.FanspeedRatioCooling = [1.0]
  end

  def has_type(name_or_names)
    if not name_or_names.is_a? Array
      name_or_names = [name_or_names]
    end
    name_or_names.each do |name|
      next unless self.HeatType == name or self.CoolType == name

      return true
    end
    return false
  end

  attr_accessor(:HeatType, :CoolType, :Handle, :Objects, :Ducts, :NumSpeedsCooling, :NumSpeedsHeating,
                :FixedCoolingCapacity, :FixedHeatingCapacity, :FixedSuppHeatingCapacity,
                :CoolingCFMs, :HeatingCFMs, :RatedCFMperTonCooling, :RatedCFMperTonHeating,
                :COOL_CAP_FT_SPEC, :HEAT_CAP_FT_SPEC, :COOL_SH_FT_SPEC, :COIL_BF_FT_SPEC,
                :SHRRated, :CapacityRatioCooling, :CapacityRatioHeating,
                :HeatingCapacityOffset, :OverSizeLimit, :OverSizeDelta,
                :FanspeedRatioCooling, :BoilerDesignTemp, :CoilBF, :HeatingEIR, :CoolingEIR,
                :GSHP_HXVertical, :GSHP_HXDTDesign, :GSHP_HXCHWDesign, :GSHP_HXHWDesign,
                :GSHP_BoreSpacing, :GSHP_BoreHoles, :GSHP_BoreDepth, :GSHP_BoreConfig, :GSHP_SpacingType,
                :HeatingLoadFraction, :CoolingLoadFraction, :SupplyAirTemp, :LeavingAirTemp)
end

class DuctInfo
  # Model info for a duct
  def initial
  end
  attr_accessor(:LeakageFrac, :LeakageCFM25, :Area, :Rvalue, :LocationSpace, :Side)
end

class Numeric
  def deg2rad
    self * Math::PI / 180
  end

  def rad2deg
    self * 180 / Math::PI
  end
end<|MERGE_RESOLUTION|>--- conflicted
+++ resolved
@@ -6,11 +6,7 @@
 require_relative "constructions"
 
 class HVACSizing
-<<<<<<< HEAD
   def self.apply(model, runner, weather, cfa, infilvolume, nbeds, min_neighbor_distance, show_debug_info, living_space, living_zone)
-=======
-  def self.apply(model, runner, weather, cfa, infilvolume, nbeds, min_neighbor_distance, show_debug_info, living_space)
->>>>>>> 246e778d
     @model_spaces = model.getSpaces
     @cond_space = living_space
     @cond_zone = living_zone
