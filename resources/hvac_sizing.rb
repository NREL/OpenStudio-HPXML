require_relative "geometry"
require_relative "hvac"
require_relative "unit_conversions"
require_relative "util"
require_relative "schedules"
require_relative "constructions"

class HVACSizing
  def self.apply(model, unit, runner, weather, show_debug_info)
    # Get year of model
    @modelYear = model.yearDescription.get.assumedYear

    @northAxis = model.getBuilding.northAxis
    @minCoolingCapacity = 1 # Btu/hr

    # Based on EnergyPlus's model for calculating SHR at off-rated conditions. This curve fit
    # avoids the iterations in the actual model. It does not account for altitude or variations
    # in the SHRRated. It is a function of ODB (MJ design temp) and CFM/Ton (from MJ)
    @shr_biquadratic = [1.08464364, 0.002096954, 0, -0.005766327, 0, -0.000011147]

    @finished_heat_design_temp = 70 # Indoor heating design temperature according to acca MANUAL J
    @finished_cool_design_temp = 75 # Indoor heating design temperature according to acca MANUAL J
    @finished_dehum_design_temp = 75

    # Manual J: The default values for wind velocity are 15 mph for heating and 7.5 mph for cooling.
    # These velocities do not represent the most severe wind conditions that will be experienced when
    # the outdoor temperature is at the winter or summer design temperature, but they do represent
    # values that are compatible with normal weather patterns. If a location has a reputation for
    # wind velocities that consistently exceed these defaults during non-storm conditions, an
    # appropriate set of velocity values may be substituted for the default values
    @windspeed_heating = UnitConversions.convert(15.0, "mph", "m/s")
    @windspeed_cooling = UnitConversions.convert(7.5, "mph", "m/s")

    assumed_inside_temp = 73.5 # F
    @inside_air_dens = UnitConversions.convert(weather.header.LocalPressure, "atm", "Btu/ft^3") / (Gas.Air.r * (assumed_inside_temp + 460.0))

    mj8 = process_site_calcs_and_design_temps(runner, mj8, weather, model)
    return false if mj8.nil?

    # Get unit beds/baths
    nbeds, nbaths = Geometry.get_unit_beds_baths(model, unit, runner)
    if nbeds.nil? or nbaths.nil?
      return false
    end

    # Get finished floor area for unit
    unit_ffa = Geometry.get_finished_floor_area_from_spaces(unit.spaces)

    # Get shelter class
    unit_shelter_class = get_shelter_class(model, unit)

    # Get HVAC system info
    hvac = get_hvac_for_unit(runner, model, unit)
    return false if hvac.nil?

    ducts = get_ducts_for_unit(runner, model, unit, hvac, unit_ffa)
    return false if ducts.nil?

    # Calculate loads for each conditioned thermal zone in the unit
    zones_loads = process_zone_loads(runner, mj8, unit, weather, mj8.htd, nbeds, unit_ffa, unit_shelter_class)
    return false if zones_loads.nil?

    # Aggregate zone loads into initial unit loads
    unit_init = process_intermediate_total_loads(runner, mj8, zones_loads, weather, hvac)
    return false if unit_init.nil?

    # Process unit duct loads and equipment
    unit_init, unit_final = process_unit_loads_and_equipment(runner, mj8, unit, zones_loads, unit_init, weather, hvac, ducts, nbeds, unit_ffa, unit_shelter_class)
    return false if unit_final.nil? or unit_init.nil?

    # Display debug info
    if show_debug_info
      display_zone_loads(runner, unit, zones_loads)
      display_unit_initial_results(runner, unit, unit_init)
      display_unit_final_results(runner, unit, unit_final)
    end

    # Set object values
    if not setObjectValues(runner, model, unit, hvac, ducts, unit_final)
      return false
    end

    return true
  end

  private

  def self.process_site_calcs_and_design_temps(runner, mj8, weather, model)
    '''
    Site Calculations and Design Temperatures
    '''

    mj8 = MJ8.new

    # CLTD adjustments based on daily temperature range
    mj8.daily_range_temp_adjust = [4, 0, -5]

    # Manual J inside conditions
    mj8.cool_setpoint = 75
    mj8.heat_setpoint = 70

    mj8.cool_design_grains = UnitConversions.convert(weather.design.CoolingHumidityRatio, "lbm/lbm", "grains")
    mj8.dehum_design_grains = UnitConversions.convert(weather.design.DehumidHumidityRatio, "lbm/lbm", "grains")

    # # Calculate the design temperature differences
    mj8.ctd = weather.design.CoolingDrybulb - mj8.cool_setpoint
    mj8.htd = mj8.heat_setpoint - weather.design.HeatingDrybulb
    mj8.dtd = weather.design.DehumidDrybulb - mj8.cool_setpoint

    # # Calculate the average Daily Temperature Range (DTR) to determine the class (low, medium, high)
    dtr = weather.design.DailyTemperatureRange

    if dtr < 16
      mj8.daily_range_num = 0   # Low
    elsif dtr > 25
      mj8.daily_range_num = 2   # High
    else
      mj8.daily_range_num = 1   # Medium
    end

    # Altitude Correction Factors (ACF) taken from Table 10A (sea level - 12,000 ft)
    acfs = [1.0, 0.97, 0.93, 0.89, 0.87, 0.84, 0.80, 0.77, 0.75, 0.72, 0.69, 0.66, 0.63]

    # Calculate the altitude correction factor (ACF) for the site
    alt_cnt = (weather.header.Altitude / 1000.0).to_i
    mj8.acf = MathTools.interp2(weather.header.Altitude, alt_cnt * 1000, (alt_cnt + 1) * 1000, acfs[alt_cnt], acfs[alt_cnt + 1])

    # Calculate the interior humidity in Grains and enthalpy in Btu/lb for cooling
    pwsat = UnitConversions.convert(0.430075, "psi", "kPa") # Calculated for 75degF indoor temperature
    rh_indoor_cooling = 0.55 # Manual J is vague on the indoor RH. 55% corresponds to BA goals
    hr_indoor_cooling = (0.62198 * rh_indoor_cooling * pwsat) / (UnitConversions.convert(weather.header.LocalPressure, "atm", "kPa") - rh_indoor_cooling * pwsat)
    mj8.grains_indoor_cooling = UnitConversions.convert(hr_indoor_cooling, "lbm/lbm", "grains")
    mj8.wetbulb_indoor_cooling = Psychrometrics.Twb_fT_R_P(mj8.cool_setpoint, rh_indoor_cooling, UnitConversions.convert(weather.header.LocalPressure, "atm", "psi"))

    db_indoor_degC = UnitConversions.convert(mj8.cool_setpoint, "F", "C")
    mj8.enthalpy_indoor_cooling = (1.006 * db_indoor_degC + hr_indoor_cooling * (2501 + 1.86 * db_indoor_degC)) * UnitConversions.convert(1.0, "kJ", "Btu") * UnitConversions.convert(1.0, "lbm", "kg")

    # Calculate the interior humidity in Grains and enthalpy in Btu/lb for dehumidification
    mj8.RH_indoor_dehumid = 0.60
    hr_indoor_dehumid = (0.62198 * mj8.RH_indoor_dehumid * pwsat) / (UnitConversions.convert(weather.header.LocalPressure, "atm", "kPa") - mj8.RH_indoor_dehumid * pwsat)
    mj8.grains_indoor_dehumid = UnitConversions.convert(hr_indoor_dehumid, "lbm/lbm", "grains")
    mj8.wetbulb_indoor_dehumid = Psychrometrics.Twb_fT_R_P(mj8.cool_setpoint, mj8.RH_indoor_dehumid, UnitConversions.convert(weather.header.LocalPressure, "atm", "psi"))

    # Design Temperatures

    mj8.cool_design_temps = {}
    mj8.heat_design_temps = {}
    mj8.dehum_design_temps = {}

    # Arbitrary unit for retrieving unit features
    unit = nil
    model.getBuildingUnits.each do |u|
      next if u.spaces.size == 0

      unit = u
    end

    # Initialize Manual J buffer space temperatures using current design temperatures
    model.getSpaces.each do |space|
      mj8.cool_design_temps[space] = process_design_temp_cooling(runner, mj8, weather, space, unit)
      return nil if mj8.cool_design_temps[space].nil?

      mj8.heat_design_temps[space] = process_design_temp_heating(runner, mj8, weather, space, weather.design.HeatingDrybulb, unit)
      return nil if mj8.heat_design_temps[space].nil?

      mj8.dehum_design_temps[space] = process_design_temp_dehumid(runner, mj8, weather, space, unit)
      return nil if mj8.dehum_design_temps[space].nil?
    end

    return mj8
  end

  def self.process_design_temp_heating(runner, mj8, weather, space, design_db, unit)
    if Geometry.space_is_finished(space)
      # Living space, finished attic, finished basement
      heat_temp = @finished_heat_design_temp

    elsif Geometry.is_garage(space)
      # Garage
      heat_temp = design_db + 13

    elsif Geometry.is_unfinished_attic(space)

      is_vented = space_is_vented(space, 0.001)

      attic_floor_r = get_space_r_value(runner, space, "floor", true)
      return nil if attic_floor_r.nil?

      attic_roof_r = get_space_r_value(runner, space, "roofceiling", true)
      return nil if attic_roof_r.nil?

      # Unfinished attic
      if attic_floor_r < attic_roof_r

        # Attic is considered to be encapsulated. MJ8 says to use an attic
        # temperature of 95F, however alternative approaches are permissible

        if is_vented
          heat_temp = design_db
        else # not is_vented
          heat_temp = calculate_space_design_temps(runner, space, weather, unit, @finished_heat_design_temp, design_db, weather.data.GroundMonthlyTemps.min)
        end

      else

        heat_temp = design_db

      end

    elsif Geometry.is_pier_beam(space)
      # Pier & beam
      heat_temp = design_db

    else
      # Unfinished basement, Crawlspace
      heat_temp = calculate_space_design_temps(runner, space, weather, unit, @finished_heat_design_temp, design_db, weather.data.GroundMonthlyTemps.min)

    end

    return heat_temp
  end

  def self.process_design_temp_cooling(runner, mj8, weather, space, unit)
    if Geometry.space_is_finished(space)
      # Living space, finished attic, finished basement
      cool_temp = @finished_cool_design_temp

    elsif Geometry.is_garage(space)
      # Garage
      # Calculate the cooling design temperature for the garage

      # Calculate fraction of garage under finished space
      area_total = 0.0
      area_finished = 0.0
      space.surfaces.each do |surface|
        next if surface.surfaceType.downcase != "roofceiling"

        area_total += surface.netArea
        next if not surface.adjacentSurface.is_initialized
        next if not surface.adjacentSurface.get.space.is_initialized
        next if not Geometry.space_is_finished(surface.adjacentSurface.get.space.get)

        area_finished += surface.netArea
      end
      garage_frac_under_finished = area_finished / area_total

      # Calculate the garage cooling design temperature based on Table 4C
      # Linearly interpolate between having living space over the garage and not having living space above the garage
      if mj8.daily_range_num == 0
        cool_temp = (weather.design.CoolingDrybulb +
                     (11 * garage_frac_under_finished) +
                     (22 * (1 - garage_frac_under_finished)))
      elsif mj8.daily_range_num == 1
        cool_temp = (weather.design.CoolingDrybulb +
                     (6 * garage_frac_under_finished) +
                     (17 * (1 - garage_frac_under_finished)))
      else
        cool_temp = (weather.design.CoolingDrybulb +
                     (1 * garage_frac_under_finished) +
                     (12 * (1 - garage_frac_under_finished)))
      end

    elsif Geometry.is_unfinished_attic(space)

      is_vented = space_is_vented(space, 0.001)

      attic_floor_r = get_space_r_value(runner, space, "floor", true)
      return nil if attic_floor_r.nil?

      attic_roof_r = get_space_r_value(runner, space, "roofceiling", true)
      return nil if attic_roof_r.nil?

      # Unfinished attic
      if attic_floor_r < attic_roof_r

        # Attic is considered to be encapsulated. MJ8 says to use an attic
        # temperature of 95F, however alternative approaches are permissible

        if is_vented
          cool_temp = weather.design.CoolingDrybulb + 40 # This is the number from a California study with dark shingle roof and similar ventilation.
        else # not is_vented
          cool_temp = calculate_space_design_temps(runner, space, weather, unit, @finished_cool_design_temp, weather.design.CoolingDrybulb, weather.data.GroundMonthlyTemps.max, true)
        end

      else

        # Calculate the cooling design temperature for the unfinished attic based on Figure A12-14
        # Use an area-weighted temperature in case roof surfaces are different
        tot_roof_area = 0
        cool_temp = 0

        space.surfaces.each do |surface|
          next if surface.surfaceType.downcase != "roofceiling"

          tot_roof_area += surface.netArea

          roof_color = get_feature(runner, surface, Constants.SizingInfoRoofColor, 'string')
          roof_material = get_feature(runner, surface, Constants.SizingInfoRoofMaterial, 'string')
          return nil if roof_color.nil? or roof_material.nil?

          has_radiant_barrier = get_feature(runner, surface, Constants.SizingInfoRoofHasRadiantBarrier, 'boolean', false)
          has_radiant_barrier = false if has_radiant_barrier.nil?

          if not is_vented
            if not has_radiant_barrier
              cool_temp += (150 + (weather.design.CoolingDrybulb - 95) + mj8.daily_range_temp_adjust[mj8.daily_range_num]) * surface.netArea
            else
              cool_temp += (130 + (weather.design.CoolingDrybulb - 95) + mj8.daily_range_temp_adjust[mj8.daily_range_num]) * surface.netArea
            end

          else # is_vented

            if not has_radiant_barrier
              if [Constants.RoofMaterialAsphaltShingles, Constants.RoofMaterialTarGravel].include?(roof_material)
                if roof_color == Constants.ColorDark
                  cool_temp += 130 * surface.netArea
                else
                  cool_temp += 120 * surface.netArea
                end

              elsif [Constants.RoofMaterialWoodShakes].include?(roof_material)
                cool_temp += 120 * surface.netArea

              elsif [Constants.RoofMaterialMetal, Constants.RoofMaterialMembrane].include?(roof_material)
                if roof_color == Constants.ColorDark
                  cool_temp += 130 * surface.netArea
                elsif roof_color == Constants.ColorWhite
                  cool_temp += 95 * surface.netArea
                else
                  cool_temp += 120 * surface.netArea
                end

              elsif [Constants.RoofMaterialTile].include?(roof_material)
                if roof_color == Constants.ColorDark
                  cool_temp += 110 * surface.netArea
                elsif roof_color == Constants.ColorWhite
                  cool_temp += 95 * surface.netArea
                else
                  cool_temp += 105 * surface.netArea
                end

              else
                runner.registerWarning("Specified roofing material (#{roof_material}) is not supported by BEopt Manual J calculations. Assuming dark asphalt shingles")
                cool_temp += 130 * surface.netArea
              end

            else # with a radiant barrier
              if [Constants.RoofMaterialAsphaltShingles, Constants.RoofMaterialTarGravel].include?(roof_material)
                if roof_color == Constants.ColorDark
                  cool_temp += 120 * surface.netArea
                else
                  cool_temp += 110 * surface.netArea
                end

              elsif [Constants.RoofMaterialWoodShakes].include?(roof_material)
                cool_temp += 110 * surface.netArea

              elsif [Constants.RoofMaterialMetal, Constants.RoofMaterialMembrane].include?(roof_material)
                if roof_color == Constants.ColorDark
                  cool_temp += 120 * surface.netArea
                elsif roof_color == Constants.ColorWhite
                  cool_temp += 95 * surface.netArea
                else
                  cool_temp += 110 * surface.netArea
                end

              elsif [Constants.RoofMaterialTile].include?(roof_material)
                if roof_color == Constants.ColorDark
                  cool_temp += 105 * surface.netArea
                elsif roof_color == Constants.ColorWhite
                  cool_temp += 95 * surface.netArea
                else
                  cool_temp += 105 * surface.netArea
                end

              else
                runner.registerWarning("Specified roofing material (#{roof_material}) is not supported by BEopt Manual J calculations. Assuming dark asphalt shingles")
                cool_temp += 120 * surface.netArea

              end
            end
          end # vented/unvented
        end # each roof surface

        cool_temp = cool_temp / tot_roof_area

        # Adjust base CLTD for cooling design temperature and daily range
        cool_temp += (weather.design.CoolingDrybulb - 95) + mj8.daily_range_temp_adjust[mj8.daily_range_num]

      end

    elsif Geometry.is_pier_beam(space)
      # Pier & beam
      cool_temp = weather.design.CoolingDrybulb

    else
      # Unfinished basement, Crawlspace
      cool_temp = calculate_space_design_temps(runner, space, weather, unit, @finished_cool_design_temp, weather.design.CoolingDrybulb, weather.data.GroundMonthlyTemps.max)

    end

    return cool_temp
  end

  def self.process_design_temp_dehumid(runner, mj8, weather, space, unit)
    if Geometry.space_is_finished(space)
      # Living space, finished attic, finished basement
      dehum_temp = @finished_dehum_design_temp

    elsif Geometry.is_garage(space)
      # Garage
      dehum_temp = weather.design.DehumidDrybulb + 7

    elsif Geometry.is_unfinished_attic(space)

      is_vented = space_is_vented(space, 0.001)

      attic_floor_r = get_space_r_value(runner, space, "floor", true)
      return nil if attic_floor_r.nil?

      attic_roof_r = get_space_r_value(runner, space, "roofceiling", true)
      return nil if attic_roof_r.nil?

      # Unfinished attic
      if attic_floor_r < attic_roof_r

        # Attic is considered to be encapsulated. MJ8 says to use an attic
        # temperature of 95F, however alternative approaches are permissible

        if is_vented
          dehum_temp = weather.design.DehumidDrybulb
        else # not is_vented
          dehum_temp = calculate_space_design_temps(runner, space, weather, unit, @finished_dehum_design_temp, weather.design.DehumidDrybulb, weather.data.GroundMonthlyTemps.min)
        end

      else

        dehum_temp = weather.design.DehumidDrybulb

      end

    elsif Geometry.is_pier_beam(space)
      # Pier & beam
      dehum_temp = weather.design.DehumidDrybulb

    else
      # Unfinished basement, Crawlspace
      dehum_temp = calculate_space_design_temps(runner, space, weather, unit, @finished_dehum_design_temp, weather.design.DehumidDrybulb, weather.data.GroundMonthlyTemps.min)

    end

    return dehum_temp
  end

  def self.process_zone_loads(runner, mj8, unit, weather, htd, nbeds, unit_ffa, unit_shelter_class)
    thermal_zones = Geometry.get_thermal_zones_from_spaces(unit.spaces)

    # Constant loads (no variation throughout day)
    zones_loads = {}
    thermal_zones.each do |thermal_zone|
      next if not Geometry.zone_is_finished(thermal_zone)

      zone_loads = ZoneValues.new
      zone_loads = process_load_windows_skylights(runner, mj8, thermal_zone, zone_loads, weather, htd)
      zone_loads = process_load_doors(runner, mj8, thermal_zone, zone_loads, weather, htd)
      zone_loads = process_load_walls(runner, mj8, unit, thermal_zone, zone_loads, weather, htd)
      zone_loads = process_load_roofs(runner, mj8, unit, thermal_zone, zone_loads, weather, htd)
      zone_loads = process_load_floors(runner, mj8, unit, thermal_zone, zone_loads, weather, htd)
      zone_loads = process_infiltration_ventilation(runner, mj8, unit, thermal_zone, zone_loads, weather, htd, unit_shelter_class)
      return nil if zone_loads.nil?

      zones_loads[thermal_zone] = zone_loads
    end

    # Varying loads (ensure coincidence of loads during the day)
    # TODO: Currently handles internal gains but not window loads (same as BEopt).
    zones_sens = {}
    zones_lat = {}
    thermal_zones.each do |thermal_zone|
      next if not Geometry.zone_is_finished(thermal_zone)

      zones_sens[thermal_zone], zones_lat[thermal_zone] = process_internal_gains(runner, mj8, thermal_zone, weather, nbeds, unit_ffa)
      return nil if zones_sens[thermal_zone].nil? or zones_lat[thermal_zone].nil?
    end
    # Find hour of the maximum total & latent loads
    tot_loads = [0] * 24
    lat_loads = [0] * 24
    for hr in 0..23
      zones_sens.each do |tz, hourly_sens|
        tot_loads[hr] += hourly_sens[hr]
      end
      zones_lat.each do |tz, hourly_lat|
        tot_loads[hr] += hourly_lat[hr]
        lat_loads[hr] += hourly_lat[hr]
      end
    end
    idx_tot = tot_loads.each_with_index.max[1]
    idx_lat = lat_loads.each_with_index.max[1]
    # Assign zone loads for each zone at the coincident hour
    zones_loads.each do |thermal_zone, zone_loads|
      # Cooling based on max total hr
      zone_loads.Cool_IntGains_Sens = zones_sens[thermal_zone][idx_tot]
      zone_loads.Cool_IntGains_Lat = zones_lat[thermal_zone][idx_tot]

      # Dehumidification based on max latent hr
      zone_loads.Dehumid_IntGains_Sens = zones_sens[thermal_zone][idx_lat]
      zone_loads.Dehumid_IntGains_Lat = zones_lat[thermal_zone][idx_lat]
    end

    return zones_loads
  end

  def self.process_load_windows_skylights(runner, mj8, thermal_zone, zone_loads, weather, htd)
    '''
    Heating, Cooling, and Dehumidification Loads: Windows & Skylights
    '''

    return nil if mj8.nil? or zone_loads.nil?

    # Average cooling load factors for windows/skylights WITHOUT internal shading for surface
    # azimuths of 0,22.5,45, ... ,337.5,360
    # Additional values (compared to values in MJ8 Table 3D-3) have been determined by
    # linear interpolation to avoid interpolating
    clf_avg_nois = [0.24, 0.295, 0.35, 0.365, 0.38, 0.39, 0.4, 0.44, 0.48, 0.44, 0.4, 0.39, 0.38, 0.365, 0.35, 0.295, 0.24]
    clf_avg_nois_horiz = 0.68

    # Average cooling load factors for windows/skylights WITH internal shading for surface
    # azimuths of 0,22.5,45, ... ,337.5,360
    # Additional values (compared to values in MJ8 Table 3D-3) have been determined
    # by linear interpolation to avoid interpolating in BMI
    clf_avg_is = [0.18, 0.235, 0.29, 0.305, 0.32, 0.32, 0.32, 0.305, 0.29, 0.305, 0.32, 0.32, 0.32, 0.305, 0.29, 0.235, 0.18]
    clf_avg_is_horiz = 0.52

    # Hourly cooling load factor (CLF) for windows/skylights WITHOUT an internal shade taken from
    # ASHRAE HOF Ch.26 Table 36 (subset of data in MJ8 Table A11-5)
    # Surface Azimuth = 0 (South), 22.5, 45.0, ... ,337.5,360 and Hour = 8,9, ... ,19,20
    clf_hr_nois = [[0.14, 0.22, 0.34, 0.48, 0.59, 0.65, 0.65, 0.59, 0.50, 0.43, 0.36, 0.28, 0.22],
                   [0.11, 0.15, 0.19, 0.27, 0.39, 0.52, 0.62, 0.67, 0.65, 0.58, 0.46, 0.36, 0.28],
                   [0.10, 0.12, 0.14, 0.16, 0.24, 0.36, 0.49, 0.60, 0.66, 0.66, 0.58, 0.43, 0.33],
                   [0.09, 0.10, 0.12, 0.13, 0.17, 0.26, 0.40, 0.52, 0.62, 0.66, 0.61, 0.44, 0.34],
                   [0.08, 0.10, 0.11, 0.12, 0.14, 0.20, 0.32, 0.45, 0.57, 0.64, 0.61, 0.44, 0.34],
                   [0.09, 0.10, 0.12, 0.13, 0.15, 0.17, 0.26, 0.40, 0.53, 0.63, 0.62, 0.44, 0.34],
                   [0.10, 0.12, 0.14, 0.16, 0.17, 0.19, 0.23, 0.33, 0.47, 0.59, 0.60, 0.43, 0.33],
                   [0.14, 0.18, 0.22, 0.25, 0.27, 0.29, 0.30, 0.33, 0.44, 0.57, 0.62, 0.44, 0.33],
                   [0.48, 0.56, 0.63, 0.71, 0.76, 0.80, 0.82, 0.82, 0.79, 0.75, 0.69, 0.61, 0.48],
                   [0.47, 0.44, 0.41, 0.40, 0.39, 0.39, 0.38, 0.36, 0.33, 0.30, 0.26, 0.20, 0.16],
                   [0.51, 0.51, 0.45, 0.39, 0.36, 0.33, 0.31, 0.28, 0.26, 0.23, 0.19, 0.15, 0.12],
                   [0.52, 0.57, 0.50, 0.45, 0.39, 0.34, 0.31, 0.28, 0.25, 0.22, 0.18, 0.14, 0.12],
                   [0.51, 0.57, 0.57, 0.50, 0.42, 0.37, 0.32, 0.29, 0.25, 0.22, 0.19, 0.15, 0.12],
                   [0.49, 0.58, 0.61, 0.57, 0.48, 0.41, 0.36, 0.32, 0.28, 0.24, 0.20, 0.16, 0.13],
                   [0.43, 0.55, 0.62, 0.63, 0.57, 0.48, 0.42, 0.37, 0.33, 0.28, 0.24, 0.19, 0.15],
                   [0.27, 0.43, 0.55, 0.63, 0.64, 0.60, 0.52, 0.45, 0.40, 0.35, 0.29, 0.23, 0.18],
                   [0.14, 0.22, 0.34, 0.48, 0.59, 0.65, 0.65, 0.59, 0.50, 0.43, 0.36, 0.28, 0.22]]
    clf_hr_nois_horiz = [0.24, 0.36, 0.48, 0.58, 0.66, 0.72, 0.74, 0.73, 0.67, 0.59, 0.47, 0.37, 0.29]

    # Hourly cooling load factor (CLF) for windows/skylights WITH an internal shade taken from
    # ASHRAE HOF Ch.26 Table 39 (subset of data in MJ8 Table A11-6)
    # Surface Azimuth = 0 (South), 22.5, 45.0, ... ,337.5,360 and Hour = 8,9, ... ,19,20
    clf_hr_is = [[0.23, 0.38, 0.58, 0.75, 0.83, 0.80, 0.68, 0.50, 0.35, 0.27, 0.19, 0.11, 0.09],
                 [0.18, 0.22, 0.27, 0.43, 0.63, 0.78, 0.84, 0.80, 0.66, 0.46, 0.25, 0.13, 0.11],
                 [0.14, 0.16, 0.19, 0.22, 0.38, 0.59, 0.75, 0.83, 0.81, 0.69, 0.45, 0.16, 0.12],
                 [0.12, 0.14, 0.16, 0.17, 0.23, 0.44, 0.64, 0.78, 0.84, 0.78, 0.55, 0.16, 0.12],
                 [0.11, 0.13, 0.15, 0.16, 0.17, 0.31, 0.53, 0.72, 0.82, 0.81, 0.61, 0.16, 0.12],
                 [0.12, 0.14, 0.16, 0.17, 0.18, 0.22, 0.43, 0.65, 0.80, 0.84, 0.66, 0.16, 0.12],
                 [0.14, 0.17, 0.19, 0.20, 0.21, 0.22, 0.30, 0.52, 0.73, 0.82, 0.69, 0.16, 0.12],
                 [0.22, 0.26, 0.30, 0.32, 0.33, 0.34, 0.34, 0.39, 0.61, 0.82, 0.76, 0.17, 0.12],
                 [0.65, 0.73, 0.80, 0.86, 0.89, 0.89, 0.86, 0.82, 0.75, 0.78, 0.91, 0.24, 0.18],
                 [0.62, 0.42, 0.37, 0.37, 0.37, 0.36, 0.35, 0.32, 0.28, 0.23, 0.17, 0.08, 0.07],
                 [0.74, 0.58, 0.37, 0.29, 0.27, 0.26, 0.24, 0.22, 0.20, 0.16, 0.12, 0.06, 0.05],
                 [0.80, 0.71, 0.52, 0.31, 0.26, 0.24, 0.22, 0.20, 0.18, 0.15, 0.11, 0.06, 0.05],
                 [0.80, 0.76, 0.62, 0.41, 0.27, 0.24, 0.22, 0.20, 0.17, 0.14, 0.11, 0.06, 0.05],
                 [0.79, 0.80, 0.72, 0.54, 0.34, 0.27, 0.24, 0.21, 0.19, 0.15, 0.12, 0.07, 0.06],
                 [0.74, 0.81, 0.79, 0.68, 0.49, 0.33, 0.28, 0.25, 0.22, 0.18, 0.13, 0.08, 0.07],
                 [0.54, 0.72, 0.81, 0.81, 0.71, 0.54, 0.38, 0.32, 0.27, 0.22, 0.16, 0.09, 0.08],
                 [0.23, 0.38, 0.58, 0.75, 0.83, 0.80, 0.68, 0.50, 0.35, 0.27, 0.19, 0.11, 0.09]]
    clf_hr_is_horiz = [0.44, 0.59, 0.72, 0.81, 0.85, 0.85, 0.81, 0.71, 0.58, 0.42, 0.25, 0.14, 0.12]

    # Shade Line Multipliers (SLM) for shaded windows will be calculated using the procedure
    # described in ASHRAE HOF 1997 instead of using the SLM's from MJ8 Table 3E-1

    # The time of day (assuming 24 hr clock) to calculate the SLM for the ALP for azimuths
    # starting at 0 (South) in increments of 22.5 to 360
    # Nil denotes directions not used in the shading calculation (Note: south direction is symmetrical around noon)
    slm_alp_hr = [15.5, 14.75, 14, 14.75, 15.5, nil, nil, nil, nil, nil, nil, nil, 8.5, 9.75, 10, 9.75, 8.5]

    # Mid summer declination angle used for shading calculations
    declination_angle = 12.1 # Mid August

    # Peak solar factor (PSF) (aka solar heat gain factor) taken from ASHRAE HOF 1989 Ch.26 Table 34
    # (subset of data in MJ8 Table 3D-2)
    # Surface Azimuth = 0 (South), 22.5, 45.0, ... ,337.5,360 and Latitude = 20,24,28, ... ,60,64
    psf = [[57, 72, 91, 111, 131, 149, 165, 180, 193, 203, 211, 217],
           [88, 103, 120, 136, 151, 165, 177, 188, 197, 206, 213, 217],
           [152, 162, 172, 181, 189, 196, 202, 208, 212, 215, 217, 217],
           [200, 204, 207, 210, 212, 214, 215, 216, 216, 216, 214, 211],
           [220, 220, 220, 219, 218, 216, 214, 211, 208, 203, 199, 193],
           [206, 203, 199, 195, 190, 185, 180, 174, 169, 165, 161, 157],
           [162, 156, 149, 141, 138, 135, 132, 128, 124, 119, 114, 109],
           [91,  87,  83,  79,  75,  71,  66,  61,  56,  56,  57,  58],
           [40,  38,  38,  37,  36,  35,  34,  33,  32,  30,  28,  27],
           [91,  87,  83,  79,  75,  71,  66,  61,  56,  56,  57,  58],
           [162, 156, 149, 141, 138, 135, 132, 128, 124, 119, 114, 109],
           [206, 203, 199, 195, 190, 185, 180, 174, 169, 165, 161, 157],
           [220, 220, 220, 219, 218, 216, 214, 211, 208, 203, 199, 193],
           [200, 204, 207, 210, 212, 214, 215, 216, 216, 216, 214, 211],
           [152, 162, 172, 181, 189, 196, 202, 208, 212, 215, 217, 217],
           [88, 103, 120, 136, 151, 165, 177, 188, 197, 206, 213, 217],
           [57, 72, 91, 111, 131, 149, 165, 180, 193, 203, 211, 217]]
    psf_horiz = [280, 277, 272, 265, 257, 247, 236, 223, 208, 193, 176, 159]

    # Hourly Temperature Adjustment Values (HTA_DR) (MJ8 Table A11-3)
    # Low DR, Medium DR, High DR and Hour = 8,9, ... ,19,20
    hta = [[-6.3, -5.0, -3.7, -2.5, -1.5, -0.7, -0.2, 0.0, -0.2, -0.7, -1.5, -2.5, -3.7], # Low DR
           [-12.6, -10.0, -7.4, -5.0, -2.9, -1.3, -0.3, 0.0, -0.3, -1.3, -2.9, -5.0, -7.4], # Medium DR
           [-18.9, -15.0, -11.1, -7.5, -4.4, -2.0, -0.5, 0.0, -0.5, -2.0, -4.4, -7.5, -11.1]] # High DR

    # Determine the PSF's for the building latitude
    psf_lat = []
    psf_lat_horiz = nil
    latitude = weather.header.Latitude.to_f
    for cnt in 0..16
      if latitude < 20.0
        psf_lat << psf[cnt][0]
        if cnt == 0
          runner.registerWarning('Latitude of 20 was assumed for Manual J solar load calculations.')
          psf_lat_horiz = psf_horiz[0]
        end
      elsif latitude > 64.0
        psf_lat << psf[cnt][11]
        if cnt == 0
          runner.registerWarning('Latitude of 64 was assumed for Manual J solar load calculations.')
          psf_lat_horiz = psf_horiz[11]
        end
      else
        cnt_lat_s = ((latitude - 20.0) / 4.0).to_i
        cnt_lat_n = cnt_lat_s + 1
        lat_s = 20 + 4 * cnt_lat_s
        lat_n = lat_s + 4
        psf_lat << MathTools.interp2(latitude, lat_s, lat_n, psf[cnt][cnt_lat_s], psf[cnt][cnt_lat_n])
        if cnt == 0
          psf_lat_horiz = MathTools.interp2(latitude, lat_s, lat_n, psf_horiz[cnt_lat_s], psf_horiz[cnt_lat_n])
        end
      end
    end

    # Windows
    zone_loads.Heat_Windows = 0
    zone_loads.Dehumid_Windows = 0
    alp_load = 0 # Average Load Procedure (ALP) Load
    afl_hr = [0, 0, 0, 0, 0, 0, 0, 0, 0, 0, 0, 0, 0] # Initialize Hourly Aggregate Fenestration Load (AFL)

    Geometry.get_spaces_above_grade_exterior_walls(thermal_zone.spaces).each do |wall|
      wall_true_azimuth = true_azimuth(wall)
      cnt225 = (wall_true_azimuth / 22.5).round.to_i

      wall.subSurfaces.each do |window|
        next if not window.subSurfaceType.downcase.include?("window")

        # U-factor
        u_window = get_surface_ufactor(runner, window, window.subSurfaceType, true)
        return nil if u_window.nil?

        zone_loads.Heat_Windows += u_window * UnitConversions.convert(window.grossArea, "m^2", "ft^2") * htd
        zone_loads.Dehumid_Windows += u_window * UnitConversions.convert(window.grossArea, "m^2", "ft^2") * mj8.dtd

        # SHGC & Internal Shading
        shgc_with_interior_shade_cool, shgc_with_interior_shade_heat = get_fenestration_shgc(runner, window)
        return nil if shgc_with_interior_shade_cool.nil? or shgc_with_interior_shade_heat.nil?

        windowHeight = Geometry.surface_height(window)
        windowHasIntShading = window.shadingControl.is_initialized

        # Determine window overhang properties
        windowHasOverhang = false
        windowOverhangDepth = 0
        windowOverhangOffset = 0
        window.shadingSurfaceGroups.each do |ssg|
          ssg.shadingSurfaces.each do |ss|
            length, width, height = Geometry.get_surface_dimensions(ss)
            if height > 0
              runner.registerWarning("Shading surface '#{}' is not horizontal; assumed to not be a window overhang.")
              next
            else
              facade = Geometry.get_facade_for_surface(wall)
              if facade.nil?
                runner.registerError("Unknown facade for wall '#{wall.name.to_s}'.")
                return nil
              end
              if [Constants.FacadeFront, Constants.FacadeBack].include?(facade)
                windowOverhangDepth = UnitConversions.convert(width, "m", "ft")
              else
                windowOverhangDepth = UnitConversions.convert(length, "m", "ft")
              end
              overhangZ = Geometry.getSurfaceZValues([ss])[0]
              windowTopZ = Geometry.getSurfaceZValues([window]).max
              windowOverhangOffset = overhangZ - windowTopZ
              windowHasOverhang = true
              break
            end
          end
        end

        for hr in -1..12

          # If hr == -1: Calculate the Average Load Procedure (ALP) Load
          # Else: Calculate the hourly Aggregate Fenestration Load (AFL)

          # clf_d: Average Cooling Load Factor for the given window direction
          # clf_n: Average Cooling Load Factor for a window facing North (fully shaded)
          if hr == -1
            if windowHasIntShading
              clf_d = clf_avg_is[cnt225]
              clf_n = clf_avg_is[8]
            else
              clf_d = clf_avg_nois[cnt225]
              clf_n = clf_avg_nois[8]
            end
          else
            if windowHasIntShading
              clf_d = clf_hr_is[cnt225][hr]
              clf_n = clf_hr_is[8][hr]
            else
              clf_d = clf_hr_nois[cnt225][hr]
              clf_n = clf_hr_nois[8][hr]
            end
          end

          ctd = mj8.ctd
          if hr > -1
            # Calculate hourly CTD adjusted value for mid-summer
            ctd += hta[mj8.daily_range_num][hr]
          end

          # Hourly Heat Transfer Multiplier for the given window Direction
          htm_d = psf_lat[cnt225] * clf_d * shgc_with_interior_shade_cool / 0.87 + u_window * ctd

          # Hourly Heat Transfer Multiplier for a window facing North (fully shaded)
          htm_n = psf_lat[8] * clf_n * shgc_with_interior_shade_cool / 0.87 + u_window * ctd

          if wall_true_azimuth < 180
            surf_azimuth = wall_true_azimuth
          else
            surf_azimuth = wall_true_azimuth - 360
          end

          # TODO: Account for eaves, porches, etc.
          if windowHasOverhang
            if (hr == -1 and surf_azimuth.abs < 90.1) or (hr > -1)
              if hr == -1
                actual_hr = slm_alp_hr[cnt225]
              else
                actual_hr = hr + 8 # start at hour 8
              end
              hour_angle = 0.25 * (actual_hr - 12) * 60 # ASHRAE HOF 1997 pg 29.19
              altitude_angle = (Math::asin((Math::cos(weather.header.Latitude.deg2rad) *
                                            Math::cos(declination_angle.deg2rad) *
                                            Math::cos(hour_angle.deg2rad) +
                                            Math::sin(weather.header.Latitude.deg2rad) *
                                            Math::sin(declination_angle.deg2rad)))).rad2deg
              temp_arg = [(Math::sin(altitude_angle.deg2rad) *
                           Math::sin(weather.header.Latitude.deg2rad) -
                           Math::sin(declination_angle.deg2rad)) /
                (Math::cos(altitude_angle.deg2rad) *
                   Math::cos(weather.header.Latitude.deg2rad)), 1.0].min
              temp_arg = [temp_arg, -1.0].max
              solar_azimuth = Math::acos(temp_arg).rad2deg
              if actual_hr < 12
                solar_azimuth = -1.0 * solar_azimuth
              end

              sol_surf_azimuth = solar_azimuth - surf_azimuth
              if sol_surf_azimuth.abs >= 90 and sol_surf_azimuth.abs <= 270
                # Window is entirely in the shade if the solar surface azimuth is greater than 90 and less than 270
                htm = htm_n
              else
                slm = Math::tan(altitude_angle.deg2rad) / Math::cos(sol_surf_azimuth.deg2rad)
                z_sl = slm * windowOverhangDepth

                if z_sl < windowOverhangOffset
                  # Overhang is too short to provide shade
                  htm = htm_d
                elsif z_sl < (windowOverhangOffset + windowHeight)
                  percent_shaded = (z_sl - windowOverhangOffset) / windowHeight
                  htm = percent_shaded * htm_n + (1 - percent_shaded) * htm_d
                else
                  # Window is entirely in the shade since the shade line is below the windowsill
                  htm = htm_n
                end
              end
            else
              # Window is north of East and West azimuths. Shading calculations do not apply.
              htm = htm_d
            end
          else
            htm = htm_d
          end

          if hr == -1
            alp_load += htm * UnitConversions.convert(window.grossArea, "m^2", "ft^2")
          else
            afl_hr[hr] += htm * UnitConversions.convert(window.grossArea, "m^2", "ft^2")
          end
        end
      end # window
    end # wall

    # Daily Average Load (DAL)
    dal = afl_hr.inject { |sum, n| sum + n } / afl_hr.size

    # Excursion Limit line (ELL)
    ell = 1.3 * dal

    # Peak Fenestration Load (PFL)
    pfl = afl_hr.max

    # Excursion Adjustment Load (EAL)
    eal = [0, pfl - ell].max

    # Window Cooling Load
    zone_loads.Cool_Windows = alp_load + eal

    # Skylights
    zone_loads.Heat_Skylights = 0
    zone_loads.Dehumid_Skylights = 0
    alp_load = 0 # Average Load Procedure (ALP) Load
    afl_hr = [0, 0, 0, 0, 0, 0, 0, 0, 0, 0, 0, 0, 0] # Initialize Hourly Aggregate Fenestration Load (AFL)

    Geometry.get_spaces_above_grade_exterior_roofs(thermal_zone.spaces).each do |roof|
      roof_true_azimuth = true_azimuth(roof)
      cnt225 = (roof_true_azimuth / 22.5).round.to_i
      inclination_angle = Geometry.get_roof_pitch([roof])

      roof.subSurfaces.each do |skylight|
        next if not skylight.subSurfaceType.downcase.include?("skylight")

        # U-factor
        u_skylight = get_surface_ufactor(runner, skylight, skylight.subSurfaceType, true)
        return nil if u_skylight.nil?

        zone_loads.Heat_Skylights += u_skylight * UnitConversions.convert(skylight.grossArea, "m^2", "ft^2") * htd
        zone_loads.Dehumid_Skylights += u_skylight * UnitConversions.convert(skylight.grossArea, "m^2", "ft^2") * mj8.dtd

        # SHGC & Internal Shading
        shgc_with_interior_shade_cool, shgc_with_interior_shade_heat = get_fenestration_shgc(runner, skylight)
        return nil if shgc_with_interior_shade_cool.nil? or shgc_with_interior_shade_heat.nil?

        skylightHasIntShading = skylight.shadingControl.is_initialized

        for hr in -1..12

          # If hr == -1: Calculate the Average Load Procedure (ALP) Load
          # Else: Calculate the hourly Aggregate Fenestration Load (AFL)

          # clf_d: Average Cooling Load Factor for the given skylight direction
          # clf_d: Average Cooling Load Factor for horizontal
          if hr == -1
            if skylightHasIntShading
              clf_d = clf_avg_is[cnt225]
              clf_horiz = clf_avg_is_horiz
            else
              clf_d = clf_avg_nois[cnt225]
              clf_horiz = clf_avg_nois_horiz
            end
          else
            if skylightHasIntShading
              clf_d = clf_hr_is[cnt225][hr]
              clf_horiz = clf_hr_is_horiz[hr]
            else
              clf_d = clf_hr_nois[cnt225][hr]
              clf_horiz = clf_hr_nois_horiz[hr]
            end
          end

          sol_h = Math::cos(inclination_angle.deg2rad) * (psf_lat_horiz * clf_horiz)
          sol_v = Math::sin(inclination_angle.deg2rad) * (psf_lat[cnt225] * clf_d)

          ctd = mj8.ctd
          if hr > -1
            # Calculate hourly CTD adjusted value for mid-summer
            ctd += hta[mj8.daily_range_num][hr]
          end

          # Hourly Heat Transfer Multiplier for the given skylight Direction
          u_curb = 0.51 # default to wood (Table 2B-3)
          ar_curb = 0.35 # default to small (Table 2B-3)
          u_eff_skylight = u_skylight + u_curb * ar_curb
          htm = (sol_h + sol_v) * (shgc_with_interior_shade_cool / 0.87) + u_eff_skylight * (ctd + 15)

          if hr == -1
            alp_load += htm * UnitConversions.convert(skylight.grossArea, "m^2", "ft^2")
          else
            afl_hr[hr] += htm * UnitConversions.convert(skylight.grossArea, "m^2", "ft^2")
          end
        end
      end # skylight
    end # roof

    # Daily Average Load (DAL)
    dal = afl_hr.inject { |sum, n| sum + n } / afl_hr.size

    # Excursion Limit line (ELL)
    ell = 1.3 * dal

    # Peak Fenestration Load (PFL)
    pfl = afl_hr.max

    # Excursion Adjustment Load (EAL)
    eal = [0, pfl - ell].max

    # Skylight Cooling Load
    zone_loads.Cool_Skylights = alp_load + eal

    return zone_loads
  end

  def self.process_load_doors(runner, mj8, thermal_zone, zone_loads, weather, htd)
    '''
    Heating, Cooling, and Dehumidification Loads: Doors
    '''

    return nil if mj8.nil? or zone_loads.nil?

    if mj8.daily_range_num == 0
      cltd_Door = mj8.ctd + 15
    elsif mj8.daily_range_num == 1
      cltd_Door = mj8.ctd + 11
    else
      cltd_Door = mj8.ctd + 6
    end

    zone_loads.Heat_Doors = 0
    zone_loads.Cool_Doors = 0
    zone_loads.Dehumid_Doors = 0

    Geometry.get_spaces_above_grade_exterior_walls(thermal_zone.spaces).each do |wall|
      wall.subSurfaces.each do |door|
        next if not door.subSurfaceType.downcase.include?("door")

        door_ufactor = get_surface_ufactor(runner, door, door.subSurfaceType, true)
        return nil if door_ufactor.nil?

        zone_loads.Heat_Doors += door_ufactor * UnitConversions.convert(door.grossArea, "m^2", "ft^2") * htd
        zone_loads.Cool_Doors += door_ufactor * UnitConversions.convert(door.grossArea, "m^2", "ft^2") * cltd_Door
        zone_loads.Dehumid_Doors += door_ufactor * UnitConversions.convert(door.grossArea, "m^2", "ft^2") * mj8.dtd
      end
    end

    return zone_loads
  end

  def self.process_load_walls(runner, mj8, unit, thermal_zone, zone_loads, weather, htd)
    '''
    Heating, Cooling, and Dehumidification Loads: Walls
    '''

    return nil if mj8.nil? or zone_loads.nil?

    zone_loads.Heat_Walls = 0
    zone_loads.Cool_Walls = 0
    zone_loads.Dehumid_Walls = 0

    # Above-Grade Exterior Walls
    Geometry.get_spaces_above_grade_exterior_walls(thermal_zone.spaces).each do |wall|
      wallGroup = get_wallgroup(runner, unit, wall)
      return nil if wallGroup.nil?

      # Adjust base Cooling Load Temperature Difference (CLTD)
      # Assume absorptivity for light walls < 0.5, medium walls <= 0.75, dark walls > 0.75 (based on MJ8 Table 4B Notes)

      exteriorFinishAbsorptivity = wall.construction.get.to_LayeredConstruction.get.getLayer(0).to_StandardOpaqueMaterial.get.solarAbsorptance

      if exteriorFinishAbsorptivity <= 0.5
        colorMultiplier = 0.65      # MJ8 Table 4B Notes, pg 348
      elsif exteriorFinishAbsorptivity <= 0.75
        colorMultiplier = 0.83      # MJ8 Appendix 12, pg 519
      else
        colorMultiplier = 1.0
      end

      wall_true_azimuth = true_azimuth(wall)

      # Base Cooling Load Temperature Differences (CLTD's) for dark colored sunlit and shaded walls
      # with 95 degF outside temperature taken from MJ8 Figure A12-8 (intermediate wall groups were
      # determined using linear interpolation). Shaded walls apply to north facing and partition walls only.
      cltd_base_sun = [38, 34.95, 31.9, 29.45, 27, 24.5, 22, 21.25, 20.5, 19.65, 18.8]
      cltd_base_shade = [25, 22.5, 20, 18.45, 16.9, 15.45, 14, 13.55, 13.1, 12.85, 12.6]

      if wall_true_azimuth >= 157.5 and wall_true_azimuth <= 202.5
        cltd_Wall = cltd_base_shade[wallGroup - 1] * colorMultiplier
      else
        cltd_Wall = cltd_base_sun[wallGroup - 1] * colorMultiplier
      end

      if mj8.ctd >= 10
        # Adjust the CLTD for different cooling design temperatures
        cltd_Wall = cltd_Wall + (weather.design.CoolingDrybulb - 95)
        # Adjust the CLTD for daily temperature range
        cltd_Wall = cltd_Wall + mj8.daily_range_temp_adjust[mj8.daily_range_num]
      else
        # Handling cases ctd < 10 is based on A12-18 in MJ8
        cltd_corr = mj8.ctd - 20 - mj8.daily_range_temp_adjust[mj8.daily_range_num]
        cltd_Wall = [cltd_Wall + cltd_corr, 0].max # Assume zero cooling load for negative CLTD's
      end

      wall_ufactor = get_surface_ufactor(runner, wall, wall.surfaceType, true)
      return nil if wall_ufactor.nil?

      zone_loads.Cool_Walls += wall_ufactor * UnitConversions.convert(wall.netArea, "m^2", "ft^2") * cltd_Wall
      zone_loads.Heat_Walls += wall_ufactor * UnitConversions.convert(wall.netArea, "m^2", "ft^2") * htd
      zone_loads.Dehumid_Walls += wall_ufactor * UnitConversions.convert(wall.netArea, "m^2", "ft^2") * mj8.dtd
    end

    # Interzonal Walls
    Geometry.get_spaces_interzonal_walls(thermal_zone.spaces).each do |wall|
      wall_ufactor = get_surface_ufactor(runner, wall, wall.surfaceType, true)
      return nil if wall_ufactor.nil?

      adjacent_space = wall.adjacentSurface.get.space.get
      zone_loads.Cool_Walls += wall_ufactor * UnitConversions.convert(wall.netArea, "m^2", "ft^2") * (mj8.cool_design_temps[adjacent_space] - mj8.cool_setpoint)
      zone_loads.Heat_Walls += wall_ufactor * UnitConversions.convert(wall.netArea, "m^2", "ft^2") * (mj8.heat_setpoint - mj8.heat_design_temps[adjacent_space])
      zone_loads.Dehumid_Walls += wall_ufactor * UnitConversions.convert(wall.netArea, "m^2", "ft^2") * (mj8.cool_setpoint - mj8.dehum_design_temps[adjacent_space])
    end

    # Foundation walls
    Geometry.get_spaces_below_grade_exterior_walls(thermal_zone.spaces).each do |wall|
      wall_ins_rvalue, wall_ins_height, wall_constr_rvalue = get_foundation_wall_insulation_props(runner, wall)
      if wall_ins_rvalue.nil? or wall_ins_height.nil? or wall_constr_rvalue.nil?
        return nil
      end

      k_soil = UnitConversions.convert(BaseMaterial.Soil.k_in, "in", "ft")
      ins_wall_ufactor = 1.0 / (wall_constr_rvalue + wall_ins_rvalue + Material.AirFilmVertical.rvalue)
      unins_wall_ufactor = 1.0 / (wall_constr_rvalue + Material.AirFilmVertical.rvalue)
      above_grade_height = Geometry.space_height(wall.space.get) - Geometry.surface_height(wall)

      # Calculated based on Manual J 8th Ed. procedure in section A12-4 (15% decrease due to soil thermal storage)
      u_value_mj8 = 0.0
      wall_height_ft = Geometry.get_surface_height(wall).round
      for d in 1..wall_height_ft
        r_soil = (Math::PI * d / 2.0) / k_soil
        if d <= above_grade_height
          r_wall = 1.0 / ins_wall_ufactor + AirFilms.OutsideR
        elsif d <= wall_ins_height
          r_wall = 1.0 / ins_wall_ufactor
        else
          r_wall = 1.0 / unins_wall_ufactor
        end
        u_value_mj8 += 1.0 / (r_soil + r_wall)
      end
      u_value_mj8 = (u_value_mj8 / wall_height_ft) * 0.85

      zone_loads.Heat_Walls += u_value_mj8 * UnitConversions.convert(wall.netArea, "m^2", "ft^2") * htd
    end

    return zone_loads
  end

  def self.process_load_roofs(runner, mj8, unit, thermal_zone, zone_loads, weather, htd)
    '''
    Heating, Cooling, and Dehumidification Loads: Ceilings
    '''

    return nil if mj8.nil? or zone_loads.nil?

    cltd_FinishedRoof = 0

    zone_loads.Heat_Roofs = 0
    zone_loads.Cool_Roofs = 0
    zone_loads.Dehumid_Roofs = 0

    # Roofs
    Geometry.get_spaces_above_grade_exterior_roofs(thermal_zone.spaces).each do |roof|
      roof_color = get_feature(runner, roof, Constants.SizingInfoRoofColor, 'string')
      return nil if roof_color.nil?

      roof_material = get_feature(runner, roof, Constants.SizingInfoRoofMaterial, 'string')
      return nil if roof_material.nil?

      cavity_r = get_feature(runner, roof, Constants.SizingInfoRoofCavityRvalue, 'double')
      return nil if cavity_r.nil?

      rigid_r = get_feature(runner, roof, Constants.SizingInfoRoofRigidInsRvalue, 'double', false)
      rigid_r = 0 if rigid_r.nil?

      total_r = cavity_r + rigid_r

      # Base CLTD for finished roofs (Roof-Joist-Ceiling Sandwiches) taken from MJ8 Figure A12-16
      if total_r <= 6
        cltd_FinishedRoof = 50
      elsif total_r <= 13
        cltd_FinishedRoof = 45
      elsif total_r <= 15
        cltd_FinishedRoof = 38
      elsif total_r <= 21
        cltd_FinishedRoof = 31
      elsif total_r <= 30
        cltd_FinishedRoof = 30
      else
        cltd_FinishedRoof = 27
      end

      # Base CLTD color adjustment based on notes in MJ8 Figure A12-16
      if roof_color == Constants.ColorDark
        if [Constants.RoofMaterialTile, Constants.RoofMaterialWoodShakes].include?(roof_material)
          cltd_FinishedRoof = cltd_FinishedRoof * 0.83
        end
      elsif [Constants.ColorMedium, Constants.ColorLight].include?(roof_color)
        if roof_material == Constants.RoofMaterialTile
          cltd_FinishedRoof = cltd_FinishedRoof * 0.65
        else
          cltd_FinishedRoof = cltd_FinishedRoof * 0.83
        end
      elsif roof_color == Constants.ColorWhite
        if [Constants.RoofMaterialAsphaltShingles, Constants.RoofMaterialWoodShakes].include?(roof_material)
          cltd_FinishedRoof = cltd_FinishedRoof * 0.83
        else
          cltd_FinishedRoof = cltd_FinishedRoof * 0.65
        end
      end

      # Adjust base CLTD for different CTD or DR
      cltd_FinishedRoof = cltd_FinishedRoof + (weather.design.CoolingDrybulb - 95) + mj8.daily_range_temp_adjust[mj8.daily_range_num]

      roof_ufactor = get_surface_ufactor(runner, roof, roof.surfaceType, true)
      return nil if roof_ufactor.nil?

      zone_loads.Cool_Roofs += roof_ufactor * UnitConversions.convert(roof.netArea, "m^2", "ft^2") * cltd_FinishedRoof
      zone_loads.Heat_Roofs += roof_ufactor * UnitConversions.convert(roof.netArea, "m^2", "ft^2") * htd
      zone_loads.Dehumid_Roofs += roof_ufactor * UnitConversions.convert(roof.netArea, "m^2", "ft^2") * mj8.dtd
    end

    return zone_loads
  end

  def self.process_load_floors(runner, mj8, unit, thermal_zone, zone_loads, weather, htd)
    '''
    Heating, Cooling, and Dehumidification Loads: Floors
    '''

    return nil if mj8.nil? or zone_loads.nil?

    zone_loads.Heat_Floors = 0
    zone_loads.Cool_Floors = 0
    zone_loads.Dehumid_Floors = 0

    # Exterior Floors
    Geometry.get_spaces_above_grade_exterior_floors(thermal_zone.spaces).each do |floor|
      floor_ufactor = get_surface_ufactor(runner, floor, floor.surfaceType, true)
      return nil if floor_ufactor.nil?

      zone_loads.Cool_Floors += floor_ufactor * UnitConversions.convert(floor.netArea, "m^2", "ft^2") * (mj8.ctd - 5 + mj8.daily_range_temp_adjust[mj8.daily_range_num])
      zone_loads.Heat_Floors += floor_ufactor * UnitConversions.convert(floor.netArea, "m^2", "ft^2") * htd
      zone_loads.Dehumid_Floors += floor_ufactor * UnitConversions.convert(floor.netArea, "m^2", "ft^2") * mj8.dtd
    end

    # Interzonal Floors
    Geometry.get_spaces_interzonal_floors_and_ceilings(thermal_zone.spaces).each do |floor|
      floor_ufactor = get_surface_ufactor(runner, floor, floor.surfaceType, true)
      return nil if floor_ufactor.nil?

      adjacent_space = floor.adjacentSurface.get.space.get
      zone_loads.Cool_Floors += floor_ufactor * UnitConversions.convert(floor.netArea, "m^2", "ft^2") * (mj8.cool_design_temps[adjacent_space] - mj8.cool_setpoint)
      zone_loads.Heat_Floors += floor_ufactor * UnitConversions.convert(floor.netArea, "m^2", "ft^2") * (mj8.heat_setpoint - mj8.heat_design_temps[adjacent_space])
      zone_loads.Dehumid_Floors += floor_ufactor * UnitConversions.convert(floor.netArea, "m^2", "ft^2") * (mj8.cool_setpoint - mj8.dehum_design_temps[adjacent_space])
    end

    # Foundation Floors
    Geometry.get_spaces_below_grade_exterior_floors(thermal_zone.spaces).each do |floor|
      # Finished basement floor combinations based on MJ 8th Ed. A12-7 and ASHRAE HoF 2013 pg 18.31 Eq 40
      k_soil = UnitConversions.convert(BaseMaterial.Soil.k_in, "in", "ft")
      r_other = Material.Concrete(4.0).rvalue + Material.AirFilmFloorAverage.rvalue
      z_f = -1 * (Geometry.getSurfaceZValues([floor]).min + UnitConversions.convert(floor.space.get.zOrigin, "m", "ft"))
      w_b = [Geometry.getSurfaceXValues([floor]).max - Geometry.getSurfaceXValues([floor]).min, Geometry.getSurfaceYValues([floor]).max - Geometry.getSurfaceYValues([floor]).min].min
      u_avg_bf = (2.0 * k_soil / (Math::PI * w_b)) * (Math::log(w_b / 2.0 + z_f / 2.0 + (k_soil * r_other) / Math::PI) - Math::log(z_f / 2.0 + (k_soil * r_other) / Math::PI))
      u_value_mj8 = 0.85 * u_avg_bf
      zone_loads.Heat_Floors += u_value_mj8 * UnitConversions.convert(floor.netArea, "m^2", "ft^2") * htd
    end

    # Ground Floors (Slab)
    Geometry.get_spaces_above_grade_ground_floors(thermal_zone.spaces).each do |floor|
      # Get stored u-factor since the surface u-factor is fictional
      # TODO: Revert this some day.
      # floor_ufactor = get_surface_ufactor(runner, floor, floor.surfaceType, true)
      # return nil if floor_ufactor.nil?
      floor_rvalue = get_feature(runner, floor, Constants.SizingInfoSlabRvalue, 'double')
      return nil if floor_rvalue.nil?

      floor_ufactor = 1.0 / floor_rvalue
      zone_loads.Heat_Floors += floor_ufactor * UnitConversions.convert(floor.netArea, "m^2", "ft^2") * (mj8.heat_setpoint - weather.data.GroundMonthlyTemps[0])
    end

    return zone_loads
  end

  def self.process_infiltration_ventilation(runner, mj8, unit, thermal_zone, zone_loads, weather, htd, unit_shelter_class)
    '''
    Heating, Cooling, and Dehumidification Loads: Infiltration & Ventilation
    '''

    return nil if mj8.nil? or zone_loads.nil?

    if Geometry.zone_is_below_grade(thermal_zone)
      zone_loads.Heat_Infil = 0 # TODO: Calculate using actual basement infiltration?
      zone_loads.Cool_Infil_Sens = 0
      zone_loads.Cool_Infil_Lat = 0
      zone_loads.Dehumid_Infil_Sens = 0
      zone_loads.Dehumid_Infil_Lat = 0
      return zone_loads
    end

    # Stack Coefficient (Cs) for infiltration calculation taken from Table 5D
    # Wind Coefficient (Cw) for Shielding Classes 1-5 for infiltration calculation taken from Table 5D
    # Coefficients converted to regression equations to allow for more than 3 stories
    zone_finished_top = Geometry.get_height_of_spaces(Geometry.get_finished_spaces(thermal_zone.spaces))
    zone_top_story = (zone_finished_top / 8.0).round
    c_s = 0.015 * zone_top_story
    if unit_shelter_class == 1
      c_w = 0.0119 * zone_top_story**0.4
    elsif unit_shelter_class == 2
      c_w = 0.0092 * zone_top_story**0.4
    elsif unit_shelter_class == 3
      c_w = 0.0065 * zone_top_story**0.4
    elsif unit_shelter_class == 4
      c_w = 0.0039 * zone_top_story**0.4
    elsif unit_shelter_class == 5
      c_w = 0.0012 * zone_top_story**0.4
    else
      runner.registerError('Invalid shelter_class: {}'.format(unit_shelter_class))
      return nil
    end

    ela = get_feature(runner, thermal_zone, Constants.SizingInfoZoneInfiltrationELA, 'double', false)
    ela = 0 if ela.nil?

    ela_in2 = UnitConversions.convert(ela, "ft^2", "in^2")
    windspeed_cooling_mph = UnitConversions.convert(@windspeed_cooling, "m/s", "mph")
    windspeed_heating_mph = UnitConversions.convert(@windspeed_heating, "m/s", "mph")

    icfm_Cooling = ela_in2 * (c_s * mj8.ctd.abs + c_w * windspeed_cooling_mph**2)**0.5
    icfm_Heating = ela_in2 * (c_s * htd.abs + c_w * windspeed_heating_mph**2)**0.5
    icfm_Dehumid = ela_in2 * (c_s * mj8.dtd.abs + c_w * [windspeed_cooling_mph, windspeed_heating_mph].max**2)**0.5

    q_unb, q_bal_Sens, q_bal_Lat = get_ventilation_rates(runner, unit)
    return nil if q_unb.nil? or q_bal_Sens.nil? or q_bal_Lat.nil?

    cfm_Heating = q_bal_Sens + (icfm_Heating**2 + q_unb**2)**0.5

    cfm_Cool_Load_Sens = q_bal_Sens + (icfm_Cooling**2 + q_unb**2)**0.5
    cfm_Cool_Load_Lat = q_bal_Lat + (icfm_Cooling**2 + q_unb**2)**0.5

    cfm_Dehumid_Load_Sens = q_bal_Sens + (icfm_Dehumid**2 + q_unb**2)**0.5
    cfm_Dehumid_Load_Lat = q_bal_Lat + (icfm_Dehumid**2 + q_unb**2)**0.5

    zone_loads.Heat_Infil = 1.1 * mj8.acf * cfm_Heating * htd

    zone_loads.Cool_Infil_Sens = 1.1 * mj8.acf * cfm_Cool_Load_Sens * mj8.ctd
    zone_loads.Cool_Infil_Lat = 0.68 * mj8.acf * cfm_Cool_Load_Lat * (mj8.cool_design_grains - mj8.grains_indoor_cooling)

    zone_loads.Dehumid_Infil_Sens = 1.1 * mj8.acf * cfm_Dehumid_Load_Sens * mj8.dtd
    zone_loads.Dehumid_Infil_Lat = 0.68 * mj8.acf * cfm_Dehumid_Load_Lat * (mj8.dehum_design_grains - mj8.grains_indoor_dehumid)

    return zone_loads
  end

  def self.process_internal_gains(runner, mj8, thermal_zone, weather, nbeds, unit_ffa)
    '''
    Cooling and Dehumidification Loads: Internal Gains
    '''

    return nil if mj8.nil?

    int_Tot_Max = 0
    int_Lat_Max = 0

    # Plug loads, appliances, showers/sinks/baths, occupants, ceiling fans
    gains = []
    thermal_zone.spaces.each do |space|
      gains.push(*space.electricEquipment)
      gains.push(*space.gasEquipment)
      gains.push(*space.otherEquipment)
    end

    july_1 = OpenStudio::Date.new(OpenStudio::MonthOfYear.new('July'), 1, @modelYear)

    int_Sens_Hr = [0] * 24
    int_Lat_Hr = [0] * 24

    gains.each do |gain|
      # TODO: The lines below are for equivalence with BEopt
      next if gain.name.to_s.start_with?(Constants.ObjectNameHotWaterDistribution)
      next if gain.name.to_s.start_with?(Constants.ObjectNameHotWaterRecircPump)

      sched = nil
      sensible_frac = nil
      latent_frac = nil
      design_level = nil

      # Get design level
      if gain.is_a? OpenStudio::Model::OtherEquipment
        design_level_obj = gain.otherEquipmentDefinition
      else
        design_level_obj = gain
      end
      if not design_level_obj.designLevel.is_initialized
        runner.registerWarning("DesignLevel not provided for object '#{gain.name.to_s}'. Skipping...")
        next
      end
      design_level_w = design_level_obj.designLevel.get
      design_level = UnitConversions.convert(design_level_w, "W", "Btu/hr") # Btu/hr
      next if design_level == 0

      # Get sensible/latent fractions
      if gain.is_a? OpenStudio::Model::ElectricEquipment
        sensible_frac = 1.0 - gain.electricEquipmentDefinition.fractionLost - gain.electricEquipmentDefinition.fractionLatent
        latent_frac = gain.electricEquipmentDefinition.fractionLatent
      elsif gain.is_a? OpenStudio::Model::GasEquipment
        sensible_frac = 1.0 - gain.gasEquipmentDefinition.fractionLost - gain.gasEquipmentDefinition.fractionLatent
        latent_frac = gain.gasEquipmentDefinition.fractionLatent
      elsif gain.is_a? OpenStudio::Model::OtherEquipment
        sensible_frac = 1.0 - gain.otherEquipmentDefinition.fractionLost - gain.otherEquipmentDefinition.fractionLatent
        latent_frac = gain.otherEquipmentDefinition.fractionLatent
      else
        runner.registerError("Unexpected type for object '#{gain.name.to_s}' in process_internal_gains.")
        return nil
      end
      next if sensible_frac.nil? or latent_frac.nil? or (sensible_frac == 0 and latent_frac == 0)

      # Get schedule
      if not gain.schedule.is_initialized
        runner.registerError("Schedule not provided for object '#{gain.name.to_s}'. Skipping...")
        next
      end
      sched_base = gain.schedule.get
      if sched_base.to_ScheduleRuleset.is_initialized
        sched = sched_base.to_ScheduleRuleset.get
      elsif sched_base.to_ScheduleFixedInterval.is_initialized
        sched = sched_base.to_ScheduleFixedInterval.get
      elsif sched_base.to_ScheduleConstant.is_initialized
        sched = sched_base.to_ScheduleConstant.get
      else
        runner.registerWarning("Expected type for object '#{gain.name.to_s}'. Skipping...")
        next
      end
      next if sched.nil?

      # Get schedule hourly values
      if sched.is_a? OpenStudio::Model::ScheduleRuleset or sched.is_a? OpenStudio::Model::ScheduleFixedInterval
        # Override any hot water schedules with smoothed schedules; TODO: Is there a better approach?
        max_mult = nil
        if gain.name.to_s.start_with?(Constants.ObjectNameShower)
          sched_values = [0.011, 0.005, 0.003, 0.005, 0.014, 0.052, 0.118, 0.117, 0.095, 0.074, 0.060, 0.047, 0.034, 0.029, 0.026, 0.025, 0.030, 0.039, 0.042, 0.042, 0.042, 0.041, 0.029, 0.021]
          max_mult = 1.05 * 1.04
        elsif gain.name.to_s.start_with?(Constants.ObjectNameSink)
          sched_values = [0.014, 0.007, 0.005, 0.005, 0.007, 0.018, 0.042, 0.062, 0.066, 0.062, 0.054, 0.050, 0.049, 0.045, 0.043, 0.041, 0.048, 0.065, 0.075, 0.069, 0.057, 0.048, 0.040, 0.027]
          max_mult = 1.04 * 1.04
        elsif gain.name.to_s.start_with?(Constants.ObjectNameBath)
          sched_values = [0.008, 0.004, 0.004, 0.004, 0.008, 0.019, 0.046, 0.058, 0.066, 0.058, 0.046, 0.035, 0.031, 0.023, 0.023, 0.023, 0.039, 0.046, 0.077, 0.100, 0.100, 0.077, 0.066, 0.039]
          max_mult = 1.26 * 1.04
        elsif gain.name.to_s.start_with?(Constants.ObjectNameDishwasher)
          sched_values = [0.015, 0.007, 0.005, 0.003, 0.003, 0.010, 0.020, 0.031, 0.058, 0.065, 0.056, 0.048, 0.041, 0.046, 0.036, 0.038, 0.038, 0.049, 0.087, 0.111, 0.090, 0.067, 0.044, 0.031]
          max_mult = 1.05 * 1.04
        elsif gain.name.to_s.start_with?(Constants.ObjectNameClothesWasher)
          sched_values = [0.009, 0.007, 0.004, 0.004, 0.007, 0.011, 0.022, 0.049, 0.073, 0.086, 0.084, 0.075, 0.067, 0.060, 0.049, 0.052, 0.050, 0.049, 0.049, 0.049, 0.049, 0.047, 0.032, 0.017]
          max_mult = 1.15 * 1.04
        elsif gain.name.to_s.start_with?(Constants.ObjectNameClothesDryer(nil))
          sched_values = [0.010, 0.006, 0.004, 0.002, 0.004, 0.006, 0.016, 0.032, 0.048, 0.068, 0.078, 0.081, 0.074, 0.067, 0.057, 0.061, 0.055, 0.054, 0.051, 0.051, 0.052, 0.054, 0.044, 0.024]
          max_mult = 1.15 * 1.04
        else
          day_sched = sched.getDaySchedules(july_1, july_1)[0]
          # Convert to 24 hour values
          sched_values = []
          previous_time_decimal = 0
          day_sched.times.each_with_index do |time, i|
            time_decimal = (time.days * 24.0) + time.hours + (time.minutes / 60.0) + (time.seconds / 3600.0)
            # Back-fill in hourly values
            for hr in sched_values.size + 1..time_decimal.floor
              sched_values[hr - 1] = day_sched.values[i]
            end
          end
        end
        if not max_mult.nil?
          # Calculate daily load
          annual_energy = Schedule.annual_equivalent_full_load_hrs(@modelYear, sched) * design_level_w * gain.multiplier # Wh
          daily_load = UnitConversions.convert(annual_energy, "Wh", "Btu") / 365.0 # Btu/day
          # Calculate design level in Btu/hr
          design_level = sched_values.max * daily_load * max_mult # Btu/hr
          # Normalize schedule values to be max=1 from sum=1
          sched_values_max = sched_values.max
          sched_values = sched_values.collect { |n| n / sched_values_max }
        end
      elsif sched.is_a? OpenStudio::Model::ScheduleConstant
        sched_values = [sched.value] * 24
      else
        runner.registerError("Unexpected type for object '#{sched.name.to_s}' in process_internal_gains.")
        return nil
      end
      if sched_values.size != 24
        runner.registerError("Expected 24 schedule values for object '#{gain.name.to_s}' but found #{sched_values.size} values.")
        return nil
      end

      for hr in 0..23
        int_Sens_Hr[hr] += sched_values[hr] * design_level * sensible_frac
        int_Lat_Hr[hr] += sched_values[hr] * design_level * latent_frac
      end
    end

    # Process occupants
    n_occupants = nbeds + 1 # Number of occupants based on Section 22-3
    occ_sched = [1.00000, 1.00000, 1.00000, 1.00000, 1.00000, 1.00000, 1.00000, 0.88310, 0.40861, 0.24189, 0.24189, 0.24189,
                 0.24189, 0.24189, 0.24189, 0.24189, 0.29498, 0.55310, 0.89693, 0.89693, 0.89693, 1.00000, 1.00000, 1.00000]
    zone_ffa = Geometry.get_finished_floor_area_from_spaces(thermal_zone.spaces)
    for hr in 0..23
      int_Sens_Hr[hr] += occ_sched[hr] * 230 * n_occupants * zone_ffa / unit_ffa
      int_Lat_Hr[hr] += occ_sched[hr] * 200 * n_occupants * zone_ffa / unit_ffa
    end

    return int_Sens_Hr, int_Lat_Hr
  end

  def self.process_intermediate_total_loads(runner, mj8, zones_loads, weather, hvac)
    '''
    Intermediate Loads
    (total loads excluding ducts)
    '''

    return nil if mj8.nil? or zones_loads.nil?

    # TODO: Ideally this would require an iterative procedure.

    # TODO ASKJON: Ask about where max(0,foo) should be used below
    unit_init = UnitInitialValues.new
    unit_init.Heat_Load = 0
    unit_init.Cool_Load_Sens = 0
    unit_init.Cool_Load_Lat = 0
    unit_init.Dehumid_Load_Sens = 0
    unit_init.Dehumid_Load_Lat = 0
    zones_loads.keys.each do |thermal_zone|
      zone_loads = zones_loads[thermal_zone]

      # Heating
      unit_init.Heat_Load += [zone_loads.Heat_Windows + zone_loads.Heat_Skylights +
        zone_loads.Heat_Doors + zone_loads.Heat_Walls +
        zone_loads.Heat_Floors + zone_loads.Heat_Roofs, 0].max +
                             zone_loads.Heat_Infil

      # Cooling
      unit_init.Cool_Load_Sens += zone_loads.Cool_Windows + zone_loads.Cool_Skylights +
                                  zone_loads.Cool_Doors + zone_loads.Cool_Walls +
                                  zone_loads.Cool_Floors + zone_loads.Cool_Roofs +
                                  zone_loads.Cool_Infil_Sens + zone_loads.Cool_IntGains_Sens
      unit_init.Cool_Load_Lat += zone_loads.Cool_Infil_Lat + zone_loads.Cool_IntGains_Lat

      # Dehumidification
      unit_init.Dehumid_Load_Sens += zone_loads.Dehumid_Windows + zone_loads.Dehumid_Skylights +
                                     zone_loads.Dehumid_Doors + zone_loads.Dehumid_Walls +
                                     zone_loads.Dehumid_Floors + zone_loads.Dehumid_Roofs +
                                     zone_loads.Dehumid_Infil_Sens + zone_loads.Dehumid_IntGains_Sens
      unit_init.Dehumid_Load_Lat += zone_loads.Dehumid_Infil_Lat + zone_loads.Dehumid_IntGains_Lat
    end

    unit_init.Cool_Load_Lat = [unit_init.Cool_Load_Lat, 0].max

    unit_init.Cool_Load_Tot = unit_init.Cool_Load_Sens + unit_init.Cool_Load_Lat
    shr = [unit_init.Cool_Load_Sens / unit_init.Cool_Load_Tot, 1.0].min

    # Determine the Leaving Air Temperature (LAT) based on Manual S Table 1-4
    if shr < 0.80
      unit_init.LAT = 54
    elsif shr < 0.85
      # MJ8 says to use 56 degF in this SHR range. Linear interpolation provides a more
      # continuous supply air flow rate across building efficiency levels.
      unit_init.LAT = ((58 - 54) / (0.85 - 0.80)) * (shr - 0.8) + 54
    else
      unit_init.LAT = 58
    end

    if hvac.HtgSupplyAirTemp.nil?
      if hvac.HasFurnace
        hvac.HtgSupplyAirTemp = 120 # F
      else
        hvac.HtgSupplyAirTemp = 105 # F
      end
    end

    unit_init.Cool_Airflow = unit_init.Cool_Load_Sens / (1.1 * mj8.acf * (mj8.cool_setpoint - unit_init.LAT))
    if hvac.HasDuctedHeating
      unit_init.Heat_Airflow = calc_heat_cfm(unit_init.Heat_Load, mj8.acf, mj8.heat_setpoint, hvac.HtgSupplyAirTemp)
    else
      unit_init.Heat_Airflow = 0
    end

    return unit_init
  end

  def self.process_unit_loads_and_equipment(runner, mj8, unit, zones_loads, unit_init, weather, hvac, ducts, nbeds, unit_ffa, unit_shelter_class)
    # TODO: Combine process_duct_loads_cool_dehum with process_duct_loads_heating? Some duplicate code
    unit_final = UnitFinalValues.new
    unit_final = process_duct_regain_factors(runner, unit, unit_final, ducts)
    unit_final = process_duct_loads_heating(runner, mj8, unit_final, weather, hvac, unit_init.Heat_Load, ducts)
    unit_init, unit_final = process_duct_loads_cool_dehum(runner, mj8, unit, zones_loads, unit_init, unit_final, weather, hvac, ducts)
    unit_final = process_cooling_equipment_adjustments(runner, mj8, unit, unit_init, unit_final, weather, hvac)
    unit_final = process_fixed_equipment(runner, unit_final, hvac)
    unit_final = process_finalize(runner, mj8, unit, zones_loads, unit_init, unit_final, weather, hvac, ducts, nbeds, unit_ffa, unit_shelter_class)
    unit_final = process_slave_zone_flow_ratios(runner, zones_loads, ducts, unit_final)
    unit_final = process_efficient_capacity_derate(runner, hvac, unit_final)
    unit_final = process_dehumidifier_sizing(runner, mj8, unit_init, unit_final, weather, hvac)
    return unit_init, unit_final
  end

  def self.process_duct_regain_factors(runner, unit, unit_final, ducts)
    return nil if unit_final.nil?

    unit_final.dse_Fregain = nil

    # Distribution system efficiency (DSE) calculations based on ASHRAE Standard 152
    if ducts.Has and ducts.NotInLiving
      # dse_Fregain values comes from MJ8 pg 204 and Walker (1998) "Technical background for default
      # values used for forced air systems in proposed ASHRAE Std. 152"

      if Geometry.is_unfinished_basement(ducts.LocationSpace) or Geometry.is_finished_basement(ducts.LocationSpace)

        walls_insulated, ceiling_insulated = get_foundation_walls_ceilings_insulated(runner, ducts.LocationSpace)
        return nil if walls_insulated.nil? or ceiling_insulated.nil?

        infiltration_cfm = get_feature(runner, ducts.LocationSpace.thermalZone.get, Constants.SizingInfoZoneInfiltrationCFM, 'double', false)
        infiltration_cfm = 0 if infiltration_cfm.nil?

        if not ceiling_insulated
          if not walls_insulated
            if infiltration_cfm == 0
              unit_final.dse_Fregain = 0.55 # Uninsulated ceiling, uninsulated walls, no infiltration
            else # infiltration_cfm > 0
              unit_final.dse_Fregain = 0.51 # Uninsulated ceiling, uninsulated walls, with infiltration
            end
          else # walls_insulated
            if infiltration_cfm == 0
              unit_final.dse_Fregain = 0.78 # Uninsulated ceiling, insulated walls, no infiltration
            else # infiltration_cfm > 0
              unit_final.dse_Fregain = 0.74 # Uninsulated ceiling, insulated walls, with infiltration
            end
          end
        else # ceiling_insulated
          if walls_insulated
            if infiltration_cfm == 0
              unit_final.dse_Fregain = 0.32 # Insulated ceiling, insulated walls, no infiltration
            else # infiltration_cfm > 0
              unit_final.dse_Fregain = 0.27 # Insulated ceiling, insulated walls, with infiltration
            end
          else # not walls_insulated
            unit_final.dse_Fregain = 0.06    # Insulated ceiling and uninsulated walls
          end
        end

      elsif Geometry.is_crawl(ducts.LocationSpace) or Geometry.is_pier_beam(ducts.LocationSpace)

        walls_insulated, ceiling_insulated = get_foundation_walls_ceilings_insulated(runner, ducts.LocationSpace)
        return nil if walls_insulated.nil? or ceiling_insulated.nil?

        infiltration_cfm = get_feature(runner, ducts.LocationSpace.thermalZone.get, Constants.SizingInfoZoneInfiltrationCFM, 'double', false)
        infiltration_cfm = 0 if infiltration_cfm.nil?

        if infiltration_cfm > 0
          if ceiling_insulated
            unit_final.dse_Fregain = 0.12    # Insulated ceiling and uninsulated walls
          else
            unit_final.dse_Fregain = 0.50    # Uninsulated ceiling and uninsulated walls
          end
        else # infiltration_cfm == 0
          if not ceiling_insulated and not walls_insulated
            unit_final.dse_Fregain = 0.60    # Uninsulated ceiling and uninsulated walls
          elsif ceiling_insulated and not walls_insulated
            unit_final.dse_Fregain = 0.16    # Insulated ceiling and uninsulated walls
          elsif not ceiling_insulated and walls_insulated
            unit_final.dse_Fregain = 0.76    # Uninsulated ceiling and insulated walls (not explicitly included in A152)
          else
            unit_final.dse_Fregain = 0.30    # Insulated ceiling and insulated walls (option currently not included in BEopt)
          end
        end

      elsif Geometry.is_unfinished_attic(ducts.LocationSpace)
        unit_final.dse_Fregain = 0.10 # This would likely be higher for unvented attics with roof insulation

      elsif Geometry.is_garage(ducts.LocationSpace)
        unit_final.dse_Fregain = 0.05

      elsif Geometry.is_living(ducts.LocationSpace) or Geometry.is_finished_attic(ducts.LocationSpace)
        unit_final.dse_Fregain = 1.0

      else
        runner.registerError("Unexpected duct location: #{ducts.LocationSpace.name.to_s}")
        return nil
      end
    end

    return unit_final
  end

  def self.process_duct_loads_heating(runner, mj8, unit_final, weather, hvac, heatingLoad, ducts)
    return nil if mj8.nil? or unit_final.nil?

    # Distribution system efficiency (DSE) calculations based on ASHRAE Standard 152
    if ducts.Has and ducts.NotInLiving and hvac.HasDuctedHeating
      dse_Tamb_heating = mj8.heat_design_temps[ducts.LocationSpace]
      unit_final.Heat_Load_Ducts = calc_heat_duct_load(ducts, mj8.acf, mj8.heat_setpoint, unit_final.dse_Fregain, heatingLoad, hvac.HtgSupplyAirTemp, dse_Tamb_heating)
      if Geometry.space_is_finished(ducts.LocationSpace)
        # Ducts in finished spaces shouldn't affect the total heating capacity
        unit_final.Heat_Load = heatingLoad
      else
        unit_final.Heat_Load = heatingLoad + unit_final.Heat_Load_Ducts
      end
    else
      unit_final.Heat_Load = heatingLoad
      unit_final.Heat_Load_Ducts = 0
    end

    return unit_final
  end

  def self.process_duct_loads_cool_dehum(runner, mj8, unit, zones_loads, unit_init, unit_final, weather, hvac, ducts)
    '''
    Duct Loads
    '''

    return nil if mj8.nil? or zones_loads.nil? or unit_init.nil? or unit_final.nil?

    # Distribution system efficiency (DSE) calculations based on ASHRAE Standard 152
    if ducts.Has and ducts.NotInLiving and hvac.HasDuctedCooling and unit_init.Cool_Load_Sens > 0

      dse_Tamb_cooling = mj8.cool_design_temps[ducts.LocationSpace]
      dse_Tamb_dehumid = mj8.dehum_design_temps[ducts.LocationSpace]

      # Calculate the air enthalpy in the return duct location for DSE calculations
      dse_h_Return_Cooling = (1.006 * UnitConversions.convert(dse_Tamb_cooling, "F", "C") + weather.design.CoolingHumidityRatio * (2501 + 1.86 * UnitConversions.convert(dse_Tamb_cooling, "F", "C"))) * UnitConversions.convert(1, "kJ", "Btu") * UnitConversions.convert(1, "lbm", "kg")

      # Supply and return duct surface areas located outside conditioned space
      dse_As = ducts.SupplySurfaceArea * ducts.LocationFrac
      dse_Ar = ducts.ReturnSurfaceArea

      iterate_Tattic = false
      if Geometry.is_unfinished_attic(ducts.LocationSpace)
        iterate_Tattic = true

        attic_UAs = get_space_ua_values(runner, ducts.LocationSpace, weather, unit)
        return nil if attic_UAs.nil?

        # Get area-weighted average roofing material absorptance
        roofAbsorptance = 0.0
        total_area = 0.0
        ducts.LocationSpace.surfaces.each do |surface|
          next if surface.surfaceType.downcase != "roofceiling"

          surf_area = UnitConversions.convert(surface.netArea, "m^2", "ft^2")
          surf_abs = surface.construction.get.to_LayeredConstruction.get.getLayer(0).to_StandardOpaqueMaterial.get.solarAbsorptance
          roofAbsorptance += (surf_area * surf_abs)
          total_area += surf_area
        end
        roofAbsorptance = roofAbsorptance / total_area

        roofPitch = Geometry.get_roof_pitch(ducts.LocationSpace.surfaces)

        t_solair = calculate_t_solair(weather, roofAbsorptance, roofPitch) # Sol air temperature on outside of roof surface # 1)

        # Calculate starting attic temp (ignoring duct losses)
        unit_final.Cool_Load_Ducts_Sens = 0
        t_attic_iter = calculate_t_attic_iter(runner, attic_UAs, t_solair, mj8.cool_setpoint, unit_final.Cool_Load_Ducts_Sens)
        return nil if t_attic_iter.nil?

        dse_Tamb_cooling = t_attic_iter
      end

      # Initialize for the iteration
      delta = 1
      coolingLoad_Tot_Prev = unit_init.Cool_Load_Tot
      coolingLoad_Tot_Next = unit_init.Cool_Load_Tot
      unit_final.Cool_Load_Tot  = unit_init.Cool_Load_Tot
      unit_final.Cool_Load_Sens = unit_init.Cool_Load_Sens

      unit_final.Cool_Load_Lat, unit_final.Cool_Load_Sens = calculate_sensible_latent_split(mj8.cool_design_grains, mj8.grains_indoor_cooling, mj8.acf, ducts.ReturnLoss, coolingLoad_Tot_Next, unit_init.Cool_Load_Lat, unit_init.Cool_Airflow)

      for _iter in 1..50
        break if delta.abs <= 0.001

        coolingLoad_Tot_Prev = coolingLoad_Tot_Next

        unit_final.Cool_Load_Lat, unit_final.Cool_Load_Sens = calculate_sensible_latent_split(mj8.cool_design_grains, mj8.grains_indoor_cooling, mj8.acf, ducts.ReturnLoss, coolingLoad_Tot_Next, unit_init.Cool_Load_Lat, unit_init.Cool_Airflow)
        unit_final.Cool_Load_Tot = unit_final.Cool_Load_Lat + unit_final.Cool_Load_Sens

        # Calculate the new cooling air flow rate
        unit_init.Cool_Airflow = unit_final.Cool_Load_Sens / (1.1 * mj8.acf * (mj8.cool_setpoint - unit_init.LAT))

        unit_final.Cool_Load_Ducts_Sens = unit_final.Cool_Load_Sens - unit_init.Cool_Load_Sens
        unit_final.Cool_Load_Ducts_Tot = coolingLoad_Tot_Next - unit_init.Cool_Load_Tot

        dse_DEcorr_cooling, dse_dTe_cooling, unit_final.Cool_Load_Ducts_Sens = calc_dse_cooling(ducts, mj8.acf, mj8.enthalpy_indoor_cooling, unit_init.LAT, unit_init.Cool_Airflow, unit_final.Cool_Load_Sens, dse_Tamb_cooling, dse_As, dse_Ar, mj8.cool_setpoint, unit_final.dse_Fregain, unit_final.Cool_Load_Tot, dse_h_Return_Cooling)
        dse_precorrect = 1 - (unit_final.Cool_Load_Ducts_Sens / unit_final.Cool_Load_Sens)

        if iterate_Tattic # Iterate attic temperature based on duct losses
          delta_attic = 1

          for _iter_attic in 1..20
            break if delta_attic.abs <= 0.001

            t_attic_old = t_attic_iter
            t_attic_iter = calculate_t_attic_iter(runner, attic_UAs, t_solair, mj8.cool_setpoint, unit_final.Cool_Load_Ducts_Sens)
            return nil if t_attic_iter.nil?

            mj8.cool_design_temps[ducts.LocationSpace] = t_attic_iter

            # Calculate the change since the last iteration
            delta_attic = (t_attic_iter - t_attic_old) / t_attic_old

            # Calculate enthalpy in attic using new Tattic
            dse_h_Return_Cooling = (1.006 * UnitConversions.convert(t_attic_iter, "F", "C") + weather.design.CoolingHumidityRatio * (2501 + 1.86 * UnitConversions.convert(t_attic_iter, "F", "C"))) * UnitConversions.convert(1, "kJ", "Btu") * UnitConversions.convert(1, "lbm", "kg")

            # Calculate duct efficiency using new Tattic:
            dse_DEcorr_cooling, dse_dTe_cooling, unit_final.Cool_Load_Ducts_Sens = calc_dse_cooling(ducts, mj8.acf, mj8.enthalpy_indoor_cooling, unit_init.LAT, unit_init.Cool_Airflow, unit_final.Cool_Load_Sens, dse_Tamb_cooling, dse_As, dse_Ar, mj8.cool_setpoint, unit_final.dse_Fregain, unit_final.Cool_Load_Tot, dse_h_Return_Cooling)

            dse_precorrect = 1 - (unit_final.Cool_Load_Ducts_Sens / unit_final.Cool_Load_Sens)
          end

          dse_Tamb_cooling = t_attic_iter
          Geometry.get_thermal_zones_from_spaces(unit.spaces).each do |thermal_zone|
            next if not Geometry.zone_is_finished(thermal_zone)

            zones_loads[thermal_zone] = process_load_floors(runner, mj8, unit, thermal_zone, zones_loads[thermal_zone], weather, mj8.htd)
          end
          unit_init = process_intermediate_total_loads(runner, mj8, zones_loads, weather, hvac)

          # Calculate the increase in total cooling load due to ducts (conservatively to prevent overshoot)
          coolingLoad_Tot_Next = unit_init.Cool_Load_Tot + coolingLoad_Tot_Prev * (1 - dse_precorrect)

          # Calculate unmet zone load:
          delta = unit_init.Cool_Load_Tot - (unit_final.Cool_Load_Tot * dse_precorrect)
        else
          coolingLoad_Tot_Next = unit_init.Cool_Load_Tot / dse_DEcorr_cooling

          # Calculate the change since the last iteration
          delta = (coolingLoad_Tot_Next - coolingLoad_Tot_Prev) / coolingLoad_Tot_Prev
        end
      end # _iter

      # Calculate the air flow rate required for design conditions
      unit_final.Cool_Airflow = unit_final.Cool_Load_Sens / (1.1 * mj8.acf * (mj8.cool_setpoint - unit_init.LAT))

      # Dehumidification duct loads

      dse_Qs_Dehumid = ducts.SupplyLoss * unit_final.Cool_Airflow
      dse_Qr_Dehumid = ducts.ReturnLoss * unit_final.Cool_Airflow

      # Supply and return conduction functions, Bs and Br
      dse_Bs_dehumid = Math.exp((-1.0 * dse_As) / (60 * unit_final.Cool_Airflow * @inside_air_dens * Gas.Air.cp * ducts.SupplyRvalue))
      dse_Br_dehumid = Math.exp((-1.0 * dse_Ar) / (60 * unit_final.Cool_Airflow * @inside_air_dens * Gas.Air.cp * ducts.ReturnRvalue))

      dse_a_s_dehumid = (unit_final.Cool_Airflow - dse_Qs_Dehumid) / unit_final.Cool_Airflow
      dse_a_r_dehumid = (unit_final.Cool_Airflow - dse_Qr_Dehumid) / unit_final.Cool_Airflow

      dse_dTe_dehumid = dse_dTe_cooling
      dse_dT_dehumid = mj8.cool_setpoint - dse_Tamb_dehumid

      # Calculate the delivery effectiveness (Equation 6-23)
      dse_DE_dehumid = dse_a_s_dehumid * dse_Bs_dehumid - dse_a_s_dehumid * dse_Bs_dehumid * \
                                                          (1 - dse_a_r_dehumid * dse_Br_dehumid) * (dse_dT_dehumid / dse_dTe_dehumid) - \
                       dse_a_s_dehumid * (1 - dse_Bs_dehumid) * (dse_dT_dehumid / dse_dTe_dehumid)

      # Calculate the delivery effectiveness corrector for regain (Equation 6-40)
      dse_DEcorr_dehumid = dse_DE_dehumid + unit_final.dse_Fregain * (1 - dse_DE_dehumid) + dse_Br_dehumid * \
                                                                                            (dse_a_r_dehumid * unit_final.dse_Fregain - unit_final.dse_Fregain) * (dse_dT_dehumid / dse_dTe_dehumid)

      # Limit the DE to a reasonable value to prevent negative values and huge equipment
      dse_DEcorr_dehumid = [dse_DEcorr_dehumid, 0.25].max

      # Calculate the increase in sensible dehumidification load due to ducts
      unit_final.Dehumid_Load_Sens = unit_init.Dehumid_Load_Sens / dse_DEcorr_dehumid

      # Calculate the latent duct leakage load (Manual J accounts only for return duct leakage)
      unit_final.Dehumid_Load_Ducts_Lat = 0.68 * mj8.acf * dse_Qr_Dehumid * (mj8.dehum_design_grains - mj8.grains_indoor_dehumid)

    else
      unit_final.Cool_Load_Lat = unit_init.Cool_Load_Lat
      unit_final.Cool_Load_Sens = unit_init.Cool_Load_Sens
      unit_final.Cool_Load_Tot = unit_final.Cool_Load_Sens + unit_final.Cool_Load_Lat

      unit_final.Cool_Load_Ducts_Sens = 0
      unit_final.Cool_Load_Ducts_Tot = 0

      unit_final.Dehumid_Load_Sens = unit_init.Dehumid_Load_Sens
      unit_final.Dehumid_Load_Ducts_Lat = 0

      # Calculate the air flow rate required for design conditions
      unit_final.Cool_Airflow = unit_final.Cool_Load_Sens / (1.1 * mj8.acf * (mj8.cool_setpoint - unit_init.LAT))
    end

    unit_final.Cool_Load_Ducts_Lat = unit_final.Cool_Load_Ducts_Tot - unit_final.Cool_Load_Ducts_Sens

    return unit_init, unit_final
  end

  def self.process_cooling_equipment_adjustments(runner, mj8, unit, unit_init, unit_final, weather, hvac)
    '''
    Equipment Adjustments
    '''

    return nil if mj8.nil? or unit_final.nil?

    underSizeLimit = 0.9

    if hvac.HasCooling

      if unit_final.Cool_Load_Tot < 0
        unit_final.Cool_Capacity = @minCoolingCapacity
        unit_final.Cool_Capacity_Sens = 0.78 * @minCoolingCapacity
        unit_final.Cool_Airflow = 400.0 * UnitConversions.convert(@minCoolingCapacity, "Btu/hr", "ton")
        return unit_final
      end

      # Adjust the total cooling capacity to the rated conditions using performance curves
      if not hvac.HasGroundSourceHeatPump
        enteringTemp = weather.design.CoolingDrybulb
      else
        enteringTemp = hvac.HXCHWDesign
      end

      if hvac.HasCentralAirConditioner or hvac.HasAirSourceHeatPump

        if hvac.NumSpeedsCooling > 1
          sizingSpeed = hvac.NumSpeedsCooling # Default
          sizingSpeed_Test = 10 # Initialize
          for speed in 0..(hvac.NumSpeedsCooling - 1)
            # Select curves for sizing using the speed with the capacity ratio closest to 1
            temp = (hvac.CapacityRatioCooling[speed] - 1).abs
            if temp <= sizingSpeed_Test
              sizingSpeed = speed
              sizingSpeed_Test = temp
            end
          end
          coefficients = hvac.COOL_CAP_FT_SPEC[sizingSpeed]
        else
          coefficients = hvac.COOL_CAP_FT_SPEC[0]
        end

        unit_final.TotalCap_CurveValue = MathTools.biquadratic(mj8.wetbulb_indoor_cooling, enteringTemp, coefficients)
        coolCap_Rated = unit_final.Cool_Load_Tot / unit_final.TotalCap_CurveValue
        if hvac.NumSpeedsCooling > 1
          sHR_Rated_Equip = hvac.SHRRated[sizingSpeed]
        else
          sHR_Rated_Equip = hvac.SHRRated[0]
        end

        sensCap_Rated = coolCap_Rated * sHR_Rated_Equip

        unit_final.SensibleCap_CurveValue = process_curve_fit(unit_final.Cool_Airflow, unit_final.Cool_Load_Tot, enteringTemp)
        sensCap_Design = sensCap_Rated * unit_final.SensibleCap_CurveValue
        latCap_Design = [unit_final.Cool_Load_Tot - sensCap_Design, 1].max

        a_sens = @shr_biquadratic[0]
        b_sens = @shr_biquadratic[1]
        c_sens = @shr_biquadratic[3]
        d_sens = @shr_biquadratic[5]

        # Adjust Sizing
        if latCap_Design < unit_final.Cool_Load_Lat
          # Size by MJ8 Latent load, return to rated conditions

          # Solve for the new sensible and total capacity at design conditions:
          # CoolingLoad_Lat = cool_Capacity_Design - cool_Load_SensCap_Design
          # solve the following for cool_Capacity_Design: SensCap_Design = SHRRated * cool_Capacity_Design / TotalCap_CurveValue * function(CFM/cool_Capacity_Design, ODB)
          # substituting in CFM = cool_Load_SensCap_Design / (1.1 * ACF * (cool_setpoint - LAT))

          cool_Load_SensCap_Design = unit_final.Cool_Load_Lat / ((unit_final.TotalCap_CurveValue / sHR_Rated_Equip - \
                                    (UnitConversions.convert(b_sens, "ton", "Btu/hr") + UnitConversions.convert(d_sens, "ton", "Btu/hr") * enteringTemp) / \
                                    (1.1 * mj8.acf * (mj8.cool_setpoint - unit_init.LAT))) / \
                                    (a_sens + c_sens * enteringTemp) - 1)

          cool_Capacity_Design = cool_Load_SensCap_Design + unit_final.Cool_Load_Lat

          # The SHR of the equipment at the design condition
          sHR_design = cool_Load_SensCap_Design / cool_Capacity_Design

          # If the adjusted equipment size is negative (occurs at altitude), oversize by 15% (the adjustment
          # almost always hits the oversize limit in this case, making this a safe assumption)
          if cool_Capacity_Design < 0 or cool_Load_SensCap_Design < 0
            cool_Capacity_Design = hvac.OverSizeLimit * unit_final.Cool_Load_Tot
          end

          # Limit total capacity to oversize limit
          cool_Capacity_Design = [cool_Capacity_Design, hvac.OverSizeLimit * unit_final.Cool_Load_Tot].min

          # Determine the final sensible capacity at design using the SHR
          cool_Load_SensCap_Design = sHR_design * cool_Capacity_Design

          # Calculate the final air flow rate using final sensible capacity at design
          unit_final.Cool_Airflow = cool_Load_SensCap_Design / (1.1 * mj8.acf * \
                                 (mj8.cool_setpoint - unit_init.LAT))

          # Determine rated capacities
          unit_final.Cool_Capacity = cool_Capacity_Design / unit_final.TotalCap_CurveValue
          unit_final.Cool_Capacity_Sens = unit_final.Cool_Capacity * sHR_Rated_Equip

        elsif sensCap_Design < underSizeLimit * unit_final.Cool_Load_Sens
          # Size by MJ8 Sensible load, return to rated conditions, find Sens with SHRRated. Limit total
          # capacity to oversizing limit

          sensCap_Design = underSizeLimit * unit_final.Cool_Load_Sens

          # Solve for the new total system capacity at design conditions:
          # SensCap_Design   = SensCap_Rated * SensibleCap_CurveValue
          #                  = SHRRated * cool_Capacity_Design / TotalCap_CurveValue * SensibleCap_CurveValue
          #                  = SHRRated * cool_Capacity_Design / TotalCap_CurveValue * function(CFM/cool_Capacity_Design, ODB)

          cool_Capacity_Design = (sensCap_Design / (sHR_Rated_Equip / unit_final.TotalCap_CurveValue) - \
                                             (b_sens * UnitConversions.convert(unit_final.Cool_Airflow, "ton", "Btu/hr") + \
                                             d_sens * UnitConversions.convert(unit_final.Cool_Airflow, "ton", "Btu/hr") * enteringTemp)) / \
                                 (a_sens + c_sens * enteringTemp)

          # Limit total capacity to oversize limit
          cool_Capacity_Design = [cool_Capacity_Design, hvac.OverSizeLimit * unit_final.Cool_Load_Tot].min

          unit_final.Cool_Capacity = cool_Capacity_Design / unit_final.TotalCap_CurveValue
          unit_final.Cool_Capacity_Sens = unit_final.Cool_Capacity * sHR_Rated_Equip

          # Recalculate the air flow rate in case the oversizing limit has been used
          cool_Load_SensCap_Design = unit_final.Cool_Capacity_Sens * unit_final.SensibleCap_CurveValue
          unit_final.Cool_Airflow = cool_Load_SensCap_Design / (1.1 * mj8.acf * (mj8.cool_setpoint - unit_init.LAT))

        else
          unit_final.Cool_Capacity = unit_final.Cool_Load_Tot / unit_final.TotalCap_CurveValue
          unit_final.Cool_Capacity_Sens = unit_final.Cool_Capacity * sHR_Rated_Equip

          cool_Load_SensCap_Design = unit_final.Cool_Capacity_Sens * unit_final.SensibleCap_CurveValue
          unit_final.Cool_Airflow = cool_Load_SensCap_Design / (1.1 * mj8.acf * (mj8.cool_setpoint - unit_init.LAT))

        end

        # Ensure the air flow rate is in between 200 and 500 cfm/ton.
        # Reset the air flow rate (with a safety margin), if required.
        if unit_final.Cool_Airflow / UnitConversions.convert(unit_final.Cool_Capacity, "Btu/hr", "ton") > 500
          unit_final.Cool_Airflow = 499 * UnitConversions.convert(unit_final.Cool_Capacity, "Btu/hr", "ton")      # CFM
        elsif unit_final.Cool_Airflow / UnitConversions.convert(unit_final.Cool_Capacity, "Btu/hr", "ton") < 200
          unit_final.Cool_Airflow = 201 * UnitConversions.convert(unit_final.Cool_Capacity, "Btu/hr", "ton")      # CFM
        end

      elsif hvac.HasMiniSplitHeatPump

        sizingSpeed = hvac.NumSpeedsCooling # Default
        sizingSpeed_Test = 10 # Initialize
        for speed in 0..(hvac.NumSpeedsCooling - 1)
          # Select curves for sizing using the speed with the capacity ratio closest to 1
          temp = (hvac.CapacityRatioCooling[speed] - 1).abs
          if temp <= sizingSpeed_Test
            sizingSpeed = speed
            sizingSpeed_Test = temp
          end
        end
        coefficients = hvac.COOL_CAP_FT_SPEC[sizingSpeed]

        unit_final.TotalCap_CurveValue = MathTools.biquadratic(mj8.wetbulb_indoor_cooling, enteringTemp, coefficients)

        unit_final.Cool_Capacity = (unit_final.Cool_Load_Tot / unit_final.TotalCap_CurveValue)
        unit_final.Cool_Capacity_Sens = unit_final.Cool_Capacity * hvac.SHRRated[sizingSpeed]
        unit_final.Cool_Airflow = hvac.CoolingCFMs[-1] * UnitConversions.convert(unit_final.Cool_Capacity, "Btu/hr", "ton")

      elsif hvac.HasRoomAirConditioner

        unit_final.TotalCap_CurveValue = MathTools.biquadratic(mj8.wetbulb_indoor_cooling, enteringTemp, hvac.COOL_CAP_FT_SPEC[0])

        unit_final.Cool_Capacity = unit_final.Cool_Load_Tot / unit_final.TotalCap_CurveValue
        unit_final.Cool_Capacity_Sens = unit_final.Cool_Capacity * hvac.SHRRated[0]
        unit_final.Cool_Airflow = hvac.CoolingCFMs[0] * UnitConversions.convert(unit_final.Cool_Capacity, "Btu/hr", "ton")

      elsif hvac.HasGroundSourceHeatPump

        # Single speed as current
        unit_final.TotalCap_CurveValue = MathTools.biquadratic(mj8.wetbulb_indoor_cooling, enteringTemp, hvac.COOL_CAP_FT_SPEC[0])
        unit_final.SensibleCap_CurveValue = MathTools.biquadratic(mj8.wetbulb_indoor_cooling, enteringTemp, hvac.COOL_SH_FT_SPEC[0])
        unit_final.BypassFactor_CurveValue = MathTools.biquadratic(mj8.wetbulb_indoor_cooling, mj8.cool_setpoint, hvac.COIL_BF_FT_SPEC[0])

        unit_final.Cool_Capacity = unit_final.Cool_Load_Tot / unit_final.TotalCap_CurveValue # Note: cool_Capacity_Design = unit_final.Cool_Load_Tot
        unit_final.Cool_Capacity_Sens = unit_final.Cool_Capacity * hvac.SHRRated[0]

        cool_Load_SensCap_Design = (unit_final.Cool_Capacity_Sens * unit_final.SensibleCap_CurveValue /
                                   (1 + (1 - hvac.CoilBF * unit_final.BypassFactor_CurveValue) *
                                   (80 - mj8.cool_setpoint) / (mj8.cool_setpoint - unit_init.LAT)))
        cool_Load_LatCap_Design = unit_final.Cool_Load_Tot - cool_Load_SensCap_Design

        # Adjust Sizing so that coil sensible at design >= CoolingLoad_MJ8_Sens, and coil latent at design >= CoolingLoad_MJ8_Lat, and equipment SHRRated is maintained.
        cool_Load_SensCap_Design = [cool_Load_SensCap_Design, unit_final.Cool_Load_Sens].max
        cool_Load_LatCap_Design = [cool_Load_LatCap_Design, unit_final.Cool_Load_Lat].max
        cool_Capacity_Design = cool_Load_SensCap_Design + cool_Load_LatCap_Design

        # Limit total capacity to 15% oversizing
        cool_Capacity_Design = [cool_Capacity_Design, hvac.OverSizeLimit * unit_final.Cool_Load_Tot].min
        unit_final.Cool_Capacity = cool_Capacity_Design / unit_final.TotalCap_CurveValue
        unit_final.Cool_Capacity_Sens = unit_final.Cool_Capacity * hvac.SHRRated[0]

        # Recalculate the air flow rate in case the 15% oversizing rule has been used
        cool_Load_SensCap_Design = (unit_final.Cool_Capacity_Sens * unit_final.SensibleCap_CurveValue /
                                   (1 + (1 - hvac.CoilBF * unit_final.BypassFactor_CurveValue) *
                                   (80 - mj8.cool_setpoint) / (mj8.cool_setpoint - unit_init.LAT)))
        unit_final.Cool_Airflow = (cool_Load_SensCap_Design / (1.1 * mj8.acf * (mj8.cool_setpoint - unit_init.LAT)))
      else

        runner.registerError("Unexpected cooling system.")
        return nil

      end

    else
      unit_final.Cool_Capacity = 0
      unit_final.Cool_Capacity_Sens = 0
      unit_final.Cool_Airflow = 0
    end
    return unit_final
  end

  def self.process_fixed_equipment(runner, unit_final, hvac)
    '''
    Fixed Sizing Equipment
    '''

    return nil if unit_final.nil?

    # Override Manual J sizes if Fixed sizes are being used
    if not hvac.FixedCoolingCapacity.nil?
      prev_capacity = unit_final.Cool_Capacity
      unit_final.Cool_Capacity = UnitConversions.convert(hvac.FixedCoolingCapacity, "ton", "Btu/hr")
      unit_final.Cool_Airflow = unit_final.Cool_Airflow * unit_final.Cool_Capacity / prev_capacity
    end
    if not hvac.FixedSuppHeatingCapacity.nil?
      unit_final.Heat_Load = UnitConversions.convert(hvac.FixedSuppHeatingCapacity, "ton", "Btu/hr")
    elsif not hvac.FixedHeatingCapacity.nil?
      unit_final.Heat_Load = UnitConversions.convert(hvac.FixedHeatingCapacity, "ton", "Btu/hr")
    end

    return unit_final
  end

  def self.process_finalize(runner, mj8, unit, zones_loads, unit_init, unit_final, weather, hvac, ducts, nbeds, unit_ffa, unit_shelter_class)
    '''
    Finalize Sizing Calculations
    '''

    return nil if mj8.nil? or unit_final.nil? or unit_init.nil?

    unit_final.Heat_Capacity_Supp = 0

    if hvac.HasFurnace
      unit_final.Heat_Capacity = unit_final.Heat_Load
      unit_final.Heat_Airflow = calc_heat_cfm(unit_final.Heat_Capacity, mj8.acf, mj8.heat_setpoint, hvac.HtgSupplyAirTemp)

    elsif hvac.HasUnitHeater
      unit_final.Heat_Capacity = unit_final.Heat_Load

      if hvac.RatedCFMperTonHeating[0] > 0
        # Fixed airflow rate
        unit_final.Heat_Airflow = UnitConversions.convert(unit_final.Heat_Capacity, "Btu/hr", "ton") * hvac.RatedCFMperTonHeating[0]
      else
        # Autosized airflow rate
        unit_final.Heat_Airflow = calc_heat_cfm(unit_final.Heat_Capacity, mj8.acf, mj8.heat_setpoint, hvac.HtgSupplyAirTemp)
      end

    elsif hvac.HasAirSourceHeatPump

      if hvac.FixedCoolingCapacity.nil?
        unit_final = process_heat_pump_adjustment(runner, mj8, unit, unit_final, weather, hvac, ducts, nbeds, unit_ffa, unit_shelter_class)
        return nil if unit_final.nil?
      end

      unit_final.Heat_Capacity = unit_final.Cool_Capacity
      unit_final.Heat_Capacity_Supp = unit_final.Heat_Load

      if unit_final.Cool_Capacity > @minCoolingCapacity
        unit_final.Heat_Airflow = unit_final.Heat_Capacity / (1.1 * mj8.acf * (hvac.HtgSupplyAirTemp - mj8.heat_setpoint))
      else
        unit_final.Heat_Airflow = unit_final.Heat_Capacity_Supp / (1.1 * mj8.acf * (hvac.HtgSupplyAirTemp - mj8.heat_setpoint))
      end

    elsif hvac.HasMiniSplitHeatPump

      if hvac.FixedCoolingCapacity.nil?
        unit_final = process_heat_pump_adjustment(runner, mj8, unit, unit_final, weather, hvac, ducts, nbeds, unit_ffa, unit_shelter_class)
        return nil if unit_final.nil?
      end

      unit_final.Heat_Capacity = unit_final.Cool_Capacity + hvac.HeatingCapacityOffset
      unit_final.Heat_Capacity_Supp = unit_final.Heat_Load

      unit_final.Heat_Airflow = hvac.HeatingCFMs[-1] * UnitConversions.convert(unit_final.Heat_Capacity, "Btu/hr", "ton") # Maximum air flow under heating operation

    elsif hvac.HasBoiler or hvac.HasElecBaseboard
      unit_final.Heat_Airflow = 0
      unit_final.Heat_Capacity = unit_final.Heat_Load

    elsif hvac.HasGroundSourceHeatPump

      if hvac.FixedCoolingCapacity.nil?
        unit_final.Heat_Capacity = unit_final.Heat_Load
      else
        unit_final.Heat_Capacity = unit_final.Cool_Capacity
      end
      unit_final.Heat_Capacity_Supp = unit_final.Heat_Load

      # For single stage compressor, when heating capacity is much larger than cooling capacity,
      # in order to avoid frequent cycling in cooling mode, heating capacity is derated to 75%.
      if unit_final.Heat_Capacity >= 1.5 * unit_final.Cool_Capacity
        unit_final.Heat_Capacity = unit_final.Heat_Load * 0.75
      elsif unit_final.Heat_Capacity < unit_final.Cool_Capacity
        unit_final.Heat_Capacity_Supp = unit_final.Heat_Capacity
      end

      ground_conductivity = UnitConversions.convert(hvac.GroundHXVertical.groundThermalConductivity.get, "W/(m*K)", "Btu/(hr*ft*R)")
      grout_conductivity = UnitConversions.convert(hvac.GroundHXVertical.groutThermalConductivity.get, "W/(m*K)", "Btu/(hr*ft*R)")
      bore_diameter = UnitConversions.convert(hvac.GroundHXVertical.boreHoleRadius.get * 2.0, "m", "in")
      pipe_od = UnitConversions.convert(hvac.GroundHXVertical.pipeOutDiameter.get, "m", "in")
      pipe_id = pipe_od - UnitConversions.convert(hvac.GroundHXVertical.pipeThickness.get * 2.0, "m", "in")
      pipe_cond = UnitConversions.convert(hvac.GroundHXVertical.pipeThermalConductivity.get, "W/(m*K)", "Btu/(hr*ft*R)")
      pipe_r_value = gshp_hx_pipe_rvalue(pipe_od, pipe_id, pipe_cond)

      # Autosize ground loop heat exchanger length
      nom_length_heat, nom_length_cool = gshp_hxbore_ft_per_ton(weather, mj8.htd, mj8.ctd, hvac.GSHPBoreSpacing, ground_conductivity, hvac.GSHPSpacingType, grout_conductivity, bore_diameter, pipe_od, pipe_r_value, hvac.HeatingEIR, hvac.CoolingEIR, hvac.HXCHWDesign, hvac.HXHWDesign, hvac.HXDTDesign)

      bore_length_heat = nom_length_heat * unit_final.Heat_Capacity / UnitConversions.convert(1.0, "ton", "Btu/hr")
      bore_length_cool = nom_length_cool * unit_final.Cool_Capacity / UnitConversions.convert(1.0, "ton", "Btu/hr")
      bore_length = [bore_length_heat, bore_length_cool].max

      # Degree day calculation for balance temperature
      intGains_Sens = 0
      zones_loads.each do |thermal_zone, zone_loads|
        intGains_Sens += zone_loads.Cool_IntGains_Sens
      end
      bLC_Heat = unit_init.Heat_Load / mj8.htd
      bLC_Cool = unit_init.Cool_Load_Sens / mj8.ctd
      t_Ref_Bal = mj8.heat_setpoint - intGains_Sens / bLC_Heat
      hDD_Ref_Bal = [weather.data.HDD65F, [weather.data.HDD50F, weather.data.HDD50F + (weather.data.HDD65F - weather.data.HDD50F) / (65 - 50) * (t_Ref_Bal - 50)].max].min
      cDD_Ref_Bal = [weather.data.CDD50F, [weather.data.CDD65F, weather.data.CDD50F + (weather.data.CDD65F - weather.data.CDD50F) / (65 - 50) * (t_Ref_Bal - 50)].max].min
      aNNL_Grnd_Cool = (1 + hvac.CoolingEIR) * cDD_Ref_Bal * bLC_Cool * 24 * 0.6 # use 0.6 to account for average solar load
      aNNL_Grnd_Heat = (1 - hvac.HeatingEIR) * hDD_Ref_Bal * bLC_Heat * 24

      # Normalized net annual ground energy load
      nNAGL = [(aNNL_Grnd_Heat - aNNL_Grnd_Cool) / (weather.data.AnnualAvgDrybulb - (2 * hvac.HXHWDesign - hvac.HXDTDesign) / 2),
               (aNNL_Grnd_Cool - aNNL_Grnd_Heat) / ((2 * hvac.HXDTDesign + hvac.HXDTDesign) / 2 - weather.data.AnnualAvgDrybulb)].max / bore_length

      if hvac.GSHPBoreSpacing > 15 and hvac.GSHPBoreSpacing <= 20
        bore_length_mult = 1.0 + nNAGL / 7000 * (0.55 / ground_conductivity)
      else
        bore_length_mult = 1.0 + nNAGL / 6700 * (1.00 / ground_conductivity)
      end

      bore_length *= bore_length_mult

      unit_final.Cool_Capacity = [unit_final.Cool_Capacity, unit_final.Heat_Capacity].max
      unit_final.Heat_Capacity = unit_final.Cool_Capacity
      unit_final.Cool_Capacity_Sens = unit_final.Cool_Capacity * hvac.SHRRated[0]
      cool_Load_SensCap_Design = (unit_final.Cool_Capacity_Sens * unit_final.SensibleCap_CurveValue /
                                 (1 + (1 - hvac.CoilBF * unit_final.BypassFactor_CurveValue) *
                                 (80 - mj8.cool_setpoint) / (mj8.cool_setpoint - unit_init.LAT)))
      unit_final.Cool_Airflow = (cool_Load_SensCap_Design / (1.1 * mj8.acf * (mj8.cool_setpoint - unit_init.LAT)))
      unit_final.Heat_Airflow = (unit_final.Heat_Capacity / (1.1 * mj8.acf * (hvac.HtgSupplyAirTemp - mj8.heat_setpoint)))

      loop_flow = [1.0, UnitConversions.convert([unit_final.Heat_Capacity, unit_final.Cool_Capacity].max, "Btu/hr", "ton")].max.floor * 3.0

      if hvac.GSHPBoreHoles == Constants.SizingAuto and hvac.GSHPBoreDepth == Constants.SizingAuto
        hvac.GSHPBoreHoles = [1, (UnitConversions.convert(unit_final.Cool_Capacity, "Btu/hr", "ton") + 0.5).floor].max
        hvac.GSHPBoreDepth = (bore_length / hvac.GSHPBoreHoles).floor
        min_bore_depth = 0.15 * hvac.GSHPBoreSpacing # 0.15 is the maximum Spacing2DepthRatio defined for the G-function

        (0..4).to_a.each do |tmp|
          if hvac.GSHPBoreDepth < min_bore_depth and hvac.GSHPBoreHoles > 1
            hvac.GSHPBoreHoles -= 1
            hvac.GSHPBoreDepth = (bore_length / hvac.GSHPBoreHoles).floor
          elsif hvac.GSHPBoreDepth > 345
            hvac.GSHPBoreHoles += 1
            hvac.GSHPBoreDepth = (bore_length / hvac.GSHPBoreHoles).floor
          end
        end

        hvac.GSHPBoreDepth = (bore_length / hvac.GSHPBoreHoles).floor + 5

      elsif hvac.GSHPBoreHoles == Constants.SizingAuto and hvac.GSHPBoreDepth != Constants.SizingAuto
        hvac.GSHPBoreHoles = (bore_length / hvac.GSHPBoreDepth.to_f + 0.5).floor
        hvac.GSHPBoreDepth = hvac.GSHPBoreDepth.to_f
      elsif hvac.GSHPBoreHoles != Constants.SizingAuto and hvac.GSHPBoreDepth == Constants.SizingAuto
        hvac.GSHPBoreHoles = hvac.GSHPBoreHoles.to_f
        hvac.GSHPBoreDepth = (bore_length / hvac.GSHPBoreHoles).floor + 5
      else
        runner.registerWarning("User is hard sizing the bore field, improper sizing may lead to unbalanced / unsteady ground loop temperature and erroneous prediction of system energy related cost.")
        hvac.GSHPBoreHoles = hvac.GSHPBoreHoles.to_f
        hvac.GSHPBoreDepth = hvac.GSHPBoreDepth.to_f
      end

      bore_length = hvac.GSHPBoreDepth * hvac.GSHPBoreHoles

      if hvac.GSHPBoreConfig == Constants.SizingAuto
        if hvac.GSHPBoreHoles == 1
          hvac.GSHPBoreConfig = Constants.BoreConfigSingle
        elsif hvac.GSHPBoreHoles == 2
          hvac.GSHPBoreConfig = Constants.BoreConfigLine
        elsif hvac.GSHPBoreHoles == 3
          hvac.GSHPBoreConfig = Constants.BoreConfigLine
        elsif hvac.GSHPBoreHoles == 4
          hvac.GSHPBoreConfig = Constants.BoreConfigRectangle
        elsif hvac.GSHPBoreHoles == 5
          hvac.GSHPBoreConfig = Constants.BoreConfigUconfig
        elsif hvac.GSHPBoreHoles > 5
          hvac.GSHPBoreConfig = Constants.BoreConfigLine
        end
      end

      # Test for valid GSHP bore field configurations
      valid_configs = { Constants.BoreConfigSingle => [1],
                        Constants.BoreConfigLine => [2, 3, 4, 5, 6, 7, 8, 9, 10],
                        Constants.BoreConfigLconfig => [3, 4, 5, 6],
                        Constants.BoreConfigRectangle => [2, 4, 6, 8],
                        Constants.BoreConfigUconfig => [5, 7, 9],
                        Constants.BoreConfigL2config => [8],
                        Constants.BoreConfigOpenRectangle => [8] }
      valid_num_bores = valid_configs[hvac.GSHPBoreConfig]
      max_valid_configs = { Constants.BoreConfigLine => 10, Constants.BoreConfigLconfig => 6 }
      unless valid_num_bores.include? hvac.GSHPBoreHoles
        # Any configuration with a max_valid_configs value can accept any number of bores up to the maximum
        if max_valid_configs.keys.include? hvac.GSHPBoreConfig
          max_bore_holes = max_valid_configs[hvac.GSHPBoreConfig]
          runner.registerWarning("Maximum number of bore holes for '#{hvac.GSHPBoreConfig}' bore configuration is #{max_bore_holes}. Overriding value of #{hvac.GSHPBoreHoles} bore holes to #{max_bore_holes}.")
          hvac.GSHPBoreHoles = max_bore_holes
        else
          # Search for first valid bore field
          new_bore_config = nil
          valid_field_found = false
          valid_configs.keys.each do |bore_config|
            if valid_configs[bore_config].include? hvac.GSHPBoreHoles
              valid_field_found = true
              new_bore_config = bore_config
              break
            end
          end
          if valid_field_found
            runner.registerWarning("Bore field '#{hvac.GSHPBoreConfig}' with #{hvac.GSHPBoreHoles.to_i} bore holes is an invalid configuration. Changing layout to '#{new_bore_config}' configuration.")
            hvac.GSHPBoreConfig = new_bore_config
          else
            runner.registerError("Could not construct a valid GSHP bore field configuration.")
            return nil
          end
        end
      end

      spacing_to_depth_ratio = hvac.GSHPBoreSpacing / hvac.GSHPBoreDepth

      lntts = [-8.5, -7.8, -7.2, -6.5, -5.9, -5.2, -4.5, -3.963, -3.27, -2.864, -2.577, -2.171, -1.884, -1.191, -0.497, -0.274, -0.051, 0.196, 0.419, 0.642, 0.873, 1.112, 1.335, 1.679, 2.028, 2.275, 3.003]
      gfnc_coeff = gshp_gfnc_coeff(hvac.GSHPBoreConfig, hvac.GSHPBoreHoles, spacing_to_depth_ratio)

      unit_final.GSHP_Loop_flow = loop_flow
      unit_final.GSHP_Bore_Depth = hvac.GSHPBoreDepth
      unit_final.GSHP_Bore_Holes = hvac.GSHPBoreHoles
      unit_final.GSHP_G_Functions = [lntts, gfnc_coeff]

    else
      unit_final.Heat_Capacity = 0
      unit_final.Heat_Airflow = 0
    end

    return unit_final
  end

  def self.process_heat_pump_adjustment(runner, mj8, unit, unit_final, weather, hvac, ducts, nbeds, unit_ffa, unit_shelter_class)
    '''
    Adjust heat pump sizing
    '''
    return nil if unit_final.nil?

    if hvac.NumSpeedsHeating > 1
      coefficients = hvac.HEAT_CAP_FT_SPEC[hvac.NumSpeedsHeating - 1]
      capacity_ratio = hvac.CapacityRatioHeating[hvac.NumSpeedsHeating - 1]
    else
      coefficients = hvac.HEAT_CAP_FT_SPEC[0]
      capacity_ratio = 1.0
    end

    if hvac.MinOutdoorTemp < weather.design.HeatingDrybulb
      heat_db = weather.design.HeatingDrybulb
      heat_pump_load = unit_final.Heat_Load
    else

      # Calculate the heating load at the minimum compressor temperature to limit unutilized capacity
      heat_db = hvac.MinOutdoorTemp
      htd = mj8.heat_setpoint - heat_db

      # Update the buffer space temperatures for the minimum
      (unit.spaces + Geometry.get_unit_adjacent_common_spaces(unit)).each do |space|
        if not Geometry.space_is_finished(space)
          mj8.heat_design_temps[space] = process_design_temp_heating(runner, mj8, weather, space, heat_db, unit)
        end

        # Calculate the cooling design temperature for the unfinished attic based on Figure A12-14
        if Geometry.is_unfinished_attic(space)
          attic_floor_r = get_space_r_value(runner, space, "floor", true)
          return nil if attic_floor_r.nil?

          attic_roof_r = get_space_r_value(runner, space, "roofceiling", true)
          return nil if attic_roof_r.nil?

          if attic_floor_r > attic_roof_r
            mj8.heat_design_temps[space] = heat_db
          end
        end
      end

      # Calculate heating loads at the minimum compressor temperature
      min_temp_zones_loads = process_zone_loads(runner, mj8, unit, weather, htd, nbeds, unit_ffa, unit_shelter_class)
      return nil if min_temp_zones_loads.nil?

      min_temp_unit_init = process_intermediate_total_loads(runner, mj8, min_temp_zones_loads, weather, hvac)
      return nil if min_temp_unit_init.nil?

      # TODO: Combine with code in process_duct_loads_heating
      if ducts.Has and ducts.NotInLiving
        if not Geometry.is_unfinished_basement(ducts.LocationSpace)
          dse_Tamb_heating = mj8.heat_design_temps[ducts.LocationSpace]
          duct_load_heating = calc_heat_duct_load(ducts, mj8.acf, mj8.heat_setpoint, unit_final.dse_Fregain, min_temp_unit_init.Heat_Load, hvac.HtgSupplyAirTemp, dse_Tamb_heating)
        else
          # Ducts in the finished basement does not impact equipment capacity
          duct_load_heating = 0
        end
      else
        duct_load_heating = 0
      end

      heat_pump_load = min_temp_unit_init.Heat_Load + duct_load_heating
    end

    heatCap_Rated = (heat_pump_load / MathTools.biquadratic(mj8.heat_setpoint, heat_db, coefficients)) / capacity_ratio

    if heatCap_Rated < unit_final.Cool_Capacity
      if hvac.HasAirSourceHeatPump
        unit_final.Heat_Capacity = unit_final.Cool_Capacity
      elsif hvac.HasMiniSplitHeatPump
        unit_final.Heat_Capacity = unit_final.Cool_Capacity + hvac.HeatingCapacityOffset
      end
    else
      if hvac.HPSizedForMaxLoad
        # Auto size the heat pump heating capacity based on the heating design temperature (if the heating capacity is larger than the cooling capacity)
        unit_final.Heat_Capacity = heatCap_Rated
        if hvac.HasAirSourceHeatPump
          cfm_Btu = unit_final.Cool_Airflow / unit_final.Cool_Capacity
          unit_final.Cool_Capacity = unit_final.Heat_Capacity
          unit_final.Cool_Airflow = cfm_Btu * unit_final.Cool_Capacity
        elsif hvac.HasMiniSplitHeatPump
          unit_final.Cool_Capacity = unit_final.Heat_Capacity - hvac.HeatingCapacityOffset
          unit_final.Cool_Airflow = hvac.CoolingCFMs[-1] * UnitConversions.convert(unit_final.Cool_Capacity, "Btu/hr", "ton")
        end
      else
        cfm_Btu = unit_final.Cool_Airflow / unit_final.Cool_Capacity
        load_shr = unit_final.Cool_Load_Sens / unit_final.Cool_Load_Tot
        if (weather.data.HDD65F / weather.data.CDD50F) < 2.0 or load_shr < 0.95
          # Mild winter or has a latent cooling load
          unit_final.Cool_Capacity = [(hvac.OverSizeLimit * unit_final.Cool_Load_Tot) / unit_final.TotalCap_CurveValue, heatCap_Rated].min
        else
          # Cold winter and no latent cooling load (add a ton rule applies)
          unit_final.Cool_Capacity = [(unit_final.Cool_Load_Tot + 15000) / unit_final.TotalCap_CurveValue, heatCap_Rated].min
        end
        if hvac.HasAirSourceHeatPump
          unit_final.Cool_Airflow = cfm_Btu * unit_final.Cool_Capacity
          unit_final.Heat_Capacity = unit_final.Cool_Capacity
        elsif hvac.HasMiniSplitHeatPump
          unit_final.Cool_Airflow = hvac.CoolingCFMs[-1] * UnitConversions.convert(unit_final.Cool_Capacity, "Btu/hr", "ton")
          unit_final.Heat_Capacity = unit_final.Cool_Capacity + hvac.HeatingCapacityOffset
        end
      end
    end

    return unit_final
  end

  def self.process_slave_zone_flow_ratios(runner, zones_loads, ducts, unit_final)
    '''
    Flow Ratios for Slave Zones
    '''

    return nil if unit_final.nil?

    zone_heat_loads = {}
    zones_loads.each do |thermal_zone, zone_loads|
      zone_heat_loads[thermal_zone] = [zone_loads.Heat_Windows + zone_loads.Heat_Skylights +
        zone_loads.Heat_Doors + zone_loads.Heat_Walls +
        zone_loads.Heat_Floors + zone_loads.Heat_Roofs, 0].max +
                                      zone_loads.Heat_Infil
      if !ducts.LocationSpace.nil? and thermal_zone.spaces.include?(ducts.LocationSpace)
        zone_heat_loads[thermal_zone] -= unit_final.Heat_Load_Ducts
      end
    end

    # Divide up flow rate to thermal zones based on MJ8 loads
    unit_final.Zone_Ratios = {}
    total = 0.0
    zones_loads.each do |thermal_zone, zone_loads|
      next if Geometry.is_living(thermal_zone)

      unit_final.Zone_Ratios[thermal_zone] = zone_heat_loads[thermal_zone] / unit_final.Heat_Load
      # Use a minimum flow ratio of 1%. (Low flow ratios can be calculated, e.g., for buildings
      # with inefficient above grade construction or poor ductwork in the finished basement.)
      unit_final.Zone_Ratios[thermal_zone] = [unit_final.Zone_Ratios[thermal_zone], 0.01].max
      total += unit_final.Zone_Ratios[thermal_zone]
    end

    zones_loads.each do |thermal_zone, zone_loads|
      next if not Geometry.is_living(thermal_zone)

      unit_final.Zone_Ratios[thermal_zone] = 1.0 - total
      total += unit_final.Zone_Ratios[thermal_zone]
    end

    if (total - 1.0).abs > 0.001
      s = ""
      unit_final.Zone_Ratios.each do |zone, flow_ratio|
        s += " #{zone.name.to_s}: #{flow_ratio.round(3).to_s},"
      end
      runner.registerError("Zone flow ratios do not add up to one:#{s.chomp(',')}")
      return nil
    end

    return unit_final
  end

  def self.process_efficient_capacity_derate(runner, hvac, unit_final)
    '''
    AC & HP Efficiency Capacity Derate
    '''

    return nil if unit_final.nil?

    # Initialize
    unit_final.EER_Multiplier = 1.0
    unit_final.COP_Multiplier = 1.0

    if not hvac.HasCentralAirConditioner and not hvac.HasAirSourceHeatPump
      return unit_final
    end

    tonnages = [1.5, 2, 3, 4, 5]

    # capacityDerateFactorEER values correspond to 1.5, 2, 3, 4, 5 ton equipment. Interpolate in between nominal sizes.
    tons = UnitConversions.convert(unit_final.Cool_Capacity, "Btu/hr", "ton")

    if tons <= 1.5
      unit_final.EER_Multiplier = hvac.CapacityDerateFactorEER[0]
    elsif tons <= 5
      index = (tons.floor - 1).to_i
      unit_final.EER_Multiplier = MathTools.interp2(tons, tonnages[index - 1], tonnages[index],
                                                    hvac.CapacityDerateFactorEER[index - 1],
                                                    hvac.CapacityDerateFactorEER[index])
    elsif tons <= 10
      index = ((tons / 2.0).floor - 1).to_i
      unit_final.EER_Multiplier = MathTools.interp2(tons / 2.0, tonnages[index - 1], tonnages[index],
                                                    hvac.CapacityDerateFactorEER[index - 1],
                                                    hvac.CapacityDerateFactorEER[index])
    else
      unit_final.EER_Multiplier = hvac.CapacityDerateFactorEER[-1]
    end

    if hvac.HasAirSourceHeatPump

      if tons <= 1.5
        unit_final.COP_Multiplier = hvac.CapacityDerateFactorCOP[0]
      elsif tons <= 5
        index = (tons.floor - 1).to_i
        unit_final.COP_Multiplier = MathTools.interp2(tons, tonnages[index - 1], tonnages[index],
                                                      hvac.CapacityDerateFactorCOP[index - 1],
                                                      hvac.CapacityDerateFactorCOP[index])
      elsif tons <= 10
        index = ((tons / 2.0).floor - 1).to_i
        unit_final.COP_Multiplier = MathTools.interp2(tons / 2.0, tonnages[index - 1], tonnages[index],
                                                      hvac.CapacityDerateFactorCOP[index - 1],
                                                      hvac.CapacityDerateFactorCOP[index])
      else
        unit_final.COP_Multiplier = hvac.CapacityDerateFactorCOP[-1]
      end

    end

    return unit_final
  end

  def self.process_dehumidifier_sizing(runner, mj8, unit_init, unit_final, weather, hvac)
    '''
    Dehumidifier Sizing
    '''

    return nil if mj8.nil? or unit_init.nil? or unit_final.nil?

    if hvac.HasCooling and unit_final.Cool_Capacity > @minCoolingCapacity

      dehum_design_db = weather.design.DehumidDrybulb

      if hvac.NumSpeedsCooling > 1

        if not hvac.HasMiniSplitHeatPump

          dehumid_AC_TotCap_i = []
          dehumid_AC_SensCap_i = []

          for i in 0..(hvac.NumSpeedsCooling - 1)

            totalCap_CurveValue_i = MathTools.biquadratic(mj8.wetbulb_indoor_dehumid, dehum_design_db, hvac.COOL_CAP_FT_SPEC[i])
            dehumid_AC_TotCap_i << (totalCap_CurveValue_i * unit_final.Cool_Capacity * hvac.CapacityRatioCooling[0])

            sensibleCap_CurveValue_i = process_curve_fit(unit_final.Cool_Airflow * hvac.FanspeedRatioCooling[0], dehumid_AC_TotCap_i[i], dehum_design_db)
            dehumid_AC_SensCap_i << (sensibleCap_CurveValue_i * unit_final.Cool_Capacity_Sens * hvac.CapacityRatioCooling[0])

            if dehumid_AC_SensCap_i[i] > unit_final.Dehumid_Load_Sens or i == hvac.NumSpeedsCooling - 1

              if i > 0
                dehumid_AC_SensCap = unit_final.Dehumid_Load_Sens

                # Determine portion of load met by speed i and i-1 using: Q_i*s + Q_i-1*(s-1) = Q_load
                s = (unit_final.Dehumid_Load_Sens + dehumid_AC_SensCap_i[i - 1]) / (dehumid_AC_SensCap_i[i] + dehumid_AC_SensCap_i[i - 1])

                dehumid_AC_LatCap = s * (1 - hvac.SHRRated[i]) * dehumid_AC_TotCap_i[i] + \
                                    (1 - s) * (1 - hvac.SHRRated[i - 1]) * dehumid_AC_TotCap_i[i - 1]

                dehumid_AC_RTF = 1
              else
                # System is cycling because the sensible load is less than the sensible capacity at the minimum speed
                dehumid_AC_SensCap = dehumid_AC_SensCap_i[0]
                dehumid_AC_LatCap = dehumid_AC_TotCap_i[0] - dehumid_AC_SensCap_i[0]
                dehumid_AC_RTF = [0, unit_final.Dehumid_Load_Sens / dehumid_AC_SensCap].max
              end

              break

            end

          end

        else # MSHP

          dehumid_AC_TotCap_i_1 = 0
          for i in 0..(hvac.NumSpeedsCooling - 1)

            totalCap_CurveValue = MathTools.biquadratic(mj8.wetbulb_indoor_dehumid, dehum_design_db, hvac.COOL_CAP_FT_SPEC[i])

            dehumid_AC_TotCap = totalCap_CurveValue * unit_final.Cool_Capacity * hvac.CapacityRatioCooling[i]
            sens_cap = hvac.SHRRated[i] * dehumid_AC_TotCap # TODO: This could be slightly improved by not assuming a constant SHR

            if sens_cap >= unit_final.Dehumid_Load_Sens or i == hvac.NumSpeedsCooling - 1

              if i > 0
                dehumid_AC_SensCap = unit_final.Dehumid_Load_Sens

                # Determine portion of load met by speed i and i-1 using: Q_i*s + Q_i-1*(s-1) = Q_load
                s = (unit_final.Dehumid_Load_Sens + dehumid_AC_TotCap_i_1 * hvac.SHRRated[i - 1]) / (sens_cap + dehumid_AC_TotCap_i_1 * hvac.SHRRated[i - 1])

                dehumid_AC_LatCap = s * (1 - hvac.SHRRated[i]) * dehumid_AC_TotCap + \
                                    (1 - s) * (1 - hvac.SHRRated[i - 1]) * dehumid_AC_TotCap_i_1

                dehumid_AC_RTF = 1
              else
                dehumid_AC_SensCap = sens_cap
                dehumid_AC_LatCap = dehumid_AC_TotCap - dehumid_AC_SensCap
                dehumid_AC_RTF = [0, unit_final.Dehumid_Load_Sens / dehumid_AC_SensCap].max
              end

              break

            end

            dehumid_AC_TotCap_i_1 = dehumid_AC_TotCap

          end

        end

      else # Single Speed

        if not hvac.HasGroundSourceHeatPump
          enteringTemp = dehum_design_db
        else # Use annual average temperature for this evaluation
          enteringTemp = weather.data.AnnualAvgDrybulb
        end

        totalCap_CurveValue = MathTools.biquadratic(mj8.wetbulb_indoor_dehumid, enteringTemp, hvac.COOL_CAP_FT_SPEC[0])
        dehumid_AC_TotCap = totalCap_CurveValue * unit_final.Cool_Capacity

        if hvac.HasRoomAirConditioner # Assume constant SHR for now.
          sensibleCap_CurveValue = hvac.SHRRated[0]
        else
          sensibleCap_CurveValue = process_curve_fit(unit_final.Cool_Airflow, dehumid_AC_TotCap, enteringTemp)
        end

        dehumid_AC_SensCap = sensibleCap_CurveValue * unit_final.Cool_Capacity_Sens
        dehumid_AC_LatCap = dehumid_AC_TotCap - dehumid_AC_SensCap
        dehumid_AC_RTF = [0, unit_final.Dehumid_Load_Sens / dehumid_AC_SensCap].max

      end

    else
      dehumid_AC_SensCap = 0
      dehumid_AC_LatCap = 0
      dehumid_AC_RTF = 0

    end

    # Determine the average total latent load (there's duct latent load only when the AC is running)
    unit_final.Dehumid_Load_Ducts_Lat = [0, unit_init.Dehumid_Load_Lat + unit_final.Dehumid_Load_Ducts_Lat * dehumid_AC_RTF].max

    air_h_fg = 1075.6 # Btu/lbm

    # Calculate the required water removal (in L/day) at 75 deg-F DB, 50% RH indoor conditions
    dehumid_WaterRemoval = [0, (unit_init.Dehumid_Load_Lat - dehumid_AC_RTF * dehumid_AC_LatCap) / air_h_fg /
      Liquid.H2O_l.rho * UnitConversions.convert(1, "ft^3", "L") * UnitConversions.convert(1, "day", "hr")].max

    if hvac.HasDehumidifier
      # Determine the rated water removal rate using the performance curve
      dehumid_CurveValue = MathTools.biquadratic(UnitConversions.convert(mj8.cool_setpoint, "F", "C"), mj8.RH_indoor_dehumid * 100, hvac.Dehumidifier_Water_Remove_Cap_Ft_DB_RH)
      unit_final.Dehumid_WaterRemoval = dehumid_WaterRemoval / dehumid_CurveValue
    else
      unit_final.Dehumid_WaterRemoval = 0
    end

    return unit_final
  end

  def self.get_shelter_class(model, unit)
    neighbor_offset_ft = Geometry.get_closest_neighbor_distance(model)

    unit_height_ft = Geometry.get_height_of_spaces(Geometry.get_finished_spaces(unit.spaces))
    exposed_wall_ratio = Geometry.calculate_above_grade_exterior_wall_area(unit.spaces) /
                         Geometry.calculate_above_grade_wall_area(unit.spaces)

    if exposed_wall_ratio > 0.5 # 3 or 4 exposures; Table 5D
      if neighbor_offset_ft == 0
        shelter_class = 2 # Typical shelter for isolated rural house
      elsif neighbor_offset_ft > unit_height_ft
        shelter_class = 3 # Typical shelter caused by other buildings across the street
      else
        shelter_class = 4 # Typical shelter for urban buildings where sheltering obstacles are less than one building height away
      end
    else # 0, 1, or 2 exposures; Table 5E
      if neighbor_offset_ft == 0
        if exposed_wall_ratio > 0.25 # 2 exposures; Table 5E
          shelter_class = 2 # Typical shelter for isolated rural house
        else # 1 exposure; Table 5E
          shelter_class = 3 # Typical shelter caused by other buildings across the street
        end
      elsif neighbor_offset_ft > unit_height_ft
        shelter_class = 4 # Typical shelter for urban buildings where sheltering obstacles are less than one building height away
      else
        shelter_class = 5 # Typical shelter for urban buildings where sheltering obstacles are less than one building height away
      end
    end

    return shelter_class
  end

  def self.get_wallgroup_wood_or_steel_stud(cavity_ins_r_value)
    '''
    Determine the base Group Number based on cavity R-value for siding or stucco walls
    '''
    if cavity_ins_r_value < 2
      wallGroup = 1   # A
    elsif cavity_ins_r_value <= 11
      wallGroup = 2   # B
    elsif cavity_ins_r_value <= 13
      wallGroup = 3   # C
    elsif cavity_ins_r_value <= 15
      wallGroup = 4   # D
    elsif cavity_ins_r_value <= 19
      wallGroup = 5   # E
    elsif cavity_ins_r_value <= 21
      wallGroup = 6   # F
    else
      wallGroup = 7   # G
    end

    return wallGroup
  end

  def self.get_ventilation_rates(runner, unit)
    mechVentType = get_feature(runner, unit, Constants.SizingInfoMechVentType, 'string')
    mechVentWholeHouseRate = get_feature(runner, unit, Constants.SizingInfoMechVentWholeHouseRate, 'double')
    return nil if mechVentType.nil? or mechVentWholeHouseRate.nil?

    q_unb = 0
    q_bal_Sens = 0
    q_bal_Lat = 0

    if mechVentType == Constants.VentTypeExhaust
      q_unb = mechVentWholeHouseRate
    elsif mechVentType == Constants.VentTypeSupply or mechVentType == Constants.VentTypeCFIS
      q_unb = mechVentWholeHouseRate
    elsif mechVentType == Constants.VentTypeBalanced
      totalEfficiency = get_feature(runner, unit, Constants.SizingInfoMechVentTotalEfficiency, 'double')
      apparentSensibleEffectiveness = get_feature(runner, unit, Constants.SizingInfoMechVentApparentSensibleEffectiveness, 'double')
      latentEffectiveness = get_feature(runner, unit, Constants.SizingInfoMechVentLatentEffectiveness, 'double')
      return nil if totalEfficiency.nil? or latentEffectiveness.nil? or apparentSensibleEffectiveness.nil?

      q_bal_Sens = mechVentWholeHouseRate * (1 - apparentSensibleEffectiveness)
      q_bal_Lat = mechVentWholeHouseRate * (1 - latentEffectiveness)
    elsif mechVentType == Constants.VentTypeNone
    # nop
    else
        runner.registerError("Unexpected mechanical ventilation type: #{mechVentType}.")
        return nil
    end

    return [q_unb, q_bal_Sens, q_bal_Lat]
  end

  def self.get_fenestration_shgc(runner, surface)
    simple_glazing = get_window_simple_glazing(runner, surface, true)
    return nil if simple_glazing.nil?

    shgc_with_interior_shade_heat = simple_glazing.solarHeatGainCoefficient

    int_shade_heat_to_cool_ratio = 1.0
    if surface.shadingControl.is_initialized
      shading_control = surface.shadingControl.get
      if shading_control.shadingMaterial.is_initialized
        shading_material = shading_control.shadingMaterial.get
        if shading_material.to_Shade.is_initialized
          shade = shading_material.to_Shade.get
          int_shade_heat_to_cool_ratio = shade.solarTransmittance
        else
          runner.registerError("Unhandled shading material: #{shading_material.name.to_s}.")
          return nil
        end
      end
    end

    shgc_with_interior_shade_cool = shgc_with_interior_shade_heat * int_shade_heat_to_cool_ratio

    return [shgc_with_interior_shade_cool, shgc_with_interior_shade_heat]
  end

  def self.calc_heat_cfm(load, acf, heat_setpoint, htg_supply_air_temp)
    return load / (1.1 * acf * (htg_supply_air_temp - heat_setpoint))
  end

  def self.calc_heat_duct_load(ducts, acf, heat_setpoint, dse_Fregain, heatingLoad, htg_supply_air_temp, t_amb)
    # Supply and return duct surface areas located outside conditioned space
    dse_As = ducts.SupplySurfaceArea * ducts.LocationFrac
    dse_Ar = ducts.ReturnSurfaceArea

    # Initialize for the iteration
    delta = 1
    heatingLoad_Prev = heatingLoad
    heat_cfm = calc_heat_cfm(heatingLoad, acf, heat_setpoint, htg_supply_air_temp)

    for _iter in 0..19
      break if delta.abs <= 0.001

      dse_DEcorr_heating, _dse_dTe_heating = calc_dse_heating(ducts, acf, heat_cfm, heatingLoad_Prev, t_amb, dse_As, dse_Ar, heat_setpoint, dse_Fregain)

      # Calculate the increase in heating load due to ducts (Approach: DE = Qload/Qequip -> Qducts = Qequip-Qload)
      heatingLoad_Next = heatingLoad / dse_DEcorr_heating

      # Calculate the change since the last iteration
      delta = (heatingLoad_Next - heatingLoad_Prev) / heatingLoad_Prev

      # Update the flow rate for the next iteration
      heatingLoad_Prev = heatingLoad_Next
      heat_cfm = calc_heat_cfm(heatingLoad_Next, acf, heat_setpoint, htg_supply_air_temp)

    end

    return heatingLoad_Next - heatingLoad
  end

  def self.calc_dse_heating(ducts, acf, cfm_inter, load_Inter_Sens, dse_Tamb, dse_As, dse_Ar, t_setpoint, dse_Fregain)
    '''
    Calculate the Distribution System Efficiency using the method of ASHRAE Standard 152 (used for heating and cooling).
    '''
    dse_Bs, dse_Br, dse_a_s, dse_a_r, dse_dTe, dse_dT = _calc_dse_init(ducts, acf, cfm_inter, load_Inter_Sens, dse_Tamb, dse_As, dse_Ar, t_setpoint)
    dse_DE = _calc_dse_DE_heating(dse_a_s, dse_Bs, dse_a_r, dse_Br, dse_dT, dse_dTe)
    dse_DEcorr = _calc_dse_DEcorr(ducts, dse_DE, dse_Fregain, dse_Br, dse_a_r)

    return dse_DEcorr, dse_dTe
  end

  def self.calc_dse_cooling(ducts, acf, enthalpy_indoor_cooling, leavingAirTemp, cfm_inter, load_Inter_Sens, dse_Tamb, dse_As, dse_Ar, t_setpoint, dse_Fregain, coolingLoad_Tot, dse_h_Return_Cooling)
    '''
    Calculate the Distribution System Efficiency using the method of ASHRAE Standard 152 (used for heating and cooling).
    '''

    dse_Bs, dse_Br, dse_a_s, dse_a_r, dse_dTe, dse_dT = _calc_dse_init(ducts, acf, cfm_inter, load_Inter_Sens, dse_Tamb, dse_As, dse_Ar, t_setpoint)
    dse_DE, coolingLoad_Ducts_Sens = _calc_dse_DE_cooling(dse_a_s, cfm_inter, coolingLoad_Tot, dse_a_r, dse_h_Return_Cooling, enthalpy_indoor_cooling, dse_Br, dse_dT, dse_Bs, leavingAirTemp, dse_Tamb, load_Inter_Sens)
    dse_DEcorr = _calc_dse_DEcorr(ducts, dse_DE, dse_Fregain, dse_Br, dse_a_r)

    return dse_DEcorr, dse_dTe, coolingLoad_Ducts_Sens
  end

  def self._calc_dse_init(ducts, acf, cfm_inter, load_Inter_Sens, dse_Tamb, dse_As, dse_Ar, t_setpoint)
    dse_Qs = ducts.SupplyLoss * cfm_inter
    dse_Qr = ducts.ReturnLoss * cfm_inter

    # Supply and return conduction functions, Bs and Br
    if ducts.NotInLiving
      dse_Bs = Math.exp((-1.0 * dse_As) / (60 * cfm_inter * @inside_air_dens * Gas.Air.cp * ducts.SupplyRvalue))
      dse_Br = Math.exp((-1.0 * dse_Ar) / (60 * cfm_inter * @inside_air_dens * Gas.Air.cp * ducts.ReturnRvalue))

    else
      dse_Bs = 1
      dse_Br = 1
    end

    dse_a_s = (cfm_inter - dse_Qs) / cfm_inter
    dse_a_r = (cfm_inter - dse_Qr) / cfm_inter

    dse_dTe = load_Inter_Sens / (1.1 * acf * cfm_inter)
    dse_dT = t_setpoint - dse_Tamb

    return dse_Bs, dse_Br, dse_a_s, dse_a_r, dse_dTe, dse_dT
  end

  def self._calc_dse_DE_cooling(dse_a_s, cfm_inter, coolingLoad_Tot, dse_a_r, dse_h_Return_Cooling, enthalpy_indoor_cooling, dse_Br, dse_dT, dse_Bs, leavingAirTemp, dse_Tamb, load_Inter_Sens)
    # Calculate the delivery effectiveness (Equation 6-23)
    # NOTE: This equation is for heating but DE equation for cooling requires psychrometric calculations. This should be corrected.
    dse_DE = ((dse_a_s * 60 * cfm_inter * @inside_air_dens) / (-1 * coolingLoad_Tot)) * \
             (((-1 * coolingLoad_Tot) / (60 * cfm_inter * @inside_air_dens)) + \
              (1 - dse_a_r) * (dse_h_Return_Cooling - enthalpy_indoor_cooling) + \
              dse_a_r * Gas.Air.cp * (dse_Br - 1) * dse_dT + \
              Gas.Air.cp * (dse_Bs - 1) * (leavingAirTemp - dse_Tamb))

    # Calculate the sensible heat transfer from surroundings
    coolingLoad_Ducts_Sens = (1 - [dse_DE, 0].max) * load_Inter_Sens

    return dse_DE, coolingLoad_Ducts_Sens
  end

  def self._calc_dse_DE_heating(dse_a_s, dse_Bs, dse_a_r, dse_Br, dse_dT, dse_dTe)
    # Calculate the delivery effectiveness (Equation 6-23)
    # NOTE: This equation is for heating but DE equation for cooling requires psychrometric calculations. This should be corrected.
    dse_DE = (dse_a_s * dse_Bs -
              dse_a_s * dse_Bs * (1 - dse_a_r * dse_Br) * (dse_dT / dse_dTe) -
              dse_a_s * (1 - dse_Bs) * (dse_dT / dse_dTe))

    return dse_DE
  end

  def self._calc_dse_DEcorr(ducts, dse_DE, dse_Fregain, dse_Br, dse_a_r)
    # Calculate the delivery effectiveness corrector for regain (Equation 6-40)
    dse_DEcorr = (dse_DE + dse_Fregain * (1 - dse_DE) +
                  dse_Br * (dse_a_r * dse_Fregain - dse_Fregain))

    # Limit the DE to a reasonable value to prevent negative values and huge equipment
    dse_DEcorr = [dse_DEcorr, 0.25].max
    dse_DEcorr = [dse_DEcorr, 1.00].min

    return dse_DEcorr
  end

  def self.calculate_sensible_latent_split(cool_design_grains, grains_indoor_cooling, acf, return_duct_loss, cool_load_tot, coolingLoadLat, cool_Airflow)
    # Calculate the latent duct leakage load (Manual J accounts only for return duct leakage)
    dse_Cool_Load_Latent = [0, 0.68 * acf * return_duct_loss * cool_Airflow *
      (cool_design_grains - grains_indoor_cooling)].max

    # Calculate final latent and load
    cool_Load_Lat = coolingLoadLat + dse_Cool_Load_Latent
    cool_Load_Sens = cool_load_tot - cool_Load_Lat

    return cool_Load_Lat, cool_Load_Sens
  end

  def self.get_ducts_for_unit(runner, model, unit, hvac, unit_ffa)
    ducts = DuctsInfo.new

    ducts.Has = false
    if hvac.HasDuctedHeating or hvac.HasDuctedCooling
      ducts.Has = true
      ducts.NotInLiving = false # init

      ducts.SupplySurfaceArea = get_feature(runner, unit, Constants.SizingInfoDuctsSupplySurfaceArea, 'double')
      ducts.ReturnSurfaceArea = get_feature(runner, unit, Constants.SizingInfoDuctsReturnSurfaceArea, 'double')
      return nil if ducts.SupplySurfaceArea.nil? or ducts.ReturnSurfaceArea.nil?

      ducts.LocationFrac = get_feature(runner, unit, Constants.SizingInfoDuctsLocationFrac, 'double')
      return nil if ducts.LocationFrac.nil?

      ducts.SupplyLoss = get_feature(runner, unit, Constants.SizingInfoDuctsSupplyLoss, 'double')
      ducts.ReturnLoss = get_feature(runner, unit, Constants.SizingInfoDuctsReturnLoss, 'double')
      return nil if ducts.SupplyLoss.nil? or ducts.ReturnLoss.nil?

      ducts.SupplyRvalue = get_feature(runner, unit, Constants.SizingInfoDuctsSupplyRvalue, 'double')
      ducts.ReturnRvalue = get_feature(runner, unit, Constants.SizingInfoDuctsReturnRvalue, 'double')
      return nil if ducts.SupplyRvalue.nil? or ducts.ReturnRvalue.nil?

      locationZoneName = get_feature(runner, unit, Constants.SizingInfoDuctsLocationZone, 'string')
      return nil if locationZoneName.nil?

      # Get arbitrary space from zone
      ducts.LocationSpace = nil
      unit_zones = Geometry.get_thermal_zones_from_spaces(unit.spaces)
      adjacent_common_spaces = Geometry.get_unit_adjacent_common_spaces(unit)
      adjacent_common_zones = Geometry.get_thermal_zones_from_spaces(adjacent_common_spaces)
      (unit_zones + adjacent_common_zones).each do |zone|
        next if not zone.name.to_s.start_with?(locationZoneName)

        ducts.LocationSpace = zone.spaces[0]
      end
      if ducts.LocationSpace.nil?
        runner.registerError("Could not determine duct location.")
        return nil
      end
      if not Geometry.is_living(ducts.LocationSpace)
        ducts.NotInLiving = true
      end
    end

    return ducts
  end

  def self.get_hvac_for_unit(runner, model, unit)
    # Init
    hvac = HVACInfo.new
    hvac.HasDuctedHeating = false
    hvac.HasDuctedCooling = false
    hvac.HasCooling = false
    hvac.HasHeating = false
    hvac.HasCentralAirConditioner = false
    hvac.HasRoomAirConditioner = false
    hvac.HasFurnace = false
    hvac.HasBoiler = false
    hvac.HasElecBaseboard = false
    hvac.HasUnitHeater = false
    hvac.HasAirSourceHeatPump = false
    hvac.HasMiniSplitHeatPump = false
    hvac.HasGroundSourceHeatPump = false
    hvac.HasDehumidifier = false
    hvac.NumSpeedsCooling = 0
    hvac.NumSpeedsHeating = 0
    hvac.COOL_CAP_FT_SPEC = nil
    hvac.HEAT_CAP_FT_SPEC = nil
    hvac.COOL_SH_FT_SPEC = nil
    hvac.COIL_BF_FT_SPEC = nil
    hvac.CoilBF = nil
    hvac.HtgSupplyAirTemp = nil
    hvac.MinOutdoorTemp = nil
    hvac.SHRRated = nil
    hvac.CapacityRatioCooling = [1.0]
    hvac.CapacityRatioHeating = [1.0]
    hvac.FixedCoolingCapacity = nil
    hvac.FixedHeatingCapacity = nil
    hvac.FixedSuppHeatingCapacity = nil
    hvac.HeatingCapacityOffset = nil
    hvac.OverSizeLimit = 1.15
    hvac.HPSizedForMaxLoad = false
    hvac.CoolingCFMs = nil
    hvac.HeatingCFMs = nil
    hvac.FanspeedRatioCooling = [1.0]
    hvac.CapacityDerateFactorEER = nil
    hvac.CapacityDerateFactorCOP = nil
    hvac.BoilerDesignTemp = nil
    hvac.Dehumidifier_Water_Remove_Cap_Ft_DB_RH = nil
    hvac.GroundHXVertical = nil
    hvac.HeatingEIR = nil
    hvac.CoolingEIR = nil
    hvac.HXDTDesign = nil
    hvac.HXCHWDesign = nil
    hvac.HXHWDesign = nil
    hvac.RatedCFMperTonCooling = nil
    hvac.RatedCFMperTonHeating = nil
    hvac.GSHPBoreSpacing = nil
    hvac.GSHPBoreHoles = nil
    hvac.GSHPBoreDepth = nil
    hvac.GSHPBoreConfig = nil
    hvac.GSHPSpacingType = nil

    clg_equips = []
    htg_equips = []

    unit_thermal_zones = Geometry.get_thermal_zones_from_spaces(unit.spaces)
    control_slave_zones_hash = HVAC.get_control_and_slave_zones(unit_thermal_zones)

    if control_slave_zones_hash.keys.size > 1
      runner.registerError("Cannot handle multiple HVAC equipment in a unit.")
      return nil
    end

    control_zone = control_slave_zones_hash.keys[0]

    HVAC.existing_cooling_equipment(model, runner, control_zone).each do |clg_equip|
      next if clg_equips.include? clg_equip
      next if clg_equip.is_a? OpenStudio::Model::ZoneHVACIdealLoadsAirSystem

      clg_equips << clg_equip
    end

    HVAC.existing_heating_equipment(model, runner, control_zone).each do |htg_equip|
      next if htg_equips.include? htg_equip
      next if htg_equip.is_a? OpenStudio::Model::ZoneHVACIdealLoadsAirSystem

      htg_equips << htg_equip
    end

    hvac.HasCentralAirConditioner = HVAC.has_central_ac(model, runner, control_zone)
    hvac.HasRoomAirConditioner = HVAC.has_room_ac(model, runner, control_zone)
    hvac.HasFurnace = HVAC.has_furnace(model, runner, control_zone)
    hvac.HasBoiler = HVAC.has_boiler(model, runner, control_zone)
    hvac.HasElecBaseboard = HVAC.has_electric_baseboard(model, runner, control_zone)
    hvac.HasUnitHeater = HVAC.has_unit_heater(model, runner, control_zone)
    hvac.HasAirSourceHeatPump = HVAC.has_ashp(model, runner, control_zone)
    hvac.HasGroundSourceHeatPump = HVAC.has_gshp(model, runner, control_zone)
    hvac.HasMiniSplitHeatPump = HVAC.has_mshp(model, runner, control_zone)
    has_ducted_mshp = HVAC.has_ducted_mshp(model, runner, control_zone)

    # Cooling equipment
    if clg_equips.size > 0
      hvac.HasCooling = true

      clg_equips.each do |clg_equip|
        clg_coil, htg_coil, supp_htg_coil = HVAC.get_coils_from_hvac_equip(clg_equip)

        if clg_equip.is_a? OpenStudio::Model::AirLoopHVACUnitarySystem
          if clg_equip.airLoopHVAC.is_initialized
            hvac.HasDuctedCooling = true
          end
        end

        ratedCFMperTonCooling = get_feature(runner, clg_equip, Constants.SizingInfoHVACRatedCFMperTonCooling, 'string', false)
        if not ratedCFMperTonCooling.nil?
          hvac.RatedCFMperTonCooling = ratedCFMperTonCooling.split(",").map(&:to_f)
        end

        # Cooling coil
        if clg_coil.is_a? OpenStudio::Model::CoilCoolingDXSingleSpeed
          hvac.NumSpeedsCooling = 1

          if hvac.HasRoomAirConditioner
            coolingCFMs = get_feature(runner, clg_equip, Constants.SizingInfoHVACCoolingCFMs, 'string')
            return nil if coolingCFMs.nil?

            hvac.CoolingCFMs = coolingCFMs.split(",").map(&:to_f)
          end

          curves = [clg_coil.totalCoolingCapacityFunctionOfTemperatureCurve]
          hvac.COOL_CAP_FT_SPEC = get_2d_vector_from_CAP_FT_SPEC_curves(curves, hvac.NumSpeedsCooling)
          if not clg_coil.ratedSensibleHeatRatio.is_initialized
            runner.registerError("SHR not set for #{clg_coil.name}.")
            return nil
          end
          hvac.SHRRated = [clg_coil.ratedSensibleHeatRatio.get]
          if clg_coil.ratedTotalCoolingCapacity.is_initialized
            hvac.FixedCoolingCapacity = UnitConversions.convert(clg_coil.ratedTotalCoolingCapacity.get, "W", "ton")
          end

          if not hvac.HasRoomAirConditioner
            capacityDerateFactorEER = get_feature(runner, clg_equip, Constants.SizingInfoHVACCapacityDerateFactorEER, 'string')
            return nil if capacityDerateFactorEER.nil?

            hvac.CapacityDerateFactorEER = capacityDerateFactorEER.split(",").map(&:to_f)
          end

        elsif clg_coil.is_a? OpenStudio::Model::CoilCoolingDXMultiSpeed
          hvac.NumSpeedsCooling = clg_coil.stages.size
          if hvac.NumSpeedsCooling == 2
            hvac.OverSizeLimit = 1.2
          else
            hvac.OverSizeLimit = 1.3
          end

          capacityRatioCooling = get_feature(runner, clg_equip, Constants.SizingInfoHVACCapacityRatioCooling, 'string')
          return nil if capacityRatioCooling.nil?

          hvac.CapacityRatioCooling = capacityRatioCooling.split(",").map(&:to_f)

          if not clg_equip.designSpecificationMultispeedObject.is_initialized
            runner.registerError("DesignSpecificationMultispeedObject not set for #{clg_equip.name.to_s}.")
            return nil
          end
          perf = clg_equip.designSpecificationMultispeedObject.get
          hvac.FanspeedRatioCooling = []
          perf.supplyAirflowRatioFields.each do |airflowRatioField|
            if not airflowRatioField.coolingRatio.is_initialized
              runner.registerError("Cooling airflow ratio not set for #{perf.name.to_s}")
              return nil
            end
            hvac.FanspeedRatioCooling << airflowRatioField.coolingRatio.get
          end

          curves = []
          hvac.SHRRated = []
          clg_coil.stages.each_with_index do |stage, speed|
            curves << stage.totalCoolingCapacityFunctionofTemperatureCurve
            if not stage.grossRatedSensibleHeatRatio.is_initialized
              runner.registerError("SHR not set for #{clg_coil.name}.")
              return nil
            end
            hvac.SHRRated << stage.grossRatedSensibleHeatRatio.get
            next if !stage.grossRatedTotalCoolingCapacity.is_initialized

            hvac.FixedCoolingCapacity = UnitConversions.convert(stage.grossRatedTotalCoolingCapacity.get, "W", "ton")
          end
          hvac.COOL_CAP_FT_SPEC = get_2d_vector_from_CAP_FT_SPEC_curves(curves, hvac.NumSpeedsCooling)

          if clg_equip.name.to_s.start_with? Constants.ObjectNameCentralAirConditioner or clg_equip.name.to_s.start_with? Constants.ObjectNameAirSourceHeatPump
            capacityDerateFactorEER = get_feature(runner, clg_equip, Constants.SizingInfoHVACCapacityDerateFactorEER, 'string')
            return nil if capacityDerateFactorEER.nil?

            hvac.CapacityDerateFactorEER = capacityDerateFactorEER.split(",").map(&:to_f)
          end

          if clg_equip.name.to_s.start_with? Constants.ObjectNameMiniSplitHeatPump
            coolingCFMs = get_feature(runner, clg_equip, Constants.SizingInfoHVACCoolingCFMs, 'string')
            return nil if coolingCFMs.nil?

            hvac.CoolingCFMs = coolingCFMs.split(",").map(&:to_f)
          end

        elsif clg_coil.is_a? OpenStudio::Model::CoilCoolingWaterToAirHeatPumpEquationFit
          hvac.NumSpeedsCooling = 1

          cOOL_CAP_FT_SPEC = [clg_coil.totalCoolingCapacityCoefficient1,
                              clg_coil.totalCoolingCapacityCoefficient2,
                              clg_coil.totalCoolingCapacityCoefficient3,
                              clg_coil.totalCoolingCapacityCoefficient4,
                              clg_coil.totalCoolingCapacityCoefficient5]
          hvac.COOL_CAP_FT_SPEC = [HVAC.convert_curve_gshp(cOOL_CAP_FT_SPEC, true)]

          cOOL_SH_FT_SPEC = [clg_coil.sensibleCoolingCapacityCoefficient1,
                             clg_coil.sensibleCoolingCapacityCoefficient3,
                             clg_coil.sensibleCoolingCapacityCoefficient4,
                             clg_coil.sensibleCoolingCapacityCoefficient5,
                             clg_coil.sensibleCoolingCapacityCoefficient6]
          hvac.COOL_SH_FT_SPEC = [HVAC.convert_curve_gshp(cOOL_SH_FT_SPEC, true)]

          cOIL_BF_FT_SPEC = get_feature(runner, clg_equip, Constants.SizingInfoGSHPCoil_BF_FT_SPEC, 'string')
          return nil if cOIL_BF_FT_SPEC.nil?

          hvac.COIL_BF_FT_SPEC = [cOIL_BF_FT_SPEC.split(",").map(&:to_f)]

          shr_rated = get_feature(runner, clg_equip, Constants.SizingInfoHVACSHR, 'string')
          return nil if shr_rated.nil?

          hvac.SHRRated = shr_rated.split(",").map(&:to_f)

          hvac.CoilBF = get_feature(runner, clg_equip, Constants.SizingInfoGSHPCoilBF, 'double')
          return nil if hvac.CoilBF.nil?

          if clg_coil.ratedTotalCoolingCapacity.is_initialized
            hvac.FixedCoolingCapacity = UnitConversions.convert(clg_coil.ratedTotalCoolingCapacity.get, "W", "ton")
          end

          hvac.CoolingEIR = 1.0 / clg_coil.ratedCoolingCoefficientofPerformance

          hvac.GSHPBoreSpacing = get_feature(runner, clg_equip, Constants.SizingInfoGSHPBoreSpacing, 'double')
          hvac.GSHPBoreHoles = get_feature(runner, clg_equip, Constants.SizingInfoGSHPBoreHoles, 'string')
          hvac.GSHPBoreDepth = get_feature(runner, clg_equip, Constants.SizingInfoGSHPBoreDepth, 'string')
          hvac.GSHPBoreConfig = get_feature(runner, clg_equip, Constants.SizingInfoGSHPBoreConfig, 'string')
          hvac.GSHPSpacingType = get_feature(runner, clg_equip, Constants.SizingInfoGSHPUTubeSpacingType, 'string')
          return nil if hvac.GSHPBoreSpacing.nil? or hvac.GSHPBoreHoles.nil? or hvac.GSHPBoreDepth.nil? or hvac.GSHPBoreConfig.nil? or hvac.GSHPSpacingType.nil?

        elsif not clg_coil.nil?
          runner.registerError("Unexpected cooling coil: #{clg_coil.name}.")
          return nil
        end
      end
    end

    # Heating equipment
    if htg_equips.size > 0
      hvac.HasHeating = true

      htg_equips.each do |htg_equip|
        clg_coil, htg_coil, supp_htg_coil = HVAC.get_coils_from_hvac_equip(htg_equip)

        if htg_equip.is_a? OpenStudio::Model::AirLoopHVACUnitarySystem
          if htg_equip.airLoopHVAC.is_initialized
            hvac.HasDuctedHeating = true
          end
          if hvac.HasAirSourceHeatPump
            hvac.HPSizedForMaxLoad = get_feature(runner, htg_equip, Constants.SizingInfoHPSizedForMaxLoad, 'boolean', true)
            return nil if hvac.HPSizedForMaxLoad.nil?
          end
        end

        ratedCFMperTonHeating = get_feature(runner, htg_equip, Constants.SizingInfoHVACRatedCFMperTonHeating, 'string', false)
        if not ratedCFMperTonHeating.nil?
          hvac.RatedCFMperTonHeating = ratedCFMperTonHeating.split(",").map(&:to_f)
        end

        # Heating coil
        if htg_coil.is_a? OpenStudio::Model::CoilHeatingElectric
          hvac.NumSpeedsHeating = 1
          if htg_coil.nominalCapacity.is_initialized
            hvac.FixedHeatingCapacity = UnitConversions.convert(htg_coil.nominalCapacity.get, "W", "ton")
          end

        elsif htg_coil.is_a? OpenStudio::Model::CoilHeatingGas
          hvac.NumSpeedsHeating = 1
          if htg_coil.nominalCapacity.is_initialized
            hvac.FixedHeatingCapacity = UnitConversions.convert(htg_coil.nominalCapacity.get, "W", "ton")
          end

        elsif htg_coil.is_a? OpenStudio::Model::CoilHeatingWaterBaseboard
          hvac.NumSpeedsHeating = 1
          if htg_coil.heatingDesignCapacity.is_initialized
            hvac.FixedHeatingCapacity = UnitConversions.convert(htg_coil.heatingDesignCapacity.get, "W", "ton")
          end
          hvac.BoilerDesignTemp = UnitConversions.convert(model.getBoilerHotWaters[0].designWaterOutletTemperature.get, "C", "F")

        elsif htg_coil.is_a? OpenStudio::Model::CoilHeatingDXSingleSpeed
          hvac.NumSpeedsHeating = 1
          hvac.MinOutdoorTemp = UnitConversions.convert(htg_coil.minimumOutdoorDryBulbTemperatureforCompressorOperation, "C", "F")

          curves = [htg_coil.totalHeatingCapacityFunctionofTemperatureCurve]
          hvac.HEAT_CAP_FT_SPEC = get_2d_vector_from_CAP_FT_SPEC_curves(curves, hvac.NumSpeedsHeating)

          if htg_coil.ratedTotalHeatingCapacity.is_initialized
            hvac.FixedHeatingCapacity = UnitConversions.convert(htg_coil.ratedTotalHeatingCapacity.get, "W", "ton")
          end

          capacityDerateFactorCOP = get_feature(runner, htg_equip, Constants.SizingInfoHVACCapacityDerateFactorCOP, 'string')
          return nil if capacityDerateFactorCOP.nil?

          hvac.CapacityDerateFactorCOP = capacityDerateFactorCOP.split(",").map(&:to_f)

        elsif htg_coil.is_a? OpenStudio::Model::CoilHeatingDXMultiSpeed
          hvac.NumSpeedsHeating = htg_coil.stages.size
          hvac.CapacityRatioHeating = hvac.CapacityRatioCooling
          hvac.MinOutdoorTemp = UnitConversions.convert(htg_coil.minimumOutdoorDryBulbTemperatureforCompressorOperation, "C", "F")

          curves = []
          htg_coil.stages.each_with_index do |stage, speed|
            curves << stage.heatingCapacityFunctionofTemperatureCurve
            next if !stage.grossRatedHeatingCapacity.is_initialized

            hvac.FixedHeatingCapacity = UnitConversions.convert(stage.grossRatedHeatingCapacity.get, "W", "ton")
          end
          hvac.HEAT_CAP_FT_SPEC = get_2d_vector_from_CAP_FT_SPEC_curves(curves, hvac.NumSpeedsHeating)

          if htg_equip.name.to_s.start_with? Constants.ObjectNameAirSourceHeatPump
            capacityDerateFactorCOP = get_feature(runner, htg_equip, Constants.SizingInfoHVACCapacityDerateFactorCOP, 'string')
            return nil if capacityDerateFactorCOP.nil?

            hvac.CapacityDerateFactorCOP = capacityDerateFactorCOP.split(",").map(&:to_f)
          end

          if htg_equip.name.to_s.start_with? Constants.ObjectNameMiniSplitHeatPump
            heatingCFMs = get_feature(runner, htg_equip, Constants.SizingInfoHVACHeatingCFMs, 'string')
            return nil if heatingCFMs.nil?

            hvac.HeatingCFMs = heatingCFMs.split(",").map(&:to_f)

            hvac.HeatingCapacityOffset = get_feature(runner, htg_equip, Constants.SizingInfoHVACHeatingCapacityOffset, 'double')
            return nil if hvac.HeatingCapacityOffset.nil?
          end

        elsif htg_coil.is_a? OpenStudio::Model::CoilHeatingWaterToAirHeatPumpEquationFit
          hvac.NumSpeedsHeating = 1

          if htg_coil.ratedHeatingCapacity.is_initialized
            hvac.FixedHeatingCapacity = UnitConversions.convert(htg_coil.ratedHeatingCapacity.get, "W", "ton")
          end

          hvac.HeatingEIR = 1.0 / htg_coil.ratedHeatingCoefficientofPerformance

        elsif not htg_coil.nil?
          runner.registerError("Unexpected heating coil: #{htg_coil.name}.")
          return nil

        end

        # Supplemental heating
        if htg_equip.is_a? OpenStudio::Model::ZoneHVACBaseboardConvectiveElectric
          if htg_equip.nominalCapacity.is_initialized
            hvac.FixedSuppHeatingCapacity = UnitConversions.convert(htg_equip.nominalCapacity.get, "W", "ton")
          end

        elsif supp_htg_coil.is_a? OpenStudio::Model::ZoneHVACBaseboardConvectiveElectric
          if supp_htg_coil.nominalCapacity.is_initialized
            hvac.FixedSuppHeatingCapacity = UnitConversions.convert(supp_htg_coil.nominalCapacity.get, "W", "ton")
          end

        elsif supp_htg_coil.is_a? OpenStudio::Model::CoilHeatingElectric
          if supp_htg_coil.nominalCapacity.is_initialized
            hvac.FixedSuppHeatingCapacity = UnitConversions.convert(supp_htg_coil.nominalCapacity.get, "W", "ton")
          end

        elsif not supp_htg_coil.nil?
          runner.registerError("Unexpected supplemental heating coil: #{supp_htg_coil.name}.")
          return nil
        end
      end
    end

    # Dehumidifier
    dehumids = model.getZoneHVACDehumidifierDXs
    if dehumids.size >= 1
      hvac.HasDehumidifier = true
      curve = dehumids[0].waterRemovalCurve.to_CurveBiquadratic.get
      hvac.Dehumidifier_Water_Remove_Cap_Ft_DB_RH = [curve.coefficient1Constant, curve.coefficient2x, curve.coefficient3xPOW2, curve.coefficient4y, curve.coefficient5yPOW2, curve.coefficient6xTIMESY]
    end

    # GSHP
    if hvac.HasGroundSourceHeatPump
      model.getPlantLoops.each do |pl|
        next if not pl.name.to_s.start_with?(Constants.ObjectNameGroundSourceHeatPumpVerticalBore)

        pl.supplyComponents.each do |plc|
          next if !plc.to_GroundHeatExchangerVertical.is_initialized

          hvac.GroundHXVertical = plc.to_GroundHeatExchangerVertical.get
        end
        hvac.HXDTDesign = UnitConversions.convert(pl.sizingPlant.loopDesignTemperatureDifference, "K", "R")
        hvac.HXCHWDesign = UnitConversions.convert(pl.sizingPlant.designLoopExitTemperature, "C", "F")
        hvac.HXHWDesign = UnitConversions.convert(pl.minimumLoopTemperature, "C", "F")
      end
      if hvac.HXDTDesign.nil? or hvac.HXCHWDesign.nil? or hvac.HXHWDesign.nil?
        runner.registerError("Could not find GSHP plant loop.")
        return nil
      end
      if hvac.GroundHXVertical.nil?
        runner.registerError("Could not find GroundHeatExchangerVertical object on GSHP plant loop.")
        return nil
      end
    end

    return hvac
  end

  def self.get_2d_vector_from_CAP_FT_SPEC_curves(curves, num_speeds)
    vector = []
    curves.each do |curve|
      bi = curve.to_CurveBiquadratic.get
      c_si = [bi.coefficient1Constant, bi.coefficient2x, bi.coefficient3xPOW2, bi.coefficient4y, bi.coefficient5yPOW2, bi.coefficient6xTIMESY]
      vector << HVAC.convert_curve_biquadratic(c_si, false)
    end
    if num_speeds > 1 and vector.size == 1
      # Repeat coefficients for each speed
      for i in 1..num_speeds
        vector << vector[0]
      end
    end
    return vector
  end

  def self.process_curve_fit(airFlowRate, capacity, temp)
    # TODO: Get rid of this curve by using ADP/BF calculations
    capacity_tons = UnitConversions.convert(capacity, "Btu/hr", "ton")
    return MathTools.biquadratic(airFlowRate / capacity_tons, temp, @shr_biquadratic)
  end

  def self.space_is_vented(space, min_sla_for_venting)
    ela = 0.0
    space.spaceInfiltrationEffectiveLeakageAreas.each do |leakage_area|
      ela += UnitConversions.convert(leakage_area.effectiveAirLeakageArea, "cm^2", "ft^2")
    end
    sla = ela / UnitConversions.convert(space.floorArea, "m^2", "ft^2")
    if sla > min_sla_for_venting
      return true
    end

    return false
  end

  def self.true_azimuth(surface)
    true_azimuth = nil
    facade = Geometry.get_facade_for_surface(surface)
    if facade.nil?
      relative_azimuth = UnitConversions.convert(surface.azimuth, "rad", "deg")
      true_azimuth = @northAxis + relative_azimuth + 180.0
    elsif facade == Constants.FacadeFront
      true_azimuth = @northAxis
    elsif facade == Constants.FacadeBack
      true_azimuth = @northAxis + 180
    elsif facade == Constants.FacadeLeft
      true_azimuth = @northAxis + 90
    elsif facade == Constants.FacadeRight
      true_azimuth = @northAxis + 270
    end
    if true_azimuth >= 360
      true_azimuth = true_azimuth - 360
    end
    return true_azimuth
  end

  def self.calculate_t_attic_iter(runner, attic_UAs, t_solair, cool_setpoint, coolingLoad_Ducts_Sens)
    # Calculate new value for Tattic based on updated duct losses
    sum_uat = -coolingLoad_Ducts_Sens
    attic_UAs.each do |ua_type, ua|
      if ua_type == "outdoors" or ua_type == "infil"
        sum_uat += ua * t_solair
      elsif ua_type == "surface" # adjacent to finished
        sum_uat += ua * cool_setpoint
      elsif ua_type == "total" or ua_type == "foundation"
      # skip
      else
          runner.registerError("Unexpected ua_type: '#{ua_type}'.")
          return nil
      end
    end
    t_attic_iter = sum_uat / attic_UAs["total"]
    t_attic_iter = [t_attic_iter, t_solair].min # Prevent attic from being hotter than T_solair
    t_attic_iter = [t_attic_iter, cool_setpoint].max # Prevent attic from being colder than cool_setpoint
    return t_attic_iter
  end

  def self.calculate_t_solair(weather, roofAbsorptance, roofPitch)
    # Calculates Tsolair under design conditions
    # Uses equation (30) from 2009 ASHRAE Handbook-Fundamentals (IP), p 18.22:

    t_outdoor = weather.design.CoolingDrybulb # Design outdoor air temp (F)
    i_b = weather.design.CoolingDirectNormal
    i_d = weather.design.CoolingDiffuseHorizontal

    # Use max summer direct normal plus diffuse solar radiation, adjusted for roof pitch
    # (Not calculating max coincident i_b + i_d because that requires knowing roofPitch in advance; will typically coincide with peak i_b though.)
    i_T = UnitConversions.convert(i_b + i_d * (1 + Math::cos(roofPitch.deg2rad)) / 2, "W/m^2", "Btu/(hr*ft^2)") # total solar radiation incident on surface (Btu/h/ft2)
    # Adjust diffuse horizontal for roof pitch using isotropic diffuse model (Liu and Jordan 1963) from Duffie and Beckman eq 2.15.1

    h_o = 4 # coefficient of heat transfer for long-wave radiation and convection at outer surface (Btu/h-ft2-F)
    # Value of 4.0 for 7.5 mph wind (summer design) from 2009 ASHRAE H-F (IP) p 26.1
    # p 18.22 assumes h_o = 3.0 Btu/hft2F for horizontal surfaces, but we found 4.0 gives
    # more realistic sol air temperatures and is more realistic for residential roofs.

    emittance = 1.0 # hemispherical emittance of surface = 1 for horizontal surface, from 2009 ASHRAE H-F (IP) p 18.22

    deltaR = 20 # difference between long-wave radiation incident on surface from sky and surroundings
    # and radiation emitted by blackbody at outdoor air temperature
    # 20 Btu/h-ft2 appropriate for horizontal surfaces, from ASHRAE H-F (IP) p 18.22

    deltaR_inclined = deltaR * Math::cos(roofPitch.deg2rad) # Correct deltaR for inclined surface,
    # from eq. 2.32 in  Castelino, R.L. 1992. "Implementation of the Revised Transfer Function Method and Evaluation of the CLTD/SCL/CLF Method" (Thesis) Oklahoma State University

    t_solair = t_outdoor + (roofAbsorptance * i_T - emittance * deltaR_inclined) / h_o
    return t_solair
  end

  def self.get_space_ua_values(runner, space, weather, unit)
    if Geometry.space_is_finished(space)
      runner.registerError("Method should not be called for a finished space: '#{space.name.to_s}'.")
      return nil
    end

    space_UAs = { "foundation" => 0, "outdoors" => 0, "surface" => 0 }

    # Surface UAs
    space.surfaces.each do |surface|
      obc = surface.outsideBoundaryCondition.downcase

      if obc == "foundation"
        # FIXME: Original approach used Winkelmann U-factors...
        if surface.surfaceType.downcase == "wall"
          wall_ins_rvalue, wall_ins_height, wall_constr_rvalue = get_foundation_wall_insulation_props(runner, surface)
          if wall_ins_rvalue.nil? or wall_ins_height.nil? or wall_constr_rvalue.nil?
            return nil
          end

          ufactor = 1.0 / (wall_ins_rvalue + wall_constr_rvalue)
        elsif surface.surfaceType.downcase == "floor"
          next
        end
      else
        ufactor = get_surface_ufactor(runner, surface, surface.surfaceType, true)
        return nil if ufactor.nil?
      end

      # Exclude surfaces adjacent to unfinished space
      next if not ["foundation", "outdoors"].include?(obc) and not Geometry.is_interzonal_surface(surface)

      space_UAs[obc] += ufactor * UnitConversions.convert(surface.netArea, "m^2", "ft^2")
    end

    # Infiltration UA
    infiltration_cfm = get_feature(runner, space.thermalZone.get, Constants.SizingInfoZoneInfiltrationCFM, 'double', false)
    infiltration_cfm = 0 if infiltration_cfm.nil?
    outside_air_density = UnitConversions.convert(weather.header.LocalPressure, "atm", "Btu/ft^3") / (Gas.Air.r * (weather.data.AnnualAvgDrybulb + 460.0))
    space_UAs["infil"] = infiltration_cfm * outside_air_density * Gas.Air.cp * UnitConversions.convert(1.0, "hr", "min")

    # Total UA
    total_UA = 0.0
    space_UAs.each do |ua_type, ua|
      total_UA += ua
    end
    space_UAs["total"] = total_UA
    return space_UAs
  end

  def self.calculate_space_design_temps(runner, space, weather, unit, finished_design_temp, design_db, ground_db, is_cooling_for_unvented_attic_roof_insulation = false)
    space_UAs = get_space_ua_values(runner, space, weather, unit)
    return nil if space_UAs.nil?

    # Calculate space design temp from space UAs
    design_temp = nil
    if not is_cooling_for_unvented_attic_roof_insulation

      sum_uat = 0
      space_UAs.each do |ua_type, ua|
        if ua_type == "foundation"
          sum_uat += ua * ground_db
        elsif ua_type == "outdoors" or ua_type == "infil"
          sum_uat += ua * design_db
        elsif ua_type == "surface" # adjacent to finished
          sum_uat += ua * finished_design_temp
        elsif ua_type == "total"
        # skip
        else
            runner.registerError("Unexpected space ua type: '#{ua_type}'.")
            return nil
        end
      end
      design_temp = sum_uat / space_UAs["total"]

    else

      # Special case due to effect of solar

      # This number comes from the number from the Vented Attic
      # assumption, but assuming an unvented attic will be hotter
      # during the summer when insulation is at the ceiling level
      max_temp_rise = 50
      # Estimate from running a few cases in E+ and DOE2 since the
      # attic will always be a little warmer than the living space
      # when the roof is insulated
      min_temp_rise = 5

      max_cooling_temp = @finished_cool_design_temp + max_temp_rise
      min_cooling_temp = @finished_cool_design_temp + min_temp_rise

      ua_finished = 0
      ua_outside = 0
      space_UAs.each do |ua_type, ua|
        if ua_type == "outdoors" or ua_type == "infil"
          ua_outside += ua
        elsif ua_type == "surface" # adjacent to finished
          ua_finished += ua
        elsif ua_type == "total" or ua_type == "foundation"
        # skip
        else
            runner.registerError("Unexpected space ua type: '#{ua_type}'.")
            return nil
        end
      end
      percent_ua_finished = ua_finished / (ua_finished + ua_outside)
      design_temp = max_cooling_temp - percent_ua_finished * (max_cooling_temp - min_cooling_temp)

    end

    return design_temp
  end

  def self.get_wallgroup(runner, unit, wall)
    exteriorFinishDensity = UnitConversions.convert(wall.construction.get.to_LayeredConstruction.get.getLayer(0).to_StandardOpaqueMaterial.get.density, "kg/m^3", "lbm/ft^3")

    wall_type = get_feature(runner, wall, Constants.SizingInfoWallType, 'string')
    return nil if wall_type.nil?

    rigid_r = get_feature(runner, wall, Constants.SizingInfoWallRigidInsRvalue, 'double', false)
    rigid_r = 0 if rigid_r.nil?

    # Determine the wall Group Number (A - K = 1 - 11) for exterior walls (ie. all walls except basement walls)
    maxWallGroup = 11

    # The following correlations were estimated by analyzing MJ8 construction tables. This is likely a better
    # approach than including the Group Number.
    if ['WoodStud', 'SteelStud'].include?(wall_type)
      cavity_r = get_feature(runner, wall, Constants.SizingInfoStudWallCavityRvalue, 'double')
      return nil if cavity_r.nil?

      wallGroup = get_wallgroup_wood_or_steel_stud(cavity_r)

      # Adjust the base wall group for rigid foam insulation
      if rigid_r > 1 and rigid_r <= 7
        if cavity_r < 2
          wallGroup = wallGroup + 2
        else
          wallGroup = wallGroup + 4
        end
      elsif rigid_r > 7
        if cavity_r < 2
          wallGroup = wallGroup + 4
        else
          wallGroup = wallGroup + 6
        end
      end

      # Assume brick if the outside finish density is >= 100 lb/ft^3
      if exteriorFinishDensity >= 100
        if cavity_r < 2
          wallGroup = wallGroup + 4
        else
          wallGroup = wallGroup + 6
        end
      end

    elsif wall_type == 'DoubleWoodStud'
      wallGroup = 10 # J (assumed since MJ8 does not include double stud constructions)
      if exteriorFinishDensity >= 100
        wallGroup = 11 # K
      end

    elsif wall_type == 'SIP'
      rigid_thick_in = get_feature(runner, wall, Constants.SizingInfoWallRigidInsThickness, 'double', false)
      rigid_thick_in = 0 if rigid_thick_in.nil?

      sip_ins_thick_in = get_feature(runner, wall, Constants.SizingInfoSIPWallInsThickness, 'double')
      return nil if sip_ins_thick_in.nil?

      # Manual J refers to SIPs as Structural Foam Panel (SFP)
      if sip_ins_thick_in + rigid_thick_in < 4.5
        wallGroup = 7   # G
      elsif sip_ins_thick_in + rigid_thick_in < 6.5
        wallGroup = 9   # I
      else
        wallGroup = 11  # K
      end
      if exteriorFinishDensity >= 100
        wallGroup = wallGroup + 3
      end

    elsif wall_type == 'CMU'
      cmu_furring_ins_r = get_feature(runner, wall, Constants.SizingInfoCMUWallFurringInsRvalue, 'double', false)
      cmu_furring_ins_r = 0 if cmu_furring_ins_r.nil?

      # Manual J uses the same wall group for filled or hollow block
      if cmu_furring_ins_r < 2
        wallGroup = 5   # E
      elsif cmu_furring_ins_r <= 11
        wallGroup = 8   # H
      elsif cmu_furring_ins_r <= 13
        wallGroup = 9   # I
      elsif cmu_furring_ins_r <= 15
        wallGroup = 9   # I
      elsif cmu_furring_ins_r <= 19
        wallGroup = 10  # J
      elsif cmu_furring_ins_r <= 21
        wallGroup = 11  # K
      else
        wallGroup = 11  # K
      end
      # This is an estimate based on Table 4A - Construction Number 13
      wallGroup = wallGroup + (rigid_r / 3.0).floor # Group is increased by approximately 1 letter for each R3

    elsif wall_type == 'ICF'
      wallGroup = 11 # K

    elsif wall_type == 'Generic'
      # Assume Wall Group K since 'Other' Wall Type is likely to have a high thermal mass
      wallGroup = 11 # K

    else
      runner.registerError("Unexpected wall type: '#{@wall_type}'.")
      return nil
    end

    # Maximum wall group is K
    wallGroup = [wallGroup, maxWallGroup].min

    return wallGroup
  end

  def self.gshp_hx_pipe_rvalue(pipe_od, pipe_id, pipe_cond)
    # Thermal Resistance of Pipe
    return Math.log(pipe_od / pipe_id) / 2.0 / Math::PI / pipe_cond
  end

  def self.gshp_hxbore_ft_per_ton(weather, htd, ctd, bore_spacing, ground_conductivity, spacing_type, grout_conductivity, bore_diameter, pipe_od, pipe_r_value, heating_eir, cooling_eir, chw_design, hw_design, design_delta_t)
    if spacing_type == "b"
      beta_0 = 17.4427
      beta_1 = -0.6052
    elsif spacing_type == "c"
      beta_0 = 21.9059
      beta_1 = -0.3796
    elsif spacing_type == "as"
      beta_0 = 20.1004
      beta_1 = -0.94467
    end

    r_value_ground = Math.log(bore_spacing / bore_diameter * 12.0) / 2.0 / Math::PI / ground_conductivity
    r_value_grout = 1.0 / grout_conductivity / beta_0 / ((bore_diameter / pipe_od)**beta_1)
    r_value_bore = r_value_grout + pipe_r_value / 2.0 # Note: Convection resistance is negligible when calculated against Glhepro (Jeffrey D. Spitler, 2000)

    rtf_DesignMon_Heat = [0.25, (71.0 - weather.data.MonthlyAvgDrybulbs[0]) / htd].max
    rtf_DesignMon_Cool = [0.25, (weather.data.MonthlyAvgDrybulbs[6] - 76.0) / ctd].max

    nom_length_heat = (1.0 - heating_eir) * (r_value_bore + r_value_ground * rtf_DesignMon_Heat) / (weather.data.AnnualAvgDrybulb - (2.0 * hw_design - design_delta_t) / 2.0) * UnitConversions.convert(1.0, "ton", "Btu/hr")
    nom_length_cool = (1.0 + cooling_eir) * (r_value_bore + r_value_ground * rtf_DesignMon_Cool) / ((2.0 * chw_design + design_delta_t) / 2.0 - weather.data.AnnualAvgDrybulb) * UnitConversions.convert(1.0, "ton", "Btu/hr")

    return nom_length_heat, nom_length_cool
  end

  def self.gshp_gfnc_coeff(bore_config, num_bore_holes, spacing_to_depth_ratio)
    # Set GFNC coefficients
    gfnc_coeff = nil
    if bore_config == Constants.BoreConfigSingle
      gfnc_coeff = 2.681, 3.024, 3.320, 3.666, 3.963, 4.306, 4.645, 4.899, 5.222, 5.405, 5.531, 5.704, 5.821, 6.082, 6.304, 6.366, 6.422, 6.477, 6.520, 6.558, 6.591, 6.619, 6.640, 6.665, 6.893, 6.694, 6.715
    elsif bore_config == Constants.BoreConfigLine
      if num_bore_holes == 2
        if spacing_to_depth_ratio <= 0.02
          gfnc_coeff = 2.681, 3.043, 3.397, 3.9, 4.387, 5.005, 5.644, 6.137, 6.77, 7.131, 7.381, 7.722, 7.953, 8.462, 8.9, 9.022, 9.13, 9.238, 9.323, 9.396, 9.46, 9.515, 9.556, 9.604, 9.636, 9.652, 9.678
        elsif spacing_to_depth_ratio <= 0.03
          gfnc_coeff = 2.679, 3.024, 3.332, 3.734, 4.143, 4.691, 5.29, 5.756, 6.383, 6.741, 6.988, 7.326, 7.557, 8.058, 8.5, 8.622, 8.731, 8.839, 8.923, 8.997, 9.061, 9.115, 9.156, 9.203, 9.236, 9.252, 9.277
        elsif spacing_to_depth_ratio <= 0.05
          gfnc_coeff = 2.679, 3.023, 3.319, 3.668, 3.988, 4.416, 4.921, 5.323, 5.925, 6.27, 6.512, 6.844, 7.073, 7.574, 8.015, 8.137, 8.247, 8.354, 8.439, 8.511, 8.575, 8.629, 8.67, 8.718, 8.75, 8.765, 8.791
        elsif spacing_to_depth_ratio <= 0.1
          gfnc_coeff = 2.679, 3.023, 3.318, 3.664, 3.961, 4.31, 4.672, 4.919, 5.406, 5.711, 5.932, 6.246, 6.465, 6.945, 7.396, 7.52, 7.636, 7.746, 7.831, 7.905, 7.969, 8.024, 8.066, 8.113, 8.146, 8.161, 8.187
        else
          gfnc_coeff = 2.679, 3.023, 3.318, 3.664, 3.961, 4.306, 4.648, 4.835, 5.232, 5.489, 5.682, 5.964, 6.166, 6.65, 7.087, 7.208, 7.32, 7.433, 7.52, 7.595, 7.661, 7.717, 7.758, 7.806, 7.839, 7.855, 7.88
        end
      elsif num_bore_holes == 3
        if spacing_to_depth_ratio <= 0.02
          gfnc_coeff = 2.682, 3.05, 3.425, 3.992, 4.575, 5.366, 6.24, 6.939, 7.86, 8.39, 8.759, 9.263, 9.605, 10.358, 11.006, 11.185, 11.345, 11.503, 11.628, 11.736, 11.831, 11.911, 11.971, 12.041, 12.089, 12.112, 12.151
        elsif spacing_to_depth_ratio <= 0.03
          gfnc_coeff = 2.679, 3.025, 3.336, 3.758, 4.21, 4.855, 5.616, 6.243, 7.124, 7.639, 7.999, 8.493, 8.833, 9.568, 10.22, 10.399, 10.56, 10.718, 10.841, 10.949, 11.043, 11.122, 11.182, 11.252, 11.299, 11.322, 11.36
        elsif spacing_to_depth_ratio <= 0.05
          gfnc_coeff = 2.679, 3.023, 3.319, 3.67, 3.997, 4.454, 5.029, 5.517, 6.298, 6.768, 7.106, 7.578, 7.907, 8.629, 9.274, 9.452, 9.612, 9.769, 9.893, 9.999, 10.092, 10.171, 10.231, 10.3, 10.347, 10.37, 10.407
        elsif spacing_to_depth_ratio <= 0.1
          gfnc_coeff = 2.679, 3.023, 3.318, 3.664, 3.962, 4.311, 4.681, 4.942, 5.484, 5.844, 6.116, 6.518, 6.807, 7.453, 8.091, 8.269, 8.435, 8.595, 8.719, 8.826, 8.919, 8.999, 9.06, 9.128, 9.175, 9.198, 9.235
        else
          gfnc_coeff = 2.679, 3.023, 3.318, 3.664, 3.961, 4.306, 4.649, 4.836, 5.25, 5.53, 5.746, 6.076, 6.321, 6.924, 7.509, 7.678, 7.836, 7.997, 8.121, 8.229, 8.325, 8.405, 8.465, 8.535, 8.582, 8.605, 8.642
        end
      elsif num_bore_holes == 4
        if spacing_to_depth_ratio <= 0.02
          gfnc_coeff = 2.682, 3.054, 3.438, 4.039, 4.676, 5.575, 6.619, 7.487, 8.662, 9.35, 9.832, 10.492, 10.943, 11.935, 12.787, 13.022, 13.232, 13.44, 13.604, 13.745, 13.869, 13.975, 14.054, 14.145, 14.208, 14.238, 14.289
        elsif spacing_to_depth_ratio <= 0.03
          gfnc_coeff = 2.679, 3.025, 3.339, 3.77, 4.244, 4.941, 5.798, 6.539, 7.622, 8.273, 8.734, 9.373, 9.814, 10.777, 11.63, 11.864, 12.074, 12.282, 12.443, 12.584, 12.706, 12.81, 12.888, 12.979, 13.041, 13.071, 13.12
        elsif spacing_to_depth_ratio <= 0.05
          gfnc_coeff = 2.679, 3.023, 3.319, 3.671, 4.001, 4.474, 5.086, 5.62, 6.514, 7.075, 7.487, 8.075, 8.49, 9.418, 10.253, 10.484, 10.692, 10.897, 11.057, 11.195, 11.316, 11.419, 11.497, 11.587, 11.647, 11.677, 11.726
        elsif spacing_to_depth_ratio <= 0.1
          gfnc_coeff = 2.679, 3.023, 3.318, 3.664, 3.962, 4.311, 4.686, 4.953, 5.523, 5.913, 6.214, 6.67, 7.005, 7.78, 8.574, 8.798, 9.011, 9.215, 9.373, 9.512, 9.632, 9.735, 9.814, 9.903, 9.963, 9.993, 10.041
        else
          gfnc_coeff = 2.679, 3.023, 3.318, 3.664, 3.961, 4.306, 4.649, 4.837, 5.259, 5.55, 5.779, 6.133, 6.402, 7.084, 7.777, 7.983, 8.178, 8.379, 8.536, 8.672, 8.795, 8.898, 8.975, 9.064, 9.125, 9.155, 9.203
        end
      elsif num_bore_holes == 5
        if spacing_to_depth_ratio <= 0.02
          gfnc_coeff = 2.683, 3.056, 3.446, 4.067, 4.737, 5.709, 6.877, 7.879, 9.272, 10.103, 10.69, 11.499, 12.053, 13.278, 14.329, 14.618, 14.878, 15.134, 15.336, 15.51, 15.663, 15.792, 15.89, 16.002, 16.079, 16.117, 16.179
        elsif spacing_to_depth_ratio <= 0.03
          gfnc_coeff = 2.679, 3.025, 3.34, 3.777, 4.265, 4.993, 5.913, 6.735, 7.974, 8.737, 9.285, 10.054, 10.591, 11.768, 12.815, 13.103, 13.361, 13.616, 13.814, 13.987, 14.137, 14.264, 14.36, 14.471, 14.548, 14.584, 14.645
        elsif spacing_to_depth_ratio <= 0.05
          gfnc_coeff = 2.679, 3.023, 3.319, 3.671, 4.004, 4.485, 5.12, 5.683, 6.653, 7.279, 7.747, 8.427, 8.914, 10.024, 11.035, 11.316, 11.571, 11.82, 12.016, 12.185, 12.332, 12.458, 12.553, 12.663, 12.737, 12.773, 12.833
        elsif spacing_to_depth_ratio <= 0.1
          gfnc_coeff = 2.679, 3.023, 3.318, 3.664, 3.962, 4.312, 4.688, 4.96, 5.547, 5.955, 6.274, 6.764, 7.132, 8.002, 8.921, 9.186, 9.439, 9.683, 9.873, 10.041, 10.186, 10.311, 10.406, 10.514, 10.588, 10.624, 10.683
        else
          gfnc_coeff = 2.679, 3.023, 3.318, 3.664, 3.961, 4.306, 4.65, 4.837, 5.264, 5.562, 5.798, 6.168, 6.452, 7.186, 7.956, 8.191, 8.415, 8.649, 8.834, 8.995, 9.141, 9.265, 9.357, 9.465, 9.539, 9.575, 9.634
        end
      elsif num_bore_holes == 6
        if spacing_to_depth_ratio <= 0.02
          gfnc_coeff = 2.683, 3.057, 3.452, 4.086, 4.779, 5.8, 7.06, 8.162, 9.74, 10.701, 11.385, 12.334, 12.987, 14.439, 15.684, 16.027, 16.335, 16.638, 16.877, 17.083, 17.264, 17.417, 17.532, 17.665, 17.756, 17.801, 17.874
        elsif spacing_to_depth_ratio <= 0.03
          gfnc_coeff = 2.679, 3.025, 3.341, 3.782, 4.278, 5.029, 5.992, 6.87, 8.226, 9.081, 9.704, 10.59, 11.212, 12.596, 13.828, 14.168, 14.473, 14.773, 15.007, 15.211, 15.388, 15.538, 15.652, 15.783, 15.872, 15.916, 15.987
        elsif spacing_to_depth_ratio <= 0.05
          gfnc_coeff = 2.679, 3.023, 3.319, 3.671, 4.005, 4.493, 5.143, 5.726, 6.747, 7.42, 7.93, 8.681, 9.227, 10.5, 11.672, 12.001, 12.299, 12.591, 12.821, 13.019, 13.192, 13.34, 13.452, 13.581, 13.668, 13.71, 13.78
        elsif spacing_to_depth_ratio <= 0.1
          gfnc_coeff = 2.679, 3.023, 3.318, 3.664, 3.962, 4.312, 4.69, 4.964, 5.563, 5.983, 6.314, 6.828, 7.218, 8.159, 9.179, 9.479, 9.766, 10.045, 10.265, 10.458, 10.627, 10.773, 10.883, 11.01, 11.096, 11.138, 11.207
        else
          gfnc_coeff = 2.679, 3.023, 3.318, 3.664, 3.961, 4.306, 4.65, 4.838, 5.268, 5.57, 5.811, 6.191, 6.485, 7.256, 8.082, 8.339, 8.586, 8.848, 9.055, 9.238, 9.404, 9.546, 9.653, 9.778, 9.864, 9.907, 9.976
        end
      elsif num_bore_holes == 7
        if spacing_to_depth_ratio <= 0.02
          gfnc_coeff = 2.683, 3.058, 3.456, 4.1, 4.809, 5.867, 7.195, 8.38, 10.114, 11.189, 11.961, 13.04, 13.786, 15.456, 16.89, 17.286, 17.64, 17.989, 18.264, 18.501, 18.709, 18.886, 19.019, 19.172, 19.276, 19.328, 19.412
        elsif spacing_to_depth_ratio <= 0.03
          gfnc_coeff = 2.679, 3.025, 3.342, 3.785, 4.288, 5.054, 6.05, 6.969, 8.418, 9.349, 10.036, 11.023, 11.724, 13.296, 14.706, 15.096, 15.446, 15.791, 16.059, 16.293, 16.497, 16.668, 16.799, 16.949, 17.052, 17.102, 17.183
        elsif spacing_to_depth_ratio <= 0.05
          gfnc_coeff = 2.679, 3.023, 3.319, 3.672, 4.007, 4.499, 5.159, 5.756, 6.816, 7.524, 8.066, 8.874, 9.469, 10.881, 12.2, 12.573, 12.912, 13.245, 13.508, 13.734, 13.932, 14.1, 14.228, 14.376, 14.475, 14.524, 14.604
        elsif spacing_to_depth_ratio <= 0.1
          gfnc_coeff = 2.679, 3.023, 3.318, 3.664, 3.962, 4.312, 4.691, 4.967, 5.574, 6.003, 6.343, 6.874, 7.28, 8.276, 9.377, 9.706, 10.022, 10.333, 10.578, 10.795, 10.985, 11.15, 11.276, 11.419, 11.518, 11.565, 11.644
        else
          gfnc_coeff = 2.679, 3.023, 3.318, 3.664, 3.961, 4.306, 4.65, 4.838, 5.27, 5.576, 5.821, 6.208, 6.509, 7.307, 8.175, 8.449, 8.715, 8.998, 9.224, 9.426, 9.61, 9.768, 9.887, 10.028, 10.126, 10.174, 10.252
        end
      elsif num_bore_holes == 8
        if spacing_to_depth_ratio <= 0.02
          gfnc_coeff = 2.683, 3.059, 3.459, 4.11, 4.832, 5.918, 7.3, 8.55, 10.416, 11.59, 12.442, 13.641, 14.475, 16.351, 17.97, 18.417, 18.817, 19.211, 19.522, 19.789, 20.024, 20.223, 20.373, 20.546, 20.664, 20.721, 20.816
        elsif spacing_to_depth_ratio <= 0.03
          gfnc_coeff = 2.679, 3.025, 3.342, 3.788, 4.295, 5.073, 6.093, 7.045, 8.567, 9.56, 10.301, 11.376, 12.147, 13.892, 15.472, 15.911, 16.304, 16.692, 16.993, 17.257, 17.486, 17.679, 17.826, 17.995, 18.111, 18.167, 18.259
        elsif spacing_to_depth_ratio <= 0.05
          gfnc_coeff = 2.679, 3.023, 3.319, 3.672, 4.008, 4.503, 5.171, 5.779, 6.868, 7.603, 8.17, 9.024, 9.659, 11.187, 12.64, 13.055, 13.432, 13.804, 14.098, 14.351, 14.573, 14.762, 14.905, 15.07, 15.182, 15.237, 15.326
        elsif spacing_to_depth_ratio <= 0.1
          gfnc_coeff = 2.679, 3.023, 3.318, 3.664, 3.962, 4.312, 4.692, 4.97, 5.583, 6.018, 6.364, 6.909, 7.327, 8.366, 9.531, 9.883, 10.225, 10.562, 10.83, 11.069, 11.28, 11.463, 11.602, 11.762, 11.872, 11.925, 12.013
        else
          gfnc_coeff = 2.679, 3.023, 3.318, 3.664, 3.961, 4.306, 4.65, 4.838, 5.272, 5.58, 5.828, 6.22, 6.527, 7.345, 8.246, 8.533, 8.814, 9.114, 9.356, 9.573, 9.772, 9.944, 10.076, 10.231, 10.34, 10.393, 10.481
        end
      elsif num_bore_holes == 9
        if spacing_to_depth_ratio <= 0.02
          gfnc_coeff = 2.683, 3.06, 3.461, 4.118, 4.849, 5.958, 7.383, 8.687, 10.665, 11.927, 12.851, 14.159, 15.075, 17.149, 18.947, 19.443, 19.888, 20.326, 20.672, 20.969, 21.23, 21.452, 21.618, 21.81, 21.941, 22.005, 22.11
        elsif spacing_to_depth_ratio <= 0.03
          gfnc_coeff = 2.679, 3.025, 3.342, 3.79, 4.301, 5.088, 6.127, 7.105, 8.686, 9.732, 10.519, 11.671, 12.504, 14.408, 16.149, 16.633, 17.069, 17.499, 17.833, 18.125, 18.379, 18.593, 18.756, 18.943, 19.071, 19.133, 19.235
        elsif spacing_to_depth_ratio <= 0.05
          gfnc_coeff = 2.679, 3.023, 3.319, 3.672, 4.008, 4.506, 5.181, 5.797, 6.909, 7.665, 8.253, 9.144, 9.813, 11.441, 13.015, 13.468, 13.881, 14.29, 14.613, 14.892, 15.136, 15.345, 15.503, 15.686, 15.809, 15.87, 15.969
        elsif spacing_to_depth_ratio <= 0.1
          gfnc_coeff = 2.679, 3.023, 3.318, 3.664, 3.962, 4.312, 4.693, 4.972, 5.589, 6.03, 6.381, 6.936, 7.364, 8.436, 9.655, 10.027, 10.391, 10.751, 11.04, 11.298, 11.527, 11.726, 11.879, 12.054, 12.175, 12.234, 12.331
        else
          gfnc_coeff = 2.679, 3.023, 3.318, 3.664, 3.961, 4.306, 4.65, 4.838, 5.273, 5.584, 5.833, 6.23, 6.541, 7.375, 8.302, 8.6, 8.892, 9.208, 9.463, 9.692, 9.905, 10.089, 10.231, 10.4, 10.518, 10.576, 10.673
        end
      elsif num_bore_holes == 10
        if spacing_to_depth_ratio <= 0.02
          gfnc_coeff = 2.683, 3.06, 3.463, 4.125, 4.863, 5.99, 7.45, 8.799, 10.872, 12.211, 13.197, 14.605, 15.598, 17.863, 19.834, 20.379, 20.867, 21.348, 21.728, 22.055, 22.342, 22.585, 22.767, 22.978, 23.122, 23.192, 23.307
        elsif spacing_to_depth_ratio <= 0.03
          gfnc_coeff = 2.679, 3.026, 3.343, 3.792, 4.306, 5.1, 6.154, 7.153, 8.784, 9.873, 10.699, 11.918, 12.805, 14.857, 16.749, 17.278, 17.755, 18.225, 18.591, 18.91, 19.189, 19.423, 19.601, 19.807, 19.947, 20.015, 20.126
        elsif spacing_to_depth_ratio <= 0.05
          gfnc_coeff = 2.679, 3.023, 3.319, 3.672, 4.009, 4.509, 5.189, 5.812, 6.942, 7.716, 8.32, 9.242, 9.939, 11.654, 13.336, 13.824, 14.271, 14.714, 15.065, 15.368, 15.635, 15.863, 16.036, 16.235, 16.37, 16.435, 16.544
        elsif spacing_to_depth_ratio <= 0.1
          gfnc_coeff = 2.679, 3.023, 3.318, 3.664, 3.962, 4.312, 4.694, 4.973, 5.595, 6.039, 6.395, 6.958, 7.394, 8.493, 9.757, 10.146, 10.528, 10.909, 11.215, 11.491, 11.736, 11.951, 12.116, 12.306, 12.437, 12.501, 12.607
        else
          gfnc_coeff = 2.679, 3.023, 3.318, 3.664, 3.961, 4.306, 4.65, 4.838, 5.275, 5.587, 5.837, 6.238, 6.552, 7.399, 8.347, 8.654, 8.956, 9.283, 9.549, 9.79, 10.014, 10.209, 10.36, 10.541, 10.669, 10.732, 10.837
        end
      end
    elsif bore_config == Constants.BoreConfigLconfig
      if num_bore_holes == 3
        if spacing_to_depth_ratio <= 0.02
          gfnc_coeff = 2.682, 3.052, 3.435, 4.036, 4.668, 5.519, 6.435, 7.155, 8.091, 8.626, 8.997, 9.504, 9.847, 10.605, 11.256, 11.434, 11.596, 11.755, 11.88, 11.988, 12.083, 12.163, 12.224, 12.294, 12.342, 12.365, 12.405
        elsif spacing_to_depth_ratio <= 0.03
          gfnc_coeff = 2.679, 3.025, 3.337, 3.767, 4.242, 4.937, 5.754, 6.419, 7.33, 7.856, 8.221, 8.721, 9.063, 9.818, 10.463, 10.641, 10.801, 10.959, 11.084, 11.191, 11.285, 11.365, 11.425, 11.495, 11.542, 11.565, 11.603
        elsif spacing_to_depth_ratio <= 0.05
          gfnc_coeff = 2.679, 3.023, 3.319, 3.67, 3.999, 4.472, 5.089, 5.615, 6.449, 6.942, 7.292, 7.777, 8.111, 8.847, 9.497, 9.674, 9.836, 9.993, 10.117, 10.224, 10.317, 10.397, 10.457, 10.525, 10.573, 10.595, 10.633
        elsif spacing_to_depth_ratio <= 0.1
          gfnc_coeff = 2.679, 3.023, 3.318, 3.664, 3.962, 4.311, 4.684, 4.95, 5.525, 5.915, 6.209, 6.64, 6.946, 7.645, 8.289, 8.466, 8.63, 8.787, 8.912, 9.018, 9.112, 9.192, 9.251, 9.32, 9.367, 9.39, 9.427
        else
          gfnc_coeff = 2.679, 3.023, 3.318, 3.664, 3.961, 4.306, 4.649, 4.836, 5.255, 5.547, 5.777, 6.132, 6.397, 7.069, 7.673, 7.848, 8.005, 8.161, 8.29, 8.397, 8.492, 8.571, 8.631, 8.7, 8.748, 8.771, 8.808
        end
      elsif num_bore_holes == 4
        if spacing_to_depth_ratio <= 0.02
          gfnc_coeff = 2.683, 3.055, 3.446, 4.075, 4.759, 5.729, 6.841, 7.753, 8.96, 9.659, 10.147, 10.813, 11.266, 12.265, 13.122, 13.356, 13.569, 13.778, 13.942, 14.084, 14.208, 14.314, 14.393, 14.485, 14.548, 14.579, 14.63
        elsif spacing_to_depth_ratio <= 0.03
          gfnc_coeff = 2.679, 3.025, 3.339, 3.777, 4.27, 5.015, 5.945, 6.739, 7.875, 8.547, 9.018, 9.668, 10.116, 11.107, 11.953, 12.186, 12.395, 12.603, 12.766, 12.906, 13.029, 13.133, 13.212, 13.303, 13.365, 13.395, 13.445
        elsif spacing_to_depth_ratio <= 0.05
          gfnc_coeff = 2.679, 3.023, 3.319, 3.671, 4.003, 4.488, 5.137, 5.713, 6.678, 7.274, 7.707, 8.319, 8.747, 9.698, 10.543, 10.774, 10.984, 11.19, 11.351, 11.49, 11.612, 11.715, 11.793, 11.882, 11.944, 11.974, 12.022
        elsif spacing_to_depth_ratio <= 0.1
          gfnc_coeff = 2.679, 3.023, 3.318, 3.664, 3.962, 4.311, 4.688, 4.959, 5.558, 5.976, 6.302, 6.794, 7.155, 8.008, 8.819, 9.044, 9.255, 9.456, 9.618, 9.755, 9.877, 9.98, 10.057, 10.146, 10.207, 10.236, 10.285
        else
          gfnc_coeff = 2.679, 3.023, 3.318, 3.664, 3.961, 4.306, 4.649, 4.837, 5.263, 5.563, 5.804, 6.183, 6.473, 7.243, 7.969, 8.185, 8.382, 8.58, 8.743, 8.88, 9.001, 9.104, 9.181, 9.27, 9.332, 9.361, 9.409
        end
      elsif num_bore_holes == 5
        if spacing_to_depth_ratio <= 0.02
          gfnc_coeff = 2.683, 3.057, 3.453, 4.097, 4.806, 5.842, 7.083, 8.14, 9.579, 10.427, 11.023, 11.841, 12.399, 13.633, 14.691, 14.98, 15.242, 15.499, 15.701, 15.877, 16.03, 16.159, 16.257, 16.37, 16.448, 16.485, 16.549
        elsif spacing_to_depth_ratio <= 0.03
          gfnc_coeff = 2.679, 3.025, 3.34, 3.783, 4.285, 5.054, 6.038, 6.915, 8.219, 9.012, 9.576, 10.362, 10.907, 12.121, 13.161, 13.448, 13.705, 13.96, 14.16, 14.332, 14.483, 14.61, 14.707, 14.819, 14.895, 14.932, 14.993
        elsif spacing_to_depth_ratio <= 0.05
          gfnc_coeff = 2.679, 3.023, 3.319, 3.671, 4.005, 4.497, 5.162, 5.76, 6.796, 7.461, 7.954, 8.665, 9.17, 10.31, 11.338, 11.62, 11.877, 12.127, 12.324, 12.494, 12.643, 12.77, 12.865, 12.974, 13.049, 13.085, 13.145
        elsif spacing_to_depth_ratio <= 0.1
          gfnc_coeff = 2.679, 3.023, 3.318, 3.664, 3.962, 4.312, 4.69, 4.964, 5.575, 6.006, 6.347, 6.871, 7.263, 8.219, 9.164, 9.432, 9.684, 9.926, 10.121, 10.287, 10.434, 10.56, 10.654, 10.762, 10.836, 10.872, 10.93
        else
          gfnc_coeff = 2.679, 3.023, 3.318, 3.664, 3.961, 4.306, 4.65, 4.837, 5.267, 5.573, 5.819, 6.208, 6.51, 7.33, 8.136, 8.384, 8.613, 8.844, 9.037, 9.2, 9.345, 9.468, 9.562, 9.67, 9.744, 9.78, 9.839
        end
      elsif num_bore_holes == 6
        if spacing_to_depth_ratio <= 0.02
          gfnc_coeff = 2.683, 3.058, 3.457, 4.111, 4.837, 5.916, 7.247, 8.41, 10.042, 11.024, 11.72, 12.681, 13.339, 14.799, 16.054, 16.396, 16.706, 17.011, 17.25, 17.458, 17.639, 17.792, 17.907, 18.041, 18.133, 18.177, 18.253
        elsif spacing_to_depth_ratio <= 0.03
          gfnc_coeff = 2.679, 3.025, 3.341, 3.786, 4.296, 5.08, 6.099, 7.031, 8.456, 9.346, 9.988, 10.894, 11.528, 12.951, 14.177, 14.516, 14.819, 15.12, 15.357, 15.56, 15.737, 15.888, 16.002, 16.134, 16.223, 16.267, 16.338
        elsif spacing_to_depth_ratio <= 0.05
          gfnc_coeff = 2.679, 3.023, 3.319, 3.671, 4.007, 4.503, 5.178, 5.791, 6.872, 7.583, 8.119, 8.905, 9.472, 10.774, 11.969, 12.3, 12.6, 12.895, 13.126, 13.326, 13.501, 13.649, 13.761, 13.89, 13.977, 14.02, 14.09
        elsif spacing_to_depth_ratio <= 0.1
          gfnc_coeff = 2.679, 3.023, 3.318, 3.664, 3.962, 4.312, 4.691, 4.968, 5.586, 6.026, 6.375, 6.919, 7.331, 8.357, 9.407, 9.71, 9.997, 10.275, 10.501, 10.694, 10.865, 11.011, 11.121, 11.247, 11.334, 11.376, 11.445
        else
          gfnc_coeff = 2.679, 3.023, 3.318, 3.664, 3.961, 4.306, 4.65, 4.838, 5.27, 5.579, 5.828, 6.225, 6.535, 7.384, 8.244, 8.515, 8.768, 9.026, 9.244, 9.428, 9.595, 9.737, 9.845, 9.97, 10.057, 10.099, 10.168
        end
      end
    elsif bore_config == Constants.BoreConfigL2config
      if num_bore_holes == 8
        if spacing_to_depth_ratio <= 0.02
          gfnc_coeff = 2.685, 3.078, 3.547, 4.438, 5.521, 7.194, 9.237, 10.973, 13.311, 14.677, 15.634, 16.942, 17.831, 19.791, 21.462, 21.917, 22.329, 22.734, 23.052, 23.328, 23.568, 23.772, 23.925, 24.102, 24.224, 24.283, 24.384
        elsif spacing_to_depth_ratio <= 0.03
          gfnc_coeff = 2.679, 3.027, 3.354, 3.866, 4.534, 5.682, 7.271, 8.709, 10.845, 12.134, 13.046, 14.308, 15.177, 17.106, 18.741, 19.19, 19.592, 19.989, 20.303, 20.57, 20.805, 21.004, 21.155, 21.328, 21.446, 21.504, 21.598
        elsif spacing_to_depth_ratio <= 0.05
          gfnc_coeff = 2.679, 3.023, 3.319, 3.676, 4.034, 4.639, 5.587, 6.514, 8.195, 9.283, 10.09, 11.244, 12.058, 13.88, 15.491, 15.931, 16.328, 16.716, 17.02, 17.282, 17.511, 17.706, 17.852, 18.019, 18.134, 18.19, 18.281
        elsif spacing_to_depth_ratio <= 0.1
          gfnc_coeff = 2.679, 3.023, 3.318, 3.664, 3.962, 4.315, 4.72, 5.041, 5.874, 6.525, 7.06, 7.904, 8.541, 10.093, 11.598, 12.018, 12.41, 12.784, 13.084, 13.338, 13.562, 13.753, 13.895, 14.058, 14.169, 14.223, 14.312
        else
          gfnc_coeff = 2.679, 3.023, 3.318, 3.664, 3.961, 4.307, 4.653, 4.842, 5.325, 5.717, 6.058, 6.635, 7.104, 8.419, 9.714, 10.108, 10.471, 10.834, 11.135, 11.387, 11.61, 11.798, 11.94, 12.103, 12.215, 12.268, 12.356
        end
      elsif num_bore_holes == 10
        if spacing_to_depth_ratio <= 0.02
          gfnc_coeff = 2.685, 3.08, 3.556, 4.475, 5.611, 7.422, 9.726, 11.745, 14.538, 16.199, 17.369, 18.975, 20.071, 22.489, 24.551, 25.111, 25.619, 26.118, 26.509, 26.848, 27.143, 27.393, 27.582, 27.8, 27.949, 28.022, 28.146
        elsif spacing_to_depth_ratio <= 0.03
          gfnc_coeff = 2.679, 3.027, 3.356, 3.874, 4.559, 5.758, 7.466, 9.07, 11.535, 13.06, 14.153, 15.679, 16.739, 19.101, 21.106, 21.657, 22.15, 22.637, 23.021, 23.348, 23.635, 23.879, 24.063, 24.275, 24.42, 24.49, 24.605
        elsif spacing_to_depth_ratio <= 0.05
          gfnc_coeff = 2.679, 3.023, 3.319, 3.676, 4.037, 4.653, 5.634, 6.61, 8.44, 9.664, 10.589, 11.936, 12.899, 15.086, 17.041, 17.575, 18.058, 18.53, 18.9, 19.218, 19.496, 19.733, 19.91, 20.113, 20.252, 20.32, 20.431
        elsif spacing_to_depth_ratio <= 0.1
          gfnc_coeff = 2.679, 3.023, 3.318, 3.664, 3.962, 4.315, 4.723, 5.048, 5.904, 6.584, 7.151, 8.062, 8.764, 10.521, 12.281, 12.779, 13.246, 13.694, 14.054, 14.36, 14.629, 14.859, 15.03, 15.226, 15.36, 15.425, 15.531
        else
          gfnc_coeff = 2.679, 3.023, 3.318, 3.664, 3.961, 4.307, 4.653, 4.842, 5.331, 5.731, 6.083, 6.683, 7.178, 8.6, 10.054, 10.508, 10.929, 11.356, 11.711, 12.009, 12.275, 12.5, 12.671, 12.866, 13, 13.064, 13.17
        end
      end
    elsif bore_config == Constants.BoreConfigUconfig
      if num_bore_holes == 5
        if spacing_to_depth_ratio <= 0.02
          gfnc_coeff = 2.683, 3.057, 3.46, 4.134, 4.902, 6.038, 7.383, 8.503, 9.995, 10.861, 11.467, 12.294, 12.857, 14.098, 15.16, 15.449, 15.712, 15.97, 16.173, 16.349, 16.503, 16.633, 16.731, 16.844, 16.922, 16.96, 17.024
        elsif spacing_to_depth_ratio <= 0.03
          gfnc_coeff = 2.679, 3.025, 3.341, 3.789, 4.31, 5.136, 6.219, 7.172, 8.56, 9.387, 9.97, 10.774, 11.328, 12.556, 13.601, 13.889, 14.147, 14.403, 14.604, 14.777, 14.927, 15.056, 15.153, 15.265, 15.341, 15.378, 15.439
        elsif spacing_to_depth_ratio <= 0.05
          gfnc_coeff = 2.679, 3.023, 3.319, 3.671, 4.007, 4.51, 5.213, 5.864, 6.998, 7.717, 8.244, 8.993, 9.518, 10.69, 11.73, 12.015, 12.273, 12.525, 12.723, 12.893, 13.043, 13.17, 13.265, 13.374, 13.449, 13.486, 13.546
        elsif spacing_to_depth_ratio <= 0.1
          gfnc_coeff = 2.679, 3.023, 3.318, 3.664, 3.962, 4.312, 4.692, 4.969, 5.607, 6.072, 6.444, 7.018, 7.446, 8.474, 9.462, 9.737, 9.995, 10.241, 10.438, 10.606, 10.754, 10.88, 10.975, 11.083, 11.157, 11.193, 11.252
        else
          gfnc_coeff = 2.679, 3.023, 3.318, 3.664, 3.961, 4.306, 4.65, 4.838, 5.27, 5.585, 5.843, 6.26, 6.588, 7.486, 8.353, 8.614, 8.854, 9.095, 9.294, 9.46, 9.608, 9.733, 9.828, 9.936, 10.011, 10.047, 10.106
        end
      elsif num_bore_holes == 7
        if spacing_to_depth_ratio <= 0.02
          gfnc_coeff = 2.683, 3.059, 3.467, 4.164, 4.994, 6.319, 8.011, 9.482, 11.494, 12.679, 13.511, 14.651, 15.427, 17.139, 18.601, 18.999, 19.359, 19.714, 19.992, 20.233, 20.443, 20.621, 20.755, 20.91, 21.017, 21.069, 21.156
        elsif spacing_to_depth_ratio <= 0.03
          gfnc_coeff = 2.679, 3.025, 3.342, 3.795, 4.329, 5.214, 6.465, 7.635, 9.435, 10.54, 11.327, 12.421, 13.178, 14.861, 16.292, 16.685, 17.038, 17.386, 17.661, 17.896, 18.101, 18.276, 18.408, 18.56, 18.663, 18.714, 18.797
        elsif spacing_to_depth_ratio <= 0.05
          gfnc_coeff = 2.679, 3.023, 3.319, 3.672, 4.009, 4.519, 5.253, 5.965, 7.304, 8.204, 8.882, 9.866, 10.566, 12.145, 13.555, 13.941, 14.29, 14.631, 14.899, 15.129, 15.331, 15.502, 15.631, 15.778, 15.879, 15.928, 16.009
        elsif spacing_to_depth_ratio <= 0.1
          gfnc_coeff = 2.679, 3.023, 3.318, 3.664, 3.962, 4.312, 4.694, 4.975, 5.629, 6.127, 6.54, 7.207, 7.723, 9.019, 10.314, 10.68, 11.023, 11.352, 11.617, 11.842, 12.04, 12.209, 12.335, 12.48, 12.579, 12.627, 12.705
        else
          gfnc_coeff = 2.679, 3.023, 3.318, 3.664, 3.961, 4.306, 4.65, 4.838, 5.275, 5.595, 5.861, 6.304, 6.665, 7.709, 8.785, 9.121, 9.434, 9.749, 10.013, 10.233, 10.43, 10.597, 10.723, 10.868, 10.967, 11.015, 11.094
        end
      elsif num_bore_holes == 9
        if spacing_to_depth_ratio <= 0.02
          gfnc_coeff = 2.683, 3.061, 3.47, 4.178, 5.039, 6.472, 8.405, 10.147, 12.609, 14.086, 15.131, 16.568, 17.55, 19.72, 21.571, 22.073, 22.529, 22.976, 23.327, 23.632, 23.896, 24.121, 24.29, 24.485, 24.619, 24.684, 24.795
        elsif spacing_to_depth_ratio <= 0.03
          gfnc_coeff = 2.679, 3.025, 3.343, 3.798, 4.338, 5.248, 6.588, 7.902, 10.018, 11.355, 12.321, 13.679, 14.625, 16.74, 18.541, 19.036, 19.478, 19.916, 20.261, 20.555, 20.812, 21.031, 21.197, 21.387, 21.517, 21.58, 21.683
        elsif spacing_to_depth_ratio <= 0.05
          gfnc_coeff = 2.679, 3.023, 3.319, 3.672, 4.01, 4.524, 5.27, 6.01, 7.467, 8.489, 9.281, 10.452, 11.299, 13.241, 14.995, 15.476, 15.912, 16.337, 16.67, 16.957, 17.208, 17.421, 17.581, 17.764, 17.889, 17.95, 18.05
        elsif spacing_to_depth_ratio <= 0.1
          gfnc_coeff = 2.679, 3.023, 3.318, 3.664, 3.962, 4.312, 4.695, 4.977, 5.639, 6.15, 6.583, 7.298, 7.869, 9.356, 10.902, 11.347, 11.766, 12.169, 12.495, 12.772, 13.017, 13.225, 13.381, 13.559, 13.681, 13.74, 13.837
        else
          gfnc_coeff = 2.679, 3.023, 3.318, 3.664, 3.961, 4.306, 4.65, 4.838, 5.277, 5.6, 5.87, 6.322, 6.698, 7.823, 9.044, 9.438, 9.809, 10.188, 10.506, 10.774, 11.015, 11.219, 11.374, 11.552, 11.674, 11.733, 11.83
        end
      end
    elsif bore_config == Constants.BoreConfigOpenRectangle
      if num_bore_holes == 8
        if spacing_to_depth_ratio <= 0.02
          gfnc_coeff = 2.684, 3.066, 3.497, 4.275, 5.229, 6.767, 8.724, 10.417, 12.723, 14.079, 15.03, 16.332, 17.217, 19.17, 20.835, 21.288, 21.698, 22.101, 22.417, 22.692, 22.931, 23.133, 23.286, 23.462, 23.583, 23.642, 23.742
        elsif spacing_to_depth_ratio <= 0.03
          gfnc_coeff = 2.679, 3.026, 3.347, 3.821, 4.409, 5.418, 6.87, 8.226, 10.299, 11.565, 12.466, 13.716, 14.58, 16.498, 18.125, 18.572, 18.972, 19.368, 19.679, 19.946, 20.179, 20.376, 20.527, 20.699, 20.816, 20.874, 20.967
        elsif spacing_to_depth_ratio <= 0.05
          gfnc_coeff = 2.679, 3.023, 3.319, 3.673, 4.018, 4.564, 5.389, 6.21, 7.763, 8.801, 9.582, 10.709, 11.51, 13.311, 14.912, 15.349, 15.744, 16.13, 16.432, 16.693, 16.921, 17.114, 17.259, 17.426, 17.54, 17.595, 17.686
        elsif spacing_to_depth_ratio <= 0.1
          gfnc_coeff = 2.679, 3.023, 3.318, 3.664, 3.962, 4.313, 4.704, 4.999, 5.725, 6.294, 6.771, 7.543, 8.14, 9.629, 11.105, 11.52, 11.908, 12.28, 12.578, 12.831, 13.054, 13.244, 13.386, 13.548, 13.659, 13.712, 13.8
        else
          gfnc_coeff = 2.679, 3.023, 3.318, 3.664, 3.961, 4.306, 4.651, 4.839, 5.293, 5.641, 5.938, 6.44, 6.856, 8.062, 9.297, 9.681, 10.036, 10.394, 10.692, 10.941, 11.163, 11.35, 11.492, 11.654, 11.766, 11.819, 11.907
        end
      elsif num_bore_holes == 10
        if spacing_to_depth_ratio <= 0.02
          gfnc_coeff = 2.684, 3.066, 3.494, 4.262, 5.213, 6.81, 8.965, 10.906, 13.643, 15.283, 16.443, 18.038, 19.126, 21.532, 23.581, 24.138, 24.642, 25.137, 25.525, 25.862, 26.155, 26.403, 26.59, 26.806, 26.955, 27.027, 27.149
        elsif spacing_to_depth_ratio <= 0.03
          gfnc_coeff = 2.679, 3.026, 3.346, 3.818, 4.399, 5.4, 6.889, 8.358, 10.713, 12.198, 13.27, 14.776, 15.824, 18.167, 20.158, 20.704, 21.194, 21.677, 22.057, 22.382, 22.666, 22.907, 23.09, 23.3, 23.443, 23.513, 23.627
        elsif spacing_to_depth_ratio <= 0.05
          gfnc_coeff = 2.679, 3.023, 3.319, 3.673, 4.018, 4.559, 5.374, 6.193, 7.814, 8.951, 9.831, 11.13, 12.069, 14.219, 16.154, 16.684, 17.164, 17.631, 17.998, 18.314, 18.59, 18.824, 19, 19.201, 19.338, 19.405, 19.515
        elsif spacing_to_depth_ratio <= 0.1
          gfnc_coeff = 2.679, 3.023, 3.318, 3.664, 3.962, 4.313, 4.703, 4.996, 5.712, 6.275, 6.755, 7.549, 8.183, 9.832, 11.54, 12.029, 12.49, 12.933, 13.29, 13.594, 13.862, 14.09, 14.26, 14.455, 14.588, 14.652, 14.758
        else
          gfnc_coeff = 2.679, 3.023, 3.318, 3.664, 3.961, 4.306, 4.651, 4.839, 5.292, 5.636, 5.928, 6.425, 6.841, 8.089, 9.44, 9.875, 10.284, 10.7, 11.05, 11.344, 11.608, 11.831, 12.001, 12.196, 12.329, 12.393, 12.499
        end
      end
    elsif bore_config == Constants.BoreConfigRectangle
      if num_bore_holes == 4
        if spacing_to_depth_ratio <= 0.02
          gfnc_coeff = 2.684, 3.066, 3.493, 4.223, 5.025, 6.131, 7.338, 8.291, 9.533, 10.244, 10.737, 11.409, 11.865, 12.869, 13.73, 13.965, 14.178, 14.388, 14.553, 14.696, 14.821, 14.927, 15.007, 15.099, 15.162, 15.193, 15.245
        elsif spacing_to_depth_ratio <= 0.03
          gfnc_coeff = 2.679, 3.026, 3.347, 3.818, 4.383, 5.255, 6.314, 7.188, 8.392, 9.087, 9.571, 10.233, 10.686, 11.685, 12.536, 12.77, 12.98, 13.189, 13.353, 13.494, 13.617, 13.721, 13.801, 13.892, 13.955, 13.985, 14.035
        elsif spacing_to_depth_ratio <= 0.05
          gfnc_coeff = 2.679, 3.023, 3.319, 3.673, 4.018, 4.555, 5.313, 5.984, 7.069, 7.717, 8.177, 8.817, 9.258, 10.229, 11.083, 11.316, 11.527, 11.733, 11.895, 12.035, 12.157, 12.261, 12.339, 12.429, 12.491, 12.521, 12.57
        elsif spacing_to_depth_ratio <= 0.1
          gfnc_coeff = 2.679, 3.023, 3.318, 3.664, 3.962, 4.313, 4.703, 4.998, 5.69, 6.18, 6.557, 7.115, 7.514, 8.428, 9.27, 9.501, 9.715, 9.92, 10.083, 10.221, 10.343, 10.447, 10.525, 10.614, 10.675, 10.704, 10.753
        else
          gfnc_coeff = 2.679, 3.023, 3.318, 3.664, 3.961, 4.306, 4.651, 4.839, 5.293, 5.633, 5.913, 6.355, 6.693, 7.559, 8.343, 8.57, 8.776, 8.979, 9.147, 9.286, 9.409, 9.512, 9.59, 9.68, 9.741, 9.771, 9.819
        end
      elsif num_bore_holes == 6
        if spacing_to_depth_ratio <= 0.02
          gfnc_coeff = 2.684, 3.074, 3.526, 4.349, 5.308, 6.719, 8.363, 9.72, 11.52, 12.562, 13.289, 14.282, 14.956, 16.441, 17.711, 18.057, 18.371, 18.679, 18.921, 19.132, 19.315, 19.47, 19.587, 19.722, 19.815, 19.861, 19.937
        elsif spacing_to_depth_ratio <= 0.03
          gfnc_coeff = 2.679, 3.026, 3.351, 3.847, 4.472, 5.499, 6.844, 8.016, 9.702, 10.701, 11.403, 12.369, 13.032, 14.502, 15.749, 16.093, 16.4, 16.705, 16.945, 17.15, 17.329, 17.482, 17.598, 17.731, 17.822, 17.866, 17.938
        elsif spacing_to_depth_ratio <= 0.05
          gfnc_coeff = 2.679, 3.023, 3.319, 3.675, 4.028, 4.605, 5.471, 6.283, 7.688, 8.567, 9.207, 10.112, 10.744, 12.149, 13.389, 13.727, 14.033, 14.332, 14.567, 14.769, 14.946, 15.096, 15.21, 15.339, 15.428, 15.471, 15.542
        elsif spacing_to_depth_ratio <= 0.1
          gfnc_coeff = 2.679, 3.023, 3.318, 3.664, 3.962, 4.314, 4.714, 5.024, 5.798, 6.378, 6.841, 7.553, 8.079, 9.327, 10.512, 10.84, 11.145, 11.437, 11.671, 11.869, 12.044, 12.192, 12.303, 12.431, 12.518, 12.56, 12.629
        else
          gfnc_coeff = 2.679, 3.023, 3.318, 3.664, 3.961, 4.307, 4.652, 4.841, 5.313, 5.684, 5.999, 6.517, 6.927, 8.034, 9.087, 9.401, 9.688, 9.974, 10.21, 10.408, 10.583, 10.73, 10.841, 10.969, 11.056, 11.098, 11.167
        end
      elsif num_bore_holes == 8
        if spacing_to_depth_ratio <= 0.02
          gfnc_coeff = 2.685, 3.078, 3.543, 4.414, 5.459, 7.06, 9.021, 10.701, 12.991, 14.34, 15.287, 16.586, 17.471, 19.423, 21.091, 21.545, 21.956, 22.36, 22.677, 22.953, 23.192, 23.395, 23.548, 23.725, 23.847, 23.906, 24.006
        elsif spacing_to_depth_ratio <= 0.03
          gfnc_coeff = 2.679, 3.027, 3.354, 3.862, 4.517, 5.627, 7.142, 8.525, 10.589, 11.846, 12.741, 13.986, 14.847, 16.762, 18.391, 18.839, 19.24, 19.637, 19.95, 20.217, 20.45, 20.649, 20.8, 20.973, 21.091, 21.148, 21.242
        elsif spacing_to_depth_ratio <= 0.05
          gfnc_coeff = 2.679, 3.023, 3.319, 3.675, 4.033, 4.63, 5.553, 6.444, 8.051, 9.096, 9.874, 10.995, 11.79, 13.583, 15.182, 15.619, 16.016, 16.402, 16.705, 16.967, 17.195, 17.389, 17.535, 17.702, 17.817, 17.873, 17.964
        elsif spacing_to_depth_ratio <= 0.1
          gfnc_coeff = 2.679, 3.023, 3.318, 3.664, 3.962, 4.315, 4.719, 5.038, 5.852, 6.48, 6.993, 7.799, 8.409, 9.902, 11.371, 11.784, 12.17, 12.541, 12.839, 13.092, 13.315, 13.505, 13.647, 13.81, 13.921, 13.975, 14.063
        else
          gfnc_coeff = 2.679, 3.023, 3.318, 3.664, 3.961, 4.307, 4.653, 4.842, 5.323, 5.71, 6.042, 6.6, 7.05, 8.306, 9.552, 9.935, 10.288, 10.644, 10.94, 11.188, 11.409, 11.596, 11.738, 11.9, 12.011, 12.065, 12.153
        end
      elsif num_bore_holes == 9
        if spacing_to_depth_ratio <= 0.02
          gfnc_coeff = 2.685, 3.082, 3.561, 4.49, 5.635, 7.436, 9.672, 11.59, 14.193, 15.721, 16.791, 18.256, 19.252, 21.447, 23.318, 23.826, 24.287, 24.74, 25.095, 25.404, 25.672, 25.899, 26.071, 26.269, 26.405, 26.471, 26.583
        elsif spacing_to_depth_ratio <= 0.03
          gfnc_coeff = 2.679, 3.027, 3.357, 3.879, 4.57, 5.781, 7.488, 9.052, 11.408, 12.84, 13.855, 15.263, 16.235, 18.39, 20.216, 20.717, 21.166, 21.61, 21.959, 22.257, 22.519, 22.74, 22.909, 23.102, 23.234, 23.298, 23.403
        elsif spacing_to_depth_ratio <= 0.05
          gfnc_coeff = 2.679, 3.023, 3.319, 3.676, 4.039, 4.659, 5.65, 6.633, 8.447, 9.638, 10.525, 11.802, 12.705, 14.731, 16.525, 17.014, 17.456, 17.887, 18.225, 18.516, 18.77, 18.986, 19.148, 19.334, 19.461, 19.523, 19.625
        elsif spacing_to_depth_ratio <= 0.1
          gfnc_coeff = 2.679, 3.023, 3.318, 3.664, 3.962, 4.316, 4.725, 5.052, 5.917, 6.603, 7.173, 8.08, 8.772, 10.47, 12.131, 12.596, 13.029, 13.443, 13.775, 14.057, 14.304, 14.515, 14.673, 14.852, 14.975, 15.035, 15.132
        else
          gfnc_coeff = 2.679, 3.023, 3.318, 3.664, 3.961, 4.307, 4.653, 4.842, 5.334, 5.739, 6.094, 6.7, 7.198, 8.611, 10.023, 10.456, 10.855, 11.256, 11.588, 11.866, 12.112, 12.32, 12.477, 12.656, 12.779, 12.839, 12.935
        end
      elsif num_bore_holes == 10
        if spacing_to_depth_ratio <= 0.02
          gfnc_coeff = 2.685, 3.08, 3.553, 4.453, 5.552, 7.282, 9.472, 11.405, 14.111, 15.737, 16.888, 18.476, 19.562, 21.966, 24.021, 24.579, 25.086, 25.583, 25.973, 26.311, 26.606, 26.855, 27.043, 27.26, 27.409, 27.482, 27.605
        elsif spacing_to_depth_ratio <= 0.03
          gfnc_coeff = 2.679, 3.027, 3.355, 3.871, 4.545, 5.706, 7.332, 8.863, 11.218, 12.688, 13.749, 15.242, 16.284, 18.618, 20.613, 21.161, 21.652, 22.138, 22.521, 22.847, 23.133, 23.376, 23.56, 23.771, 23.915, 23.985, 24.1
        elsif spacing_to_depth_ratio <= 0.05
          gfnc_coeff = 2.679, 3.023, 3.319, 3.676, 4.036, 4.645, 5.603, 6.543, 8.285, 9.449, 10.332, 11.623, 12.553, 14.682, 16.613, 17.143, 17.624, 18.094, 18.462, 18.78, 19.057, 19.293, 19.47, 19.673, 19.811, 19.879, 19.989
        elsif spacing_to_depth_ratio <= 0.1
          gfnc_coeff = 2.679, 3.023, 3.318, 3.664, 3.962, 4.315, 4.722, 5.045, 5.885, 6.543, 7.086, 7.954, 8.621, 10.291, 11.988, 12.473, 12.931, 13.371, 13.727, 14.03, 14.299, 14.527, 14.698, 14.894, 15.027, 15.092, 15.199
        else
          gfnc_coeff = 2.679, 3.023, 3.318, 3.664, 3.961, 4.307, 4.653, 4.842, 5.329, 5.725, 6.069, 6.651, 7.126, 8.478, 9.863, 10.298, 10.704, 11.117, 11.463, 11.755, 12.016, 12.239, 12.407, 12.602, 12.735, 12.8, 12.906
        end
      end
    end
    return gfnc_coeff
  end

  def self.get_foundation_walls_ceilings_insulated(runner, space)
    # Check if walls insulated via Kiva:Foundation object
    walls_insulated = false
    space.surfaces.each do |surface|
      next if surface.surfaceType.downcase != "wall"
      next if not surface.adjacentFoundation.is_initialized

      wall_ins_rvalue, wall_ins_height, wall_constr_rvalue = get_foundation_wall_insulation_props(runner, surface)
      if wall_ins_rvalue.nil? or wall_ins_height.nil? or wall_constr_rvalue.nil?
        return nil
      end

      wall_rvalue = wall_ins_rvalue + wall_constr_rvalue
      if wall_rvalue >= 3.0
        walls_insulated = true
      end
      break
    end

    # Check if ceilings insulated
    ceilings_insulated = false
    ceiling_ufactor = nil
    space.surfaces.each do |surface|
      next if surface.surfaceType.downcase != "roofceiling"

      ceiling_ufactor = get_surface_ufactor(runner, surface, surface.surfaceType, true)
    end
    return nil if ceiling_ufactor.nil?

    ceiling_rvalue = 1.0 / UnitConversions.convert(ceiling_ufactor, 'm^2*k/w', 'hr*ft^2*f/btu')
    if ceiling_rvalue >= 3.0
      ceilings_insulated = true
    end

    return walls_insulated, ceilings_insulated
  end

  def self.get_foundation_wall_insulation_props(runner, surface)
    if surface.surfaceType.downcase != "wall"
      return nil
    end

    # Get wall insulation R-value/height from Kiva:Foundation object
    if not surface.adjacentFoundation.is_initialized
      runner.registerError("Could not get foundation object for wall '#{surface.name.to_s}'.")
      return nil
    end
    foundation = surface.adjacentFoundation.get

    wall_ins_rvalue = 0.0
    wall_ins_height = 0.0
    if foundation.interiorVerticalInsulationMaterial.is_initialized
      int_mat = foundation.interiorVerticalInsulationMaterial.get.to_StandardOpaqueMaterial.get
      k = UnitConversions.convert(int_mat.thermalConductivity, "W/(m*K)", "Btu/(hr*ft*R)")
      thick = UnitConversions.convert(int_mat.thickness, "m", "ft")
      wall_ins_rvalue += thick / k
      wall_ins_height = UnitConversions.convert(foundation.interiorVerticalInsulationDepth.get, "m", "ft").round
    end
    if foundation.exteriorVerticalInsulationMaterial.is_initialized
      ext_mat = foundation.exteriorVerticalInsulationMaterial.get.to_StandardOpaqueMaterial.get
      k = UnitConversions.convert(ext_mat.thermalConductivity, "W/(m*K)", "Btu/(hr*ft*R)")
      thick = UnitConversions.convert(ext_mat.thickness, "m", "ft")
      wall_ins_rvalue += thick / k
      wall_ins_height = UnitConversions.convert(foundation.exteriorVerticalInsulationDepth.get, "m", "ft").round
    end

    wall_constr_rvalue = get_surface_ufactor(runner, surface, surface.surfaceType, true)

    return wall_ins_rvalue, wall_ins_height, wall_constr_rvalue
  end

  def self.get_feature(runner, obj, feature, datatype, register_error = true)
    val = nil
    if datatype == 'string'
      val = obj.additionalProperties.getFeatureAsString(feature)
    elsif datatype == 'double'
      val = obj.additionalProperties.getFeatureAsDouble(feature)
    elsif datatype == 'boolean'
      val = obj.additionalProperties.getFeatureAsBoolean(feature)
    end
    if not val.is_initialized
      if register_error
        runner.registerError("Could not find additionalProperties value for '#{feature}' with datatype #{datatype} on object #{obj.name}.")
      end
      return nil
    end
    return val.get
  end

  def self.setObjectValues(runner, model, unit, hvac, ducts, unit_final)
    # Updates object properties in the model

    model_plant_loops = model.getPlantLoops

    thermal_zones = Geometry.get_thermal_zones_from_spaces(unit.spaces)
    control_and_slave_zones = HVAC.get_control_and_slave_zones(thermal_zones)

    # Unitary System - Air Loop
    thermal_zones.each do |thermal_zone|
<<<<<<< HEAD
      unitary_system_air_loops = HVAC.get_unitary_system_air_loops(model, runner, thermal_zone)
      unitary_system_air_loops.each do |unitary_system_air_loop|
        system, clg_coil, htg_coil, air_loop = unitary_system_air_loop
        next if system.nil?

        # Fan Airflow
        if system.name.to_s.start_with? Constants.ObjectNameAirSourceHeatPump or
           system.name.to_s.start_with? Constants.ObjectNameGroundSourceHeatPumpVerticalBore or
           system.name.to_s.start_with? Constants.ObjectNameMiniSplitHeatPump
          fan_airflow = [unit_final.Heat_Airflow, unit_final.Cool_Airflow].max
        elsif system.name.to_s.start_with? Constants.ObjectNameCentralAirConditioner
          if hvac.HasFurnace
            fan_airflow = [unit_final.Heat_Airflow, unit_final.Cool_Airflow].max
          else
            fan_airflow = unit_final.Cool_Airflow
          end
        elsif system.name.to_s.start_with? Constants.ObjectNameFurnace
          if hvac.HasCentralAirConditioner
            fan_airflow = [unit_final.Heat_Airflow, unit_final.Cool_Airflow].max
          else
            fan_airflow = unit_final.Heat_Airflow
          end
        else
          runner.registerError("Unexpected unitary system.")
          return false
        end

        # Unitary System
        system.setSupplyAirFlowRateMethodDuringCoolingOperation("SupplyAirFlowRate")
        if not clg_coil.nil?
          system.setSupplyAirFlowRateDuringCoolingOperation(UnitConversions.convert(unit_final.Cool_Airflow, "cfm", "m^3/s"))
        else
          system.setSupplyAirFlowRateDuringCoolingOperation(0.0)
        end
        system.setSupplyAirFlowRateMethodDuringHeatingOperation("SupplyAirFlowRate")
        if not htg_coil.nil?
          system.setSupplyAirFlowRateDuringHeatingOperation(UnitConversions.convert(unit_final.Heat_Airflow, "cfm", "m^3/s"))
        else
          system.setSupplyAirFlowRateDuringHeatingOperation(0.0)
        end
=======
      system, clg_coil, htg_coil, air_loop = HVAC.get_unitary_system_air_loop(model, runner, thermal_zone)
      next if system.nil?

      clg_airflow = UnitConversions.convert(unit_final.Cool_Airflow, "cfm", "m^3/s")
      htg_airflow = UnitConversions.convert(unit_final.Heat_Airflow, "cfm", "m^3/s")

      if not clg_coil.nil? and not htg_coil.nil?
        fan_airflow = [unit_final.Heat_Airflow, unit_final.Cool_Airflow].max
      elsif not clg_coil.nil?
        fan_airflow = unit_final.Cool_Airflow
      elsif not htg_coil.nil?
        fan_airflow = unit_final.Heat_Airflow
      end

      # Unitary System
      system.setSupplyAirFlowRateMethodDuringCoolingOperation("SupplyAirFlowRate")
      if not clg_coil.nil?
        system.setSupplyAirFlowRateDuringCoolingOperation(clg_airflow)
      else
        system.setSupplyAirFlowRateDuringCoolingOperation(0.0)
      end
      system.setSupplyAirFlowRateMethodDuringHeatingOperation("SupplyAirFlowRate")
      if not htg_coil.nil?
        system.setSupplyAirFlowRateDuringHeatingOperation(htg_airflow)
      else
        system.setSupplyAirFlowRateDuringHeatingOperation(0.0)
      end
>>>>>>> 34288daf

        # Fan
        fanonoff = system.supplyFan.get.to_FanOnOff.get
        fanonoff.setMaximumFlowRate(hvac.FanspeedRatioCooling.max * UnitConversions.convert(fan_airflow + 0.01, "cfm", "m^3/s"))

        # Air Loop
        air_loop.setDesignSupplyAirFlowRate(hvac.FanspeedRatioCooling.max * UnitConversions.convert(fan_airflow, "cfm", "m^3/s"))

        thermal_zone.airLoopHVACTerminals.each do |aterm|
          next if air_loop != aterm.airLoopHVAC.get
          next unless aterm.to_AirTerminalSingleDuctUncontrolled.is_initialized

          aterm = aterm.to_AirTerminalSingleDuctUncontrolled.get
          aterm.setMaximumAirFlowRate(UnitConversions.convert(fan_airflow, "cfm", "m^3/s") * unit_final.Zone_Ratios[thermal_zone])
        end

        # Coils
        setCoilsObjectValues(runner, unit, hvac, system, unit_final, 1.0)

        model_plant_loops.each do |pl|
          has_gshp = false
          pl.supplyComponents.each do |supply_component|
            next if not supply_component.to_GroundHeatExchangerVertical.is_initialized and not supply_component.to_GroundHeatExchangerHorizontalTrench.is_initialized

            has_gshp = true
          end

          next if not has_gshp

          # Ground Source Heat Pump
          pl.supplyComponents.each do |plc|
            if plc.to_GroundHeatExchangerVertical.is_initialized
              # Ground Heat Exchanger Vertical
              ground_heat_exch_vert = plc.to_GroundHeatExchangerVertical.get
              ground_heat_exch_vert.setDesignFlowRate(UnitConversions.convert(unit_final.GSHP_Loop_flow, "gal/min", "m^3/s"))
              ground_heat_exch_vert.setNumberofBoreHoles(unit_final.GSHP_Bore_Holes.to_i)
              ground_heat_exch_vert.setBoreHoleLength(UnitConversions.convert(unit_final.GSHP_Bore_Depth, "ft", "m"))
              ground_heat_exch_vert.removeAllGFunctions
              for i in 0..(unit_final.GSHP_G_Functions[0].size - 1)
                ground_heat_exch_vert.addGFunction(unit_final.GSHP_G_Functions[0][i], unit_final.GSHP_G_Functions[1][i])
              end

            elsif plc.to_PumpVariableSpeed.is_initialized
              # Pump
              pump = plc.to_PumpVariableSpeed.get
              pump.setRatedFlowRate(UnitConversions.convert(unit_final.GSHP_Loop_flow, "gal/min", "m^3/s"))

            end
          end

          # Plant Loop
          pl.setMaximumLoopFlowRate(UnitConversions.convert(unit_final.GSHP_Loop_flow, "gal/min", "m^3/s"))
        end
      end
    end

    # Unitary System - Zone HVAC
    thermal_zones.each do |thermal_zone|
      unitary_system_zone_hvacs = HVAC.get_unitary_system_zone_hvacs(model, runner, thermal_zone)
      unitary_system_zone_hvacs.each do |unitary_system_zone_hvac|
        system, clg_coil, htg_coil = unitary_system_zone_hvac
        next if system.nil?

        # Fan Airflow
        if system.name.to_s.start_with? Constants.ObjectNameUnitHeater
          fan_airflow = unit_final.Heat_Airflow
        else
          runner.registerError("Unexpected unitary system.")
          return false
        end

<<<<<<< HEAD
        # Unitary System
        system.setSupplyAirFlowRateMethodDuringCoolingOperation("SupplyAirFlowRate")
        if not clg_coil.nil?
          system.setSupplyAirFlowRateDuringCoolingOperation(UnitConversions.convert(unit_final.Cool_Airflow * unit_final.Zone_Ratios[thermal_zone], "cfm", "m^3/s"))
        else
          system.setSupplyAirFlowRateDuringCoolingOperation(0.0)
        end
        system.setSupplyAirFlowRateMethodDuringHeatingOperation("SupplyAirFlowRate")
        if not htg_coil.nil?
          system.setSupplyAirFlowRateDuringHeatingOperation(UnitConversions.convert(unit_final.Heat_Airflow * unit_final.Zone_Ratios[thermal_zone], "cfm", "m^3/s"))
        else
          system.setSupplyAirFlowRateDuringHeatingOperation(0.0)
        end
=======
      # Unitary System
      system.setSupplyAirFlowRateMethodDuringCoolingOperation("SupplyAirFlowRate")
      if not clg_coil.nil?
        system.setSupplyAirFlowRateDuringCoolingOperation(UnitConversions.convert(unit_final.Cool_Airflow * unit_final.Zone_Ratios[thermal_zone], "cfm", "m^3/s"))
      else
        system.setSupplyAirFlowRateDuringCoolingOperation(0.0)
      end
      system.setSupplyAirFlowRateMethodDuringHeatingOperation("SupplyAirFlowRate")
      if not htg_coil.nil?
        system.setSupplyAirFlowRateDuringHeatingOperation(UnitConversions.convert(unit_final.Heat_Airflow * unit_final.Zone_Ratios[thermal_zone], "cfm", "m^3/s"))
      else
        system.setSupplyAirFlowRateDuringHeatingOperation(0.0)
      end
>>>>>>> 34288daf

        # Fan
        fanonoff = system.supplyFan.get.to_FanOnOff.get
        fanonoff.setMaximumFlowRate(UnitConversions.convert(fan_airflow + 0.01, "cfm", "m^3/s") * unit_final.Zone_Ratios[thermal_zone])

        # Coils
        setCoilsObjectValues(runner, unit, hvac, system, unit_final, unit_final.Zone_Ratios[thermal_zone])
      end
    end

    # Window AC
    thermal_zones.each do |thermal_zone|
<<<<<<< HEAD
      ptacs = HVAC.get_ptacs(model, runner, thermal_zone)
      ptacs.each do |ptac|
        # PTAC
        ptac.setSupplyAirFlowRateDuringCoolingOperation(UnitConversions.convert(unit_final.Cool_Airflow, "cfm", "m^3/s"))
        ptac.setSupplyAirFlowRateDuringHeatingOperation(0.00001) # A value of 0 does not change from autosize
        ptac.setSupplyAirFlowRateWhenNoCoolingorHeatingisNeeded(0.0)
        ptac.setOutdoorAirFlowRateDuringCoolingOperation(0.0)
        ptac.setOutdoorAirFlowRateDuringHeatingOperation(0.0)
        ptac.setOutdoorAirFlowRateWhenNoCoolingorHeatingisNeeded(0.0)

        # Fan
        fanonoff = ptac.supplyAirFan.to_FanOnOff.get
        fanonoff.setMaximumFlowRate(UnitConversions.convert(unit_final.Cool_Airflow, "cfm", "m^3/s"))
=======
      ptac = HVAC.get_ptac(model, runner, thermal_zone)
      next if ptac.nil?

      # PTAC
      ptac.setSupplyAirFlowRateDuringCoolingOperation(UnitConversions.convert(unit_final.Cool_Airflow, "cfm", "m^3/s"))
      ptac.setSupplyAirFlowRateDuringHeatingOperation(0.00001)
      ptac.setSupplyAirFlowRateWhenNoCoolingorHeatingisNeeded(0.0)
      ptac.setOutdoorAirFlowRateDuringCoolingOperation(0.0)
      ptac.setOutdoorAirFlowRateDuringHeatingOperation(0.0)
      ptac.setOutdoorAirFlowRateWhenNoCoolingorHeatingisNeeded(0.0)

      # Fan
      fanonoff = ptac.supplyAirFan.to_FanOnOff.get
      fanonoff.setMaximumFlowRate(UnitConversions.convert(unit_final.Cool_Airflow, "cfm", "m^3/s"))

      # Coils
      setCoilsObjectValues(runner, unit, hvac, ptac, unit_final, 1.0)

      # Heating Coil override
      ptac_htg_coil = ptac.heatingCoil.to_CoilHeatingElectric.get
      ptac_htg_coil.setNominalCapacity(0.0)
    end

    # VRFs
    found_vrf = false
    thermal_zones.each do |thermal_zone|
      vrf = HVAC.get_vrf(model, runner, thermal_zone)
      next if vrf.nil?

      mshp_indices = get_feature(runner, unit, Constants.SizingInfoMSHPIndices, 'string')
      return nil if mshp_indices.nil?

      mshp_indices = mshp_indices.split(",").map(&:to_i)
      mshp_index = mshp_indices[-1]

      htg_cap = UnitConversions.convert(unit_final.Heat_Capacity, "Btu/hr", "W") * hvac.CapacityRatioHeating[mshp_index] * unit_final.Zone_Ratios[thermal_zone]
      clg_cap = UnitConversions.convert(unit_final.Cool_Capacity, "Btu/hr", "W") * hvac.CapacityRatioCooling[mshp_index] * unit_final.Zone_Ratios[thermal_zone]
      htg_airflow = UnitConversions.convert(unit_final.Heat_Airflow, "cfm", "m^3/s") * unit_final.Zone_Ratios[thermal_zone]
      clg_airflow = UnitConversions.convert(unit_final.Cool_Airflow, "cfm", "m^3/s") * unit_final.Zone_Ratios[thermal_zone]
      fan_airflow = UnitConversions.convert([unit_final.Heat_Airflow, unit_final.Cool_Airflow].max + 0.01, "cfm", "m^3/s") * unit_final.Zone_Ratios[thermal_zone]

      # VRF
      vrf.setRatedTotalHeatingCapacity(htg_cap)
      vrf.setRatedTotalCoolingCapacity(clg_cap)
      found_vrf = true

      vrf.terminals.each do |terminal|
        next if thermal_zone != terminal.thermalZone.get

        # Terminal
        terminal.setSupplyAirFlowRateDuringCoolingOperation(clg_airflow)
        terminal.setSupplyAirFlowRateDuringHeatingOperation(htg_airflow)
        terminal.setSupplyAirFlowRateWhenNoCoolingisNeeded(0.0)
        terminal.setSupplyAirFlowRateWhenNoHeatingisNeeded(0.0)
        terminal.setOutdoorAirFlowRateDuringCoolingOperation(0.0)
        terminal.setOutdoorAirFlowRateDuringHeatingOperation(0.0)
        terminal.setOutdoorAirFlowRateWhenNoCoolingorHeatingisNeeded(0.0)

        # Terminal Fan
        fanonoff = terminal.supplyAirFan.to_FanOnOff.get
        fanonoff.setMaximumFlowRate(fan_airflow)
>>>>>>> 34288daf

        # Coils
        setCoilsObjectValues(runner, unit, hvac, ptac, unit_final, 1.0)

        # Heating Coil override
        ptac_htg_coil = ptac.heatingCoil.to_CoilHeatingElectric.get
        ptac_htg_coil.setNominalCapacity(0.0)
      end
    end

    # Electric Baseboard
    thermal_zones.each do |thermal_zone|
      baseboards = HVAC.get_baseboard_electrics(model, runner, thermal_zone)
      baseboards.each do |baseboard|
        baseboard.setNominalCapacity(UnitConversions.convert(unit_final.Heat_Capacity, "Btu/hr", "W"))
      end
    end

    # Hot Water Baseboard
    thermal_zones.each do |thermal_zone|
      baseboards = HVAC.get_baseboard_waters(model, runner, thermal_zone)
      baseboards.each do |baseboard|
        bb_UA = UnitConversions.convert(unit_final.Heat_Capacity, "Btu/hr", "W") / (UnitConversions.convert(hvac.BoilerDesignTemp - 10.0 - 95.0, "R", "K")) * 3.0
        bb_max_flow = UnitConversions.convert(unit_final.Heat_Capacity, "Btu/hr", "W") / UnitConversions.convert(20.0, "R", "K") / 4.186 / 998.2 / 1000.0 * 2.0

        # Coils
        setCoilsObjectValues(runner, unit, hvac, baseboard, unit_final, 1.0)

        # Baseboard Coil
        coilHeatingWaterBaseboard = baseboard.heatingCoil.to_CoilHeatingWaterBaseboard.get
        coilHeatingWaterBaseboard.setUFactorTimesAreaValue(bb_UA)
        coilHeatingWaterBaseboard.setMaximumWaterFlowRate(bb_max_flow)
        coilHeatingWaterBaseboard.setHeatingDesignCapacityMethod("autosize")

        pl = baseboard.heatingCoil.plantLoop.get
        pl.components.each do |plc|
          # Boiler
          if plc.to_BoilerHotWater.is_initialized
            boiler = plc.to_BoilerHotWater.get
            boiler.setNominalCapacity(UnitConversions.convert(unit_final.Heat_Capacity, "Btu/hr", "W"))
          end

          # Pump
          if plc.to_PumpVariableSpeed.is_initialized
            pump = plc.to_PumpVariableSpeed.get
            pump.setRatedFlowRate(UnitConversions.convert(unit_final.Heat_Capacity / 20.0 / 500.0, "gal/min", "m^3/s"))
          end
        end
      end
    end

    # Dehumidifier
    thermal_zones.each do |thermal_zone|
      dehums = HVAC.get_dehumidifiers(model, runner, thermal_zone)
      dehums.each do |dehum|
        if dehum.ratedWaterRemoval == Constants.small # Autosized
          # Use a minimum capacity of 20 pints/day
          water_removal_rate = [unit_final.Dehumid_WaterRemoval, UnitConversions.convert(20.0, "pint", "L")].max # L/day
          dehum.setRatedWaterRemoval(water_removal_rate)
        else
          water_removal_rate = dehum.ratedWaterRemoval
        end

        if dehum.ratedEnergyFactor == Constants.small # Autosized
          # Select an Energy Factor based on ENERGY STAR requirements
          water_removal_rate_pints = UnitConversions.convert(water_removal_rate, "L", "pint")
          if water_removal_rate_pints <= 25.0
            energy_factor = 1.2
          elsif water_removal_rate_pints <= 35.0
            energy_factor = 1.4
          elsif water_removal_rate_pints <= 45.0
            energy_factor = 1.5
          elsif water_removal_rate_pints <= 54.0
            energy_factor = 1.6
          elsif water_removal_rate_pints <= 75.0
            energy_factor = 1.8
          else
            energy_factor = 2.5
          end
          dehum.setRatedEnergyFactor(energy_factor)
        else
          energy_factor = dehum.ratedEnergyFactor
        end

        if dehum.ratedAirFlowRate == Constants.small # Autosized
          # Calculate the dehumidifier air flow rate by assuming 2.75 cfm/pint/day (based on experimental test data)
          air_flow_rate = UnitConversions.convert(water_removal_rate, "L", "pint") * UnitConversions.convert(2.75, "cfm", "m^3/s")
          dehum.setRatedAirFlowRate(air_flow_rate)
        end
      end
    end

    return true
  end

  def self.setCoilsObjectValues(runner, unit, hvac, equip, unit_final, zone_ratio)
    # zone_ratio is 1.0 unless there are multiple coils for the system (e.g., living coil and finished basement coil)

    clg_coil, htg_coil, supp_htg_coil = HVAC.get_coils_from_hvac_equip(equip)

    # Cooling coil
    if clg_coil.is_a? OpenStudio::Model::CoilCoolingDXSingleSpeed
      clg_coil.setRatedTotalCoolingCapacity(UnitConversions.convert(unit_final.Cool_Capacity, "Btu/hr", "W"))
      clg_coil.setRatedAirFlowRate(UnitConversions.convert(unit_final.Cool_Capacity, "Btu/hr", "ton") * UnitConversions.convert(hvac.RatedCFMperTonCooling[0], "cfm", "m^3/s"))

      # Adjust COP as appropriate
      clg_coil.setRatedCOP(OpenStudio::OptionalDouble.new(clg_coil.ratedCOP.get * unit_final.EER_Multiplier))

    elsif clg_coil.is_a? OpenStudio::Model::CoilCoolingDXMultiSpeed
      clg_coil.stages.each_with_index do |stage, speed|
        stage.setGrossRatedTotalCoolingCapacity(UnitConversions.convert(unit_final.Cool_Capacity, "Btu/hr", "W") * hvac.CapacityRatioCooling[speed])
        if clg_coil.name.to_s.start_with? Constants.ObjectNameAirSourceHeatPump or clg_coil.name.to_s.start_with? Constants.ObjectNameCentralAirConditioner
          stage.setRatedAirFlowRate(UnitConversions.convert(unit_final.Cool_Capacity, "Btu/hr", "ton") * UnitConversions.convert(hvac.RatedCFMperTonCooling[speed], "cfm", "m^3/s") * hvac.CapacityRatioCooling[speed])
        elsif clg_coil.name.to_s.start_with? Constants.ObjectNameMiniSplitHeatPump
          stage.setRatedAirFlowRate(UnitConversions.convert(unit_final.Cool_Capacity, "Btu/hr", "ton") * UnitConversions.convert(hvac.CoolingCFMs[speed], "cfm", "m^3/s"))
        end

        # Adjust COP as appropriate
        stage.setGrossRatedCoolingCOP(stage.grossRatedCoolingCOP * unit_final.EER_Multiplier)
      end

    elsif clg_coil.is_a? OpenStudio::Model::CoilCoolingWaterToAirHeatPumpEquationFit
      clg_coil.setRatedAirFlowRate(UnitConversions.convert(unit_final.Cool_Airflow, "cfm", "m^3/s"))
      clg_coil.setRatedWaterFlowRate(UnitConversions.convert(unit_final.GSHP_Loop_flow, "gal/min", "m^3/s"))
      clg_coil.setRatedTotalCoolingCapacity(UnitConversions.convert(unit_final.Cool_Capacity, "Btu/hr", "W"))
      clg_coil.setRatedSensibleCoolingCapacity(UnitConversions.convert(unit_final.Cool_Capacity_Sens, "Btu/hr", "W"))

    end

    # Heating coil
    if htg_coil.is_a? OpenStudio::Model::CoilHeatingElectric
      if not equip.is_a? OpenStudio::Model::ZoneHVACPackagedTerminalAirConditioner
        htg_coil.setNominalCapacity(zone_ratio * UnitConversions.convert(unit_final.Heat_Capacity, "Btu/hr", "W"))
      end

    elsif htg_coil.is_a? OpenStudio::Model::CoilHeatingGas
      htg_coil.setNominalCapacity(zone_ratio * UnitConversions.convert(unit_final.Heat_Capacity, "Btu/hr", "W"))

    elsif htg_coil.is_a? OpenStudio::Model::CoilHeatingDXSingleSpeed
      htg_coil.setRatedTotalHeatingCapacity(UnitConversions.convert(unit_final.Heat_Capacity, "Btu/hr", "W"))
      htg_coil.setRatedAirFlowRate(UnitConversions.convert(unit_final.Heat_Capacity, "Btu/hr", "ton") * UnitConversions.convert(hvac.RatedCFMperTonHeating[0], "cfm", "m^3/s"))

      # Adjust COP as appropriate
      htg_coil.setRatedCOP(htg_coil.ratedCOP * unit_final.COP_Multiplier)

    elsif htg_coil.is_a? OpenStudio::Model::CoilHeatingDXMultiSpeed
      htg_coil.stages.each_with_index do |stage, speed|
        stage.setGrossRatedHeatingCapacity(UnitConversions.convert(unit_final.Heat_Capacity, "Btu/hr", "W") * hvac.CapacityRatioHeating[speed])
        if htg_coil.name.to_s.start_with? Constants.ObjectNameAirSourceHeatPump
          stage.setRatedAirFlowRate(UnitConversions.convert(unit_final.Heat_Capacity, "Btu/hr", "ton") * UnitConversions.convert(hvac.RatedCFMperTonHeating[speed], "cfm", "m^3/s") * hvac.CapacityRatioHeating[speed])
        elsif htg_coil.name.to_s.start_with? Constants.ObjectNameMiniSplitHeatPump
          stage.setRatedAirFlowRate(UnitConversions.convert(unit_final.Heat_Capacity, "Btu/hr", "ton") * UnitConversions.convert(hvac.HeatingCFMs[speed], "cfm", "m^3/s"))
        end

        # Adjust COP as appropriate
        stage.setGrossRatedHeatingCOP(stage.grossRatedHeatingCOP * unit_final.COP_Multiplier)
      end

    elsif htg_coil.is_a? OpenStudio::Model::CoilHeatingWaterToAirHeatPumpEquationFit
      htg_coil.setRatedAirFlowRate(OpenStudio::OptionalDouble.new(UnitConversions.convert(unit_final.Heat_Airflow, "cfm", "m^3/s")))
      htg_coil.setRatedWaterFlowRate(OpenStudio::OptionalDouble.new(UnitConversions.convert(unit_final.GSHP_Loop_flow, "gal/min", "m^3/s")))
      htg_coil.setRatedHeatingCapacity(OpenStudio::OptionalDouble.new(UnitConversions.convert(unit_final.Heat_Capacity, "Btu/hr", "W")))

    end

    # Supplemental heating coil
    if supp_htg_coil.is_a? OpenStudio::Model::CoilHeatingElectric
      supp_htg_coil.setNominalCapacity(UnitConversions.convert(unit_final.Heat_Capacity_Supp, "Btu/hr", "W"))

    end

    return true
  end

  def self.display_zone_loads(runner, unit, zone_loads)
    zone_loads.keys.each do |thermal_zone|
      loads = zone_loads[thermal_zone]
      s = "#{unit.name.to_s} Zone Loads for #{thermal_zone.name.to_s}:"
      properties = [
        :Heat_Windows, :Heat_Skylights,
        :Heat_Doors, :Heat_Walls,
        :Heat_Roofs, :Heat_Floors,
        :Heat_Infil,
        :Cool_Windows, :Cool_Skylights,
        :Cool_Doors, :Cool_Walls,
        :Cool_Roofs, :Cool_Floors,
        :Cool_Infil_Sens, :Cool_Infil_Lat,
        :Cool_IntGains_Sens, :Cool_IntGains_Lat,
        :Dehumid_Windows, :Dehumid_Skylights,
        :Dehumid_Doors, :Dehumid_Walls,
        :Dehumid_Roofs, :Dehumid_Floors,
        :Dehumid_Infil_Sens, :Dehumid_Infil_Lat,
        :Dehumid_IntGains_Sens, :Dehumid_IntGains_Lat,
      ]
      properties.each do |property|
        s += "\n#{property.to_s.gsub("_", " ")} = #{loads.send(property).round(0).to_s} Btu/hr"
      end
      runner.registerInfo("#{s}\n")
    end
  end

  def self.display_unit_initial_results(runner, unit, unit_init)
    s = "#{unit.name.to_s} Initial Results (w/o ducts):"
    loads = [
      :Heat_Load, :Cool_Load_Sens, :Cool_Load_Lat,
      :Dehumid_Load_Sens, :Dehumid_Load_Lat,
    ]
    airflows = [
      :Heat_Airflow, :Cool_Airflow,
    ]
    loads.each do |load|
      s += "\n#{load.to_s.gsub("_", " ")} = #{unit_init.send(load).round(0).to_s} Btu/hr"
    end
    airflows.each do |airflow|
      s += "\n#{airflow.to_s.gsub("_", " ")} = #{unit_init.send(airflow).round(0).to_s} cfm"
    end
    runner.registerInfo("#{s}\n")
  end

  def self.display_unit_final_results(runner, unit, unit_final)
    s = "#{unit.name.to_s} Final Results:"
    loads = [
      :Heat_Load, :Heat_Load_Ducts,
      :Cool_Load_Lat, :Cool_Load_Sens,
      :Cool_Load_Ducts_Lat, :Cool_Load_Ducts_Sens,
      :Dehumid_Load_Sens, :Dehumid_Load_Ducts_Lat,
    ]
    caps = [
      :Cool_Capacity, :Cool_Capacity_Sens,
      :Heat_Capacity, :Heat_Capacity_Supp,
    ]
    airflows = [
      :Cool_Airflow, :Heat_Airflow,
    ]
    waters = [
      :Dehumid_WaterRemoval,
    ]
    loads.each do |load|
      s += "\n#{load.to_s.gsub("_", " ")} = #{unit_final.send(load).round(0).to_s} Btu/hr"
    end
    caps.each do |cap|
      s += "\n#{cap.to_s.gsub("_", " ")} = #{unit_final.send(cap).round(0).to_s} Btu/hr"
    end
    airflows.each do |airflow|
      s += "\n#{airflow.to_s.gsub("_", " ")} = #{unit_final.send(airflow).round(0).to_s} cfm"
    end
    waters.each do |water|
      s += "\n#{water.to_s.gsub("_", " ")} = #{unit_final.send(water).round(0).to_s} L/day"
    end
    runner.registerInfo("#{s}\n")
  end
end

class MJ8
  def initialize
  end
  attr_accessor(:daily_range_temp_adjust, :acf, :Cs, :Cw,
                :cool_setpoint, :heat_setpoint, :cool_design_grains, :dehum_design_grains, :ctd, :htd,
                :dtd, :daily_range_num, :grains_indoor_cooling, :wetbulb_indoor_cooling, :enthalpy_indoor_cooling,
                :RH_indoor_dehumid, :grains_indoor_dehumid, :wetbulb_indoor_dehumid, :LAT,
                :cool_design_temps, :heat_design_temps, :dehum_design_temps)
end

class ZoneValues
  # Thermal zone loads
  def initialize
  end
  attr_accessor(:Cool_Windows, :Cool_Skylights, :Cool_Doors, :Cool_Walls, :Cool_Roofs, :Cool_Floors,
                :Dehumid_Windows, :Dehumid_Skylights, :Dehumid_Doors, :Dehumid_Walls, :Dehumid_Roofs, :Dehumid_Floors,
                :Heat_Windows, :Heat_Skylights, :Heat_Doors, :Heat_Walls, :Heat_Roofs, :Heat_Floors,
                :Cool_Infil_Sens, :Cool_Infil_Lat, :Cool_IntGains_Sens, :Cool_IntGains_Lat,
                :Dehumid_Infil_Sens, :Dehumid_Infil_Lat, :Dehumid_IntGains_Sens, :Dehumid_IntGains_Lat,
                :Heat_Infil)
end

class UnitInitialValues
  # Unit initial loads (aggregated across thermal zones and excluding ducts) and airflow rates
  def initialize
  end
  attr_accessor(:Cool_Load_Sens, :Cool_Load_Lat, :Cool_Load_Tot, :Cool_Airflow,
                :Dehumid_Load_Sens, :Dehumid_Load_Lat,
                :Heat_Load, :Heat_Airflow,
                :LAT)
end

class UnitFinalValues
  # Unit final loads (including ducts), airflow rates, and equipment capacities
  def initialize
  end
  attr_accessor(:Cool_Load_Sens, :Cool_Load_Lat, :Cool_Load_Tot,
                :Cool_Load_Ducts_Sens, :Cool_Load_Ducts_Lat, :Cool_Load_Ducts_Tot,
                :Cool_Capacity, :Cool_Capacity_Sens, :Cool_Airflow,
                :Dehumid_Load_Sens, :Dehumid_Load_Ducts_Lat,
                :Heat_Load, :Heat_Load_Ducts,
                :Heat_Capacity, :Heat_Capacity_Supp, :Heat_Airflow,
                :dse_Fregain, :Dehumid_WaterRemoval,
                :TotalCap_CurveValue, :SensibleCap_CurveValue, :BypassFactor_CurveValue,
                :Zone_Ratios, :EER_Multiplier, :COP_Multiplier,
                :GSHP_Loop_flow, :GSHP_Bore_Holes, :GSHP_Bore_Depth, :GSHP_G_Functions)
end

class HVACInfo
  # Model info for HVAC
  def initialize
  end
  attr_accessor(:HasCooling, :HasHeating, :HasDuctedCooling, :HasDuctedHeating,
                :FixedCoolingCapacity, :FixedHeatingCapacity, :FixedSuppHeatingCapacity,
                :HasCentralAirConditioner, :HasRoomAirConditioner, :HasUnitHeater,
                :HasFurnace, :HasBoiler, :HasElecBaseboard, :HasDehumidifier,
                :HasAirSourceHeatPump, :HasMiniSplitHeatPump, :HasGroundSourceHeatPump,
                :NumSpeedsCooling, :NumSpeedsHeating, :CoolingCFMs, :HeatingCFMs,
                :COOL_CAP_FT_SPEC, :HEAT_CAP_FT_SPEC, :COOL_SH_FT_SPEC, :COIL_BF_FT_SPEC,
                :HtgSupplyAirTemp, :SHRRated, :CapacityRatioCooling, :CapacityRatioHeating,
                :MinOutdoorTemp, :HeatingCapacityOffset, :OverSizeLimit, :HPSizedForMaxLoad,
                :FanspeedRatioCooling, :CapacityDerateFactorEER, :CapacityDerateFactorCOP,
                :BoilerDesignTemp, :Dehumidifier_Water_Remove_Cap_Ft_DB_RH, :CoilBF,
                :GroundHXVertical, :HeatingEIR, :CoolingEIR,
                :HXDTDesign, :HXCHWDesign, :HXHWDesign,
                :RatedCFMperTonCooling, :RatedCFMperTonHeating,
                :GSHPBoreSpacing, :GSHPBoreHoles, :GSHPBoreDepth,
                :GSHPBoreConfig, :GSHPSpacingType)
end

class DuctsInfo
  # Model info for ducts
  def initial
  end
  attr_accessor(:Has, :NotInLiving, :SupplySurfaceArea, :ReturnSurfaceArea,
                :SupplyLoss, :ReturnLoss, :SupplyRvalue, :ReturnRvalue,
                :Location, :LocationSpace, :LocationFrac)
end

class Numeric
  def deg2rad
    self * Math::PI / 180
  end

  def rad2deg
    self * 180 / Math::PI
  end
end<|MERGE_RESOLUTION|>--- conflicted
+++ resolved
@@ -4097,7 +4097,6 @@
 
     # Unitary System - Air Loop
     thermal_zones.each do |thermal_zone|
-<<<<<<< HEAD
       unitary_system_air_loops = HVAC.get_unitary_system_air_loops(model, runner, thermal_zone)
       unitary_system_air_loops.each do |unitary_system_air_loop|
         system, clg_coil, htg_coil, air_loop = unitary_system_air_loop
@@ -4138,35 +4137,6 @@
         else
           system.setSupplyAirFlowRateDuringHeatingOperation(0.0)
         end
-=======
-      system, clg_coil, htg_coil, air_loop = HVAC.get_unitary_system_air_loop(model, runner, thermal_zone)
-      next if system.nil?
-
-      clg_airflow = UnitConversions.convert(unit_final.Cool_Airflow, "cfm", "m^3/s")
-      htg_airflow = UnitConversions.convert(unit_final.Heat_Airflow, "cfm", "m^3/s")
-
-      if not clg_coil.nil? and not htg_coil.nil?
-        fan_airflow = [unit_final.Heat_Airflow, unit_final.Cool_Airflow].max
-      elsif not clg_coil.nil?
-        fan_airflow = unit_final.Cool_Airflow
-      elsif not htg_coil.nil?
-        fan_airflow = unit_final.Heat_Airflow
-      end
-
-      # Unitary System
-      system.setSupplyAirFlowRateMethodDuringCoolingOperation("SupplyAirFlowRate")
-      if not clg_coil.nil?
-        system.setSupplyAirFlowRateDuringCoolingOperation(clg_airflow)
-      else
-        system.setSupplyAirFlowRateDuringCoolingOperation(0.0)
-      end
-      system.setSupplyAirFlowRateMethodDuringHeatingOperation("SupplyAirFlowRate")
-      if not htg_coil.nil?
-        system.setSupplyAirFlowRateDuringHeatingOperation(htg_airflow)
-      else
-        system.setSupplyAirFlowRateDuringHeatingOperation(0.0)
-      end
->>>>>>> 34288daf
 
         # Fan
         fanonoff = system.supplyFan.get.to_FanOnOff.get
@@ -4238,7 +4208,6 @@
           return false
         end
 
-<<<<<<< HEAD
         # Unitary System
         system.setSupplyAirFlowRateMethodDuringCoolingOperation("SupplyAirFlowRate")
         if not clg_coil.nil?
@@ -4252,21 +4221,6 @@
         else
           system.setSupplyAirFlowRateDuringHeatingOperation(0.0)
         end
-=======
-      # Unitary System
-      system.setSupplyAirFlowRateMethodDuringCoolingOperation("SupplyAirFlowRate")
-      if not clg_coil.nil?
-        system.setSupplyAirFlowRateDuringCoolingOperation(UnitConversions.convert(unit_final.Cool_Airflow * unit_final.Zone_Ratios[thermal_zone], "cfm", "m^3/s"))
-      else
-        system.setSupplyAirFlowRateDuringCoolingOperation(0.0)
-      end
-      system.setSupplyAirFlowRateMethodDuringHeatingOperation("SupplyAirFlowRate")
-      if not htg_coil.nil?
-        system.setSupplyAirFlowRateDuringHeatingOperation(UnitConversions.convert(unit_final.Heat_Airflow * unit_final.Zone_Ratios[thermal_zone], "cfm", "m^3/s"))
-      else
-        system.setSupplyAirFlowRateDuringHeatingOperation(0.0)
-      end
->>>>>>> 34288daf
 
         # Fan
         fanonoff = system.supplyFan.get.to_FanOnOff.get
@@ -4279,12 +4233,11 @@
 
     # Window AC
     thermal_zones.each do |thermal_zone|
-<<<<<<< HEAD
       ptacs = HVAC.get_ptacs(model, runner, thermal_zone)
       ptacs.each do |ptac|
         # PTAC
         ptac.setSupplyAirFlowRateDuringCoolingOperation(UnitConversions.convert(unit_final.Cool_Airflow, "cfm", "m^3/s"))
-        ptac.setSupplyAirFlowRateDuringHeatingOperation(0.00001) # A value of 0 does not change from autosize
+        ptac.setSupplyAirFlowRateDuringHeatingOperation(0.0)
         ptac.setSupplyAirFlowRateWhenNoCoolingorHeatingisNeeded(0.0)
         ptac.setOutdoorAirFlowRateDuringCoolingOperation(0.0)
         ptac.setOutdoorAirFlowRateDuringHeatingOperation(0.0)
@@ -4293,69 +4246,6 @@
         # Fan
         fanonoff = ptac.supplyAirFan.to_FanOnOff.get
         fanonoff.setMaximumFlowRate(UnitConversions.convert(unit_final.Cool_Airflow, "cfm", "m^3/s"))
-=======
-      ptac = HVAC.get_ptac(model, runner, thermal_zone)
-      next if ptac.nil?
-
-      # PTAC
-      ptac.setSupplyAirFlowRateDuringCoolingOperation(UnitConversions.convert(unit_final.Cool_Airflow, "cfm", "m^3/s"))
-      ptac.setSupplyAirFlowRateDuringHeatingOperation(0.00001)
-      ptac.setSupplyAirFlowRateWhenNoCoolingorHeatingisNeeded(0.0)
-      ptac.setOutdoorAirFlowRateDuringCoolingOperation(0.0)
-      ptac.setOutdoorAirFlowRateDuringHeatingOperation(0.0)
-      ptac.setOutdoorAirFlowRateWhenNoCoolingorHeatingisNeeded(0.0)
-
-      # Fan
-      fanonoff = ptac.supplyAirFan.to_FanOnOff.get
-      fanonoff.setMaximumFlowRate(UnitConversions.convert(unit_final.Cool_Airflow, "cfm", "m^3/s"))
-
-      # Coils
-      setCoilsObjectValues(runner, unit, hvac, ptac, unit_final, 1.0)
-
-      # Heating Coil override
-      ptac_htg_coil = ptac.heatingCoil.to_CoilHeatingElectric.get
-      ptac_htg_coil.setNominalCapacity(0.0)
-    end
-
-    # VRFs
-    found_vrf = false
-    thermal_zones.each do |thermal_zone|
-      vrf = HVAC.get_vrf(model, runner, thermal_zone)
-      next if vrf.nil?
-
-      mshp_indices = get_feature(runner, unit, Constants.SizingInfoMSHPIndices, 'string')
-      return nil if mshp_indices.nil?
-
-      mshp_indices = mshp_indices.split(",").map(&:to_i)
-      mshp_index = mshp_indices[-1]
-
-      htg_cap = UnitConversions.convert(unit_final.Heat_Capacity, "Btu/hr", "W") * hvac.CapacityRatioHeating[mshp_index] * unit_final.Zone_Ratios[thermal_zone]
-      clg_cap = UnitConversions.convert(unit_final.Cool_Capacity, "Btu/hr", "W") * hvac.CapacityRatioCooling[mshp_index] * unit_final.Zone_Ratios[thermal_zone]
-      htg_airflow = UnitConversions.convert(unit_final.Heat_Airflow, "cfm", "m^3/s") * unit_final.Zone_Ratios[thermal_zone]
-      clg_airflow = UnitConversions.convert(unit_final.Cool_Airflow, "cfm", "m^3/s") * unit_final.Zone_Ratios[thermal_zone]
-      fan_airflow = UnitConversions.convert([unit_final.Heat_Airflow, unit_final.Cool_Airflow].max + 0.01, "cfm", "m^3/s") * unit_final.Zone_Ratios[thermal_zone]
-
-      # VRF
-      vrf.setRatedTotalHeatingCapacity(htg_cap)
-      vrf.setRatedTotalCoolingCapacity(clg_cap)
-      found_vrf = true
-
-      vrf.terminals.each do |terminal|
-        next if thermal_zone != terminal.thermalZone.get
-
-        # Terminal
-        terminal.setSupplyAirFlowRateDuringCoolingOperation(clg_airflow)
-        terminal.setSupplyAirFlowRateDuringHeatingOperation(htg_airflow)
-        terminal.setSupplyAirFlowRateWhenNoCoolingisNeeded(0.0)
-        terminal.setSupplyAirFlowRateWhenNoHeatingisNeeded(0.0)
-        terminal.setOutdoorAirFlowRateDuringCoolingOperation(0.0)
-        terminal.setOutdoorAirFlowRateDuringHeatingOperation(0.0)
-        terminal.setOutdoorAirFlowRateWhenNoCoolingorHeatingisNeeded(0.0)
-
-        # Terminal Fan
-        fanonoff = terminal.supplyAirFan.to_FanOnOff.get
-        fanonoff.setMaximumFlowRate(fan_airflow)
->>>>>>> 34288daf
 
         # Coils
         setCoilsObjectValues(runner, unit, hvac, ptac, unit_final, 1.0)
