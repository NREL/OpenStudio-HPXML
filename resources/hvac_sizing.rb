require "#{File.dirname(__FILE__)}/geometry"
require "#{File.dirname(__FILE__)}/hvac"
require "#{File.dirname(__FILE__)}/unit_conversions"
require "#{File.dirname(__FILE__)}/util"
require "#{File.dirname(__FILE__)}/schedules"
require "#{File.dirname(__FILE__)}/constructions"

class HVACSizing
  def self.apply(model, unit, runner, weather, show_debug_info)
    # Get year of model
    @modelYear = model.yearDescription.get.assumedYear

    @northAxis = model.getBuilding.northAxis
    @minCoolingCapacity = 1 # Btu/hr

    # Based on EnergyPlus's model for calculating SHR at off-rated conditions. This curve fit
    # avoids the iterations in the actual model. It does not account for altitude or variations
    # in the SHRRated. It is a function of ODB (MJ design temp) and CFM/Ton (from MJ)
    @shr_biquadratic = [1.08464364, 0.002096954, 0, -0.005766327, 0, -0.000011147]

    @finished_heat_design_temp = 70 # Indoor heating design temperature according to acca MANUAL J
    @finished_cool_design_temp = 75 # Indoor heating design temperature according to acca MANUAL J
    @finished_dehum_design_temp = 75

    # Manual J: The default values for wind velocity are 15 mph for heating and 7.5 mph for cooling.
    # These velocities do not represent the most severe wind conditions that will be experienced when
    # the outdoor temperature is at the winter or summer design temperature, but they do represent
    # values that are compatible with normal weather patterns. If a location has a reputation for
    # wind velocities that consistently exceed these defaults during non-storm conditions, an
    # appropriate set of velocity values may be substituted for the default values
    @windspeed_heating = UnitConversions.convert(15.0, "mph", "m/s")
    @windspeed_cooling = UnitConversions.convert(7.5, "mph", "m/s")

    assumed_inside_temp = 73.5 # F
    @inside_air_dens = UnitConversions.convert(weather.header.LocalPressure, "atm", "Btu/ft^3") / (Gas.Air.r * (assumed_inside_temp + 460.0))

    mj8 = process_site_calcs_and_design_temps(runner, mj8, weather, model)
    return false if mj8.nil?

    # Get unit beds/baths
    nbeds, nbaths = Geometry.get_unit_beds_baths(model, unit, runner)
    if nbeds.nil? or nbaths.nil?
      return false
    end

    # Get finished floor area for unit
    unit_ffa = Geometry.get_finished_floor_area_from_spaces(unit.spaces)

    # Get shelter class
    unit_shelter_class = get_shelter_class(model, unit)

    # Get HVAC system info
    hvac = get_hvac_for_unit(runner, model, unit)
    return false if hvac.nil?

    ducts = get_ducts_for_unit(runner, model, unit, hvac, unit_ffa)
    return false if ducts.nil?

    # Calculate loads for each conditioned thermal zone in the unit
    zones_loads = process_zone_loads(runner, mj8, unit, weather, mj8.htd, nbeds, unit_ffa, unit_shelter_class)
    return false if zones_loads.nil?

    # Aggregate zone loads into initial unit loads
    unit_init = process_intermediate_total_loads(runner, mj8, zones_loads, weather, hvac)
    return false if unit_init.nil?

    # Process unit duct loads and equipment
    unit_init, unit_final = process_unit_loads_and_equipment(runner, mj8, unit, zones_loads, unit_init, weather, hvac, ducts, nbeds, unit_ffa, unit_shelter_class)
    return false if unit_final.nil? or unit_init.nil?

    # Display debug info
    if show_debug_info
      display_zone_loads(runner, unit, zones_loads)
      display_unit_initial_results(runner, unit, unit_init)
      display_unit_final_results(runner, unit, unit_final)
    end

    # Set object values
    if not setObjectValues(runner, model, unit, hvac, ducts, unit_final)
      return false
    end

    return true
  end

  private

  def self.process_site_calcs_and_design_temps(runner, mj8, weather, model)
    '''
    Site Calculations and Design Temperatures
    '''

    mj8 = MJ8.new

    # CLTD adjustments based on daily temperature range
    mj8.daily_range_temp_adjust = [4, 0, -5]

    # Manual J inside conditions
    mj8.cool_setpoint = 75
    mj8.heat_setpoint = 70

    mj8.cool_design_grains = UnitConversions.convert(weather.design.CoolingHumidityRatio, "lbm/lbm", "grains")
    mj8.dehum_design_grains = UnitConversions.convert(weather.design.DehumidHumidityRatio, "lbm/lbm", "grains")

    # # Calculate the design temperature differences
    mj8.ctd = weather.design.CoolingDrybulb - mj8.cool_setpoint
    mj8.htd = mj8.heat_setpoint - weather.design.HeatingDrybulb
    mj8.dtd = weather.design.DehumidDrybulb - mj8.cool_setpoint

    # # Calculate the average Daily Temperature Range (DTR) to determine the class (low, medium, high)
    dtr = weather.design.DailyTemperatureRange

    if dtr < 16
      mj8.daily_range_num = 0   # Low
    elsif dtr > 25
      mj8.daily_range_num = 2   # High
    else
      mj8.daily_range_num = 1   # Medium
    end

    # Altitude Correction Factors (ACF) taken from Table 10A (sea level - 12,000 ft)
    acfs = [1.0, 0.97, 0.93, 0.89, 0.87, 0.84, 0.80, 0.77, 0.75, 0.72, 0.69, 0.66, 0.63]

    # Calculate the altitude correction factor (ACF) for the site
    alt_cnt = (weather.header.Altitude / 1000.0).to_i
    mj8.acf = MathTools.interp2(weather.header.Altitude, alt_cnt * 1000, (alt_cnt + 1) * 1000, acfs[alt_cnt], acfs[alt_cnt + 1])

    # Calculate the interior humidity in Grains and enthalpy in Btu/lb for cooling
    pwsat = UnitConversions.convert(0.430075, "psi", "kPa") # Calculated for 75degF indoor temperature
    rh_indoor_cooling = 0.55 # Manual J is vague on the indoor RH. 55% corresponds to BA goals
    hr_indoor_cooling = (0.62198 * rh_indoor_cooling * pwsat) / (UnitConversions.convert(weather.header.LocalPressure, "atm", "kPa") - rh_indoor_cooling * pwsat)
    mj8.grains_indoor_cooling = UnitConversions.convert(hr_indoor_cooling, "lbm/lbm", "grains")
    mj8.wetbulb_indoor_cooling = Psychrometrics.Twb_fT_R_P(mj8.cool_setpoint, rh_indoor_cooling, UnitConversions.convert(weather.header.LocalPressure, "atm", "psi"))

    db_indoor_degC = UnitConversions.convert(mj8.cool_setpoint, "F", "C")
    mj8.enthalpy_indoor_cooling = (1.006 * db_indoor_degC + hr_indoor_cooling * (2501 + 1.86 * db_indoor_degC)) * UnitConversions.convert(1.0, "kJ", "Btu") * UnitConversions.convert(1.0, "lbm", "kg")

    # Calculate the interior humidity in Grains and enthalpy in Btu/lb for dehumidification
    mj8.RH_indoor_dehumid = 0.60
    hr_indoor_dehumid = (0.62198 * mj8.RH_indoor_dehumid * pwsat) / (UnitConversions.convert(weather.header.LocalPressure, "atm", "kPa") - mj8.RH_indoor_dehumid * pwsat)
    mj8.grains_indoor_dehumid = UnitConversions.convert(hr_indoor_dehumid, "lbm/lbm", "grains")
    mj8.wetbulb_indoor_dehumid = Psychrometrics.Twb_fT_R_P(mj8.cool_setpoint, mj8.RH_indoor_dehumid, UnitConversions.convert(weather.header.LocalPressure, "atm", "psi"))

    # Design Temperatures

    mj8.cool_design_temps = {}
    mj8.heat_design_temps = {}
    mj8.dehum_design_temps = {}

    # Arbitrary unit for retrieving unit features
    unit = nil
    model.getBuildingUnits.each do |u|
      next if u.spaces.size == 0

      unit = u
    end

    # Initialize Manual J buffer space temperatures using current design temperatures
    model.getSpaces.each do |space|
      mj8.cool_design_temps[space] = process_design_temp_cooling(runner, mj8, weather, space, unit)
      return nil if mj8.cool_design_temps[space].nil?

      mj8.heat_design_temps[space] = process_design_temp_heating(runner, mj8, weather, space, weather.design.HeatingDrybulb, unit)
      return nil if mj8.heat_design_temps[space].nil?

      mj8.dehum_design_temps[space] = process_design_temp_dehumid(runner, mj8, weather, space, unit)
      return nil if mj8.dehum_design_temps[space].nil?
    end

    return mj8
  end

  def self.process_design_temp_heating(runner, mj8, weather, space, design_db, unit)
    if Geometry.space_is_finished(space)
      # Living space, finished attic, finished basement
      heat_temp = @finished_heat_design_temp

    elsif Geometry.is_garage(space)
      # Garage
      heat_temp = design_db + 13

    elsif Geometry.is_unfinished_attic(space)

      is_vented = space_is_vented(space, 0.001)

      attic_floor_r = get_space_r_value(runner, space, "floor", true)
      return nil if attic_floor_r.nil?

      attic_roof_r = get_space_r_value(runner, space, "roofceiling", true)
      return nil if attic_roof_r.nil?

      # Unfinished attic
      if attic_floor_r < attic_roof_r

        # Attic is considered to be encapsulated. MJ8 says to use an attic
        # temperature of 95F, however alternative approaches are permissible

        if is_vented
          heat_temp = design_db
        else # not is_vented
          heat_temp = calculate_space_design_temps(runner, space, weather, unit, @finished_heat_design_temp, design_db, weather.data.GroundMonthlyTemps.min)
        end

      else

        heat_temp = design_db

      end

    elsif Geometry.is_pier_beam(space)
      # Pier & beam
      heat_temp = design_db

    else
      # Unfinished basement, Crawlspace
      heat_temp = calculate_space_design_temps(runner, space, weather, unit, @finished_heat_design_temp, design_db, weather.data.GroundMonthlyTemps.min)

    end

    return heat_temp
  end

  def self.process_design_temp_cooling(runner, mj8, weather, space, unit)
    if Geometry.space_is_finished(space)
      # Living space, finished attic, finished basement
      cool_temp = @finished_cool_design_temp

    elsif Geometry.is_garage(space)
      # Garage
      # Calculate the cooling design temperature for the garage

      # Calculate fraction of garage under finished space
      area_total = 0.0
      area_finished = 0.0
      space.surfaces.each do |surface|
        next if surface.surfaceType.downcase != "roofceiling"

        area_total += surface.netArea
        next if not surface.adjacentSurface.is_initialized
        next if not surface.adjacentSurface.get.space.is_initialized
        next if not Geometry.space_is_finished(surface.adjacentSurface.get.space.get)

        area_finished += surface.netArea
      end
      garage_frac_under_finished = area_finished / area_total

      # Calculate the garage cooling design temperature based on Table 4C
      # Linearly interpolate between having living space over the garage and not having living space above the garage
      if mj8.daily_range_num == 0
        cool_temp = (weather.design.CoolingDrybulb +
                     (11 * garage_frac_under_finished) +
                     (22 * (1 - garage_frac_under_finished)))
      elsif mj8.daily_range_num == 1
        cool_temp = (weather.design.CoolingDrybulb +
                     (6 * garage_frac_under_finished) +
                     (17 * (1 - garage_frac_under_finished)))
      else
        cool_temp = (weather.design.CoolingDrybulb +
                     (1 * garage_frac_under_finished) +
                     (12 * (1 - garage_frac_under_finished)))
      end

    elsif Geometry.is_unfinished_attic(space)

      is_vented = space_is_vented(space, 0.001)

      attic_floor_r = get_space_r_value(runner, space, "floor", true)
      return nil if attic_floor_r.nil?

      attic_roof_r = get_space_r_value(runner, space, "roofceiling", true)
      return nil if attic_roof_r.nil?

      # Unfinished attic
      if attic_floor_r < attic_roof_r

        # Attic is considered to be encapsulated. MJ8 says to use an attic
        # temperature of 95F, however alternative approaches are permissible

        if is_vented
          cool_temp = weather.design.CoolingDrybulb + 40 # This is the number from a California study with dark shingle roof and similar ventilation.
        else # not is_vented
          cool_temp = calculate_space_design_temps(runner, space, weather, unit, @finished_cool_design_temp, weather.design.CoolingDrybulb, weather.data.GroundMonthlyTemps.max, true)
        end

      else

        # Calculate the cooling design temperature for the unfinished attic based on Figure A12-14
        # Use an area-weighted temperature in case roof surfaces are different
        tot_roof_area = 0
        cool_temp = 0

        space.surfaces.each do |surface|
          next if surface.surfaceType.downcase != "roofceiling"

          tot_roof_area += surface.netArea

          roof_color = get_feature(runner, surface, Constants.SizingInfoRoofColor, 'string')
          roof_material = get_feature(runner, surface, Constants.SizingInfoRoofMaterial, 'string')
          return nil if roof_color.nil? or roof_material.nil?

          has_radiant_barrier = get_feature(runner, surface, Constants.SizingInfoRoofHasRadiantBarrier, 'boolean', false)
          has_radiant_barrier = false if has_radiant_barrier.nil?

          if not is_vented
            if not has_radiant_barrier
              cool_temp += (150 + (weather.design.CoolingDrybulb - 95) + mj8.daily_range_temp_adjust[mj8.daily_range_num]) * surface.netArea
            else
              cool_temp += (130 + (weather.design.CoolingDrybulb - 95) + mj8.daily_range_temp_adjust[mj8.daily_range_num]) * surface.netArea
            end

          else # is_vented

            if not has_radiant_barrier
              if [Constants.RoofMaterialAsphaltShingles, Constants.RoofMaterialTarGravel].include?(roof_material)
                if roof_color == Constants.ColorDark
                  cool_temp += 130 * surface.netArea
                else
                  cool_temp += 120 * surface.netArea
                end

              elsif [Constants.RoofMaterialWoodShakes].include?(roof_material)
                cool_temp += 120 * surface.netArea

              elsif [Constants.RoofMaterialMetal, Constants.RoofMaterialMembrane].include?(roof_material)
                if roof_color == Constants.ColorDark
                  cool_temp += 130 * surface.netArea
                elsif roof_color == Constants.ColorWhite
                  cool_temp += 95 * surface.netArea
                else
                  cool_temp += 120 * surface.netArea
                end

              elsif [Constants.RoofMaterialTile].include?(roof_material)
                if roof_color == Constants.ColorDark
                  cool_temp += 110 * surface.netArea
                elsif roof_color == Constants.ColorWhite
                  cool_temp += 95 * surface.netArea
                else
                  cool_temp += 105 * surface.netArea
                end

              else
                runner.registerWarning("Specified roofing material (#{roof_material}) is not supported by BEopt Manual J calculations. Assuming dark asphalt shingles")
                cool_temp += 130 * surface.netArea
              end

            else # with a radiant barrier
              if [Constants.RoofMaterialAsphaltShingles, Constants.RoofMaterialTarGravel].include?(roof_material)
                if roof_color == Constants.ColorDark
                  cool_temp += 120 * surface.netArea
                else
                  cool_temp += 110 * surface.netArea
                end

              elsif [Constants.RoofMaterialWoodShakes].include?(roof_material)
                cool_temp += 110 * surface.netArea

              elsif [Constants.RoofMaterialMetal, Constants.RoofMaterialMembrane].include?(roof_material)
                if roof_color == Constants.ColorDark
                  cool_temp += 120 * surface.netArea
                elsif roof_color == Constants.ColorWhite
                  cool_temp += 95 * surface.netArea
                else
                  cool_temp += 110 * surface.netArea
                end

              elsif [Constants.RoofMaterialTile].include?(roof_material)
                if roof_color == Constants.ColorDark
                  cool_temp += 105 * surface.netArea
                elsif roof_color == Constants.ColorWhite
                  cool_temp += 95 * surface.netArea
                else
                  cool_temp += 105 * surface.netArea
                end

              else
                runner.registerWarning("Specified roofing material (#{roof_material}) is not supported by BEopt Manual J calculations. Assuming dark asphalt shingles")
                cool_temp += 120 * surface.netArea

              end
            end
          end # vented/unvented
        end # each roof surface

        cool_temp = cool_temp / tot_roof_area

        # Adjust base CLTD for cooling design temperature and daily range
        cool_temp += (weather.design.CoolingDrybulb - 95) + mj8.daily_range_temp_adjust[mj8.daily_range_num]

      end

    elsif Geometry.is_pier_beam(space)
      # Pier & beam
      cool_temp = weather.design.CoolingDrybulb

    else
      # Unfinished basement, Crawlspace
      cool_temp = calculate_space_design_temps(runner, space, weather, unit, @finished_cool_design_temp, weather.design.CoolingDrybulb, weather.data.GroundMonthlyTemps.max)

    end

    return cool_temp
  end

  def self.process_design_temp_dehumid(runner, mj8, weather, space, unit)
    if Geometry.space_is_finished(space)
      # Living space, finished attic, finished basement
      dehum_temp = @finished_dehum_design_temp

    elsif Geometry.is_garage(space)
      # Garage
      dehum_temp = weather.design.DehumidDrybulb + 7

    elsif Geometry.is_unfinished_attic(space)

      is_vented = space_is_vented(space, 0.001)

      attic_floor_r = get_space_r_value(runner, space, "floor", true)
      return nil if attic_floor_r.nil?

      attic_roof_r = get_space_r_value(runner, space, "roofceiling", true)
      return nil if attic_roof_r.nil?

      # Unfinished attic
      if attic_floor_r < attic_roof_r

        # Attic is considered to be encapsulated. MJ8 says to use an attic
        # temperature of 95F, however alternative approaches are permissible

        if is_vented
          dehum_temp = weather.design.DehumidDrybulb
        else # not is_vented
          dehum_temp = calculate_space_design_temps(runner, space, weather, unit, @finished_dehum_design_temp, weather.design.DehumidDrybulb, weather.data.GroundMonthlyTemps.min)
        end

      else

        dehum_temp = weather.design.DehumidDrybulb

      end

    elsif Geometry.is_pier_beam(space)
      # Pier & beam
      dehum_temp = weather.design.DehumidDrybulb

    else
      # Unfinished basement, Crawlspace
      dehum_temp = calculate_space_design_temps(runner, space, weather, unit, @finished_dehum_design_temp, weather.design.DehumidDrybulb, weather.data.GroundMonthlyTemps.min)

    end

    return dehum_temp
  end

  def self.process_zone_loads(runner, mj8, unit, weather, htd, nbeds, unit_ffa, unit_shelter_class)
    thermal_zones = Geometry.get_thermal_zones_from_spaces(unit.spaces)

    # Constant loads (no variation throughout day)
    zones_loads = {}
    thermal_zones.each do |thermal_zone|
      next if not Geometry.zone_is_finished(thermal_zone)

      zone_loads = ZoneValues.new
      zone_loads = process_load_windows_skylights(runner, mj8, thermal_zone, zone_loads, weather, htd)
      zone_loads = process_load_doors(runner, mj8, thermal_zone, zone_loads, weather, htd)
      zone_loads = process_load_walls(runner, mj8, unit, thermal_zone, zone_loads, weather, htd)
      zone_loads = process_load_roofs(runner, mj8, unit, thermal_zone, zone_loads, weather, htd)
      zone_loads = process_load_floors(runner, mj8, unit, thermal_zone, zone_loads, weather, htd)
      zone_loads = process_infiltration_ventilation(runner, mj8, unit, thermal_zone, zone_loads, weather, htd, unit_shelter_class)
      return nil if zone_loads.nil?

      zones_loads[thermal_zone] = zone_loads
    end

    # Varying loads (ensure coincidence of loads during the day)
    # TODO: Currently handles internal gains but not window loads (same as BEopt).
    zones_sens = {}
    zones_lat = {}
    thermal_zones.each do |thermal_zone|
      next if not Geometry.zone_is_finished(thermal_zone)

      zones_sens[thermal_zone], zones_lat[thermal_zone] = process_internal_gains(runner, mj8, thermal_zone, weather, nbeds, unit_ffa)
      return nil if zones_sens[thermal_zone].nil? or zones_lat[thermal_zone].nil?
    end
    # Find hour of the maximum total & latent loads
    tot_loads = [0] * 24
    lat_loads = [0] * 24
    for hr in 0..23
      zones_sens.each do |tz, hourly_sens|
        tot_loads[hr] += hourly_sens[hr]
      end
      zones_lat.each do |tz, hourly_lat|
        tot_loads[hr] += hourly_lat[hr]
        lat_loads[hr] += hourly_lat[hr]
      end
    end
    idx_tot = tot_loads.each_with_index.max[1]
    idx_lat = lat_loads.each_with_index.max[1]
    # Assign zone loads for each zone at the coincident hour
    zones_loads.each do |thermal_zone, zone_loads|
      # Cooling based on max total hr
      zone_loads.Cool_IntGains_Sens = zones_sens[thermal_zone][idx_tot]
      zone_loads.Cool_IntGains_Lat = zones_lat[thermal_zone][idx_tot]

      # Dehumidification based on max latent hr
      zone_loads.Dehumid_IntGains_Sens = zones_sens[thermal_zone][idx_lat]
      zone_loads.Dehumid_IntGains_Lat = zones_lat[thermal_zone][idx_lat]
    end

    return zones_loads
  end

  def self.process_load_windows_skylights(runner, mj8, thermal_zone, zone_loads, weather, htd)
    '''
    Heating, Cooling, and Dehumidification Loads: Windows & Skylights
    '''

    return nil if mj8.nil? or zone_loads.nil?

    # Average cooling load factors for windows/skylights WITHOUT internal shading for surface
    # azimuths of 0,22.5,45, ... ,337.5,360
    # Additional values (compared to values in MJ8 Table 3D-3) have been determined by
    # linear interpolation to avoid interpolating
    clf_avg_nois = [0.24, 0.295, 0.35, 0.365, 0.38, 0.39, 0.4, 0.44, 0.48, 0.44, 0.4, 0.39, 0.38, 0.365, 0.35, 0.295, 0.24]
    clf_avg_nois_horiz = 0.68

    # Average cooling load factors for windows/skylights WITH internal shading for surface
    # azimuths of 0,22.5,45, ... ,337.5,360
    # Additional values (compared to values in MJ8 Table 3D-3) have been determined
    # by linear interpolation to avoid interpolating in BMI
    clf_avg_is = [0.18, 0.235, 0.29, 0.305, 0.32, 0.32, 0.32, 0.305, 0.29, 0.305, 0.32, 0.32, 0.32, 0.305, 0.29, 0.235, 0.18]
    clf_avg_is_horiz = 0.52

    # Hourly cooling load factor (CLF) for windows/skylights WITHOUT an internal shade taken from
    # ASHRAE HOF Ch.26 Table 36 (subset of data in MJ8 Table A11-5)
    # Surface Azimuth = 0 (South), 22.5, 45.0, ... ,337.5,360 and Hour = 8,9, ... ,19,20
    clf_hr_nois = [[0.14, 0.22, 0.34, 0.48, 0.59, 0.65, 0.65, 0.59, 0.50, 0.43, 0.36, 0.28, 0.22],
                   [0.11, 0.15, 0.19, 0.27, 0.39, 0.52, 0.62, 0.67, 0.65, 0.58, 0.46, 0.36, 0.28],
                   [0.10, 0.12, 0.14, 0.16, 0.24, 0.36, 0.49, 0.60, 0.66, 0.66, 0.58, 0.43, 0.33],
                   [0.09, 0.10, 0.12, 0.13, 0.17, 0.26, 0.40, 0.52, 0.62, 0.66, 0.61, 0.44, 0.34],
                   [0.08, 0.10, 0.11, 0.12, 0.14, 0.20, 0.32, 0.45, 0.57, 0.64, 0.61, 0.44, 0.34],
                   [0.09, 0.10, 0.12, 0.13, 0.15, 0.17, 0.26, 0.40, 0.53, 0.63, 0.62, 0.44, 0.34],
                   [0.10, 0.12, 0.14, 0.16, 0.17, 0.19, 0.23, 0.33, 0.47, 0.59, 0.60, 0.43, 0.33],
                   [0.14, 0.18, 0.22, 0.25, 0.27, 0.29, 0.30, 0.33, 0.44, 0.57, 0.62, 0.44, 0.33],
                   [0.48, 0.56, 0.63, 0.71, 0.76, 0.80, 0.82, 0.82, 0.79, 0.75, 0.69, 0.61, 0.48],
                   [0.47, 0.44, 0.41, 0.40, 0.39, 0.39, 0.38, 0.36, 0.33, 0.30, 0.26, 0.20, 0.16],
                   [0.51, 0.51, 0.45, 0.39, 0.36, 0.33, 0.31, 0.28, 0.26, 0.23, 0.19, 0.15, 0.12],
                   [0.52, 0.57, 0.50, 0.45, 0.39, 0.34, 0.31, 0.28, 0.25, 0.22, 0.18, 0.14, 0.12],
                   [0.51, 0.57, 0.57, 0.50, 0.42, 0.37, 0.32, 0.29, 0.25, 0.22, 0.19, 0.15, 0.12],
                   [0.49, 0.58, 0.61, 0.57, 0.48, 0.41, 0.36, 0.32, 0.28, 0.24, 0.20, 0.16, 0.13],
                   [0.43, 0.55, 0.62, 0.63, 0.57, 0.48, 0.42, 0.37, 0.33, 0.28, 0.24, 0.19, 0.15],
                   [0.27, 0.43, 0.55, 0.63, 0.64, 0.60, 0.52, 0.45, 0.40, 0.35, 0.29, 0.23, 0.18],
                   [0.14, 0.22, 0.34, 0.48, 0.59, 0.65, 0.65, 0.59, 0.50, 0.43, 0.36, 0.28, 0.22]]
    clf_hr_nois_horiz = [0.24, 0.36, 0.48, 0.58, 0.66, 0.72, 0.74, 0.73, 0.67, 0.59, 0.47, 0.37, 0.29]

    # Hourly cooling load factor (CLF) for windows/skylights WITH an internal shade taken from
    # ASHRAE HOF Ch.26 Table 39 (subset of data in MJ8 Table A11-6)
    # Surface Azimuth = 0 (South), 22.5, 45.0, ... ,337.5,360 and Hour = 8,9, ... ,19,20
    clf_hr_is = [[0.23, 0.38, 0.58, 0.75, 0.83, 0.80, 0.68, 0.50, 0.35, 0.27, 0.19, 0.11, 0.09],
                 [0.18, 0.22, 0.27, 0.43, 0.63, 0.78, 0.84, 0.80, 0.66, 0.46, 0.25, 0.13, 0.11],
                 [0.14, 0.16, 0.19, 0.22, 0.38, 0.59, 0.75, 0.83, 0.81, 0.69, 0.45, 0.16, 0.12],
                 [0.12, 0.14, 0.16, 0.17, 0.23, 0.44, 0.64, 0.78, 0.84, 0.78, 0.55, 0.16, 0.12],
                 [0.11, 0.13, 0.15, 0.16, 0.17, 0.31, 0.53, 0.72, 0.82, 0.81, 0.61, 0.16, 0.12],
                 [0.12, 0.14, 0.16, 0.17, 0.18, 0.22, 0.43, 0.65, 0.80, 0.84, 0.66, 0.16, 0.12],
                 [0.14, 0.17, 0.19, 0.20, 0.21, 0.22, 0.30, 0.52, 0.73, 0.82, 0.69, 0.16, 0.12],
                 [0.22, 0.26, 0.30, 0.32, 0.33, 0.34, 0.34, 0.39, 0.61, 0.82, 0.76, 0.17, 0.12],
                 [0.65, 0.73, 0.80, 0.86, 0.89, 0.89, 0.86, 0.82, 0.75, 0.78, 0.91, 0.24, 0.18],
                 [0.62, 0.42, 0.37, 0.37, 0.37, 0.36, 0.35, 0.32, 0.28, 0.23, 0.17, 0.08, 0.07],
                 [0.74, 0.58, 0.37, 0.29, 0.27, 0.26, 0.24, 0.22, 0.20, 0.16, 0.12, 0.06, 0.05],
                 [0.80, 0.71, 0.52, 0.31, 0.26, 0.24, 0.22, 0.20, 0.18, 0.15, 0.11, 0.06, 0.05],
                 [0.80, 0.76, 0.62, 0.41, 0.27, 0.24, 0.22, 0.20, 0.17, 0.14, 0.11, 0.06, 0.05],
                 [0.79, 0.80, 0.72, 0.54, 0.34, 0.27, 0.24, 0.21, 0.19, 0.15, 0.12, 0.07, 0.06],
                 [0.74, 0.81, 0.79, 0.68, 0.49, 0.33, 0.28, 0.25, 0.22, 0.18, 0.13, 0.08, 0.07],
                 [0.54, 0.72, 0.81, 0.81, 0.71, 0.54, 0.38, 0.32, 0.27, 0.22, 0.16, 0.09, 0.08],
                 [0.23, 0.38, 0.58, 0.75, 0.83, 0.80, 0.68, 0.50, 0.35, 0.27, 0.19, 0.11, 0.09]]
    clf_hr_is_horiz = [0.44, 0.59, 0.72, 0.81, 0.85, 0.85, 0.81, 0.71, 0.58, 0.42, 0.25, 0.14, 0.12]

    # Shade Line Multipliers (SLM) for shaded windows will be calculated using the procedure
    # described in ASHRAE HOF 1997 instead of using the SLM's from MJ8 Table 3E-1

    # The time of day (assuming 24 hr clock) to calculate the SLM for the ALP for azimuths
    # starting at 0 (South) in increments of 22.5 to 360
    # Nil denotes directions not used in the shading calculation (Note: south direction is symmetrical around noon)
    slm_alp_hr = [15.5, 14.75, 14, 14.75, 15.5, nil, nil, nil, nil, nil, nil, nil, 8.5, 9.75, 10, 9.75, 8.5]

    # Mid summer declination angle used for shading calculations
    declination_angle = 12.1 # Mid August

    # Peak solar factor (PSF) (aka solar heat gain factor) taken from ASHRAE HOF 1989 Ch.26 Table 34
    # (subset of data in MJ8 Table 3D-2)
    # Surface Azimuth = 0 (South), 22.5, 45.0, ... ,337.5,360 and Latitude = 20,24,28, ... ,60,64
    psf = [[57, 72, 91, 111, 131, 149, 165, 180, 193, 203, 211, 217],
           [88, 103, 120, 136, 151, 165, 177, 188, 197, 206, 213, 217],
           [152, 162, 172, 181, 189, 196, 202, 208, 212, 215, 217, 217],
           [200, 204, 207, 210, 212, 214, 215, 216, 216, 216, 214, 211],
           [220, 220, 220, 219, 218, 216, 214, 211, 208, 203, 199, 193],
           [206, 203, 199, 195, 190, 185, 180, 174, 169, 165, 161, 157],
           [162, 156, 149, 141, 138, 135, 132, 128, 124, 119, 114, 109],
           [91,  87,  83,  79,  75,  71,  66,  61,  56,  56,  57,  58],
           [40,  38,  38,  37,  36,  35,  34,  33,  32,  30,  28,  27],
           [91,  87,  83,  79,  75,  71,  66,  61,  56,  56,  57,  58],
           [162, 156, 149, 141, 138, 135, 132, 128, 124, 119, 114, 109],
           [206, 203, 199, 195, 190, 185, 180, 174, 169, 165, 161, 157],
           [220, 220, 220, 219, 218, 216, 214, 211, 208, 203, 199, 193],
           [200, 204, 207, 210, 212, 214, 215, 216, 216, 216, 214, 211],
           [152, 162, 172, 181, 189, 196, 202, 208, 212, 215, 217, 217],
           [88, 103, 120, 136, 151, 165, 177, 188, 197, 206, 213, 217],
           [57, 72, 91, 111, 131, 149, 165, 180, 193, 203, 211, 217]]
    psf_horiz = [280, 277, 272, 265, 257, 247, 236, 223, 208, 193, 176, 159]

    # Hourly Temperature Adjustment Values (HTA_DR) (MJ8 Table A11-3)
    # Low DR, Medium DR, High DR and Hour = 8,9, ... ,19,20
    hta = [[-6.3, -5.0, -3.7, -2.5, -1.5, -0.7, -0.2, 0.0, -0.2, -0.7, -1.5, -2.5, -3.7], # Low DR
           [-12.6, -10.0, -7.4, -5.0, -2.9, -1.3, -0.3, 0.0, -0.3, -1.3, -2.9, -5.0, -7.4], # Medium DR
           [-18.9, -15.0, -11.1, -7.5, -4.4, -2.0, -0.5, 0.0, -0.5, -2.0, -4.4, -7.5, -11.1]] # High DR

    # Determine the PSF's for the building latitude
    psf_lat = []
    psf_lat_horiz = nil
    latitude = weather.header.Latitude.to_f
    for cnt in 0..16
      if latitude < 20.0
        psf_lat << psf[cnt][0]
        if cnt == 0
          runner.registerWarning('Latitude of 20 was assumed for Manual J solar load calculations.')
          psf_lat_horiz = psf_horiz[0]
        end
      elsif latitude > 64.0
        psf_lat << psf[cnt][11]
        if cnt == 0
          runner.registerWarning('Latitude of 64 was assumed for Manual J solar load calculations.')
          psf_lat_horiz = psf_horiz[11]
        end
      else
        cnt_lat_s = ((latitude - 20.0) / 4.0).to_i
        cnt_lat_n = cnt_lat_s + 1
        lat_s = 20 + 4 * cnt_lat_s
        lat_n = lat_s + 4
        psf_lat << MathTools.interp2(latitude, lat_s, lat_n, psf[cnt][cnt_lat_s], psf[cnt][cnt_lat_n])
        if cnt == 0
          psf_lat_horiz = MathTools.interp2(latitude, lat_s, lat_n, psf_horiz[cnt_lat_s], psf_horiz[cnt_lat_n])
        end
      end
    end

    # Windows
    zone_loads.Heat_Windows = 0
    zone_loads.Dehumid_Windows = 0
    alp_load = 0 # Average Load Procedure (ALP) Load
    afl_hr = [0, 0, 0, 0, 0, 0, 0, 0, 0, 0, 0, 0, 0] # Initialize Hourly Aggregate Fenestration Load (AFL)

    Geometry.get_spaces_above_grade_exterior_walls(thermal_zone.spaces).each do |wall|
      wall_true_azimuth = true_azimuth(wall)
      cnt225 = (wall_true_azimuth / 22.5).round.to_i

      wall.subSurfaces.each do |window|
        next if not window.subSurfaceType.downcase.include?("window")

        # U-factor
        u_window = get_surface_ufactor(runner, window, window.subSurfaceType, true)
        return nil if u_window.nil?

        zone_loads.Heat_Windows += u_window * UnitConversions.convert(window.grossArea, "m^2", "ft^2") * htd
        zone_loads.Dehumid_Windows += u_window * UnitConversions.convert(window.grossArea, "m^2", "ft^2") * mj8.dtd

        # SHGC & Internal Shading
        shgc_with_interior_shade_cool, shgc_with_interior_shade_heat = get_fenestration_shgc(runner, window)
        return nil if shgc_with_interior_shade_cool.nil? or shgc_with_interior_shade_heat.nil?

        windowHeight = Geometry.surface_height(window)
        windowHasIntShading = window.shadingControl.is_initialized

        # Determine window overhang properties
        windowHasOverhang = false
        windowOverhangDepth = 0
        windowOverhangOffset = 0
        window.shadingSurfaceGroups.each do |ssg|
          ssg.shadingSurfaces.each do |ss|
            length, width, height = Geometry.get_surface_dimensions(ss)
            if height > 0
              runner.registerWarning("Shading surface '#{}' is not horizontal; assumed to not be a window overhang.")
              next
            else
              facade = Geometry.get_facade_for_surface(wall)
              if facade.nil?
                runner.registerError("Unknown facade for wall '#{wall.name.to_s}'.")
                return nil
              end
              if [Constants.FacadeFront, Constants.FacadeBack].include?(facade)
                windowOverhangDepth = UnitConversions.convert(width, "m", "ft")
              else
                windowOverhangDepth = UnitConversions.convert(length, "m", "ft")
              end
              overhangZ = Geometry.getSurfaceZValues([ss])[0]
              windowTopZ = Geometry.getSurfaceZValues([window]).max
              windowOverhangOffset = overhangZ - windowTopZ
              windowHasOverhang = true
              break
            end
          end
        end

        for hr in -1..12

          # If hr == -1: Calculate the Average Load Procedure (ALP) Load
          # Else: Calculate the hourly Aggregate Fenestration Load (AFL)

          # clf_d: Average Cooling Load Factor for the given window direction
          # clf_n: Average Cooling Load Factor for a window facing North (fully shaded)
          if hr == -1
            if windowHasIntShading
              clf_d = clf_avg_is[cnt225]
              clf_n = clf_avg_is[8]
            else
              clf_d = clf_avg_nois[cnt225]
              clf_n = clf_avg_nois[8]
            end
          else
            if windowHasIntShading
              clf_d = clf_hr_is[cnt225][hr]
              clf_n = clf_hr_is[8][hr]
            else
              clf_d = clf_hr_nois[cnt225][hr]
              clf_n = clf_hr_nois[8][hr]
            end
          end

          ctd = mj8.ctd
          if hr > -1
            # Calculate hourly CTD adjusted value for mid-summer
            ctd += hta[mj8.daily_range_num][hr]
          end

          # Hourly Heat Transfer Multiplier for the given window Direction
          htm_d = psf_lat[cnt225] * clf_d * shgc_with_interior_shade_cool / 0.87 + u_window * ctd

          # Hourly Heat Transfer Multiplier for a window facing North (fully shaded)
          htm_n = psf_lat[8] * clf_n * shgc_with_interior_shade_cool / 0.87 + u_window * ctd

          if wall_true_azimuth < 180
            surf_azimuth = wall_true_azimuth
          else
            surf_azimuth = wall_true_azimuth - 360
          end

          # TODO: Account for eaves, porches, etc.
          if windowHasOverhang
            if (hr == -1 and surf_azimuth.abs < 90.1) or (hr > -1)
              if hr == -1
                actual_hr = slm_alp_hr[cnt225]
              else
                actual_hr = hr + 8 # start at hour 8
              end
              hour_angle = 0.25 * (actual_hr - 12) * 60 # ASHRAE HOF 1997 pg 29.19
              altitude_angle = (Math::asin((Math::cos(weather.header.Latitude.deg2rad) *
                                            Math::cos(declination_angle.deg2rad) *
                                            Math::cos(hour_angle.deg2rad) +
                                            Math::sin(weather.header.Latitude.deg2rad) *
                                            Math::sin(declination_angle.deg2rad)))).rad2deg
              temp_arg = [(Math::sin(altitude_angle.deg2rad) *
                           Math::sin(weather.header.Latitude.deg2rad) -
                           Math::sin(declination_angle.deg2rad)) /
                (Math::cos(altitude_angle.deg2rad) *
                   Math::cos(weather.header.Latitude.deg2rad)), 1.0].min
              temp_arg = [temp_arg, -1.0].max
              solar_azimuth = Math::acos(temp_arg).rad2deg
              if actual_hr < 12
                solar_azimuth = -1.0 * solar_azimuth
              end

              sol_surf_azimuth = solar_azimuth - surf_azimuth
              if sol_surf_azimuth.abs >= 90 and sol_surf_azimuth.abs <= 270
                # Window is entirely in the shade if the solar surface azimuth is greater than 90 and less than 270
                htm = htm_n
              else
                slm = Math::tan(altitude_angle.deg2rad) / Math::cos(sol_surf_azimuth.deg2rad)
                z_sl = slm * windowOverhangDepth

                if z_sl < windowOverhangOffset
                  # Overhang is too short to provide shade
                  htm = htm_d
                elsif z_sl < (windowOverhangOffset + windowHeight)
                  percent_shaded = (z_sl - windowOverhangOffset) / windowHeight
                  htm = percent_shaded * htm_n + (1 - percent_shaded) * htm_d
                else
                  # Window is entirely in the shade since the shade line is below the windowsill
                  htm = htm_n
                end
              end
            else
              # Window is north of East and West azimuths. Shading calculations do not apply.
              htm = htm_d
            end
          else
            htm = htm_d
          end

          if hr == -1
            alp_load += htm * UnitConversions.convert(window.grossArea, "m^2", "ft^2")
          else
            afl_hr[hr] += htm * UnitConversions.convert(window.grossArea, "m^2", "ft^2")
          end
        end
      end # window
    end # wall

    # Daily Average Load (DAL)
    dal = afl_hr.inject { |sum, n| sum + n } / afl_hr.size

    # Excursion Limit line (ELL)
    ell = 1.3 * dal

    # Peak Fenestration Load (PFL)
    pfl = afl_hr.max

    # Excursion Adjustment Load (EAL)
    eal = [0, pfl - ell].max

    # Window Cooling Load
    zone_loads.Cool_Windows = alp_load + eal

    # Skylights
    zone_loads.Heat_Skylights = 0
    zone_loads.Dehumid_Skylights = 0
    alp_load = 0 # Average Load Procedure (ALP) Load
    afl_hr = [0, 0, 0, 0, 0, 0, 0, 0, 0, 0, 0, 0, 0] # Initialize Hourly Aggregate Fenestration Load (AFL)

    Geometry.get_spaces_above_grade_exterior_roofs(thermal_zone.spaces).each do |roof|
      roof_true_azimuth = true_azimuth(roof)
      cnt225 = (roof_true_azimuth / 22.5).round.to_i
      inclination_angle = Geometry.get_roof_pitch([roof])

      roof.subSurfaces.each do |skylight|
        next if not skylight.subSurfaceType.downcase.include?("skylight")

        # U-factor
        u_skylight = get_surface_ufactor(runner, skylight, skylight.subSurfaceType, true)
        return nil if u_skylight.nil?

        zone_loads.Heat_Skylights += u_skylight * UnitConversions.convert(skylight.grossArea, "m^2", "ft^2") * htd
        zone_loads.Dehumid_Skylights += u_skylight * UnitConversions.convert(skylight.grossArea, "m^2", "ft^2") * mj8.dtd

        # SHGC & Internal Shading
        shgc_with_interior_shade_cool, shgc_with_interior_shade_heat = get_fenestration_shgc(runner, skylight)
        return nil if shgc_with_interior_shade_cool.nil? or shgc_with_interior_shade_heat.nil?

        skylightHasIntShading = skylight.shadingControl.is_initialized

        for hr in -1..12

          # If hr == -1: Calculate the Average Load Procedure (ALP) Load
          # Else: Calculate the hourly Aggregate Fenestration Load (AFL)

          # clf_d: Average Cooling Load Factor for the given skylight direction
          # clf_d: Average Cooling Load Factor for horizontal
          if hr == -1
            if skylightHasIntShading
              clf_d = clf_avg_is[cnt225]
              clf_horiz = clf_avg_is_horiz
            else
              clf_d = clf_avg_nois[cnt225]
              clf_horiz = clf_avg_nois_horiz
            end
          else
            if skylightHasIntShading
              clf_d = clf_hr_is[cnt225][hr]
              clf_horiz = clf_hr_is_horiz[hr]
            else
              clf_d = clf_hr_nois[cnt225][hr]
              clf_horiz = clf_hr_nois_horiz[hr]
            end
          end

          sol_h = Math::cos(inclination_angle.deg2rad) * (psf_lat_horiz * clf_horiz)
          sol_v = Math::sin(inclination_angle.deg2rad) * (psf_lat[cnt225] * clf_d)

          ctd = mj8.ctd
          if hr > -1
            # Calculate hourly CTD adjusted value for mid-summer
            ctd += hta[mj8.daily_range_num][hr]
          end

          # Hourly Heat Transfer Multiplier for the given skylight Direction
          u_curb = 0.51 # default to wood (Table 2B-3)
          ar_curb = 0.35 # default to small (Table 2B-3)
          u_eff_skylight = u_skylight + u_curb * ar_curb
          htm = (sol_h + sol_v) * (shgc_with_interior_shade_cool / 0.87) + u_eff_skylight * (ctd + 15)

          if hr == -1
            alp_load += htm * UnitConversions.convert(skylight.grossArea, "m^2", "ft^2")
          else
            afl_hr[hr] += htm * UnitConversions.convert(skylight.grossArea, "m^2", "ft^2")
          end
        end
      end # skylight
    end # roof

    # Daily Average Load (DAL)
    dal = afl_hr.inject { |sum, n| sum + n } / afl_hr.size

    # Excursion Limit line (ELL)
    ell = 1.3 * dal

    # Peak Fenestration Load (PFL)
    pfl = afl_hr.max

    # Excursion Adjustment Load (EAL)
    eal = [0, pfl - ell].max

    # Skylight Cooling Load
    zone_loads.Cool_Skylights = alp_load + eal

    return zone_loads
  end

  def self.process_load_doors(runner, mj8, thermal_zone, zone_loads, weather, htd)
    '''
    Heating, Cooling, and Dehumidification Loads: Doors
    '''

    return nil if mj8.nil? or zone_loads.nil?

    if mj8.daily_range_num == 0
      cltd_Door = mj8.ctd + 15
    elsif mj8.daily_range_num == 1
      cltd_Door = mj8.ctd + 11
    else
      cltd_Door = mj8.ctd + 6
    end

    zone_loads.Heat_Doors = 0
    zone_loads.Cool_Doors = 0
    zone_loads.Dehumid_Doors = 0

    Geometry.get_spaces_above_grade_exterior_walls(thermal_zone.spaces).each do |wall|
      wall.subSurfaces.each do |door|
        next if not door.subSurfaceType.downcase.include?("door")

        door_ufactor = get_surface_ufactor(runner, door, door.subSurfaceType, true)
        return nil if door_ufactor.nil?

        zone_loads.Heat_Doors += door_ufactor * UnitConversions.convert(door.grossArea, "m^2", "ft^2") * htd
        zone_loads.Cool_Doors += door_ufactor * UnitConversions.convert(door.grossArea, "m^2", "ft^2") * cltd_Door
        zone_loads.Dehumid_Doors += door_ufactor * UnitConversions.convert(door.grossArea, "m^2", "ft^2") * mj8.dtd
      end
    end

    return zone_loads
  end

  def self.process_load_walls(runner, mj8, unit, thermal_zone, zone_loads, weather, htd)
    '''
    Heating, Cooling, and Dehumidification Loads: Walls
    '''

    return nil if mj8.nil? or zone_loads.nil?

    zone_loads.Heat_Walls = 0
    zone_loads.Cool_Walls = 0
    zone_loads.Dehumid_Walls = 0

    # Above-Grade Exterior Walls
    Geometry.get_spaces_above_grade_exterior_walls(thermal_zone.spaces).each do |wall|
      wallGroup = get_wallgroup(runner, unit, wall)
      return nil if wallGroup.nil?

      # Adjust base Cooling Load Temperature Difference (CLTD)
      # Assume absorptivity for light walls < 0.5, medium walls <= 0.75, dark walls > 0.75 (based on MJ8 Table 4B Notes)

      exteriorFinishAbsorptivity = wall.construction.get.to_LayeredConstruction.get.getLayer(0).to_StandardOpaqueMaterial.get.solarAbsorptance

      if exteriorFinishAbsorptivity <= 0.5
        colorMultiplier = 0.65      # MJ8 Table 4B Notes, pg 348
      elsif exteriorFinishAbsorptivity <= 0.75
        colorMultiplier = 0.83      # MJ8 Appendix 12, pg 519
      else
        colorMultiplier = 1.0
      end

      wall_true_azimuth = true_azimuth(wall)

      # Base Cooling Load Temperature Differences (CLTD's) for dark colored sunlit and shaded walls
      # with 95 degF outside temperature taken from MJ8 Figure A12-8 (intermediate wall groups were
      # determined using linear interpolation). Shaded walls apply to north facing and partition walls only.
      cltd_base_sun = [38, 34.95, 31.9, 29.45, 27, 24.5, 22, 21.25, 20.5, 19.65, 18.8]
      cltd_base_shade = [25, 22.5, 20, 18.45, 16.9, 15.45, 14, 13.55, 13.1, 12.85, 12.6]

      if wall_true_azimuth >= 157.5 and wall_true_azimuth <= 202.5
        cltd_Wall = cltd_base_shade[wallGroup - 1] * colorMultiplier
      else
        cltd_Wall = cltd_base_sun[wallGroup - 1] * colorMultiplier
      end

      if mj8.ctd >= 10
        # Adjust the CLTD for different cooling design temperatures
        cltd_Wall = cltd_Wall + (weather.design.CoolingDrybulb - 95)
        # Adjust the CLTD for daily temperature range
        cltd_Wall = cltd_Wall + mj8.daily_range_temp_adjust[mj8.daily_range_num]
      else
        # Handling cases ctd < 10 is based on A12-18 in MJ8
        cltd_corr = mj8.ctd - 20 - mj8.daily_range_temp_adjust[mj8.daily_range_num]
        cltd_Wall = [cltd_Wall + cltd_corr, 0].max # Assume zero cooling load for negative CLTD's
      end

      wall_ufactor = get_surface_ufactor(runner, wall, wall.surfaceType, true)
      return nil if wall_ufactor.nil?

      zone_loads.Cool_Walls += wall_ufactor * UnitConversions.convert(wall.netArea, "m^2", "ft^2") * cltd_Wall
      zone_loads.Heat_Walls += wall_ufactor * UnitConversions.convert(wall.netArea, "m^2", "ft^2") * htd
      zone_loads.Dehumid_Walls += wall_ufactor * UnitConversions.convert(wall.netArea, "m^2", "ft^2") * mj8.dtd
    end

    # Interzonal Walls
    Geometry.get_spaces_interzonal_walls(thermal_zone.spaces).each do |wall|
      wall_ufactor = get_surface_ufactor(runner, wall, wall.surfaceType, true)
      return nil if wall_ufactor.nil?

      adjacent_space = wall.adjacentSurface.get.space.get
      zone_loads.Cool_Walls += wall_ufactor * UnitConversions.convert(wall.netArea, "m^2", "ft^2") * (mj8.cool_design_temps[adjacent_space] - mj8.cool_setpoint)
      zone_loads.Heat_Walls += wall_ufactor * UnitConversions.convert(wall.netArea, "m^2", "ft^2") * (mj8.heat_setpoint - mj8.heat_design_temps[adjacent_space])
      zone_loads.Dehumid_Walls += wall_ufactor * UnitConversions.convert(wall.netArea, "m^2", "ft^2") * (mj8.cool_setpoint - mj8.dehum_design_temps[adjacent_space])
    end

    # Foundation walls
    Geometry.get_spaces_below_grade_exterior_walls(thermal_zone.spaces).each do |wall|
      wall_ins_rvalue, wall_ins_height, wall_constr_rvalue = get_foundation_wall_insulation_props(runner, wall)
      if wall_ins_rvalue.nil? or wall_ins_height.nil? or wall_constr_rvalue.nil?
        return nil
      end

      k_soil = UnitConversions.convert(BaseMaterial.Soil.k_in, "in", "ft")
      ins_wall_ufactor = 1.0 / (wall_constr_rvalue + wall_ins_rvalue + Material.AirFilmVertical.rvalue)
      unins_wall_ufactor = 1.0 / (wall_constr_rvalue + Material.AirFilmVertical.rvalue)
      above_grade_height = Geometry.space_height(wall.space.get) - Geometry.surface_height(wall)

      # Calculated based on Manual J 8th Ed. procedure in section A12-4 (15% decrease due to soil thermal storage)
      u_value_mj8 = 0.0
      wall_height_ft = Geometry.get_surface_height(wall).round
      for d in 1..wall_height_ft
        r_soil = (Math::PI * d / 2.0) / k_soil
        if d <= above_grade_height
          r_wall = 1.0 / ins_wall_ufactor + AirFilms.OutsideR
        elsif d <= wall_ins_height
          r_wall = 1.0 / ins_wall_ufactor
        else
          r_wall = 1.0 / unins_wall_ufactor
        end
        u_value_mj8 += 1.0 / (r_soil + r_wall)
      end
      u_value_mj8 = (u_value_mj8 / wall_height_ft) * 0.85

      zone_loads.Heat_Walls += u_value_mj8 * UnitConversions.convert(wall.netArea, "m^2", "ft^2") * htd
    end

    return zone_loads
  end

  def self.process_load_roofs(runner, mj8, unit, thermal_zone, zone_loads, weather, htd)
    '''
    Heating, Cooling, and Dehumidification Loads: Ceilings
    '''

    return nil if mj8.nil? or zone_loads.nil?

    cltd_FinishedRoof = 0

    zone_loads.Heat_Roofs = 0
    zone_loads.Cool_Roofs = 0
    zone_loads.Dehumid_Roofs = 0

    # Roofs
    Geometry.get_spaces_above_grade_exterior_roofs(thermal_zone.spaces).each do |roof|
      roof_color = get_feature(runner, roof, Constants.SizingInfoRoofColor, 'string')
      return nil if roof_color.nil?

      roof_material = get_feature(runner, roof, Constants.SizingInfoRoofMaterial, 'string')
      return nil if roof_material.nil?

      cavity_r = get_feature(runner, roof, Constants.SizingInfoRoofCavityRvalue, 'double')
      return nil if cavity_r.nil?

      rigid_r = get_feature(runner, roof, Constants.SizingInfoRoofRigidInsRvalue, 'double', false)
      rigid_r = 0 if rigid_r.nil?

      total_r = cavity_r + rigid_r

      # Base CLTD for finished roofs (Roof-Joist-Ceiling Sandwiches) taken from MJ8 Figure A12-16
      if total_r <= 6
        cltd_FinishedRoof = 50
      elsif total_r <= 13
        cltd_FinishedRoof = 45
      elsif total_r <= 15
        cltd_FinishedRoof = 38
      elsif total_r <= 21
        cltd_FinishedRoof = 31
      elsif total_r <= 30
        cltd_FinishedRoof = 30
      else
        cltd_FinishedRoof = 27
      end

      # Base CLTD color adjustment based on notes in MJ8 Figure A12-16
      if roof_color == Constants.ColorDark
        if [Constants.RoofMaterialTile, Constants.RoofMaterialWoodShakes].include?(roof_material)
          cltd_FinishedRoof = cltd_FinishedRoof * 0.83
        end
      elsif [Constants.ColorMedium, Constants.ColorLight].include?(roof_color)
        if roof_material == Constants.RoofMaterialTile
          cltd_FinishedRoof = cltd_FinishedRoof * 0.65
        else
          cltd_FinishedRoof = cltd_FinishedRoof * 0.83
        end
      elsif roof_color == Constants.ColorWhite
        if [Constants.RoofMaterialAsphaltShingles, Constants.RoofMaterialWoodShakes].include?(roof_material)
          cltd_FinishedRoof = cltd_FinishedRoof * 0.83
        else
          cltd_FinishedRoof = cltd_FinishedRoof * 0.65
        end
      end

      # Adjust base CLTD for different CTD or DR
      cltd_FinishedRoof = cltd_FinishedRoof + (weather.design.CoolingDrybulb - 95) + mj8.daily_range_temp_adjust[mj8.daily_range_num]

      roof_ufactor = get_surface_ufactor(runner, roof, roof.surfaceType, true)
      return nil if roof_ufactor.nil?

      zone_loads.Cool_Roofs += roof_ufactor * UnitConversions.convert(roof.netArea, "m^2", "ft^2") * cltd_FinishedRoof
      zone_loads.Heat_Roofs += roof_ufactor * UnitConversions.convert(roof.netArea, "m^2", "ft^2") * htd
      zone_loads.Dehumid_Roofs += roof_ufactor * UnitConversions.convert(roof.netArea, "m^2", "ft^2") * mj8.dtd
    end

    return zone_loads
  end

  def self.process_load_floors(runner, mj8, unit, thermal_zone, zone_loads, weather, htd)
    '''
    Heating, Cooling, and Dehumidification Loads: Floors
    '''

    return nil if mj8.nil? or zone_loads.nil?

    zone_loads.Heat_Floors = 0
    zone_loads.Cool_Floors = 0
    zone_loads.Dehumid_Floors = 0

    # Exterior Floors
    Geometry.get_spaces_above_grade_exterior_floors(thermal_zone.spaces).each do |floor|
      floor_ufactor = get_surface_ufactor(runner, floor, floor.surfaceType, true)
      return nil if floor_ufactor.nil?

      zone_loads.Cool_Floors += floor_ufactor * UnitConversions.convert(floor.netArea, "m^2", "ft^2") * (mj8.ctd - 5 + mj8.daily_range_temp_adjust[mj8.daily_range_num])
      zone_loads.Heat_Floors += floor_ufactor * UnitConversions.convert(floor.netArea, "m^2", "ft^2") * htd
      zone_loads.Dehumid_Floors += floor_ufactor * UnitConversions.convert(floor.netArea, "m^2", "ft^2") * mj8.dtd
    end

    # Interzonal Floors
    Geometry.get_spaces_interzonal_floors_and_ceilings(thermal_zone.spaces).each do |floor|
      floor_ufactor = get_surface_ufactor(runner, floor, floor.surfaceType, true)
      return nil if floor_ufactor.nil?

      adjacent_space = floor.adjacentSurface.get.space.get
      zone_loads.Cool_Floors += floor_ufactor * UnitConversions.convert(floor.netArea, "m^2", "ft^2") * (mj8.cool_design_temps[adjacent_space] - mj8.cool_setpoint)
      zone_loads.Heat_Floors += floor_ufactor * UnitConversions.convert(floor.netArea, "m^2", "ft^2") * (mj8.heat_setpoint - mj8.heat_design_temps[adjacent_space])
      zone_loads.Dehumid_Floors += floor_ufactor * UnitConversions.convert(floor.netArea, "m^2", "ft^2") * (mj8.cool_setpoint - mj8.dehum_design_temps[adjacent_space])
    end

    # Foundation Floors
    Geometry.get_spaces_below_grade_exterior_floors(thermal_zone.spaces).each do |floor|
      # Finished basement floor combinations based on MJ 8th Ed. A12-7 and ASHRAE HoF 2013 pg 18.31 Eq 40
      k_soil = UnitConversions.convert(BaseMaterial.Soil.k_in, "in", "ft")
      r_other = Material.Concrete(4.0).rvalue + Material.AirFilmFloorAverage.rvalue
      z_f = -1 * (Geometry.getSurfaceZValues([floor]).min + UnitConversions.convert(floor.space.get.zOrigin, "m", "ft"))
      w_b = [Geometry.getSurfaceXValues([floor]).max - Geometry.getSurfaceXValues([floor]).min, Geometry.getSurfaceYValues([floor]).max - Geometry.getSurfaceYValues([floor]).min].min
      u_avg_bf = (2.0 * k_soil / (Math::PI * w_b)) * (Math::log(w_b / 2.0 + z_f / 2.0 + (k_soil * r_other) / Math::PI) - Math::log(z_f / 2.0 + (k_soil * r_other) / Math::PI))
      u_value_mj8 = 0.85 * u_avg_bf
      zone_loads.Heat_Floors += u_value_mj8 * UnitConversions.convert(floor.netArea, "m^2", "ft^2") * htd
    end

    # Ground Floors (Slab)
    Geometry.get_spaces_above_grade_ground_floors(thermal_zone.spaces).each do |floor|
      # Get stored u-factor since the surface u-factor is fictional
      # TODO: Revert this some day.
      # floor_ufactor = get_surface_ufactor(runner, floor, floor.surfaceType, true)
      # return nil if floor_ufactor.nil?
      floor_rvalue = get_feature(runner, floor, Constants.SizingInfoSlabRvalue, 'double')
      return nil if floor_rvalue.nil?

      floor_ufactor = 1.0 / floor_rvalue
      zone_loads.Heat_Floors += floor_ufactor * UnitConversions.convert(floor.netArea, "m^2", "ft^2") * (mj8.heat_setpoint - weather.data.GroundMonthlyTemps[0])
    end

    return zone_loads
  end

  def self.process_infiltration_ventilation(runner, mj8, unit, thermal_zone, zone_loads, weather, htd, unit_shelter_class)
    '''
    Heating, Cooling, and Dehumidification Loads: Infiltration & Ventilation
    '''

    return nil if mj8.nil? or zone_loads.nil?

    if Geometry.zone_is_below_grade(thermal_zone)
      zone_loads.Heat_Infil = 0 # TODO: Calculate using actual basement infiltration?
      zone_loads.Cool_Infil_Sens = 0
      zone_loads.Cool_Infil_Lat = 0
      zone_loads.Dehumid_Infil_Sens = 0
      zone_loads.Dehumid_Infil_Lat = 0
      return zone_loads
    end

    # Stack Coefficient (Cs) for infiltration calculation taken from Table 5D
    # Wind Coefficient (Cw) for Shielding Classes 1-5 for infiltration calculation taken from Table 5D
    # Coefficients converted to regression equations to allow for more than 3 stories
    zone_finished_top = Geometry.get_height_of_spaces(Geometry.get_finished_spaces(thermal_zone.spaces))
    zone_top_story = (zone_finished_top / 8.0).round
    c_s = 0.015 * zone_top_story
    if unit_shelter_class == 1
      c_w = 0.0119 * zone_top_story**0.4
    elsif unit_shelter_class == 2
      c_w = 0.0092 * zone_top_story**0.4
    elsif unit_shelter_class == 3
      c_w = 0.0065 * zone_top_story**0.4
    elsif unit_shelter_class == 4
      c_w = 0.0039 * zone_top_story**0.4
    elsif unit_shelter_class == 5
      c_w = 0.0012 * zone_top_story**0.4
    else
      runner.registerError('Invalid shelter_class: {}'.format(unit_shelter_class))
      return nil
    end

    ela = get_feature(runner, thermal_zone, Constants.SizingInfoZoneInfiltrationELA, 'double', false)
    ela = 0 if ela.nil?

    ela_in2 = UnitConversions.convert(ela, "ft^2", "in^2")
    windspeed_cooling_mph = UnitConversions.convert(@windspeed_cooling, "m/s", "mph")
    windspeed_heating_mph = UnitConversions.convert(@windspeed_heating, "m/s", "mph")

    icfm_Cooling = ela_in2 * (c_s * mj8.ctd.abs + c_w * windspeed_cooling_mph**2)**0.5
    icfm_Heating = ela_in2 * (c_s * htd.abs + c_w * windspeed_heating_mph**2)**0.5
    icfm_Dehumid = ela_in2 * (c_s * mj8.dtd.abs + c_w * [windspeed_cooling_mph, windspeed_heating_mph].max**2)**0.5

    q_unb, q_bal_Sens, q_bal_Lat = get_ventilation_rates(runner, unit)
    return nil if q_unb.nil? or q_bal_Sens.nil? or q_bal_Lat.nil?

    cfm_Heating = q_bal_Sens + (icfm_Heating**2 + q_unb**2)**0.5

    cfm_Cool_Load_Sens = q_bal_Sens + (icfm_Cooling**2 + q_unb**2)**0.5
    cfm_Cool_Load_Lat = q_bal_Lat + (icfm_Cooling**2 + q_unb**2)**0.5

    cfm_Dehumid_Load_Sens = q_bal_Sens + (icfm_Dehumid**2 + q_unb**2)**0.5
    cfm_Dehumid_Load_Lat = q_bal_Lat + (icfm_Dehumid**2 + q_unb**2)**0.5

    zone_loads.Heat_Infil = 1.1 * mj8.acf * cfm_Heating * htd

    zone_loads.Cool_Infil_Sens = 1.1 * mj8.acf * cfm_Cool_Load_Sens * mj8.ctd
    zone_loads.Cool_Infil_Lat = 0.68 * mj8.acf * cfm_Cool_Load_Lat * (mj8.cool_design_grains - mj8.grains_indoor_cooling)

    zone_loads.Dehumid_Infil_Sens = 1.1 * mj8.acf * cfm_Dehumid_Load_Sens * mj8.dtd
    zone_loads.Dehumid_Infil_Lat = 0.68 * mj8.acf * cfm_Dehumid_Load_Lat * (mj8.dehum_design_grains - mj8.grains_indoor_dehumid)

    return zone_loads
  end

  def self.process_internal_gains(runner, mj8, thermal_zone, weather, nbeds, unit_ffa)
    '''
    Cooling and Dehumidification Loads: Internal Gains
    '''

    return nil if mj8.nil?

    int_Tot_Max = 0
    int_Lat_Max = 0

    # Plug loads, appliances, showers/sinks/baths, occupants, ceiling fans
    gains = []
    thermal_zone.spaces.each do |space|
      gains.push(*space.electricEquipment)
      gains.push(*space.gasEquipment)
      gains.push(*space.otherEquipment)
    end

    july_1 = OpenStudio::Date.new(OpenStudio::MonthOfYear.new('July'), 1, @modelYear)

    int_Sens_Hr = [0] * 24
    int_Lat_Hr = [0] * 24

    gains.each do |gain|
      # TODO: The lines below are for equivalence with BEopt
      next if gain.name.to_s.start_with?(Constants.ObjectNameHotWaterDistribution)
      next if gain.name.to_s.start_with?(Constants.ObjectNameHotWaterRecircPump)

      sched = nil
      sensible_frac = nil
      latent_frac = nil
      design_level = nil

      # Get design level
      if gain.is_a? OpenStudio::Model::OtherEquipment
        design_level_obj = gain.otherEquipmentDefinition
      else
        design_level_obj = gain
      end
      if not design_level_obj.designLevel.is_initialized
        runner.registerWarning("DesignLevel not provided for object '#{gain.name.to_s}'. Skipping...")
        next
      end
      design_level_w = design_level_obj.designLevel.get
      design_level = UnitConversions.convert(design_level_w, "W", "Btu/hr") # Btu/hr
      next if design_level == 0

      # Get sensible/latent fractions
      if gain.is_a? OpenStudio::Model::ElectricEquipment
        sensible_frac = 1.0 - gain.electricEquipmentDefinition.fractionLost - gain.electricEquipmentDefinition.fractionLatent
        latent_frac = gain.electricEquipmentDefinition.fractionLatent
      elsif gain.is_a? OpenStudio::Model::GasEquipment
        sensible_frac = 1.0 - gain.gasEquipmentDefinition.fractionLost - gain.gasEquipmentDefinition.fractionLatent
        latent_frac = gain.gasEquipmentDefinition.fractionLatent
      elsif gain.is_a? OpenStudio::Model::OtherEquipment
        sensible_frac = 1.0 - gain.otherEquipmentDefinition.fractionLost - gain.otherEquipmentDefinition.fractionLatent
        latent_frac = gain.otherEquipmentDefinition.fractionLatent
      else
        runner.registerError("Unexpected type for object '#{gain.name.to_s}' in process_internal_gains.")
        return nil
      end
      next if sensible_frac.nil? or latent_frac.nil? or (sensible_frac == 0 and latent_frac == 0)

      # Get schedule
      if not gain.schedule.is_initialized
        runner.registerError("Schedule not provided for object '#{gain.name.to_s}'. Skipping...")
        next
      end
      sched_base = gain.schedule.get
      if sched_base.to_ScheduleRuleset.is_initialized
        sched = sched_base.to_ScheduleRuleset.get
      elsif sched_base.to_ScheduleFixedInterval.is_initialized
        sched = sched_base.to_ScheduleFixedInterval.get
      elsif sched_base.to_ScheduleConstant.is_initialized
        sched = sched_base.to_ScheduleConstant.get
      else
        runner.registerWarning("Expected type for object '#{gain.name.to_s}'. Skipping...")
        next
      end
      next if sched.nil?

      # Get schedule hourly values
      if sched.is_a? OpenStudio::Model::ScheduleRuleset or sched.is_a? OpenStudio::Model::ScheduleFixedInterval
        # Override any hot water schedules with smoothed schedules; TODO: Is there a better approach?
        max_mult = nil
        if gain.name.to_s.start_with?(Constants.ObjectNameShower)
          sched_values = [0.011, 0.005, 0.003, 0.005, 0.014, 0.052, 0.118, 0.117, 0.095, 0.074, 0.060, 0.047, 0.034, 0.029, 0.026, 0.025, 0.030, 0.039, 0.042, 0.042, 0.042, 0.041, 0.029, 0.021]
          max_mult = 1.05 * 1.04
        elsif gain.name.to_s.start_with?(Constants.ObjectNameSink)
          sched_values = [0.014, 0.007, 0.005, 0.005, 0.007, 0.018, 0.042, 0.062, 0.066, 0.062, 0.054, 0.050, 0.049, 0.045, 0.043, 0.041, 0.048, 0.065, 0.075, 0.069, 0.057, 0.048, 0.040, 0.027]
          max_mult = 1.04 * 1.04
        elsif gain.name.to_s.start_with?(Constants.ObjectNameBath)
          sched_values = [0.008, 0.004, 0.004, 0.004, 0.008, 0.019, 0.046, 0.058, 0.066, 0.058, 0.046, 0.035, 0.031, 0.023, 0.023, 0.023, 0.039, 0.046, 0.077, 0.100, 0.100, 0.077, 0.066, 0.039]
          max_mult = 1.26 * 1.04
        elsif gain.name.to_s.start_with?(Constants.ObjectNameDishwasher)
          sched_values = [0.015, 0.007, 0.005, 0.003, 0.003, 0.010, 0.020, 0.031, 0.058, 0.065, 0.056, 0.048, 0.041, 0.046, 0.036, 0.038, 0.038, 0.049, 0.087, 0.111, 0.090, 0.067, 0.044, 0.031]
          max_mult = 1.05 * 1.04
        elsif gain.name.to_s.start_with?(Constants.ObjectNameClothesWasher)
          sched_values = [0.009, 0.007, 0.004, 0.004, 0.007, 0.011, 0.022, 0.049, 0.073, 0.086, 0.084, 0.075, 0.067, 0.060, 0.049, 0.052, 0.050, 0.049, 0.049, 0.049, 0.049, 0.047, 0.032, 0.017]
          max_mult = 1.15 * 1.04
        elsif gain.name.to_s.start_with?(Constants.ObjectNameClothesDryer(nil))
          sched_values = [0.010, 0.006, 0.004, 0.002, 0.004, 0.006, 0.016, 0.032, 0.048, 0.068, 0.078, 0.081, 0.074, 0.067, 0.057, 0.061, 0.055, 0.054, 0.051, 0.051, 0.052, 0.054, 0.044, 0.024]
          max_mult = 1.15 * 1.04
        else
          day_sched = sched.getDaySchedules(july_1, july_1)[0]
          # Convert to 24 hour values
          sched_values = []
          previous_time_decimal = 0
          day_sched.times.each_with_index do |time, i|
            time_decimal = (time.days * 24.0) + time.hours + (time.minutes / 60.0) + (time.seconds / 3600.0)
            # Back-fill in hourly values
            for hr in sched_values.size + 1..time_decimal.floor
              sched_values[hr - 1] = day_sched.values[i]
            end
          end
        end
        if not max_mult.nil?
          # Calculate daily load
          annual_energy = Schedule.annual_equivalent_full_load_hrs(@modelYear, sched) * design_level_w * gain.multiplier # Wh
          daily_load = UnitConversions.convert(annual_energy, "Wh", "Btu") / 365.0 # Btu/day
          # Calculate design level in Btu/hr
          design_level = sched_values.max * daily_load * max_mult # Btu/hr
          # Normalize schedule values to be max=1 from sum=1
          sched_values_max = sched_values.max
          sched_values = sched_values.collect { |n| n / sched_values_max }
        end
      elsif sched.is_a? OpenStudio::Model::ScheduleConstant
        sched_values = [sched.value] * 24
      else
        runner.registerError("Unexpected type for object '#{sched.name.to_s}' in process_internal_gains.")
        return nil
      end
      if sched_values.size != 24
        runner.registerError("Expected 24 schedule values for object '#{gain.name.to_s}' but found #{sched_values.size} values.")
        return nil
      end

      for hr in 0..23
        int_Sens_Hr[hr] += sched_values[hr] * design_level * sensible_frac
        int_Lat_Hr[hr] += sched_values[hr] * design_level * latent_frac
      end
    end

    # Process occupants
    n_occupants = nbeds + 1 # Number of occupants based on Section 22-3
    occ_sched = [1.00000, 1.00000, 1.00000, 1.00000, 1.00000, 1.00000, 1.00000, 0.88310, 0.40861, 0.24189, 0.24189, 0.24189,
                 0.24189, 0.24189, 0.24189, 0.24189, 0.29498, 0.55310, 0.89693, 0.89693, 0.89693, 1.00000, 1.00000, 1.00000]
    zone_ffa = Geometry.get_finished_floor_area_from_spaces(thermal_zone.spaces)
    for hr in 0..23
      int_Sens_Hr[hr] += occ_sched[hr] * 230 * n_occupants * zone_ffa / unit_ffa
      int_Lat_Hr[hr] += occ_sched[hr] * 200 * n_occupants * zone_ffa / unit_ffa
    end

    return int_Sens_Hr, int_Lat_Hr
  end

  def self.process_intermediate_total_loads(runner, mj8, zones_loads, weather, hvac)
    '''
    Intermediate Loads
    (total loads excluding ducts)
    '''

    return nil if mj8.nil? or zones_loads.nil?

    # TODO: Ideally this would require an iterative procedure.

    # TODO ASKJON: Ask about where max(0,foo) should be used below
    unit_init = UnitInitialValues.new
    unit_init.Heat_Load = 0
    unit_init.Cool_Load_Sens = 0
    unit_init.Cool_Load_Lat = 0
    unit_init.Dehumid_Load_Sens = 0
    unit_init.Dehumid_Load_Lat = 0
    zones_loads.keys.each do |thermal_zone|
      zone_loads = zones_loads[thermal_zone]

      # Heating
      unit_init.Heat_Load += [zone_loads.Heat_Windows + zone_loads.Heat_Skylights +
        zone_loads.Heat_Doors + zone_loads.Heat_Walls +
        zone_loads.Heat_Floors + zone_loads.Heat_Roofs, 0].max +
                             zone_loads.Heat_Infil

      # Cooling
      unit_init.Cool_Load_Sens += zone_loads.Cool_Windows + zone_loads.Cool_Skylights +
                                  zone_loads.Cool_Doors + zone_loads.Cool_Walls +
                                  zone_loads.Cool_Floors + zone_loads.Cool_Roofs +
                                  zone_loads.Cool_Infil_Sens + zone_loads.Cool_IntGains_Sens
      unit_init.Cool_Load_Lat += zone_loads.Cool_Infil_Lat + zone_loads.Cool_IntGains_Lat

      # Dehumidification
      unit_init.Dehumid_Load_Sens += zone_loads.Dehumid_Windows + zone_loads.Dehumid_Skylights +
                                     zone_loads.Dehumid_Doors + zone_loads.Dehumid_Walls +
                                     zone_loads.Dehumid_Floors + zone_loads.Dehumid_Roofs +
                                     zone_loads.Dehumid_Infil_Sens + zone_loads.Dehumid_IntGains_Sens
      unit_init.Dehumid_Load_Lat += zone_loads.Dehumid_Infil_Lat + zone_loads.Dehumid_IntGains_Lat
    end

    unit_init.Cool_Load_Lat = [unit_init.Cool_Load_Lat, 0].max

    unit_init.Cool_Load_Tot = unit_init.Cool_Load_Sens + unit_init.Cool_Load_Lat
    shr = [unit_init.Cool_Load_Sens / unit_init.Cool_Load_Tot, 1.0].min

    # Determine the Leaving Air Temperature (LAT) based on Manual S Table 1-4
    if shr < 0.80
      unit_init.LAT = 54
    elsif shr < 0.85
      # MJ8 says to use 56 degF in this SHR range. Linear interpolation provides a more
      # continuous supply air flow rate across building efficiency levels.
      unit_init.LAT = ((58 - 54) / (0.85 - 0.80)) * (shr - 0.8) + 54
    else
      unit_init.LAT = 58
    end

    if hvac.HtgSupplyAirTemp.nil?
      if hvac.HasFurnace
        hvac.HtgSupplyAirTemp = 120 # F
      else
        hvac.HtgSupplyAirTemp = 105 # F
      end
    end

    unit_init.Cool_Airflow = unit_init.Cool_Load_Sens / (1.1 * mj8.acf * (mj8.cool_setpoint - unit_init.LAT))
    if hvac.HasDuctedHeating
      unit_init.Heat_Airflow = calc_heat_cfm(unit_init.Heat_Load, mj8.acf, mj8.heat_setpoint, hvac.HtgSupplyAirTemp)
    else
      unit_init.Heat_Airflow = 0
    end

    return unit_init
  end

  def self.process_unit_loads_and_equipment(runner, mj8, unit, zones_loads, unit_init, weather, hvac, ducts, nbeds, unit_ffa, unit_shelter_class)
    # TODO: Combine process_duct_loads_cool_dehum with process_duct_loads_heating? Some duplicate code
    unit_final = UnitFinalValues.new
    unit_final = process_duct_regain_factors(runner, unit, unit_final, ducts)
    unit_final = process_duct_loads_heating(runner, mj8, unit_final, weather, hvac, unit_init.Heat_Load, ducts)
    unit_init, unit_final = process_duct_loads_cool_dehum(runner, mj8, unit, zones_loads, unit_init, unit_final, weather, hvac, ducts)
    unit_final = process_cooling_equipment_adjustments(runner, mj8, unit, unit_init, unit_final, weather, hvac)
    unit_final = process_fixed_equipment(runner, unit_final, hvac)
    unit_final = process_finalize(runner, mj8, unit, zones_loads, unit_init, unit_final, weather, hvac, ducts, nbeds, unit_ffa, unit_shelter_class)
    unit_final = process_slave_zone_flow_ratios(runner, zones_loads, ducts, unit_final)
    unit_final = process_efficient_capacity_derate(runner, hvac, unit_final)
    unit_final = process_dehumidifier_sizing(runner, mj8, unit_init, unit_final, weather, hvac)
    return unit_init, unit_final
  end

  def self.process_duct_regain_factors(runner, unit, unit_final, ducts)
    return nil if unit_final.nil?

    unit_final.dse_Fregain = nil

    # Distribution system efficiency (DSE) calculations based on ASHRAE Standard 152
    if ducts.Has and ducts.NotInLiving
      # dse_Fregain values comes from MJ8 pg 204 and Walker (1998) "Technical background for default
      # values used for forced air systems in proposed ASHRAE Std. 152"

      if Geometry.is_unfinished_basement(ducts.LocationSpace) or Geometry.is_finished_basement(ducts.LocationSpace)

        walls_insulated, ceiling_insulated = get_foundation_walls_ceilings_insulated(runner, ducts.LocationSpace)
        return nil if walls_insulated.nil? or ceiling_insulated.nil?

        infiltration_cfm = get_feature(runner, ducts.LocationSpace.thermalZone.get, Constants.SizingInfoZoneInfiltrationCFM, 'double', false)
        infiltration_cfm = 0 if infiltration_cfm.nil?

        if not ceiling_insulated
          if not walls_insulated
            if infiltration_cfm == 0
              unit_final.dse_Fregain = 0.55 # Uninsulated ceiling, uninsulated walls, no infiltration
            else # infiltration_cfm > 0
              unit_final.dse_Fregain = 0.51 # Uninsulated ceiling, uninsulated walls, with infiltration
            end
          else # walls_insulated
            if infiltration_cfm == 0
              unit_final.dse_Fregain = 0.78 # Uninsulated ceiling, insulated walls, no infiltration
            else # infiltration_cfm > 0
              unit_final.dse_Fregain = 0.74 # Uninsulated ceiling, insulated walls, with infiltration
            end
          end
        else # ceiling_insulated
          if walls_insulated
            if infiltration_cfm == 0
              unit_final.dse_Fregain = 0.32 # Insulated ceiling, insulated walls, no infiltration
            else # infiltration_cfm > 0
              unit_final.dse_Fregain = 0.27 # Insulated ceiling, insulated walls, with infiltration
            end
          else # not walls_insulated
            unit_final.dse_Fregain = 0.06    # Insulated ceiling and uninsulated walls
          end
        end

      elsif Geometry.is_crawl(ducts.LocationSpace) or Geometry.is_pier_beam(ducts.LocationSpace)

        walls_insulated, ceiling_insulated = get_foundation_walls_ceilings_insulated(runner, ducts.LocationSpace)
        return nil if walls_insulated.nil? or ceiling_insulated.nil?

        infiltration_cfm = get_feature(runner, ducts.LocationSpace.thermalZone.get, Constants.SizingInfoZoneInfiltrationCFM, 'double', false)
        infiltration_cfm = 0 if infiltration_cfm.nil?

        if infiltration_cfm > 0
          if ceiling_insulated
            unit_final.dse_Fregain = 0.12    # Insulated ceiling and uninsulated walls
          else
            unit_final.dse_Fregain = 0.50    # Uninsulated ceiling and uninsulated walls
          end
        else # infiltration_cfm == 0
          if not ceiling_insulated and not walls_insulated
            unit_final.dse_Fregain = 0.60    # Uninsulated ceiling and uninsulated walls
          elsif ceiling_insulated and not walls_insulated
            unit_final.dse_Fregain = 0.16    # Insulated ceiling and uninsulated walls
          elsif not ceiling_insulated and walls_insulated
            unit_final.dse_Fregain = 0.76    # Uninsulated ceiling and insulated walls (not explicitly included in A152)
          else
            unit_final.dse_Fregain = 0.30    # Insulated ceiling and insulated walls (option currently not included in BEopt)
          end
        end

      elsif Geometry.is_unfinished_attic(ducts.LocationSpace)
        unit_final.dse_Fregain = 0.10 # This would likely be higher for unvented attics with roof insulation

      elsif Geometry.is_garage(ducts.LocationSpace)
        unit_final.dse_Fregain = 0.05

      elsif Geometry.is_living(ducts.LocationSpace) or Geometry.is_finished_attic(ducts.LocationSpace)
        unit_final.dse_Fregain = 1.0

      else
        runner.registerError("Unexpected duct location: #{ducts.LocationSpace.name.to_s}")
        return nil
      end
    end

    return unit_final
  end

  def self.process_duct_loads_heating(runner, mj8, unit_final, weather, hvac, heatingLoad, ducts)
    return nil if mj8.nil? or unit_final.nil?

    # Distribution system efficiency (DSE) calculations based on ASHRAE Standard 152
    if ducts.Has and ducts.NotInLiving and hvac.HasDuctedHeating
      dse_Tamb_heating = mj8.heat_design_temps[ducts.LocationSpace]
      unit_final.Heat_Load_Ducts = calc_heat_duct_load(ducts, mj8.acf, mj8.heat_setpoint, unit_final.dse_Fregain, heatingLoad, hvac.HtgSupplyAirTemp, dse_Tamb_heating)
      if Geometry.space_is_finished(ducts.LocationSpace)
        # Ducts in finished spaces shouldn't affect the total heating capacity
        unit_final.Heat_Load = heatingLoad
      else
        unit_final.Heat_Load = heatingLoad + unit_final.Heat_Load_Ducts
      end
    else
      unit_final.Heat_Load = heatingLoad
      unit_final.Heat_Load_Ducts = 0
    end

    return unit_final
  end

  def self.process_duct_loads_cool_dehum(runner, mj8, unit, zones_loads, unit_init, unit_final, weather, hvac, ducts)
    '''
    Duct Loads
    '''

    return nil if mj8.nil? or zones_loads.nil? or unit_init.nil? or unit_final.nil?

    # Distribution system efficiency (DSE) calculations based on ASHRAE Standard 152
    if ducts.Has and ducts.NotInLiving and hvac.HasDuctedCooling and unit_init.Cool_Load_Sens > 0

      dse_Tamb_cooling = mj8.cool_design_temps[ducts.LocationSpace]
      dse_Tamb_dehumid = mj8.dehum_design_temps[ducts.LocationSpace]

      # Calculate the air enthalpy in the return duct location for DSE calculations
      dse_h_Return_Cooling = (1.006 * UnitConversions.convert(dse_Tamb_cooling, "F", "C") + weather.design.CoolingHumidityRatio * (2501 + 1.86 * UnitConversions.convert(dse_Tamb_cooling, "F", "C"))) * UnitConversions.convert(1, "kJ", "Btu") * UnitConversions.convert(1, "lbm", "kg")

      # Supply and return duct surface areas located outside conditioned space
      dse_As = ducts.SupplySurfaceArea * ducts.LocationFrac
      dse_Ar = ducts.ReturnSurfaceArea

      iterate_Tattic = false
      if Geometry.is_unfinished_attic(ducts.LocationSpace)
        iterate_Tattic = true

        attic_UAs = get_space_ua_values(runner, ducts.LocationSpace, weather, unit)
        return nil if attic_UAs.nil?

        # Get area-weighted average roofing material absorptance
        roofAbsorptance = 0.0
        total_area = 0.0
        ducts.LocationSpace.surfaces.each do |surface|
          next if surface.surfaceType.downcase != "roofceiling"

          surf_area = UnitConversions.convert(surface.netArea, "m^2", "ft^2")
          surf_abs = surface.construction.get.to_LayeredConstruction.get.getLayer(0).to_StandardOpaqueMaterial.get.solarAbsorptance
          roofAbsorptance += (surf_area * surf_abs)
          total_area += surf_area
        end
        roofAbsorptance = roofAbsorptance / total_area

        roofPitch = Geometry.get_roof_pitch(ducts.LocationSpace.surfaces)

        t_solair = calculate_t_solair(weather, roofAbsorptance, roofPitch) # Sol air temperature on outside of roof surface # 1)

        # Calculate starting attic temp (ignoring duct losses)
        unit_final.Cool_Load_Ducts_Sens = 0
        t_attic_iter = calculate_t_attic_iter(runner, attic_UAs, t_solair, mj8.cool_setpoint, unit_final.Cool_Load_Ducts_Sens)
        return nil if t_attic_iter.nil?

        dse_Tamb_cooling = t_attic_iter
      end

      # Initialize for the iteration
      delta = 1
      coolingLoad_Tot_Prev = unit_init.Cool_Load_Tot
      coolingLoad_Tot_Next = unit_init.Cool_Load_Tot
      unit_final.Cool_Load_Tot  = unit_init.Cool_Load_Tot
      unit_final.Cool_Load_Sens = unit_init.Cool_Load_Sens

      unit_final.Cool_Load_Lat, unit_final.Cool_Load_Sens = calculate_sensible_latent_split(mj8.cool_design_grains, mj8.grains_indoor_cooling, mj8.acf, ducts.ReturnLoss, coolingLoad_Tot_Next, unit_init.Cool_Load_Lat, unit_init.Cool_Airflow)

      for _iter in 1..50
        break if delta.abs <= 0.001

        coolingLoad_Tot_Prev = coolingLoad_Tot_Next

        unit_final.Cool_Load_Lat, unit_final.Cool_Load_Sens = calculate_sensible_latent_split(mj8.cool_design_grains, mj8.grains_indoor_cooling, mj8.acf, ducts.ReturnLoss, coolingLoad_Tot_Next, unit_init.Cool_Load_Lat, unit_init.Cool_Airflow)
        unit_final.Cool_Load_Tot = unit_final.Cool_Load_Lat + unit_final.Cool_Load_Sens

        # Calculate the new cooling air flow rate
        unit_init.Cool_Airflow = unit_final.Cool_Load_Sens / (1.1 * mj8.acf * (mj8.cool_setpoint - unit_init.LAT))

        unit_final.Cool_Load_Ducts_Sens = unit_final.Cool_Load_Sens - unit_init.Cool_Load_Sens
        unit_final.Cool_Load_Ducts_Tot = coolingLoad_Tot_Next - unit_init.Cool_Load_Tot

        dse_DEcorr_cooling, dse_dTe_cooling, unit_final.Cool_Load_Ducts_Sens = calc_dse_cooling(ducts, mj8.acf, mj8.enthalpy_indoor_cooling, unit_init.LAT, unit_init.Cool_Airflow, unit_final.Cool_Load_Sens, dse_Tamb_cooling, dse_As, dse_Ar, mj8.cool_setpoint, unit_final.dse_Fregain, unit_final.Cool_Load_Tot, dse_h_Return_Cooling)
        dse_precorrect = 1 - (unit_final.Cool_Load_Ducts_Sens / unit_final.Cool_Load_Sens)

        if iterate_Tattic # Iterate attic temperature based on duct losses
          delta_attic = 1

          for _iter_attic in 1..20
            break if delta_attic.abs <= 0.001

            t_attic_old = t_attic_iter
            t_attic_iter = calculate_t_attic_iter(runner, attic_UAs, t_solair, mj8.cool_setpoint, unit_final.Cool_Load_Ducts_Sens)
            return nil if t_attic_iter.nil?

            mj8.cool_design_temps[ducts.LocationSpace] = t_attic_iter

            # Calculate the change since the last iteration
            delta_attic = (t_attic_iter - t_attic_old) / t_attic_old

            # Calculate enthalpy in attic using new Tattic
            dse_h_Return_Cooling = (1.006 * UnitConversions.convert(t_attic_iter, "F", "C") + weather.design.CoolingHumidityRatio * (2501 + 1.86 * UnitConversions.convert(t_attic_iter, "F", "C"))) * UnitConversions.convert(1, "kJ", "Btu") * UnitConversions.convert(1, "lbm", "kg")

            # Calculate duct efficiency using new Tattic:
            dse_DEcorr_cooling, dse_dTe_cooling, unit_final.Cool_Load_Ducts_Sens = calc_dse_cooling(ducts, mj8.acf, mj8.enthalpy_indoor_cooling, unit_init.LAT, unit_init.Cool_Airflow, unit_final.Cool_Load_Sens, dse_Tamb_cooling, dse_As, dse_Ar, mj8.cool_setpoint, unit_final.dse_Fregain, unit_final.Cool_Load_Tot, dse_h_Return_Cooling)

            dse_precorrect = 1 - (unit_final.Cool_Load_Ducts_Sens / unit_final.Cool_Load_Sens)
          end

          dse_Tamb_cooling = t_attic_iter
          Geometry.get_thermal_zones_from_spaces(unit.spaces).each do |thermal_zone|
            next if not Geometry.zone_is_finished(thermal_zone)

            zones_loads[thermal_zone] = process_load_floors(runner, mj8, unit, thermal_zone, zones_loads[thermal_zone], weather, mj8.htd)
          end
          unit_init = process_intermediate_total_loads(runner, mj8, zones_loads, weather, hvac)

          # Calculate the increase in total cooling load due to ducts (conservatively to prevent overshoot)
          coolingLoad_Tot_Next = unit_init.Cool_Load_Tot + coolingLoad_Tot_Prev * (1 - dse_precorrect)

          # Calculate unmet zone load:
          delta = unit_init.Cool_Load_Tot - (unit_final.Cool_Load_Tot * dse_precorrect)
        else
          coolingLoad_Tot_Next = unit_init.Cool_Load_Tot / dse_DEcorr_cooling

          # Calculate the change since the last iteration
          delta = (coolingLoad_Tot_Next - coolingLoad_Tot_Prev) / coolingLoad_Tot_Prev
        end
      end # _iter

      # Calculate the air flow rate required for design conditions
      unit_final.Cool_Airflow = unit_final.Cool_Load_Sens / (1.1 * mj8.acf * (mj8.cool_setpoint - unit_init.LAT))

      # Dehumidification duct loads

      dse_Qs_Dehumid = ducts.SupplyLoss * unit_final.Cool_Airflow
      dse_Qr_Dehumid = ducts.ReturnLoss * unit_final.Cool_Airflow

      # Supply and return conduction functions, Bs and Br
      dse_Bs_dehumid = Math.exp((-1.0 * dse_As) / (60 * unit_final.Cool_Airflow * @inside_air_dens * Gas.Air.cp * ducts.SupplyRvalue))
      dse_Br_dehumid = Math.exp((-1.0 * dse_Ar) / (60 * unit_final.Cool_Airflow * @inside_air_dens * Gas.Air.cp * ducts.ReturnRvalue))

      dse_a_s_dehumid = (unit_final.Cool_Airflow - dse_Qs_Dehumid) / unit_final.Cool_Airflow
      dse_a_r_dehumid = (unit_final.Cool_Airflow - dse_Qr_Dehumid) / unit_final.Cool_Airflow

      dse_dTe_dehumid = dse_dTe_cooling
      dse_dT_dehumid = mj8.cool_setpoint - dse_Tamb_dehumid

      # Calculate the delivery effectiveness (Equation 6-23)
      dse_DE_dehumid = dse_a_s_dehumid * dse_Bs_dehumid - dse_a_s_dehumid * dse_Bs_dehumid * \
                                                          (1 - dse_a_r_dehumid * dse_Br_dehumid) * (dse_dT_dehumid / dse_dTe_dehumid) - \
                       dse_a_s_dehumid * (1 - dse_Bs_dehumid) * (dse_dT_dehumid / dse_dTe_dehumid)

      # Calculate the delivery effectiveness corrector for regain (Equation 6-40)
      dse_DEcorr_dehumid = dse_DE_dehumid + unit_final.dse_Fregain * (1 - dse_DE_dehumid) + dse_Br_dehumid * \
                                                                                            (dse_a_r_dehumid * unit_final.dse_Fregain - unit_final.dse_Fregain) * (dse_dT_dehumid / dse_dTe_dehumid)

      # Limit the DE to a reasonable value to prevent negative values and huge equipment
      dse_DEcorr_dehumid = [dse_DEcorr_dehumid, 0.25].max

      # Calculate the increase in sensible dehumidification load due to ducts
      unit_final.Dehumid_Load_Sens = unit_init.Dehumid_Load_Sens / dse_DEcorr_dehumid

      # Calculate the latent duct leakage load (Manual J accounts only for return duct leakage)
      unit_final.Dehumid_Load_Ducts_Lat = 0.68 * mj8.acf * dse_Qr_Dehumid * (mj8.dehum_design_grains - mj8.grains_indoor_dehumid)

    else
      unit_final.Cool_Load_Lat = unit_init.Cool_Load_Lat
      unit_final.Cool_Load_Sens = unit_init.Cool_Load_Sens
      unit_final.Cool_Load_Tot = unit_final.Cool_Load_Sens + unit_final.Cool_Load_Lat

      unit_final.Cool_Load_Ducts_Sens = 0
      unit_final.Cool_Load_Ducts_Tot = 0

      unit_final.Dehumid_Load_Sens = unit_init.Dehumid_Load_Sens
      unit_final.Dehumid_Load_Ducts_Lat = 0

      # Calculate the air flow rate required for design conditions
      unit_final.Cool_Airflow = unit_final.Cool_Load_Sens / (1.1 * mj8.acf * (mj8.cool_setpoint - unit_init.LAT))
    end

    unit_final.Cool_Load_Ducts_Lat = unit_final.Cool_Load_Ducts_Tot - unit_final.Cool_Load_Ducts_Sens

    return unit_init, unit_final
  end

  def self.process_cooling_equipment_adjustments(runner, mj8, unit, unit_init, unit_final, weather, hvac)
    '''
    Equipment Adjustments
    '''

    return nil if mj8.nil? or unit_final.nil?

    underSizeLimit = 0.9

    if hvac.HasCooling

      if unit_final.Cool_Load_Tot < 0
        unit_final.Cool_Capacity = @minCoolingCapacity
        unit_final.Cool_Capacity_Sens = 0.78 * @minCoolingCapacity
        unit_final.Cool_Airflow = 400.0 * UnitConversions.convert(@minCoolingCapacity, "Btu/hr", "ton")
        return unit_final
      end

      # Adjust the total cooling capacity to the rated conditions using performance curves
      if not hvac.HasGroundSourceHeatPump
        enteringTemp = weather.design.CoolingDrybulb
      else
        enteringTemp = hvac.HXCHWDesign
      end

      if hvac.HasCentralAirConditioner or hvac.HasAirSourceHeatPump

        if hvac.NumSpeedsCooling > 1
          sizingSpeed = hvac.NumSpeedsCooling # Default
          sizingSpeed_Test = 10 # Initialize
          for speed in 0..(hvac.NumSpeedsCooling - 1)
            # Select curves for sizing using the speed with the capacity ratio closest to 1
            temp = (hvac.CapacityRatioCooling[speed] - 1).abs
            if temp <= sizingSpeed_Test
              sizingSpeed = speed
              sizingSpeed_Test = temp
            end
          end
          coefficients = hvac.COOL_CAP_FT_SPEC[sizingSpeed]
        else
          coefficients = hvac.COOL_CAP_FT_SPEC[0]
        end

        unit_final.TotalCap_CurveValue = MathTools.biquadratic(mj8.wetbulb_indoor_cooling, enteringTemp, coefficients)
        coolCap_Rated = unit_final.Cool_Load_Tot / unit_final.TotalCap_CurveValue
        if hvac.NumSpeedsCooling > 1
          sHR_Rated_Equip = hvac.SHRRated[sizingSpeed]
        else
          sHR_Rated_Equip = hvac.SHRRated[0]
        end

<<<<<<< HEAD
            else
                unit_final.Cool_Capacity = unit_final.Cool_Load_Tot / unit_final.TotalCap_CurveValue
                unit_final.Cool_Capacity_Sens = unit_final.Cool_Capacity * sHR_Rated_Equip
                
                cool_Load_SensCap_Design = unit_final.Cool_Capacity_Sens * unit_final.SensibleCap_CurveValue
                unit_final.Cool_Airflow = cool_Load_SensCap_Design / (1.1 * mj8.acf * (mj8.cool_setpoint - unit_init.LAT))
                
            end
                
            # Ensure the air flow rate is in between 200 and 500 cfm/ton. 
            # Reset the air flow rate (with a safety margin), if required.
            if unit_final.Cool_Airflow / UnitConversions.convert(unit_final.Cool_Capacity,"Btu/hr","ton") > 500
                unit_final.Cool_Airflow = 499 * UnitConversions.convert(unit_final.Cool_Capacity,"Btu/hr","ton")      # CFM
            elsif unit_final.Cool_Airflow / UnitConversions.convert(unit_final.Cool_Capacity,"Btu/hr","ton") < 200
                unit_final.Cool_Airflow = 201 * UnitConversions.convert(unit_final.Cool_Capacity,"Btu/hr","ton")      # CFM
            end
        
        elsif hvac.HasMiniSplitHeatPump
                            
            sizingSpeed = hvac.NumSpeedsCooling # Default
            sizingSpeed_Test = 10    # Initialize
            for speed in 0..(hvac.NumSpeedsCooling - 1)
                # Select curves for sizing using the speed with the capacity ratio closest to 1
                temp = (hvac.CapacityRatioCooling[speed] - 1).abs
                if temp <= sizingSpeed_Test
                    sizingSpeed = speed
                    sizingSpeed_Test = temp
                end
            end
            coefficients = hvac.COOL_CAP_FT_SPEC[sizingSpeed]
            
            unit_final.TotalCap_CurveValue = MathTools.biquadratic(mj8.wetbulb_indoor_cooling, enteringTemp, coefficients)
            
            unit_final.Cool_Capacity = (unit_final.Cool_Load_Tot / unit_final.TotalCap_CurveValue)
            unit_final.Cool_Capacity_Sens =  unit_final.Cool_Capacity * hvac.SHRRated[sizingSpeed]
            unit_final.Cool_Airflow = hvac.CoolingCFMs[-1] * UnitConversions.convert(unit_final.Cool_Capacity,"Btu/hr","ton") 
            
        elsif hvac.HasRoomAirConditioner
            
            unit_final.TotalCap_CurveValue = MathTools.biquadratic(mj8.wetbulb_indoor_cooling, enteringTemp, hvac.COOL_CAP_FT_SPEC[0])
            
            unit_final.Cool_Capacity = unit_final.Cool_Load_Tot / unit_final.TotalCap_CurveValue                                            
            unit_final.Cool_Capacity_Sens = unit_final.Cool_Capacity * hvac.SHRRated[0]
            unit_final.Cool_Airflow = hvac.CoolingCFMs[0] * UnitConversions.convert(unit_final.Cool_Capacity,"Btu/hr","ton") 
                                            
        elsif hvac.HasGroundSourceHeatPump
        
            # Single speed as current
            unit_final.TotalCap_CurveValue = MathTools.biquadratic(mj8.wetbulb_indoor_cooling, enteringTemp, hvac.COOL_CAP_FT_SPEC[0])
            unit_final.SensibleCap_CurveValue = MathTools.biquadratic(mj8.wetbulb_indoor_cooling, enteringTemp, hvac.COOL_SH_FT_SPEC[0])
            unit_final.BypassFactor_CurveValue = MathTools.biquadratic(mj8.wetbulb_indoor_cooling, mj8.cool_setpoint, hvac.COIL_BF_FT_SPEC[0])
            
            unit_final.Cool_Capacity = unit_final.Cool_Load_Tot / unit_final.TotalCap_CurveValue          # Note: cool_Capacity_Design = unit_final.Cool_Load_Tot
            unit_final.Cool_Capacity_Sens = unit_final.Cool_Capacity * hvac.SHRRated[0]
            
            cool_Load_SensCap_Design = (unit_final.Cool_Capacity_Sens * unit_final.SensibleCap_CurveValue / 
                                       (1 + (1 - hvac.CoilBF * unit_final.BypassFactor_CurveValue) * 
                                       (80 - mj8.cool_setpoint) / (mj8.cool_setpoint - unit_init.LAT)))
            cool_Load_LatCap_Design = unit_final.Cool_Load_Tot - cool_Load_SensCap_Design
            
            # Adjust Sizing so that coil sensible at design >= CoolingLoad_MJ8_Sens, and coil latent at design >= CoolingLoad_MJ8_Lat, and equipment SHRRated is maintained.
            cool_Load_SensCap_Design = [cool_Load_SensCap_Design, unit_final.Cool_Load_Sens].max
            cool_Load_LatCap_Design = [cool_Load_LatCap_Design, unit_final.Cool_Load_Lat].max
            cool_Capacity_Design = cool_Load_SensCap_Design + cool_Load_LatCap_Design
            
            # Limit total capacity to 15% oversizing
            cool_Capacity_Design = [cool_Capacity_Design, hvac.OverSizeLimit * unit_final.Cool_Load_Tot].min
            unit_final.Cool_Capacity = cool_Capacity_Design / unit_final.TotalCap_CurveValue
            unit_final.Cool_Capacity_Sens = unit_final.Cool_Capacity * hvac.SHRRated[0]
            
            # Recalculate the air flow rate in case the 15% oversizing rule has been used
            cool_Load_SensCap_Design = (unit_final.Cool_Capacity_Sens * unit_final.SensibleCap_CurveValue / 
                                       (1 + (1 - hvac.CoilBF * unit_final.BypassFactor_CurveValue) * 
                                       (80 - mj8.cool_setpoint) / (mj8.cool_setpoint - unit_init.LAT)))
            unit_final.Cool_Airflow = (cool_Load_SensCap_Design / (1.1 * mj8.acf * (mj8.cool_setpoint - unit_init.LAT)))
=======
        sensCap_Rated = coolCap_Rated * sHR_Rated_Equip

        unit_final.SensibleCap_CurveValue = process_curve_fit(unit_final.Cool_Airflow, unit_final.Cool_Load_Tot, enteringTemp)
        sensCap_Design = sensCap_Rated * unit_final.SensibleCap_CurveValue
        latCap_Design = [unit_final.Cool_Load_Tot - sensCap_Design, 1].max

        a_sens = @shr_biquadratic[0]
        b_sens = @shr_biquadratic[1]
        c_sens = @shr_biquadratic[3]
        d_sens = @shr_biquadratic[5]

        # Adjust Sizing
        if latCap_Design < unit_final.Cool_Load_Lat
          # Size by MJ8 Latent load, return to rated conditions

          # Solve for the new sensible and total capacity at design conditions:
          # CoolingLoad_Lat = cool_Capacity_Design - cool_Load_SensCap_Design
          # solve the following for cool_Capacity_Design: SensCap_Design = SHRRated * cool_Capacity_Design / TotalCap_CurveValue * function(CFM/cool_Capacity_Design, ODB)
          # substituting in CFM = cool_Load_SensCap_Design / (1.1 * ACF * (cool_setpoint - LAT))

          cool_Load_SensCap_Design = unit_final.Cool_Load_Lat / ((unit_final.TotalCap_CurveValue / sHR_Rated_Equip - \
                                    (UnitConversions.convert(b_sens, "ton", "Btu/hr") + UnitConversions.convert(d_sens, "ton", "Btu/hr") * enteringTemp) / \
                                    (1.1 * mj8.acf * (mj8.cool_setpoint - unit_init.LAT))) / \
                                    (a_sens + c_sens * enteringTemp) - 1)

          cool_Capacity_Design = cool_Load_SensCap_Design + unit_final.Cool_Load_Lat

          # The SHR of the equipment at the design condition
          sHR_design = cool_Load_SensCap_Design / cool_Capacity_Design

          # If the adjusted equipment size is negative (occurs at altitude), oversize by 15% (the adjustment
          # almost always hits the oversize limit in this case, making this a safe assumption)
          if cool_Capacity_Design < 0 or cool_Load_SensCap_Design < 0
            cool_Capacity_Design = hvac.OverSizeLimit * unit_final.Cool_Load_Tot
          end

          # Limit total capacity to oversize limit
          cool_Capacity_Design = [cool_Capacity_Design, hvac.OverSizeLimit * unit_final.Cool_Load_Tot].min

          # Determine the final sensible capacity at design using the SHR
          cool_Load_SensCap_Design = sHR_design * cool_Capacity_Design

          # Calculate the final air flow rate using final sensible capacity at design
          unit_final.Cool_Airflow = cool_Load_SensCap_Design / (1.1 * mj8.acf * \
                                 (mj8.cool_setpoint - unit_init.LAT))

          # Determine rated capacities
          unit_final.Cool_Capacity = cool_Capacity_Design / unit_final.TotalCap_CurveValue
          unit_final.Cool_Capacity_Sens = unit_final.Cool_Capacity * sHR_Rated_Equip

        elsif sensCap_Design < underSizeLimit * unit_final.Cool_Load_Sens
          # Size by MJ8 Sensible load, return to rated conditions, find Sens with SHRRated. Limit total
          # capacity to oversizing limit

          sensCap_Design = underSizeLimit * unit_final.Cool_Load_Sens

          # Solve for the new total system capacity at design conditions:
          # SensCap_Design   = SensCap_Rated * SensibleCap_CurveValue
          #                  = SHRRated * cool_Capacity_Design / TotalCap_CurveValue * SensibleCap_CurveValue
          #                  = SHRRated * cool_Capacity_Design / TotalCap_CurveValue * function(CFM/cool_Capacity_Design, ODB)

          cool_Capacity_Design = (sensCap_Design / (sHR_Rated_Equip / unit_final.TotalCap_CurveValue) - \
                                             (b_sens * UnitConversions.convert(unit_final.Cool_Airflow, "ton", "Btu/hr") + \
                                             d_sens * UnitConversions.convert(unit_final.Cool_Airflow, "ton", "Btu/hr") * enteringTemp)) / \
                                 (a_sens + c_sens * enteringTemp)

          # Limit total capacity to oversize limit
          cool_Capacity_Design = [cool_Capacity_Design, hvac.OverSizeLimit * unit_final.Cool_Load_Tot].min

          unit_final.Cool_Capacity = cool_Capacity_Design / unit_final.TotalCap_CurveValue
          unit_final.Cool_Capacity_Sens = unit_final.Cool_Capacity * sHR_Rated_Equip

          # Recalculate the air flow rate in case the oversizing limit has been used
          cool_Load_SensCap_Design = unit_final.Cool_Capacity_Sens * unit_final.SensibleCap_CurveValue
          unit_final.Cool_Airflow = cool_Load_SensCap_Design / (1.1 * mj8.acf * (mj8.cool_setpoint - unit_init.LAT))

>>>>>>> 61820dce
        else
          unit_final.Cool_Capacity = unit_final.Cool_Load_Tot / unit_final.TotalCap_CurveValue
          unit_final.Cool_Capacity_Sens = unit_final.Cool_Capacity * sHR_Rated_Equip

          cool_Load_SensCap_Design = unit_final.Cool_Capacity_Sens * unit_final.SensibleCap_CurveValue
          unit_final.Cool_Airflow = cool_Load_SensCap_Design / (1.1 * mj8.acf * (mj8.cool_setpoint - unit_init.LAT))

        end

        # Ensure the air flow rate is in between 200 and 500 cfm/ton.
        # Reset the air flow rate (with a safety margin), if required.
        if unit_final.Cool_Airflow / UnitConversions.convert(unit_final.Cool_Capacity, "Btu/hr", "ton") > 500
          unit_final.Cool_Airflow = 499 * UnitConversions.convert(unit_final.Cool_Capacity, "Btu/hr", "ton")      # CFM
        elsif unit_final.Cool_Airflow / UnitConversions.convert(unit_final.Cool_Capacity, "Btu/hr", "ton") < 200
          unit_final.Cool_Airflow = 201 * UnitConversions.convert(unit_final.Cool_Capacity, "Btu/hr", "ton")      # CFM
        end

      elsif hvac.HasMiniSplitHeatPump

        sizingSpeed = hvac.NumSpeedsCooling # Default
        sizingSpeed_Test = 10 # Initialize
        for speed in 0..(hvac.NumSpeedsCooling - 1)
          # Select curves for sizing using the speed with the capacity ratio closest to 1
          temp = (hvac.CapacityRatioCooling[speed] - 1).abs
          if temp <= sizingSpeed_Test
            sizingSpeed = speed
            sizingSpeed_Test = temp
          end
        end
        coefficients = hvac.COOL_CAP_FT_SPEC[sizingSpeed]

        unit_final.TotalCap_CurveValue = MathTools.biquadratic(mj8.wetbulb_indoor_cooling, enteringTemp, coefficients)

        unit_final.Cool_Capacity = (unit_final.Cool_Load_Tot / unit_final.TotalCap_CurveValue)
        unit_final.Cool_Capacity_Sens = unit_final.Cool_Capacity * hvac.SHRRated[sizingSpeed]
        unit_final.Cool_Airflow = hvac.CoolingCFMs[-1] * UnitConversions.convert(unit_final.Cool_Capacity, "Btu/hr", "ton")

      elsif hvac.HasRoomAirConditioner

        unit_final.TotalCap_CurveValue = MathTools.biquadratic(mj8.wetbulb_indoor_cooling, enteringTemp, hvac.COOL_CAP_FT_SPEC[0])

        unit_final.Cool_Capacity = unit_final.Cool_Load_Tot / unit_final.TotalCap_CurveValue
        unit_final.Cool_Capacity_Sens = unit_final.Cool_Capacity * hvac.SHRRated[0]
        unit_final.Cool_Airflow = hvac.CoolingCFMs[0] * UnitConversions.convert(unit_final.Cool_Capacity, "Btu/hr", "ton")

      elsif hvac.HasGroundSourceHeatPump

        # Single speed as current
        unit_final.TotalCap_CurveValue = MathTools.biquadratic(mj8.wetbulb_indoor_cooling, enteringTemp, hvac.COOL_CAP_FT_SPEC[0])
        unit_final.SensibleCap_CurveValue = MathTools.biquadratic(mj8.wetbulb_indoor_cooling, enteringTemp, hvac.COOL_SH_FT_SPEC[0])
        unit_final.BypassFactor_CurveValue = MathTools.biquadratic(mj8.wetbulb_indoor_cooling, mj8.cool_setpoint, hvac.COIL_BF_FT_SPEC[0])

        unit_final.Cool_Capacity = unit_final.Cool_Load_Tot / unit_final.TotalCap_CurveValue # Note: cool_Capacity_Design = unit_final.Cool_Load_Tot
        unit_final.Cool_Capacity_Sens = unit_final.Cool_Capacity * hvac.SHRRated[0]

        cool_Load_SensCap_Design = (unit_final.Cool_Capacity_Sens * unit_final.SensibleCap_CurveValue /
                                   (1 + (1 - hvac.CoilBF * unit_final.BypassFactor_CurveValue) *
                                   (80 - mj8.cool_setpoint) / (mj8.cool_setpoint - unit_init.LAT)))
        cool_Load_LatCap_Design = unit_final.Cool_Load_Tot - cool_Load_SensCap_Design

        # Adjust Sizing so that coil sensible at design >= CoolingLoad_MJ8_Sens, and coil latent at design >= CoolingLoad_MJ8_Lat, and equipment SHRRated is maintained.
        cool_Load_SensCap_Design = [cool_Load_SensCap_Design, unit_final.Cool_Load_Sens].max
        cool_Load_LatCap_Design = [cool_Load_LatCap_Design, unit_final.Cool_Load_Lat].max
        cool_Capacity_Design = cool_Load_SensCap_Design + cool_Load_LatCap_Design

        # Limit total capacity to 15% oversizing
        cool_Capacity_Design = [cool_Capacity_Design, hvac.OverSizeLimit * unit_final.Cool_Load_Tot].min
        unit_final.Cool_Capacity = cool_Capacity_Design / unit_final.TotalCap_CurveValue
        unit_final.Cool_Capacity_Sens = unit_final.Cool_Capacity * hvac.SHRRated[0]

        # Recalculate the air flow rate in case the 15% oversizing rule has been used
        cool_Load_SensCap_Design = (unit_final.Cool_Capacity_Sens * unit_final.SensibleCap_CurveValue /
                                   (1 + (1 - hvac.CoilBF * unit_final.BypassFactor_CurveValue) *
                                   (80 - mj8.cool_setpoint) / (mj8.cool_setpoint - unit_init.LAT)))
        unit_final.Cool_Airflow = (cool_Load_SensCap_Design / (1.1 * mj8.acf * (mj8.cool_setpoint - unit_init.LAT)))
      else

        runner.registerError("Unexpected cooling system.")
        return nil

      end

    else
      unit_final.Cool_Capacity = 0
      unit_final.Cool_Capacity_Sens = 0
      unit_final.Cool_Airflow = 0
    end
    return unit_final
  end

  def self.process_fixed_equipment(runner, unit_final, hvac)
    '''
    Fixed Sizing Equipment
    '''

    return nil if unit_final.nil?

    # Override Manual J sizes if Fixed sizes are being used
    if not hvac.FixedCoolingCapacity.nil?
<<<<<<< HEAD
        prev_capacity = unit_final.Cool_Capacity
        unit_final.Cool_Capacity = UnitConversions.convert(hvac.FixedCoolingCapacity,"ton","Btu/hr")
        unit_final.Cool_Airflow = unit_final.Cool_Airflow * unit_final.Cool_Capacity / prev_capacity
=======
      unit_final.Cool_Capacity = UnitConversions.convert(hvac.FixedCoolingCapacity, "ton", "Btu/hr")
>>>>>>> 61820dce
    end
    if not hvac.FixedSuppHeatingCapacity.nil?
      unit_final.Heat_Load = UnitConversions.convert(hvac.FixedSuppHeatingCapacity, "ton", "Btu/hr")
    elsif not hvac.FixedHeatingCapacity.nil?
      unit_final.Heat_Load = UnitConversions.convert(hvac.FixedHeatingCapacity, "ton", "Btu/hr")
    end

    return unit_final
  end

  def self.process_finalize(runner, mj8, unit, zones_loads, unit_init, unit_final, weather, hvac, ducts, nbeds, unit_ffa, unit_shelter_class)
    '''
    Finalize Sizing Calculations
    '''

    return nil if mj8.nil? or unit_final.nil? or unit_init.nil?

    unit_final.Heat_Capacity_Supp = 0

    if hvac.HasFurnace
      unit_final.Heat_Capacity = unit_final.Heat_Load
      unit_final.Heat_Airflow = calc_heat_cfm(unit_final.Heat_Capacity, mj8.acf, mj8.heat_setpoint, hvac.HtgSupplyAirTemp)

    elsif hvac.HasUnitHeater
<<<<<<< HEAD
        unit_final.Heat_Capacity = unit_final.Heat_Load
        
        if hvac.RatedCFMperTonHeating[0] > 0
            # Fixed airflow rate
            unit_final.Heat_Airflow = UnitConversions.convert(unit_final.Heat_Capacity,"Btu/hr","ton") * hvac.RatedCFMperTonHeating[0]
        else
            # Autosized airflow rate
            unit_final.Heat_Airflow = calc_heat_cfm(unit_final.Heat_Capacity, mj8.acf, mj8.heat_setpoint, hvac.HtgSupplyAirTemp)
        end
=======
      unit_final.Heat_Capacity = unit_final.Heat_Load

      ratedCFMperTonHeating = get_feature(runner, unit, Constants.SizingInfoHVACRatedCFMperTonHeating, 'string')
      return nil if ratedCFMperTonHeating.nil?

      ratedCFMperTonHeating = ratedCFMperTonHeating.to_f
      if ratedCFMperTonHeating > 0
        # Fixed airflow rate
        unit_final.Heat_Airflow = UnitConversions.convert(unit_final.Heat_Capacity, "Btu/hr", "ton") * ratedCFMperTonHeating
      else
        # Autosized airflow rate
        unit_final.Heat_Airflow = calc_heat_cfm(unit_final.Heat_Capacity, mj8.acf, mj8.heat_setpoint, hvac.HtgSupplyAirTemp)
      end
>>>>>>> 61820dce

    elsif hvac.HasAirSourceHeatPump

      if hvac.FixedCoolingCapacity.nil?
        unit_final = process_heat_pump_adjustment(runner, mj8, unit, unit_final, weather, hvac, ducts, nbeds, unit_ffa, unit_shelter_class)
        return nil if unit_final.nil?
      end

      unit_final.Heat_Capacity = unit_final.Cool_Capacity
      unit_final.Heat_Capacity_Supp = unit_final.Heat_Load

      if unit_final.Cool_Capacity > @minCoolingCapacity
        unit_final.Heat_Airflow = unit_final.Heat_Capacity / (1.1 * mj8.acf * (hvac.HtgSupplyAirTemp - mj8.heat_setpoint))
      else
        unit_final.Heat_Airflow = unit_final.Heat_Capacity_Supp / (1.1 * mj8.acf * (hvac.HtgSupplyAirTemp - mj8.heat_setpoint))
      end

    elsif hvac.HasMiniSplitHeatPump
<<<<<<< HEAD
        
        if hvac.FixedCoolingCapacity.nil?
            unit_final = process_heat_pump_adjustment(runner, mj8, unit, unit_final, weather, hvac, ducts, nbeds, unit_ffa, unit_shelter_class)
            return nil if unit_final.nil?
        end
        
        unit_final.Heat_Capacity = unit_final.Cool_Capacity + hvac.HeatingCapacityOffset
        unit_final.Heat_Capacity_Supp = unit_final.Heat_Load
        
        unit_final.Heat_Airflow = hvac.HeatingCFMs[-1] * UnitConversions.convert(unit_final.Heat_Capacity,"Btu/hr","ton") # Maximum air flow under heating operation
=======
>>>>>>> 61820dce

      if hvac.FixedCoolingCapacity.nil?
        unit_final = process_heat_pump_adjustment(runner, mj8, unit, unit_final, weather, hvac, ducts, nbeds, unit_ffa, unit_shelter_class)
        return nil if unit_final.nil?
      end

      unit_final.Heat_Capacity = unit_final.Cool_Capacity + hvac.HeatingCapacityOffset

      if hvac.HasElecBaseboard
        unit_final.Heat_Capacity_Supp = unit_final.Heat_Load
<<<<<<< HEAD
        
        # For single stage compressor, when heating capacity is much larger than cooling capacity, 
        # in order to avoid frequent cycling in cooling mode, heating capacity is derated to 75%.
        if unit_final.Heat_Capacity >= 1.5 * unit_final.Cool_Capacity
            unit_final.Heat_Capacity = unit_final.Heat_Load * 0.75
        elsif unit_final.Heat_Capacity < unit_final.Cool_Capacity
            unit_final.Heat_Capacity_Supp = unit_final.Heat_Capacity
        end
        
        ground_conductivity = UnitConversions.convert(hvac.GroundHXVertical.groundThermalConductivity.get,"W/(m*K)","Btu/(hr*ft*R)")
        grout_conductivity = UnitConversions.convert(hvac.GroundHXVertical.groutThermalConductivity.get,"W/(m*K)","Btu/(hr*ft*R)")
        bore_diameter = UnitConversions.convert(hvac.GroundHXVertical.boreHoleRadius.get * 2.0,"m","in")
        pipe_od = UnitConversions.convert(hvac.GroundHXVertical.pipeOutDiameter.get,"m","in")
        pipe_id = pipe_od - UnitConversions.convert(hvac.GroundHXVertical.pipeThickness.get * 2.0,"m","in")
        pipe_cond = UnitConversions.convert(hvac.GroundHXVertical.pipeThermalConductivity.get,"W/(m*K)","Btu/(hr*ft*R)")
        pipe_r_value = gshp_hx_pipe_rvalue(pipe_od, pipe_id, pipe_cond)

        # Autosize ground loop heat exchanger length
        nom_length_heat, nom_length_cool = gshp_hxbore_ft_per_ton(weather, mj8.htd, mj8.ctd, hvac.GSHPBoreSpacing, ground_conductivity, hvac.GSHPSpacingType, grout_conductivity, bore_diameter, pipe_od, pipe_r_value, hvac.HeatingEIR, hvac.CoolingEIR, hvac.HXCHWDesign, hvac.HXHWDesign, hvac.HXDTDesign)
        
        bore_length_heat = nom_length_heat * unit_final.Heat_Capacity / UnitConversions.convert(1.0,"ton","Btu/hr")
        bore_length_cool = nom_length_cool * unit_final.Cool_Capacity / UnitConversions.convert(1.0,"ton","Btu/hr")
        bore_length = [bore_length_heat, bore_length_cool].max
        
        # Degree day calculation for balance temperature
        intGains_Sens = 0
        zones_loads.each do |thermal_zone, zone_loads|
            intGains_Sens += zone_loads.Cool_IntGains_Sens
        end
        bLC_Heat = unit_init.Heat_Load / mj8.htd
        bLC_Cool = unit_init.Cool_Load_Sens / mj8.ctd
        t_Ref_Bal = mj8.heat_setpoint - intGains_Sens / bLC_Heat
        hDD_Ref_Bal = [weather.data.HDD65F, [weather.data.HDD50F, weather.data.HDD50F + (weather.data.HDD65F - weather.data.HDD50F) / (65 - 50) * (t_Ref_Bal - 50)].max].min
        cDD_Ref_Bal = [weather.data.CDD50F, [weather.data.CDD65F, weather.data.CDD50F + (weather.data.CDD65F - weather.data.CDD50F) / (65 - 50) * (t_Ref_Bal - 50)].max].min
        aNNL_Grnd_Cool = (1 + hvac.CoolingEIR) * cDD_Ref_Bal * bLC_Cool * 24 * 0.6  # use 0.6 to account for average solar load
        aNNL_Grnd_Heat = (1 - hvac.HeatingEIR) * hDD_Ref_Bal * bLC_Heat * 24
        
        # Normalized net annual ground energy load
        nNAGL = [(aNNL_Grnd_Heat - aNNL_Grnd_Cool) / (weather.data.AnnualAvgDrybulb - (2 * hvac.HXHWDesign - hvac.HXDTDesign) / 2), 
                 (aNNL_Grnd_Cool - aNNL_Grnd_Heat) / ((2 * hvac.HXDTDesign + hvac.HXDTDesign) / 2 - weather.data.AnnualAvgDrybulb)].max / bore_length 

                 
        if hvac.GSHPBoreSpacing > 15 and hvac.GSHPBoreSpacing <= 20
            bore_length_mult = 1.0 + nNAGL / 7000 * (0.55 / ground_conductivity)
        else
            bore_length_mult = 1.0 + nNAGL / 6700 * (1.00 / ground_conductivity)
        end
=======
      end

      unit_final.Heat_Airflow = hvac.HeatingCFMs[-1] * UnitConversions.convert(unit_final.Heat_Capacity, "Btu/hr", "ton") # Maximum air flow under heating operation
>>>>>>> 61820dce

    elsif hvac.HasBoiler or hvac.HasElecBaseboard
      unit_final.Heat_Airflow = 0
      unit_final.Heat_Capacity = unit_final.Heat_Load

    elsif hvac.HasGroundSourceHeatPump

      if hvac.FixedCoolingCapacity.nil?
        unit_final.Heat_Capacity = unit_final.Heat_Load
      else
        unit_final.Heat_Capacity = unit_final.Cool_Capacity
<<<<<<< HEAD
        unit_final.Cool_Capacity_Sens = unit_final.Cool_Capacity * hvac.SHRRated[0]
        cool_Load_SensCap_Design = (unit_final.Cool_Capacity_Sens * unit_final.SensibleCap_CurveValue / 
                                   (1 + (1 - hvac.CoilBF * unit_final.BypassFactor_CurveValue) * 
                                   (80 - mj8.cool_setpoint) / (mj8.cool_setpoint - unit_init.LAT)))
        unit_final.Cool_Airflow = (cool_Load_SensCap_Design / (1.1 * mj8.acf * (mj8.cool_setpoint - unit_init.LAT)))
        unit_final.Heat_Airflow = (unit_final.Heat_Capacity / (1.1 * mj8.acf * (hvac.HtgSupplyAirTemp - mj8.heat_setpoint)))
        
        loop_flow = [1.0, UnitConversions.convert([unit_final.Heat_Capacity, unit_final.Cool_Capacity].max,"Btu/hr","ton")].max.floor * 3.0
    
        if hvac.GSHPBoreHoles == Constants.SizingAuto and hvac.GSHPBoreDepth == Constants.SizingAuto
            hvac.GSHPBoreHoles = [1, (UnitConversions.convert(unit_final.Cool_Capacity,"Btu/hr","ton") + 0.5).floor].max
            hvac.GSHPBoreDepth = (bore_length / hvac.GSHPBoreHoles).floor
            min_bore_depth = 0.15 * hvac.GSHPBoreSpacing # 0.15 is the maximum Spacing2DepthRatio defined for the G-function
          
            (0..4).to_a.each do |tmp|
                if hvac.GSHPBoreDepth < min_bore_depth and hvac.GSHPBoreHoles > 1
                    hvac.GSHPBoreHoles -= 1
                    hvac.GSHPBoreDepth = (bore_length / hvac.GSHPBoreHoles).floor
                elsif hvac.GSHPBoreDepth > 345
                    hvac.GSHPBoreHoles += 1
                    hvac.GSHPBoreDepth = (bore_length / hvac.GSHPBoreHoles).floor
                end
            end
            
            hvac.GSHPBoreDepth = (bore_length / hvac.GSHPBoreHoles).floor + 5
            
        elsif hvac.GSHPBoreHoles == Constants.SizingAuto and hvac.GSHPBoreDepth != Constants.SizingAuto
            hvac.GSHPBoreHoles = (bore_length / hvac.GSHPBoreDepth.to_f + 0.5).floor
            hvac.GSHPBoreDepth = hvac.GSHPBoreDepth.to_f
        elsif hvac.GSHPBoreHoles != Constants.SizingAuto and hvac.GSHPBoreDepth == Constants.SizingAuto
            hvac.GSHPBoreHoles = hvac.GSHPBoreHoles.to_f
            hvac.GSHPBoreDepth = (bore_length / hvac.GSHPBoreHoles).floor + 5
        else
            runner.registerWarning("User is hard sizing the bore field, improper sizing may lead to unbalanced / unsteady ground loop temperature and erroneous prediction of system energy related cost.")
            hvac.GSHPBoreHoles = hvac.GSHPBoreHoles.to_f
            hvac.GSHPBoreDepth = hvac.GSHPBoreDepth.to_f
        end
    
        bore_length = hvac.GSHPBoreDepth * hvac.GSHPBoreHoles

        if hvac.GSHPBoreConfig == Constants.SizingAuto
            if hvac.GSHPBoreHoles == 1
                hvac.GSHPBoreConfig = Constants.BoreConfigSingle
            elsif hvac.GSHPBoreHoles == 2
                hvac.GSHPBoreConfig = Constants.BoreConfigLine
            elsif hvac.GSHPBoreHoles == 3
                hvac.GSHPBoreConfig = Constants.BoreConfigLine
            elsif hvac.GSHPBoreHoles == 4
                hvac.GSHPBoreConfig = Constants.BoreConfigRectangle
            elsif hvac.GSHPBoreHoles == 5
                hvac.GSHPBoreConfig = Constants.BoreConfigUconfig
            elsif hvac.GSHPBoreHoles > 5
                hvac.GSHPBoreConfig = Constants.BoreConfigLine
            end
        end
        
        # Test for valid GSHP bore field configurations
        valid_configs = {Constants.BoreConfigSingle=>[1], 
                         Constants.BoreConfigLine=>[2,3,4,5,6,7,8,9,10], 
                         Constants.BoreConfigLconfig=>[3,4,5,6], 
                         Constants.BoreConfigRectangle=>[2,4,6,8], 
                         Constants.BoreConfigUconfig=>[5,7,9], 
                         Constants.BoreConfigL2config=>[8], 
                         Constants.BoreConfigOpenRectangle=>[8]}
        valid_num_bores = valid_configs[hvac.GSHPBoreConfig]
        max_valid_configs = {Constants.BoreConfigLine=>10, Constants.BoreConfigLconfig=>6}
        unless valid_num_bores.include? hvac.GSHPBoreHoles
            # Any configuration with a max_valid_configs value can accept any number of bores up to the maximum    
            if max_valid_configs.keys.include? hvac.GSHPBoreConfig
                max_bore_holes = max_valid_configs[hvac.GSHPBoreConfig]
                runner.registerWarning("Maximum number of bore holes for '#{hvac.GSHPBoreConfig}' bore configuration is #{max_bore_holes}. Overriding value of #{hvac.GSHPBoreHoles} bore holes to #{max_bore_holes}.")
                hvac.GSHPBoreHoles = max_bore_holes
            else
                # Search for first valid bore field
                new_bore_config = nil
                valid_field_found = false
                valid_configs.keys.each do |bore_config|
                    if valid_configs[bore_config].include? hvac.GSHPBoreHoles
                        valid_field_found = true
                        new_bore_config = bore_config
                        break
                    end
                end
                if valid_field_found
                    runner.registerWarning("Bore field '#{hvac.GSHPBoreConfig}' with #{hvac.GSHPBoreHoles.to_i} bore holes is an invalid configuration. Changing layout to '#{new_bore_config}' configuration.")
                    hvac.GSHPBoreConfig = new_bore_config
                else
                    runner.registerError("Could not construct a valid GSHP bore field configuration.")
                    return nil
                end
=======
      end
      unit_final.Heat_Capacity_Supp = unit_final.Heat_Load

      # For single stage compressor, when heating capacity is much larger than cooling capacity,
      # in order to avoid frequent cycling in cooling mode, heating capacity is derated to 75%.
      if unit_final.Heat_Capacity >= 1.5 * unit_final.Cool_Capacity
        unit_final.Heat_Capacity = unit_final.Heat_Load * 0.75
      elsif unit_final.Heat_Capacity < unit_final.Cool_Capacity
        unit_final.Heat_Capacity_Supp = unit_final.Heat_Capacity
      end

      bore_spacing = get_feature(runner, unit, Constants.SizingInfoGSHPBoreSpacing, 'double')
      bore_holes = get_feature(runner, unit, Constants.SizingInfoGSHPBoreHoles, 'string')
      bore_depth = get_feature(runner, unit, Constants.SizingInfoGSHPBoreDepth, 'string')
      bore_config = get_feature(runner, unit, Constants.SizingInfoGSHPBoreConfig, 'string')
      spacing_type = get_feature(runner, unit, Constants.SizingInfoGSHPUTubeSpacingType, 'string')
      return nil if bore_spacing.nil? or bore_holes.nil? or bore_depth.nil? or bore_config.nil? or spacing_type.nil?

      ground_conductivity = UnitConversions.convert(hvac.GroundHXVertical.groundThermalConductivity.get, "W/(m*K)", "Btu/(hr*ft*R)")
      grout_conductivity = UnitConversions.convert(hvac.GroundHXVertical.groutThermalConductivity.get, "W/(m*K)", "Btu/(hr*ft*R)")
      bore_diameter = UnitConversions.convert(hvac.GroundHXVertical.boreHoleRadius.get * 2.0, "m", "in")
      pipe_od = UnitConversions.convert(hvac.GroundHXVertical.pipeOutDiameter.get, "m", "in")
      pipe_id = pipe_od - UnitConversions.convert(hvac.GroundHXVertical.pipeThickness.get * 2.0, "m", "in")
      pipe_cond = UnitConversions.convert(hvac.GroundHXVertical.pipeThermalConductivity.get, "W/(m*K)", "Btu/(hr*ft*R)")
      pipe_r_value = gshp_hx_pipe_rvalue(pipe_od, pipe_id, pipe_cond)

      # Autosize ground loop heat exchanger length
      nom_length_heat, nom_length_cool = gshp_hxbore_ft_per_ton(weather, mj8.htd, mj8.ctd, bore_spacing, ground_conductivity, spacing_type, grout_conductivity, bore_diameter, pipe_od, pipe_r_value, hvac.HeatingEIR, hvac.CoolingEIR, hvac.HXCHWDesign, hvac.HXHWDesign, hvac.HXDTDesign)

      bore_length_heat = nom_length_heat * unit_final.Heat_Capacity / UnitConversions.convert(1.0, "ton", "Btu/hr")
      bore_length_cool = nom_length_cool * unit_final.Cool_Capacity / UnitConversions.convert(1.0, "ton", "Btu/hr")
      bore_length = [bore_length_heat, bore_length_cool].max

      # Degree day calculation for balance temperature
      intGains_Sens = 0
      zones_loads.each do |thermal_zone, zone_loads|
        intGains_Sens += zone_loads.Cool_IntGains_Sens
      end
      bLC_Heat = unit_init.Heat_Load / mj8.htd
      bLC_Cool = unit_init.Cool_Load_Sens / mj8.ctd
      t_Ref_Bal = mj8.heat_setpoint - intGains_Sens / bLC_Heat
      hDD_Ref_Bal = [weather.data.HDD65F, [weather.data.HDD50F, weather.data.HDD50F + (weather.data.HDD65F - weather.data.HDD50F) / (65 - 50) * (t_Ref_Bal - 50)].max].min
      cDD_Ref_Bal = [weather.data.CDD50F, [weather.data.CDD65F, weather.data.CDD50F + (weather.data.CDD65F - weather.data.CDD50F) / (65 - 50) * (t_Ref_Bal - 50)].max].min
      aNNL_Grnd_Cool = (1 + hvac.CoolingEIR) * cDD_Ref_Bal * bLC_Cool * 24 * 0.6 # use 0.6 to account for average solar load
      aNNL_Grnd_Heat = (1 - hvac.HeatingEIR) * hDD_Ref_Bal * bLC_Heat * 24

      # Normalized net annual ground energy load
      nNAGL = [(aNNL_Grnd_Heat - aNNL_Grnd_Cool) / (weather.data.AnnualAvgDrybulb - (2 * hvac.HXHWDesign - hvac.HXDTDesign) / 2),
               (aNNL_Grnd_Cool - aNNL_Grnd_Heat) / ((2 * hvac.HXDTDesign + hvac.HXDTDesign) / 2 - weather.data.AnnualAvgDrybulb)].max / bore_length

      if bore_spacing > 15 and bore_spacing <= 20
        bore_length_mult = 1.0 + nNAGL / 7000 * (0.55 / ground_conductivity)
      else
        bore_length_mult = 1.0 + nNAGL / 6700 * (1.00 / ground_conductivity)
      end

      bore_length *= bore_length_mult

      unit_final.Cool_Capacity = [unit_final.Cool_Capacity, unit_final.Heat_Capacity].max
      unit_final.Heat_Capacity = unit_final.Cool_Capacity
      unit_final.Cool_Capacity_Sens = unit_final.Cool_Capacity * hvac.SHRRated[0]
      cool_Load_SensCap_Design = (unit_final.Cool_Capacity_Sens * unit_final.SensibleCap_CurveValue /
                                 (1 + (1 - hvac.CoilBF * unit_final.BypassFactor_CurveValue) *
                                 (80 - mj8.cool_setpoint) / (mj8.cool_setpoint - unit_init.LAT)))
      unit_final.Cool_Airflow = (cool_Load_SensCap_Design / (1.1 * mj8.acf * (mj8.cool_setpoint - unit_init.LAT)))
      unit_final.Heat_Airflow = (unit_final.Heat_Capacity / (1.1 * mj8.acf * (hvac.HtgSupplyAirTemp - mj8.heat_setpoint)))

      loop_flow = [1.0, UnitConversions.convert([unit_final.Heat_Capacity, unit_final.Cool_Capacity].max, "Btu/hr", "ton")].max.floor * 3.0

      if bore_holes == Constants.SizingAuto and bore_depth == Constants.SizingAuto
        bore_holes = [1, (UnitConversions.convert(unit_final.Cool_Capacity, "Btu/hr", "ton") + 0.5).floor].max
        bore_depth = (bore_length / bore_holes).floor
        min_bore_depth = 0.15 * bore_spacing # 0.15 is the maximum Spacing2DepthRatio defined for the G-function

        (0..4).to_a.each do |tmp|
          if bore_depth < min_bore_depth and bore_holes > 1
            bore_holes -= 1
            bore_depth = (bore_length / bore_holes).floor
          elsif bore_depth > 345
            bore_holes += 1
            bore_depth = (bore_length / bore_holes).floor
          end
        end

        bore_depth = (bore_length / bore_holes).floor + 5

      elsif bore_holes == Constants.SizingAuto and bore_depth != Constants.SizingAuto
        bore_holes = (bore_length / bore_depth.to_f + 0.5).floor
        bore_depth = bore_depth.to_f
      elsif bore_holes != Constants.SizingAuto and bore_depth == Constants.SizingAuto
        bore_holes = bore_holes.to_f
        bore_depth = (bore_length / bore_holes).floor + 5
      else
        runner.registerWarning("User is hard sizing the bore field, improper sizing may lead to unbalanced / unsteady ground loop temperature and erroneous prediction of system energy related cost.")
        bore_holes = bore_holes.to_f
        bore_depth = bore_depth.to_f
      end

      bore_length = bore_depth * bore_holes

      if bore_config == Constants.SizingAuto
        if bore_holes == 1
          bore_config = Constants.BoreConfigSingle
        elsif bore_holes == 2
          bore_config = Constants.BoreConfigLine
        elsif bore_holes == 3
          bore_config = Constants.BoreConfigLine
        elsif bore_holes == 4
          bore_config = Constants.BoreConfigRectangle
        elsif bore_holes == 5
          bore_config = Constants.BoreConfigUconfig
        elsif bore_holes > 5
          bore_config = Constants.BoreConfigLine
        end
      end

      # Test for valid GSHP bore field configurations
      valid_configs = { Constants.BoreConfigSingle => [1],
                        Constants.BoreConfigLine => [2, 3, 4, 5, 6, 7, 8, 9, 10],
                        Constants.BoreConfigLconfig => [3, 4, 5, 6],
                        Constants.BoreConfigRectangle => [2, 4, 6, 8],
                        Constants.BoreConfigUconfig => [5, 7, 9],
                        Constants.BoreConfigL2config => [8],
                        Constants.BoreConfigOpenRectangle => [8] }
      valid_num_bores = valid_configs[bore_config]
      max_valid_configs = { Constants.BoreConfigLine => 10, Constants.BoreConfigLconfig => 6 }
      unless valid_num_bores.include? bore_holes
        # Any configuration with a max_valid_configs value can accept any number of bores up to the maximum
        if max_valid_configs.keys.include? bore_config
          max_bore_holes = max_valid_configs[bore_config]
          runner.registerWarning("Maximum number of bore holes for '#{bore_config}' bore configuration is #{max_bore_holes}. Overriding value of #{bore_holes} bore holes to #{max_bore_holes}.")
          bore_holes = max_bore_holes
        else
          # Search for first valid bore field
          new_bore_config = nil
          valid_field_found = false
          valid_configs.keys.each do |bore_config|
            if valid_configs[bore_config].include? bore_holes
              valid_field_found = true
              new_bore_config = bore_config
              break
>>>>>>> 61820dce
            end
          end
          if valid_field_found
            runner.registerWarning("Bore field '#{bore_config}' with #{bore_holes.to_i} bore holes is an invalid configuration. Changing layout to '#{new_bore_config}' configuration.")
            bore_config = new_bore_config
          else
            runner.registerError("Could not construct a valid GSHP bore field configuration.")
            return nil
          end
        end
      end

<<<<<<< HEAD
        spacing_to_depth_ratio = hvac.GSHPBoreSpacing / hvac.GSHPBoreDepth
        
        lntts = [-8.5,-7.8,-7.2,-6.5,-5.9,-5.2,-4.5,-3.963,-3.27,-2.864,-2.577,-2.171,-1.884,-1.191,-0.497,-0.274,-0.051,0.196,0.419,0.642,0.873,1.112,1.335,1.679,2.028,2.275,3.003]
        gfnc_coeff = gshp_gfnc_coeff(hvac.GSHPBoreConfig, hvac.GSHPBoreHoles, spacing_to_depth_ratio)

        unit_final.GSHP_Loop_flow = loop_flow
        unit_final.GSHP_Bore_Depth = hvac.GSHPBoreDepth
        unit_final.GSHP_Bore_Holes = hvac.GSHPBoreHoles
        unit_final.GSHP_G_Functions = [lntts, gfnc_coeff]
=======
      spacing_to_depth_ratio = bore_spacing / bore_depth

      lntts = [-8.5, -7.8, -7.2, -6.5, -5.9, -5.2, -4.5, -3.963, -3.27, -2.864, -2.577, -2.171, -1.884, -1.191, -0.497, -0.274, -0.051, 0.196, 0.419, 0.642, 0.873, 1.112, 1.335, 1.679, 2.028, 2.275, 3.003]
      gfnc_coeff = gshp_gfnc_coeff(bore_config, bore_holes, spacing_to_depth_ratio)

      unit_final.GSHP_Loop_flow = loop_flow
      unit_final.GSHP_Bore_Depth = bore_depth
      unit_final.GSHP_Bore_Holes = bore_holes
      unit_final.GSHP_G_Functions = [lntts, gfnc_coeff]
>>>>>>> 61820dce

    else
      unit_final.Heat_Capacity = 0
      unit_final.Heat_Airflow = 0
    end

    return unit_final
  end

  def self.process_heat_pump_adjustment(runner, mj8, unit, unit_final, weather, hvac, ducts, nbeds, unit_ffa, unit_shelter_class)
    '''
    Adjust heat pump sizing
    '''
    return nil if unit_final.nil?

    if hvac.NumSpeedsHeating > 1
      coefficients = hvac.HEAT_CAP_FT_SPEC[hvac.NumSpeedsHeating - 1]
      capacity_ratio = hvac.CapacityRatioHeating[hvac.NumSpeedsHeating - 1]
    else
      coefficients = hvac.HEAT_CAP_FT_SPEC[0]
      capacity_ratio = 1.0
    end

    if hvac.MinOutdoorTemp < weather.design.HeatingDrybulb
      heat_db = weather.design.HeatingDrybulb
      heat_pump_load = unit_final.Heat_Load
    else

      # Calculate the heating load at the minimum compressor temperature to limit unutilized capacity
      heat_db = hvac.MinOutdoorTemp
      htd = mj8.heat_setpoint - heat_db

      # Update the buffer space temperatures for the minimum
      (unit.spaces + Geometry.get_unit_adjacent_common_spaces(unit)).each do |space|
        if not Geometry.space_is_finished(space)
          mj8.heat_design_temps[space] = process_design_temp_heating(runner, mj8, weather, space, heat_db, unit)
        end

        # Calculate the cooling design temperature for the unfinished attic based on Figure A12-14
        if Geometry.is_unfinished_attic(space)
          attic_floor_r = get_space_r_value(runner, space, "floor", true)
          return nil if attic_floor_r.nil?

          attic_roof_r = get_space_r_value(runner, space, "roofceiling", true)
          return nil if attic_roof_r.nil?

          if attic_floor_r > attic_roof_r
            mj8.heat_design_temps[space] = heat_db
          end
        end
      end

      # Calculate heating loads at the minimum compressor temperature
      min_temp_zones_loads = process_zone_loads(runner, mj8, unit, weather, htd, nbeds, unit_ffa, unit_shelter_class)
      return nil if min_temp_zones_loads.nil?

      min_temp_unit_init = process_intermediate_total_loads(runner, mj8, min_temp_zones_loads, weather, hvac)
      return nil if min_temp_unit_init.nil?

      # TODO: Combine with code in process_duct_loads_heating
      if ducts.Has and ducts.NotInLiving
        if not Geometry.is_unfinished_basement(ducts.LocationSpace)
          dse_Tamb_heating = mj8.heat_design_temps[ducts.LocationSpace]
          duct_load_heating = calc_heat_duct_load(ducts, mj8.acf, mj8.heat_setpoint, unit_final.dse_Fregain, min_temp_unit_init.Heat_Load, hvac.HtgSupplyAirTemp, dse_Tamb_heating)
        else
          # Ducts in the finished basement does not impact equipment capacity
          duct_load_heating = 0
        end
      else
        duct_load_heating = 0
      end

      heat_pump_load = min_temp_unit_init.Heat_Load + duct_load_heating
    end

    heatCap_Rated = (heat_pump_load / MathTools.biquadratic(mj8.heat_setpoint, heat_db, coefficients)) / capacity_ratio

    if heatCap_Rated < unit_final.Cool_Capacity
      if hvac.HasAirSourceHeatPump
        unit_final.Heat_Capacity = unit_final.Cool_Capacity
      elsif hvac.HasMiniSplitHeatPump
        unit_final.Heat_Capacity = unit_final.Cool_Capacity + hvac.HeatingCapacityOffset
      end
    else
      if hvac.HPSizedForMaxLoad
        # Auto size the heat pump heating capacity based on the heating design temperature (if the heating capacity is larger than the cooling capacity)
        unit_final.Heat_Capacity = heatCap_Rated
        if hvac.HasAirSourceHeatPump
          # When sizing based on heating load, limit the capacity to 5 tons for existing homes
          isExistingHome = false # TODO
          if isExistingHome
            unit_final.Heat_Capacity = [unit_final.Heat_Capacity, UnitConversions.convert(5.0, "ton", "Btu/hr")].min
          end
          cfm_Btu = unit_final.Cool_Airflow / unit_final.Cool_Capacity
          unit_final.Cool_Capacity = unit_final.Heat_Capacity
          unit_final.Cool_Airflow = cfm_Btu * unit_final.Cool_Capacity
        elsif hvac.HasMiniSplitHeatPump
          unit_final.Cool_Capacity = unit_final.Heat_Capacity - hvac.HeatingCapacityOffset
          unit_final.Cool_Airflow = hvac.CoolingCFMs[-1] * UnitConversions.convert(unit_final.Cool_Capacity, "Btu/hr", "ton")
        end
<<<<<<< HEAD
    else
        if hvac.HPSizedForMaxLoad
            # Auto size the heat pump heating capacity based on the heating design temperature (if the heating capacity is larger than the cooling capacity)
            unit_final.Heat_Capacity = heatCap_Rated
            if hvac.HasAirSourceHeatPump
                cfm_Btu = unit_final.Cool_Airflow / unit_final.Cool_Capacity
                unit_final.Cool_Capacity = unit_final.Heat_Capacity
                unit_final.Cool_Airflow = cfm_Btu * unit_final.Cool_Capacity
            elsif hvac.HasMiniSplitHeatPump
                unit_final.Cool_Capacity = unit_final.Heat_Capacity - hvac.HeatingCapacityOffset
                unit_final.Cool_Airflow = hvac.CoolingCFMs[-1] * UnitConversions.convert(unit_final.Cool_Capacity,"Btu/hr","ton")
            end
=======
      else
        cfm_Btu = unit_final.Cool_Airflow / unit_final.Cool_Capacity
        load_shr = unit_final.Cool_Load_Sens / unit_final.Cool_Load_Tot
        if (weather.data.HDD65F / weather.data.CDD50F) < 2.0 or load_shr < 0.95
          # Mild winter or has a latent cooling load
          unit_final.Cool_Capacity = [(hvac.OverSizeLimit * unit_final.Cool_Load_Tot) / unit_final.TotalCap_CurveValue, heatCap_Rated].min
>>>>>>> 61820dce
        else
          # Cold winter and no latent cooling load (add a ton rule applies)
          unit_final.Cool_Capacity = [(unit_final.Cool_Load_Tot + 15000) / unit_final.TotalCap_CurveValue, heatCap_Rated].min
        end
        if hvac.HasAirSourceHeatPump
          unit_final.Cool_Airflow = cfm_Btu * unit_final.Cool_Capacity
          unit_final.Heat_Capacity = unit_final.Cool_Capacity
        elsif hvac.HasMiniSplitHeatPump
          unit_final.Cool_Airflow = hvac.CoolingCFMs[-1] * UnitConversions.convert(unit_final.Cool_Capacity, "Btu/hr", "ton")
          unit_final.Heat_Capacity = unit_final.Cool_Capacity + hvac.HeatingCapacityOffset
        end
      end
    end

    return unit_final
  end

  def self.process_slave_zone_flow_ratios(runner, zones_loads, ducts, unit_final)
    '''
    Flow Ratios for Slave Zones
    '''

    return nil if unit_final.nil?

    zone_heat_loads = {}
    zones_loads.each do |thermal_zone, zone_loads|
      zone_heat_loads[thermal_zone] = [zone_loads.Heat_Windows + zone_loads.Heat_Skylights +
        zone_loads.Heat_Doors + zone_loads.Heat_Walls +
        zone_loads.Heat_Floors + zone_loads.Heat_Roofs, 0].max +
                                      zone_loads.Heat_Infil
      if !ducts.LocationSpace.nil? and thermal_zone.spaces.include?(ducts.LocationSpace)
        zone_heat_loads[thermal_zone] -= unit_final.Heat_Load_Ducts
      end
    end

    # Divide up flow rate to thermal zones based on MJ8 loads
    unit_final.Zone_Ratios = {}
    total = 0.0
    zones_loads.each do |thermal_zone, zone_loads|
      next if Geometry.is_living(thermal_zone)

      unit_final.Zone_Ratios[thermal_zone] = zone_heat_loads[thermal_zone] / unit_final.Heat_Load
      # Use a minimum flow ratio of 1%. (Low flow ratios can be calculated, e.g., for buildings
      # with inefficient above grade construction or poor ductwork in the finished basement.)
      unit_final.Zone_Ratios[thermal_zone] = [unit_final.Zone_Ratios[thermal_zone], 0.01].max
      total += unit_final.Zone_Ratios[thermal_zone]
    end

    zones_loads.each do |thermal_zone, zone_loads|
      next if not Geometry.is_living(thermal_zone)

      unit_final.Zone_Ratios[thermal_zone] = 1.0 - total
      total += unit_final.Zone_Ratios[thermal_zone]
    end

    if (total - 1.0).abs > 0.001
      s = ""
      unit_final.Zone_Ratios.each do |zone, flow_ratio|
        s += " #{zone.name.to_s}: #{flow_ratio.round(3).to_s},"
      end
      runner.registerError("Zone flow ratios do not add up to one:#{s.chomp(',')}")
      return nil
    end

    return unit_final
  end

  def self.process_efficient_capacity_derate(runner, hvac, unit_final)
    '''
    AC & HP Efficiency Capacity Derate
    '''

    return nil if unit_final.nil?

    # Initialize
    unit_final.EER_Multiplier = 1.0
    unit_final.COP_Multiplier = 1.0

    if not hvac.HasCentralAirConditioner and not hvac.HasAirSourceHeatPump
      return unit_final
    end

    tonnages = [1.5, 2, 3, 4, 5]

    # capacityDerateFactorEER values correspond to 1.5, 2, 3, 4, 5 ton equipment. Interpolate in between nominal sizes.
    tons = UnitConversions.convert(unit_final.Cool_Capacity, "Btu/hr", "ton")

    if tons <= 1.5
      unit_final.EER_Multiplier = hvac.CapacityDerateFactorEER[0]
    elsif tons <= 5
      index = (tons.floor - 1).to_i
      unit_final.EER_Multiplier = MathTools.interp2(tons, tonnages[index - 1], tonnages[index],
                                                    hvac.CapacityDerateFactorEER[index - 1],
                                                    hvac.CapacityDerateFactorEER[index])
    elsif tons <= 10
      index = ((tons / 2.0).floor - 1).to_i
      unit_final.EER_Multiplier = MathTools.interp2(tons / 2.0, tonnages[index - 1], tonnages[index],
                                                    hvac.CapacityDerateFactorEER[index - 1],
                                                    hvac.CapacityDerateFactorEER[index])
    else
      unit_final.EER_Multiplier = hvac.CapacityDerateFactorEER[-1]
    end

    if hvac.HasAirSourceHeatPump

      if tons <= 1.5
        unit_final.COP_Multiplier = hvac.CapacityDerateFactorCOP[0]
      elsif tons <= 5
        index = (tons.floor - 1).to_i
        unit_final.COP_Multiplier = MathTools.interp2(tons, tonnages[index - 1], tonnages[index],
                                                      hvac.CapacityDerateFactorCOP[index - 1],
                                                      hvac.CapacityDerateFactorCOP[index])
      elsif tons <= 10
        index = ((tons / 2.0).floor - 1).to_i
        unit_final.COP_Multiplier = MathTools.interp2(tons / 2.0, tonnages[index - 1], tonnages[index],
                                                      hvac.CapacityDerateFactorCOP[index - 1],
                                                      hvac.CapacityDerateFactorCOP[index])
      else
        unit_final.COP_Multiplier = hvac.CapacityDerateFactorCOP[-1]
      end

    end

    return unit_final
  end

  def self.process_dehumidifier_sizing(runner, mj8, unit_init, unit_final, weather, hvac)
    '''
    Dehumidifier Sizing
    '''

    return nil if mj8.nil? or unit_init.nil? or unit_final.nil?

    if hvac.HasCooling and unit_final.Cool_Capacity > @minCoolingCapacity

      dehum_design_db = weather.design.DehumidDrybulb

      if hvac.NumSpeedsCooling > 1

        if not hvac.HasMiniSplitHeatPump

          dehumid_AC_TotCap_i = []
          dehumid_AC_SensCap_i = []

          for i in 0..(hvac.NumSpeedsCooling - 1)

            totalCap_CurveValue_i = MathTools.biquadratic(mj8.wetbulb_indoor_dehumid, dehum_design_db, hvac.COOL_CAP_FT_SPEC[i])
            dehumid_AC_TotCap_i << (totalCap_CurveValue_i * unit_final.Cool_Capacity * hvac.CapacityRatioCooling[0])

            sensibleCap_CurveValue_i = process_curve_fit(unit_final.Cool_Airflow * hvac.FanspeedRatioCooling[0], dehumid_AC_TotCap_i[i], dehum_design_db)
            dehumid_AC_SensCap_i << (sensibleCap_CurveValue_i * unit_final.Cool_Capacity_Sens * hvac.CapacityRatioCooling[0])

            if dehumid_AC_SensCap_i[i] > unit_final.Dehumid_Load_Sens or i == hvac.NumSpeedsCooling - 1

              if i > 0
                dehumid_AC_SensCap = unit_final.Dehumid_Load_Sens

                # Determine portion of load met by speed i and i-1 using: Q_i*s + Q_i-1*(s-1) = Q_load
                s = (unit_final.Dehumid_Load_Sens + dehumid_AC_SensCap_i[i - 1]) / (dehumid_AC_SensCap_i[i] + dehumid_AC_SensCap_i[i - 1])

                dehumid_AC_LatCap = s * (1 - hvac.SHRRated[i]) * dehumid_AC_TotCap_i[i] + \
                                    (1 - s) * (1 - hvac.SHRRated[i - 1]) * dehumid_AC_TotCap_i[i - 1]

                dehumid_AC_RTF = 1
              else
                # System is cycling because the sensible load is less than the sensible capacity at the minimum speed
                dehumid_AC_SensCap = dehumid_AC_SensCap_i[0]
                dehumid_AC_LatCap = dehumid_AC_TotCap_i[0] - dehumid_AC_SensCap_i[0]
                dehumid_AC_RTF = [0, unit_final.Dehumid_Load_Sens / dehumid_AC_SensCap].max
              end

              break

            end

          end

        else # MSHP

          dehumid_AC_TotCap_i_1 = 0
          for i in 0..(hvac.NumSpeedsCooling - 1)

            totalCap_CurveValue = MathTools.biquadratic(mj8.wetbulb_indoor_dehumid, dehum_design_db, hvac.COOL_CAP_FT_SPEC[i])

            dehumid_AC_TotCap = totalCap_CurveValue * unit_final.Cool_Capacity * hvac.CapacityRatioCooling[i]
            sens_cap = hvac.SHRRated[i] * dehumid_AC_TotCap # TODO: This could be slightly improved by not assuming a constant SHR

            if sens_cap >= unit_final.Dehumid_Load_Sens or i == hvac.NumSpeedsCooling - 1

              if i > 0
                dehumid_AC_SensCap = unit_final.Dehumid_Load_Sens

                # Determine portion of load met by speed i and i-1 using: Q_i*s + Q_i-1*(s-1) = Q_load
                s = (unit_final.Dehumid_Load_Sens + dehumid_AC_TotCap_i_1 * hvac.SHRRated[i - 1]) / (sens_cap + dehumid_AC_TotCap_i_1 * hvac.SHRRated[i - 1])

                dehumid_AC_LatCap = s * (1 - hvac.SHRRated[i]) * dehumid_AC_TotCap + \
                                    (1 - s) * (1 - hvac.SHRRated[i - 1]) * dehumid_AC_TotCap_i_1

                dehumid_AC_RTF = 1
              else
                dehumid_AC_SensCap = sens_cap
                dehumid_AC_LatCap = dehumid_AC_TotCap - dehumid_AC_SensCap
                dehumid_AC_RTF = [0, unit_final.Dehumid_Load_Sens / dehumid_AC_SensCap].max
              end

              break

            end

            dehumid_AC_TotCap_i_1 = dehumid_AC_TotCap

          end

        end

      else # Single Speed

        if not hvac.HasGroundSourceHeatPump
          enteringTemp = dehum_design_db
        else # Use annual average temperature for this evaluation
          enteringTemp = weather.data.AnnualAvgDrybulb
        end

        totalCap_CurveValue = MathTools.biquadratic(mj8.wetbulb_indoor_dehumid, enteringTemp, hvac.COOL_CAP_FT_SPEC[0])
        dehumid_AC_TotCap = totalCap_CurveValue * unit_final.Cool_Capacity

        if hvac.HasRoomAirConditioner # Assume constant SHR for now.
          sensibleCap_CurveValue = hvac.SHRRated[0]
        else
          sensibleCap_CurveValue = process_curve_fit(unit_final.Cool_Airflow, dehumid_AC_TotCap, enteringTemp)
        end

        dehumid_AC_SensCap = sensibleCap_CurveValue * unit_final.Cool_Capacity_Sens
        dehumid_AC_LatCap = dehumid_AC_TotCap - dehumid_AC_SensCap
        dehumid_AC_RTF = [0, unit_final.Dehumid_Load_Sens / dehumid_AC_SensCap].max

      end

    else
      dehumid_AC_SensCap = 0
      dehumid_AC_LatCap = 0
      dehumid_AC_RTF = 0

    end

    # Determine the average total latent load (there's duct latent load only when the AC is running)
    unit_final.Dehumid_Load_Ducts_Lat = [0, unit_init.Dehumid_Load_Lat + unit_final.Dehumid_Load_Ducts_Lat * dehumid_AC_RTF].max

    air_h_fg = 1075.6 # Btu/lbm

    # Calculate the required water removal (in L/day) at 75 deg-F DB, 50% RH indoor conditions
    dehumid_WaterRemoval = [0, (unit_init.Dehumid_Load_Lat - dehumid_AC_RTF * dehumid_AC_LatCap) / air_h_fg /
      Liquid.H2O_l.rho * UnitConversions.convert(1, "ft^3", "L") * UnitConversions.convert(1, "day", "hr")].max

    if hvac.HasDehumidifier
      # Determine the rated water removal rate using the performance curve
      dehumid_CurveValue = MathTools.biquadratic(UnitConversions.convert(mj8.cool_setpoint, "F", "C"), mj8.RH_indoor_dehumid * 100, hvac.Dehumidifier_Water_Remove_Cap_Ft_DB_RH)
      unit_final.Dehumid_WaterRemoval = dehumid_WaterRemoval / dehumid_CurveValue
    else
      unit_final.Dehumid_WaterRemoval = 0
    end

    return unit_final
  end

  def self.get_shelter_class(model, unit)
    neighbor_offset_ft = Geometry.get_closest_neighbor_distance(model)

    unit_height_ft = Geometry.get_height_of_spaces(Geometry.get_finished_spaces(unit.spaces))
    exposed_wall_ratio = Geometry.calculate_above_grade_exterior_wall_area(unit.spaces) /
                         Geometry.calculate_above_grade_wall_area(unit.spaces)

    if exposed_wall_ratio > 0.5 # 3 or 4 exposures; Table 5D
      if neighbor_offset_ft == 0
        shelter_class = 2 # Typical shelter for isolated rural house
      elsif neighbor_offset_ft > unit_height_ft
        shelter_class = 3 # Typical shelter caused by other buildings across the street
      else
        shelter_class = 4 # Typical shelter for urban buildings where sheltering obstacles are less than one building height away
      end
    else # 0, 1, or 2 exposures; Table 5E
      if neighbor_offset_ft == 0
        if exposed_wall_ratio > 0.25 # 2 exposures; Table 5E
          shelter_class = 2 # Typical shelter for isolated rural house
        else # 1 exposure; Table 5E
          shelter_class = 3 # Typical shelter caused by other buildings across the street
        end
      elsif neighbor_offset_ft > unit_height_ft
        shelter_class = 4 # Typical shelter for urban buildings where sheltering obstacles are less than one building height away
      else
        shelter_class = 5 # Typical shelter for urban buildings where sheltering obstacles are less than one building height away
      end
    end

    return shelter_class
  end

  def self.get_wallgroup_wood_or_steel_stud(cavity_ins_r_value)
    '''
    Determine the base Group Number based on cavity R-value for siding or stucco walls
    '''
    if cavity_ins_r_value < 2
      wallGroup = 1   # A
    elsif cavity_ins_r_value <= 11
      wallGroup = 2   # B
    elsif cavity_ins_r_value <= 13
      wallGroup = 3   # C
    elsif cavity_ins_r_value <= 15
      wallGroup = 4   # D
    elsif cavity_ins_r_value <= 19
      wallGroup = 5   # E
    elsif cavity_ins_r_value <= 21
      wallGroup = 6   # F
    else
      wallGroup = 7   # G
    end

    return wallGroup
  end

  def self.get_ventilation_rates(runner, unit)
    mechVentType = get_feature(runner, unit, Constants.SizingInfoMechVentType, 'string')
    mechVentWholeHouseRate = get_feature(runner, unit, Constants.SizingInfoMechVentWholeHouseRate, 'double')
    return nil if mechVentType.nil? or mechVentWholeHouseRate.nil?

    q_unb = 0
    q_bal_Sens = 0
    q_bal_Lat = 0

    if mechVentType == Constants.VentTypeExhaust
      q_unb = mechVentWholeHouseRate
    elsif mechVentType == Constants.VentTypeSupply or mechVentType == Constants.VentTypeCFIS
      q_unb = mechVentWholeHouseRate
    elsif mechVentType == Constants.VentTypeBalanced
      totalEfficiency = get_feature(runner, unit, Constants.SizingInfoMechVentTotalEfficiency, 'double')
      apparentSensibleEffectiveness = get_feature(runner, unit, Constants.SizingInfoMechVentApparentSensibleEffectiveness, 'double')
      latentEffectiveness = get_feature(runner, unit, Constants.SizingInfoMechVentLatentEffectiveness, 'double')
      return nil if totalEfficiency.nil? or latentEffectiveness.nil? or apparentSensibleEffectiveness.nil?

      q_bal_Sens = mechVentWholeHouseRate * (1 - apparentSensibleEffectiveness)
      q_bal_Lat = mechVentWholeHouseRate * (1 - latentEffectiveness)
    elsif mechVentType == Constants.VentTypeNone
    # nop
    else
        runner.registerError("Unexpected mechanical ventilation type: #{mechVentType}.")
        return nil
    end

    return [q_unb, q_bal_Sens, q_bal_Lat]
  end

  def self.get_fenestration_shgc(runner, surface)
    simple_glazing = get_window_simple_glazing(runner, surface, true)
    return nil if simple_glazing.nil?

    shgc_with_interior_shade_heat = simple_glazing.solarHeatGainCoefficient

    int_shade_heat_to_cool_ratio = 1.0
    if surface.shadingControl.is_initialized
      shading_control = surface.shadingControl.get
      if shading_control.shadingMaterial.is_initialized
        shading_material = shading_control.shadingMaterial.get
        if shading_material.to_Shade.is_initialized
          shade = shading_material.to_Shade.get
          int_shade_heat_to_cool_ratio = shade.solarTransmittance
        else
          runner.registerError("Unhandled shading material: #{shading_material.name.to_s}.")
          return nil
        end
      end
    end

    shgc_with_interior_shade_cool = shgc_with_interior_shade_heat * int_shade_heat_to_cool_ratio

    return [shgc_with_interior_shade_cool, shgc_with_interior_shade_heat]
  end

  def self.calc_heat_cfm(load, acf, heat_setpoint, htg_supply_air_temp)
    return load / (1.1 * acf * (htg_supply_air_temp - heat_setpoint))
  end

  def self.calc_heat_duct_load(ducts, acf, heat_setpoint, dse_Fregain, heatingLoad, htg_supply_air_temp, t_amb)
    # Supply and return duct surface areas located outside conditioned space
    dse_As = ducts.SupplySurfaceArea * ducts.LocationFrac
    dse_Ar = ducts.ReturnSurfaceArea

    # Initialize for the iteration
    delta = 1
    heatingLoad_Prev = heatingLoad
    heat_cfm = calc_heat_cfm(heatingLoad, acf, heat_setpoint, htg_supply_air_temp)

    for _iter in 0..19
      break if delta.abs <= 0.001

      dse_DEcorr_heating, _dse_dTe_heating = calc_dse_heating(ducts, acf, heat_cfm, heatingLoad_Prev, t_amb, dse_As, dse_Ar, heat_setpoint, dse_Fregain)

      # Calculate the increase in heating load due to ducts (Approach: DE = Qload/Qequip -> Qducts = Qequip-Qload)
      heatingLoad_Next = heatingLoad / dse_DEcorr_heating

      # Calculate the change since the last iteration
      delta = (heatingLoad_Next - heatingLoad_Prev) / heatingLoad_Prev

      # Update the flow rate for the next iteration
      heatingLoad_Prev = heatingLoad_Next
      heat_cfm = calc_heat_cfm(heatingLoad_Next, acf, heat_setpoint, htg_supply_air_temp)

    end

    return heatingLoad_Next - heatingLoad
  end

  def self.calc_dse_heating(ducts, acf, cfm_inter, load_Inter_Sens, dse_Tamb, dse_As, dse_Ar, t_setpoint, dse_Fregain)
    '''
    Calculate the Distribution System Efficiency using the method of ASHRAE Standard 152 (used for heating and cooling).
    '''
    dse_Bs, dse_Br, dse_a_s, dse_a_r, dse_dTe, dse_dT = _calc_dse_init(ducts, acf, cfm_inter, load_Inter_Sens, dse_Tamb, dse_As, dse_Ar, t_setpoint)
    dse_DE = _calc_dse_DE_heating(dse_a_s, dse_Bs, dse_a_r, dse_Br, dse_dT, dse_dTe)
    dse_DEcorr = _calc_dse_DEcorr(ducts, dse_DE, dse_Fregain, dse_Br, dse_a_r)

    return dse_DEcorr, dse_dTe
  end

  def self.calc_dse_cooling(ducts, acf, enthalpy_indoor_cooling, leavingAirTemp, cfm_inter, load_Inter_Sens, dse_Tamb, dse_As, dse_Ar, t_setpoint, dse_Fregain, coolingLoad_Tot, dse_h_Return_Cooling)
    '''
    Calculate the Distribution System Efficiency using the method of ASHRAE Standard 152 (used for heating and cooling).
    '''

    dse_Bs, dse_Br, dse_a_s, dse_a_r, dse_dTe, dse_dT = _calc_dse_init(ducts, acf, cfm_inter, load_Inter_Sens, dse_Tamb, dse_As, dse_Ar, t_setpoint)
    dse_DE, coolingLoad_Ducts_Sens = _calc_dse_DE_cooling(dse_a_s, cfm_inter, coolingLoad_Tot, dse_a_r, dse_h_Return_Cooling, enthalpy_indoor_cooling, dse_Br, dse_dT, dse_Bs, leavingAirTemp, dse_Tamb, load_Inter_Sens)
    dse_DEcorr = _calc_dse_DEcorr(ducts, dse_DE, dse_Fregain, dse_Br, dse_a_r)

    return dse_DEcorr, dse_dTe, coolingLoad_Ducts_Sens
  end

  def self._calc_dse_init(ducts, acf, cfm_inter, load_Inter_Sens, dse_Tamb, dse_As, dse_Ar, t_setpoint)
    dse_Qs = ducts.SupplyLoss * cfm_inter
    dse_Qr = ducts.ReturnLoss * cfm_inter

    # Supply and return conduction functions, Bs and Br
    if ducts.NotInLiving
      dse_Bs = Math.exp((-1.0 * dse_As) / (60 * cfm_inter * @inside_air_dens * Gas.Air.cp * ducts.SupplyRvalue))
      dse_Br = Math.exp((-1.0 * dse_Ar) / (60 * cfm_inter * @inside_air_dens * Gas.Air.cp * ducts.ReturnRvalue))

    else
      dse_Bs = 1
      dse_Br = 1
    end

    dse_a_s = (cfm_inter - dse_Qs) / cfm_inter
    dse_a_r = (cfm_inter - dse_Qr) / cfm_inter

    dse_dTe = load_Inter_Sens / (1.1 * acf * cfm_inter)
    dse_dT = t_setpoint - dse_Tamb

    return dse_Bs, dse_Br, dse_a_s, dse_a_r, dse_dTe, dse_dT
  end

  def self._calc_dse_DE_cooling(dse_a_s, cfm_inter, coolingLoad_Tot, dse_a_r, dse_h_Return_Cooling, enthalpy_indoor_cooling, dse_Br, dse_dT, dse_Bs, leavingAirTemp, dse_Tamb, load_Inter_Sens)
    # Calculate the delivery effectiveness (Equation 6-23)
    # NOTE: This equation is for heating but DE equation for cooling requires psychrometric calculations. This should be corrected.
    dse_DE = ((dse_a_s * 60 * cfm_inter * @inside_air_dens) / (-1 * coolingLoad_Tot)) * \
             (((-1 * coolingLoad_Tot) / (60 * cfm_inter * @inside_air_dens)) + \
              (1 - dse_a_r) * (dse_h_Return_Cooling - enthalpy_indoor_cooling) + \
              dse_a_r * Gas.Air.cp * (dse_Br - 1) * dse_dT + \
              Gas.Air.cp * (dse_Bs - 1) * (leavingAirTemp - dse_Tamb))

    # Calculate the sensible heat transfer from surroundings
    coolingLoad_Ducts_Sens = (1 - [dse_DE, 0].max) * load_Inter_Sens

    return dse_DE, coolingLoad_Ducts_Sens
  end

  def self._calc_dse_DE_heating(dse_a_s, dse_Bs, dse_a_r, dse_Br, dse_dT, dse_dTe)
    # Calculate the delivery effectiveness (Equation 6-23)
    # NOTE: This equation is for heating but DE equation for cooling requires psychrometric calculations. This should be corrected.
    dse_DE = (dse_a_s * dse_Bs -
              dse_a_s * dse_Bs * (1 - dse_a_r * dse_Br) * (dse_dT / dse_dTe) -
              dse_a_s * (1 - dse_Bs) * (dse_dT / dse_dTe))

    return dse_DE
  end

  def self._calc_dse_DEcorr(ducts, dse_DE, dse_Fregain, dse_Br, dse_a_r)
    # Calculate the delivery effectiveness corrector for regain (Equation 6-40)
    dse_DEcorr = (dse_DE + dse_Fregain * (1 - dse_DE) +
                  dse_Br * (dse_a_r * dse_Fregain - dse_Fregain))

    # Limit the DE to a reasonable value to prevent negative values and huge equipment
    dse_DEcorr = [dse_DEcorr, 0.25].max
    dse_DEcorr = [dse_DEcorr, 1.00].min

    return dse_DEcorr
  end

  def self.calculate_sensible_latent_split(cool_design_grains, grains_indoor_cooling, acf, return_duct_loss, cool_load_tot, coolingLoadLat, cool_Airflow)
    # Calculate the latent duct leakage load (Manual J accounts only for return duct leakage)
    dse_Cool_Load_Latent = [0, 0.68 * acf * return_duct_loss * cool_Airflow *
      (cool_design_grains - grains_indoor_cooling)].max

    # Calculate final latent and load
    cool_Load_Lat = coolingLoadLat + dse_Cool_Load_Latent
    cool_Load_Sens = cool_load_tot - cool_Load_Lat

    return cool_Load_Lat, cool_Load_Sens
  end

  def self.get_ducts_for_unit(runner, model, unit, hvac, unit_ffa)
    ducts = DuctsInfo.new

    ducts.Has = false
    if hvac.HasDuctedHeating or hvac.HasDuctedCooling
      ducts.Has = true
      ducts.NotInLiving = false # init

      ducts.SupplySurfaceArea = get_feature(runner, unit, Constants.SizingInfoDuctsSupplySurfaceArea, 'double')
      ducts.ReturnSurfaceArea = get_feature(runner, unit, Constants.SizingInfoDuctsReturnSurfaceArea, 'double')
      return nil if ducts.SupplySurfaceArea.nil? or ducts.ReturnSurfaceArea.nil?

      ducts.LocationFrac = get_feature(runner, unit, Constants.SizingInfoDuctsLocationFrac, 'double')
      return nil if ducts.LocationFrac.nil?

      ducts.SupplyLoss = get_feature(runner, unit, Constants.SizingInfoDuctsSupplyLoss, 'double')
      ducts.ReturnLoss = get_feature(runner, unit, Constants.SizingInfoDuctsReturnLoss, 'double')
      return nil if ducts.SupplyLoss.nil? or ducts.ReturnLoss.nil?

      ducts.SupplyRvalue = get_feature(runner, unit, Constants.SizingInfoDuctsSupplyRvalue, 'double')
      ducts.ReturnRvalue = get_feature(runner, unit, Constants.SizingInfoDuctsReturnRvalue, 'double')
      return nil if ducts.SupplyRvalue.nil? or ducts.ReturnRvalue.nil?

      locationZoneName = get_feature(runner, unit, Constants.SizingInfoDuctsLocationZone, 'string')
      return nil if locationZoneName.nil?

      # Get arbitrary space from zone
      ducts.LocationSpace = nil
      unit_zones = Geometry.get_thermal_zones_from_spaces(unit.spaces)
      adjacent_common_spaces = Geometry.get_unit_adjacent_common_spaces(unit)
      adjacent_common_zones = Geometry.get_thermal_zones_from_spaces(adjacent_common_spaces)
      (unit_zones + adjacent_common_zones).each do |zone|
        next if not zone.name.to_s.start_with?(locationZoneName)

        ducts.LocationSpace = zone.spaces[0]
      end
      if ducts.LocationSpace.nil?
        runner.registerError("Could not determine duct location.")
        return nil
      end
      if not Geometry.is_living(ducts.LocationSpace)
        ducts.NotInLiving = true
      end
    end

    return ducts
  end

  def self.get_hvac_for_unit(runner, model, unit)
    # Init
    hvac = HVACInfo.new
    hvac.HasDuctedHeating = false
    hvac.HasDuctedCooling = false
    hvac.HasCooling = false
    hvac.HasHeating = false
    hvac.HasCentralAirConditioner = false
    hvac.HasRoomAirConditioner = false
    hvac.HasFurnace = false
    hvac.HasBoiler = false
    hvac.HasElecBaseboard = false
    hvac.HasUnitHeater = false
    hvac.HasAirSourceHeatPump = false
    hvac.HasMiniSplitHeatPump = false
    hvac.HasGroundSourceHeatPump = false
    hvac.HasDehumidifier = false
    hvac.NumSpeedsCooling = 0
    hvac.NumSpeedsHeating = 0
    hvac.COOL_CAP_FT_SPEC = nil
    hvac.HEAT_CAP_FT_SPEC = nil
    hvac.COOL_SH_FT_SPEC = nil
    hvac.COIL_BF_FT_SPEC = nil
    hvac.CoilBF = nil
    hvac.HtgSupplyAirTemp = nil
    hvac.MinOutdoorTemp = nil
    hvac.SHRRated = nil
    hvac.CapacityRatioCooling = [1.0]
    hvac.CapacityRatioHeating = [1.0]
    hvac.FixedCoolingCapacity = nil
    hvac.FixedHeatingCapacity = nil
    hvac.FixedSuppHeatingCapacity = nil
    hvac.HeatingCapacityOffset = nil
    hvac.OverSizeLimit = 1.15
    hvac.HPSizedForMaxLoad = false
    hvac.CoolingCFMs = nil
    hvac.HeatingCFMs = nil
    hvac.FanspeedRatioCooling = [1.0]
    hvac.CapacityDerateFactorEER = nil
    hvac.CapacityDerateFactorCOP = nil
    hvac.BoilerDesignTemp = nil
    hvac.Dehumidifier_Water_Remove_Cap_Ft_DB_RH = nil
    hvac.GroundHXVertical = nil
    hvac.HeatingEIR = nil
    hvac.CoolingEIR = nil
    hvac.HXDTDesign = nil
    hvac.HXCHWDesign = nil
    hvac.HXHWDesign = nil
<<<<<<< HEAD
    hvac.RatedCFMperTonCooling = nil
    hvac.RatedCFMperTonHeating = nil
    hvac.GSHPBoreSpacing = nil
    hvac.GSHPBoreHoles = nil
    hvac.GSHPBoreDepth = nil
    hvac.GSHPBoreConfig = nil
    hvac.GSHPSpacingType = nil
    
=======

>>>>>>> 61820dce
    clg_equips = []
    htg_equips = []

    unit_thermal_zones = Geometry.get_thermal_zones_from_spaces(unit.spaces)
    control_slave_zones_hash = HVAC.get_control_and_slave_zones(unit_thermal_zones)

    if control_slave_zones_hash.keys.size > 1
      runner.registerError("Cannot handle multiple HVAC equipment in a unit.")
      return nil
    end

    control_zone = control_slave_zones_hash.keys[0]

    HVAC.existing_cooling_equipment(model, runner, control_zone).each do |clg_equip|
      next if clg_equips.include? clg_equip
      next if clg_equip.is_a? OpenStudio::Model::ZoneHVACIdealLoadsAirSystem

      clg_equips << clg_equip
    end

    HVAC.existing_heating_equipment(model, runner, control_zone).each do |htg_equip|
      next if htg_equips.include? htg_equip
      next if htg_equip.is_a? OpenStudio::Model::ZoneHVACIdealLoadsAirSystem

      htg_equips << htg_equip
    end

    hvac.HasCentralAirConditioner = HVAC.has_central_ac(model, runner, control_zone)
    hvac.HasRoomAirConditioner = HVAC.has_room_ac(model, runner, control_zone)
    hvac.HasFurnace = HVAC.has_furnace(model, runner, control_zone)
    hvac.HasBoiler = HVAC.has_boiler(model, runner, control_zone)
    hvac.HasElecBaseboard = HVAC.has_electric_baseboard(model, runner, control_zone)
    hvac.HasUnitHeater = HVAC.has_unit_heater(model, runner, control_zone)
    hvac.HasAirSourceHeatPump = HVAC.has_ashp(model, runner, control_zone)
    hvac.HasGroundSourceHeatPump = HVAC.has_gshp(model, runner, control_zone)
    hvac.HasMiniSplitHeatPump = HVAC.has_mshp(model, runner, control_zone)
    has_ducted_mshp = HVAC.has_ducted_mshp(model, runner, control_zone)
<<<<<<< HEAD
    
    # Cooling equipment
    if clg_equips.size > 0
        hvac.HasCooling = true

        clg_equips.each do |clg_equip|

            clg_coil, htg_coil, supp_htg_coil = HVAC.get_coils_from_hvac_equip(clg_equip)
            
            if clg_equip.is_a? OpenStudio::Model::AirLoopHVACUnitarySystem
                if clg_equip.airLoopHVAC.is_initialized
                    hvac.HasDuctedCooling = true
                end
            end
            
            ratedCFMperTonCooling = get_feature(runner, clg_equip, Constants.SizingInfoHVACRatedCFMperTonCooling, 'string', false)
            if not ratedCFMperTonCooling.nil?
              hvac.RatedCFMperTonCooling = ratedCFMperTonCooling.split(",").map(&:to_f)
            end
            
            # Cooling coil
            if clg_coil.is_a? OpenStudio::Model::CoilCoolingDXSingleSpeed
                hvac.NumSpeedsCooling = 1
                
                if hvac.HasRoomAirConditioner
                    coolingCFMs = get_feature(runner, clg_equip, Constants.SizingInfoHVACCoolingCFMs, 'string')
                    return nil if coolingCFMs.nil?
                    hvac.CoolingCFMs = coolingCFMs.split(",").map(&:to_f)
                end
                
                curves = [clg_coil.totalCoolingCapacityFunctionOfTemperatureCurve]
                hvac.COOL_CAP_FT_SPEC = get_2d_vector_from_CAP_FT_SPEC_curves(curves, hvac.NumSpeedsCooling)
                if not clg_coil.ratedSensibleHeatRatio.is_initialized
                    runner.registerError("SHR not set for #{clg_coil.name}.")
                    return nil
                end
                hvac.SHRRated = [clg_coil.ratedSensibleHeatRatio.get]
                if clg_coil.ratedTotalCoolingCapacity.is_initialized
                    hvac.FixedCoolingCapacity = UnitConversions.convert(clg_coil.ratedTotalCoolingCapacity.get,"W","ton")
                end
                
                if not hvac.HasRoomAirConditioner
                    capacityDerateFactorEER = get_feature(runner, clg_equip, Constants.SizingInfoHVACCapacityDerateFactorEER, 'string')
                    return nil if capacityDerateFactorEER.nil?
                    hvac.CapacityDerateFactorEER = capacityDerateFactorEER.split(",").map(&:to_f)
                end

            elsif clg_coil.is_a? OpenStudio::Model::CoilCoolingDXMultiSpeed
                hvac.NumSpeedsCooling = clg_coil.stages.size
                if hvac.NumSpeedsCooling == 2
                    hvac.OverSizeLimit = 1.2
                else
                    hvac.OverSizeLimit = 1.3
                end
                
                capacityRatioCooling = get_feature(runner, clg_equip, Constants.SizingInfoHVACCapacityRatioCooling, 'string')
                return nil if capacityRatioCooling.nil?
                hvac.CapacityRatioCooling = capacityRatioCooling.split(",").map(&:to_f)
                
                if not clg_equip.designSpecificationMultispeedObject.is_initialized
                    runner.registerError("DesignSpecificationMultispeedObject not set for #{clg_equip.name.to_s}.")
                    return nil
                end
                perf = clg_equip.designSpecificationMultispeedObject.get
                hvac.FanspeedRatioCooling = []
                perf.supplyAirflowRatioFields.each do |airflowRatioField|
                    if not airflowRatioField.coolingRatio.is_initialized
                        runner.registerError("Cooling airflow ratio not set for #{perf.name.to_s}")
                        return nil
                    end
                    hvac.FanspeedRatioCooling << airflowRatioField.coolingRatio.get
                end
                    
                curves = []
                hvac.SHRRated = []
                clg_coil.stages.each_with_index do |stage, speed|
                    curves << stage.totalCoolingCapacityFunctionofTemperatureCurve
                    if not stage.grossRatedSensibleHeatRatio.is_initialized
                        runner.registerError("SHR not set for #{clg_coil.name}.")
                        return nil
                    end
                    hvac.SHRRated << stage.grossRatedSensibleHeatRatio.get
                    next if !stage.grossRatedTotalCoolingCapacity.is_initialized
                    hvac.FixedCoolingCapacity = UnitConversions.convert(stage.grossRatedTotalCoolingCapacity.get,"W","ton")
                end
                hvac.COOL_CAP_FT_SPEC = get_2d_vector_from_CAP_FT_SPEC_curves(curves, hvac.NumSpeedsCooling)
                
                if clg_equip.name.to_s.start_with? Constants.ObjectNameCentralAirConditioner or clg_equip.name.to_s.start_with? Constants.ObjectNameAirSourceHeatPump
                    capacityDerateFactorEER = get_feature(runner, clg_equip, Constants.SizingInfoHVACCapacityDerateFactorEER, 'string')
                    return nil if capacityDerateFactorEER.nil?
                    hvac.CapacityDerateFactorEER = capacityDerateFactorEER.split(",").map(&:to_f)
                end
                
                if clg_equip.name.to_s.start_with? Constants.ObjectNameMiniSplitHeatPump
                    coolingCFMs = get_feature(runner, clg_equip, Constants.SizingInfoHVACCoolingCFMs, 'string')
                    return nil if coolingCFMs.nil?
                    hvac.CoolingCFMs = coolingCFMs.split(",").map(&:to_f)
                end

            elsif clg_coil.is_a? OpenStudio::Model::CoilCoolingWaterToAirHeatPumpEquationFit
                hvac.NumSpeedsCooling = 1
                
                cOOL_CAP_FT_SPEC = [clg_coil.totalCoolingCapacityCoefficient1,
                                    clg_coil.totalCoolingCapacityCoefficient2,
                                    clg_coil.totalCoolingCapacityCoefficient3,
                                    clg_coil.totalCoolingCapacityCoefficient4,
                                    clg_coil.totalCoolingCapacityCoefficient5]
                hvac.COOL_CAP_FT_SPEC = [HVAC.convert_curve_gshp(cOOL_CAP_FT_SPEC, true)]
                
                cOOL_SH_FT_SPEC = [clg_coil.sensibleCoolingCapacityCoefficient1,
                                clg_coil.sensibleCoolingCapacityCoefficient3,
                                clg_coil.sensibleCoolingCapacityCoefficient4,
                                clg_coil.sensibleCoolingCapacityCoefficient5,
                                clg_coil.sensibleCoolingCapacityCoefficient6]
                hvac.COOL_SH_FT_SPEC = [HVAC.convert_curve_gshp(cOOL_SH_FT_SPEC, true)]
                
                cOIL_BF_FT_SPEC = get_feature(runner, clg_equip, Constants.SizingInfoGSHPCoil_BF_FT_SPEC, 'string')
                return nil if cOIL_BF_FT_SPEC.nil?
                hvac.COIL_BF_FT_SPEC = [cOIL_BF_FT_SPEC.split(",").map(&:to_f)]
                
                shr_rated = get_feature(runner, clg_equip, Constants.SizingInfoHVACSHR, 'string')
                return nil if shr_rated.nil?
                hvac.SHRRated = shr_rated.split(",").map(&:to_f)
                
                hvac.CoilBF = get_feature(runner, clg_equip, Constants.SizingInfoGSHPCoilBF, 'double')
                return nil if hvac.CoilBF.nil?
                
                if clg_coil.ratedTotalCoolingCapacity.is_initialized
                    hvac.FixedCoolingCapacity = UnitConversions.convert(clg_coil.ratedTotalCoolingCapacity.get,"W","ton")
                end
                
                hvac.CoolingEIR = 1.0 / clg_coil.ratedCoolingCoefficientofPerformance

                hvac.GSHPBoreSpacing = get_feature(runner, clg_equip, Constants.SizingInfoGSHPBoreSpacing, 'double')
                hvac.GSHPBoreHoles = get_feature(runner, clg_equip, Constants.SizingInfoGSHPBoreHoles, 'string')
                hvac.GSHPBoreDepth = get_feature(runner, clg_equip, Constants.SizingInfoGSHPBoreDepth, 'string')
                hvac.GSHPBoreConfig = get_feature(runner, clg_equip, Constants.SizingInfoGSHPBoreConfig, 'string')
                hvac.GSHPSpacingType = get_feature(runner, clg_equip, Constants.SizingInfoGSHPUTubeSpacingType, 'string')
                return nil if hvac.GSHPBoreSpacing.nil? or hvac.GSHPBoreHoles.nil? or hvac.GSHPBoreDepth.nil? or hvac.GSHPBoreConfig.nil? or hvac.GSHPSpacingType.nil?

            elsif not clg_coil.nil?
                runner.registerError("Unexpected cooling coil: #{clg_coil.name}.")
                return nil
            end
=======

    if hvac.HasAirSourceHeatPump or hvac.HasMiniSplitHeatPump
      hvac.HPSizedForMaxLoad = get_feature(runner, unit, Constants.SizingInfoHPSizedForMaxLoad, 'boolean', true)
      return nil if hvac.HPSizedForMaxLoad.nil?
    end

    # Cooling equipment
    if clg_equips.size > 0
      hvac.HasCooling = true

      clg_coil = nil

      if clg_equips.size > 1
        runner.registerError("Cannot currently handle multiple cooling equipment in a unit: #{clg_equips.to_s}.")
        clg_equips.each do |clg_equip|
          runner.registerError(clg_equip.name.to_s)
        end
        return nil
      end
      clg_equip = clg_equips[0]
      clg_coil, htg_coil, supp_htg_coil = HVAC.get_coils_from_hvac_equip(clg_equip)

      if clg_equip.is_a? OpenStudio::Model::AirLoopHVACUnitarySystem
        if clg_equip.airLoopHVAC.is_initialized
          hvac.HasDuctedCooling = true
        end
      elsif clg_equip.is_a? OpenStudio::Model::ZoneHVACTerminalUnitVariableRefrigerantFlow
        if has_ducted_mshp
          hvac.HasDuctedCooling = true
        end
      end

      # Cooling coil
      if clg_coil.is_a? OpenStudio::Model::CoilCoolingDXSingleSpeed
        hvac.NumSpeedsCooling = 1

        if hvac.HasRoomAirConditioner
          coolingCFMs = get_feature(runner, unit, Constants.SizingInfoHVACCoolingCFMs, 'string')
          return nil if coolingCFMs.nil?

          hvac.CoolingCFMs = coolingCFMs.split(",").map(&:to_f)
        end

        curves = [clg_coil.totalCoolingCapacityFunctionOfTemperatureCurve]
        hvac.COOL_CAP_FT_SPEC = get_2d_vector_from_CAP_FT_SPEC_curves(curves, hvac.NumSpeedsCooling)
        if not clg_coil.ratedSensibleHeatRatio.is_initialized
          runner.registerError("SHR not set for #{clg_coil.name}.")
          return nil
        end
        hvac.SHRRated = [clg_coil.ratedSensibleHeatRatio.get]
        if clg_coil.ratedTotalCoolingCapacity.is_initialized
          hvac.FixedCoolingCapacity = UnitConversions.convert(clg_coil.ratedTotalCoolingCapacity.get, "W", "ton")
        end

        if not hvac.HasRoomAirConditioner
          capacityDerateFactorEER = get_feature(runner, unit, Constants.SizingInfoHVACCapacityDerateFactorEER, 'string')
          return nil if capacityDerateFactorEER.nil?

          hvac.CapacityDerateFactorEER = capacityDerateFactorEER.split(",").map(&:to_f)
        end

      elsif clg_coil.is_a? OpenStudio::Model::CoilCoolingDXMultiSpeed
        hvac.NumSpeedsCooling = clg_coil.stages.size
        if hvac.NumSpeedsCooling == 2
          hvac.OverSizeLimit = 1.2
        else
          hvac.OverSizeLimit = 1.3
        end

        capacityRatioCooling = get_feature(runner, unit, Constants.SizingInfoHVACCapacityRatioCooling, 'string')
        return nil if capacityRatioCooling.nil?

        hvac.CapacityRatioCooling = capacityRatioCooling.split(",").map(&:to_f)

        if not clg_equip.designSpecificationMultispeedObject.is_initialized
          runner.registerError("DesignSpecificationMultispeedObject not set for #{clg_equip.name.to_s}.")
          return nil
        end
        perf = clg_equip.designSpecificationMultispeedObject.get
        hvac.FanspeedRatioCooling = []
        perf.supplyAirflowRatioFields.each do |airflowRatioField|
          if not airflowRatioField.coolingRatio.is_initialized
            runner.registerError("Cooling airflow ratio not set for #{perf.name.to_s}")
            return nil
          end
          hvac.FanspeedRatioCooling << airflowRatioField.coolingRatio.get
        end

        curves = []
        hvac.SHRRated = []
        clg_coil.stages.each_with_index do |stage, speed|
          curves << stage.totalCoolingCapacityFunctionofTemperatureCurve
          if not stage.grossRatedSensibleHeatRatio.is_initialized
            runner.registerError("SHR not set for #{clg_coil.name}.")
            return nil
          end
          hvac.SHRRated << stage.grossRatedSensibleHeatRatio.get
          next if !stage.grossRatedTotalCoolingCapacity.is_initialized

          hvac.FixedCoolingCapacity = UnitConversions.convert(stage.grossRatedTotalCoolingCapacity.get, "W", "ton")
        end
        hvac.COOL_CAP_FT_SPEC = get_2d_vector_from_CAP_FT_SPEC_curves(curves, hvac.NumSpeedsCooling)
        capacityDerateFactorEER = get_feature(runner, unit, Constants.SizingInfoHVACCapacityDerateFactorEER, 'string')
        return nil if capacityDerateFactorEER.nil?

        hvac.CapacityDerateFactorEER = capacityDerateFactorEER.split(",").map(&:to_f)

      elsif clg_coil.is_a? OpenStudio::Model::CoilCoolingDXVariableRefrigerantFlow
        capacityRatioCooling = get_feature(runner, unit, Constants.SizingInfoHVACCapacityRatioCooling, 'string')
        return nil if capacityRatioCooling.nil?

        hvac.CapacityRatioCooling = capacityRatioCooling.split(",").map(&:to_f)

        hvac.NumSpeedsCooling = hvac.CapacityRatioCooling.size

        hvac.OverSizeLimit = 1.3
        vrf = get_vrf_from_terminal_unit(model, clg_equip)
        curves = [vrf.coolingCapacityRatioModifierFunctionofLowTemperatureCurve.get]
        hvac.COOL_CAP_FT_SPEC = get_2d_vector_from_CAP_FT_SPEC_curves(curves, hvac.NumSpeedsCooling)
        if not clg_coil.ratedSensibleHeatRatio.is_initialized
          runner.registerError("SHR not set for #{clg_coil.name}.")
          return nil
        end

        shr_rated = get_feature(runner, unit, Constants.SizingInfoHVACSHR, 'string')
        return nil if shr_rated.nil?

        hvac.SHRRated = shr_rated.split(",").map(&:to_f)

        coolingCFMs = get_feature(runner, unit, Constants.SizingInfoHVACCoolingCFMs, 'string')
        return nil if coolingCFMs.nil?

        hvac.CoolingCFMs = coolingCFMs.split(",").map(&:to_f)

        if clg_coil.ratedTotalCoolingCapacity.is_initialized
          hvac.FixedCoolingCapacity = UnitConversions.convert(clg_coil.ratedTotalCoolingCapacity.get, "W", "ton")
        end

      elsif clg_coil.is_a? OpenStudio::Model::CoilCoolingWaterToAirHeatPumpEquationFit
        hvac.NumSpeedsCooling = 1

        cOOL_CAP_FT_SPEC = [clg_coil.totalCoolingCapacityCoefficient1,
                            clg_coil.totalCoolingCapacityCoefficient2,
                            clg_coil.totalCoolingCapacityCoefficient3,
                            clg_coil.totalCoolingCapacityCoefficient4,
                            clg_coil.totalCoolingCapacityCoefficient5]
        hvac.COOL_CAP_FT_SPEC = [HVAC.convert_curve_gshp(cOOL_CAP_FT_SPEC, true)]

        cOOL_SH_FT_SPEC = [clg_coil.sensibleCoolingCapacityCoefficient1,
                           clg_coil.sensibleCoolingCapacityCoefficient3,
                           clg_coil.sensibleCoolingCapacityCoefficient4,
                           clg_coil.sensibleCoolingCapacityCoefficient5,
                           clg_coil.sensibleCoolingCapacityCoefficient6]
        hvac.COOL_SH_FT_SPEC = [HVAC.convert_curve_gshp(cOOL_SH_FT_SPEC, true)]

        cOIL_BF_FT_SPEC = get_feature(runner, unit, Constants.SizingInfoGSHPCoil_BF_FT_SPEC, 'string')
        return nil if cOIL_BF_FT_SPEC.nil?

        hvac.COIL_BF_FT_SPEC = [cOIL_BF_FT_SPEC.split(",").map(&:to_f)]

        shr_rated = get_feature(runner, unit, Constants.SizingInfoHVACSHR, 'string')
        return nil if shr_rated.nil?

        hvac.SHRRated = shr_rated.split(",").map(&:to_f)

        hvac.CoilBF = get_feature(runner, unit, Constants.SizingInfoGSHPCoilBF, 'double')
        return nil if hvac.CoilBF.nil?

        if clg_coil.ratedTotalCoolingCapacity.is_initialized
          hvac.FixedCoolingCapacity = UnitConversions.convert(clg_coil.ratedTotalCoolingCapacity.get, "W", "ton")
>>>>>>> 61820dce
        end

        hvac.CoolingEIR = 1.0 / clg_coil.ratedCoolingCoefficientofPerformance

      elsif not clg_coil.nil?
        runner.registerError("Unexpected cooling coil: #{clg_coil.name}.")
        return nil
      end
    end

    # Heating equipment
    if htg_equips.size > 0
<<<<<<< HEAD
        hvac.HasHeating = true

        htg_equips.each do |htg_equip|

            clg_coil, htg_coil, supp_htg_coil = HVAC.get_coils_from_hvac_equip(htg_equip)
            
            if htg_equip.is_a? OpenStudio::Model::AirLoopHVACUnitarySystem
                if htg_equip.airLoopHVAC.is_initialized
                    hvac.HasDuctedHeating = true
                end
                if hvac.HasAirSourceHeatPump
                    hvac.HPSizedForMaxLoad = get_feature(runner, htg_equip, Constants.SizingInfoHPSizedForMaxLoad, 'boolean', true)
                    return nil if hvac.HPSizedForMaxLoad.nil?
                end
            end
            
            ratedCFMperTonHeating = get_feature(runner, htg_equip, Constants.SizingInfoHVACRatedCFMperTonHeating, 'string', false)
            if not ratedCFMperTonHeating.nil?
              hvac.RatedCFMperTonHeating = ratedCFMperTonHeating.split(",").map(&:to_f)
            end
            
            # Heating coil
            if htg_coil.is_a? OpenStudio::Model::CoilHeatingElectric
                hvac.NumSpeedsHeating = 1
                if htg_coil.nominalCapacity.is_initialized
                    hvac.FixedHeatingCapacity = UnitConversions.convert(htg_coil.nominalCapacity.get,"W","ton")
                end

            elsif htg_coil.is_a? OpenStudio::Model::CoilHeatingGas
                hvac.NumSpeedsHeating = 1
                if htg_coil.nominalCapacity.is_initialized
                    hvac.FixedHeatingCapacity = UnitConversions.convert(htg_coil.nominalCapacity.get,"W","ton")
                end

            elsif htg_coil.is_a? OpenStudio::Model::CoilHeatingWaterBaseboard
                hvac.NumSpeedsHeating = 1
                if htg_coil.heatingDesignCapacity.is_initialized
                    hvac.FixedHeatingCapacity = UnitConversions.convert(htg_coil.heatingDesignCapacity.get,"W","ton")
                end
                hvac.BoilerDesignTemp = UnitConversions.convert(model.getBoilerHotWaters[0].designWaterOutletTemperature.get,"C","F")

            elsif htg_coil.is_a? OpenStudio::Model::CoilHeatingDXSingleSpeed
                hvac.NumSpeedsHeating = 1
                hvac.MinOutdoorTemp = UnitConversions.convert(htg_coil.minimumOutdoorDryBulbTemperatureforCompressorOperation,"C","F")
                
                curves = [htg_coil.totalHeatingCapacityFunctionofTemperatureCurve]
                hvac.HEAT_CAP_FT_SPEC = get_2d_vector_from_CAP_FT_SPEC_curves(curves, hvac.NumSpeedsHeating)
                
                if htg_coil.ratedTotalHeatingCapacity.is_initialized
                    hvac.FixedHeatingCapacity = UnitConversions.convert(htg_coil.ratedTotalHeatingCapacity.get,"W","ton")
                end
                
                capacityDerateFactorCOP = get_feature(runner, htg_equip, Constants.SizingInfoHVACCapacityDerateFactorCOP, 'string')
                return nil if capacityDerateFactorCOP.nil?
                hvac.CapacityDerateFactorCOP = capacityDerateFactorCOP.split(",").map(&:to_f)

            elsif htg_coil.is_a? OpenStudio::Model::CoilHeatingDXMultiSpeed
                hvac.NumSpeedsHeating = htg_coil.stages.size
                hvac.CapacityRatioHeating = hvac.CapacityRatioCooling
                hvac.MinOutdoorTemp = UnitConversions.convert(htg_coil.minimumOutdoorDryBulbTemperatureforCompressorOperation,"C","F")
                
                curves = []
                htg_coil.stages.each_with_index do |stage, speed|
                    curves << stage.heatingCapacityFunctionofTemperatureCurve
                    next if !stage.grossRatedHeatingCapacity.is_initialized
                    hvac.FixedHeatingCapacity = UnitConversions.convert(stage.grossRatedHeatingCapacity.get,"W","ton")
                end
                hvac.HEAT_CAP_FT_SPEC = get_2d_vector_from_CAP_FT_SPEC_curves(curves, hvac.NumSpeedsHeating)
                
                if htg_equip.name.to_s.start_with? Constants.ObjectNameAirSourceHeatPump
                    capacityDerateFactorCOP = get_feature(runner, htg_equip, Constants.SizingInfoHVACCapacityDerateFactorCOP, 'string')
                    return nil if capacityDerateFactorCOP.nil?
                    hvac.CapacityDerateFactorCOP = capacityDerateFactorCOP.split(",").map(&:to_f)
                end
                
                if htg_equip.name.to_s.start_with? Constants.ObjectNameMiniSplitHeatPump
                    heatingCFMs = get_feature(runner, htg_equip, Constants.SizingInfoHVACHeatingCFMs, 'string')
                    return nil if heatingCFMs.nil?
                    hvac.HeatingCFMs = heatingCFMs.split(",").map(&:to_f)
                    
                    hvac.HeatingCapacityOffset = get_feature(runner, htg_equip, Constants.SizingInfoHVACHeatingCapacityOffset, 'double')
                    return nil if hvac.HeatingCapacityOffset.nil?
                end

            elsif htg_coil.is_a? OpenStudio::Model::CoilHeatingWaterToAirHeatPumpEquationFit
                hvac.NumSpeedsHeating = 1
                
                if htg_coil.ratedHeatingCapacity.is_initialized
                    hvac.FixedHeatingCapacity = UnitConversions.convert(htg_coil.ratedHeatingCapacity.get,"W","ton")
                end
                
                hvac.HeatingEIR = 1.0 / htg_coil.ratedHeatingCoefficientofPerformance

            elsif not htg_coil.nil?
                runner.registerError("Unexpected heating coil: #{htg_coil.name}.")
                return nil
                
            end
            
            # Supplemental heating
            if htg_equip.is_a? OpenStudio::Model::ZoneHVACBaseboardConvectiveElectric
                if htg_equip.nominalCapacity.is_initialized
                    hvac.FixedSuppHeatingCapacity = UnitConversions.convert(htg_equip.nominalCapacity.get,"W","ton")
                end

            elsif supp_htg_coil.is_a? OpenStudio::Model::ZoneHVACBaseboardConvectiveElectric
                if supp_htg_coil.nominalCapacity.is_initialized
                    hvac.FixedSuppHeatingCapacity = UnitConversions.convert(supp_htg_coil.nominalCapacity.get,"W","ton")
                end

            elsif supp_htg_coil.is_a? OpenStudio::Model::CoilHeatingElectric
                if supp_htg_coil.nominalCapacity.is_initialized
                    hvac.FixedSuppHeatingCapacity = UnitConversions.convert(supp_htg_coil.nominalCapacity.get,"W","ton")
                end

            elsif not supp_htg_coil.nil?
                runner.registerError("Unexpected supplemental heating coil: #{supp_htg_coil.name}.")
                return nil                
            end
=======
      hvac.HasHeating = true

      baseboard = nil

      if htg_equips.size == 2
        # If MSHP & Baseboard, remove Baseboard to allow this combination
        baseboard = OpenStudio::Model::ZoneHVACBaseboardConvectiveElectric
        mshp = OpenStudio::Model::ZoneHVACTerminalUnitVariableRefrigerantFlow
        if htg_equips[0].is_a? baseboard and htg_equips[1].is_a? mshp
          baseboard = htg_equips[0]
          htg_equips.delete_at(0)
        elsif htg_equips[0].is_a? mshp and htg_equips[1].is_a? baseboard
          baseboard = htg_equips[1]
          htg_equips.delete_at(1)
        end
      end

      if htg_equips.size > 1
        runner.registerError("Cannot currently handle multiple heating equipment in a unit: #{htg_equips.to_s}.")
        htg_equips.each do |htg_equip|
          runner.registerError(htg_equip.name.to_s)
        end
        return nil
      end
      htg_equip = htg_equips[0]
      clg_coil, htg_coil, supp_htg_coil = HVAC.get_coils_from_hvac_equip(htg_equip)
      if not baseboard.nil?
        supp_htg_coil = baseboard
      end

      if htg_equip.is_a? OpenStudio::Model::AirLoopHVACUnitarySystem
        if htg_equip.airLoopHVAC.is_initialized
          hvac.HasDuctedHeating = true
        end
      elsif htg_equip.is_a? OpenStudio::Model::ZoneHVACTerminalUnitVariableRefrigerantFlow
        if has_ducted_mshp
          hvac.HasDuctedHeating = true
        end
      end

      # Heating coil
      if htg_coil.is_a? OpenStudio::Model::CoilHeatingElectric
        hvac.NumSpeedsHeating = 1
        if htg_coil.nominalCapacity.is_initialized
          hvac.FixedHeatingCapacity = UnitConversions.convert(htg_coil.nominalCapacity.get, "W", "ton")
        end

      elsif htg_coil.is_a? OpenStudio::Model::CoilHeatingGas
        hvac.NumSpeedsHeating = 1
        if htg_coil.nominalCapacity.is_initialized
          hvac.FixedHeatingCapacity = UnitConversions.convert(htg_coil.nominalCapacity.get, "W", "ton")
        end

      elsif htg_coil.is_a? OpenStudio::Model::CoilHeatingWaterBaseboard
        hvac.NumSpeedsHeating = 1
        if htg_coil.heatingDesignCapacity.is_initialized
          hvac.FixedHeatingCapacity = UnitConversions.convert(htg_coil.heatingDesignCapacity.get, "W", "ton")
        end
        hvac.BoilerDesignTemp = UnitConversions.convert(model.getBoilerHotWaters[0].designWaterOutletTemperature.get, "C", "F")

      elsif htg_coil.is_a? OpenStudio::Model::CoilHeatingDXSingleSpeed
        hvac.NumSpeedsHeating = 1
        hvac.MinOutdoorTemp = UnitConversions.convert(htg_coil.minimumOutdoorDryBulbTemperatureforCompressorOperation, "C", "F")
        curves = [htg_coil.totalHeatingCapacityFunctionofTemperatureCurve]
        hvac.HEAT_CAP_FT_SPEC = get_2d_vector_from_CAP_FT_SPEC_curves(curves, hvac.NumSpeedsHeating)
        if htg_coil.ratedTotalHeatingCapacity.is_initialized
          hvac.FixedHeatingCapacity = UnitConversions.convert(htg_coil.ratedTotalHeatingCapacity.get, "W", "ton")
        end
        capacityDerateFactorCOP = get_feature(runner, unit, Constants.SizingInfoHVACCapacityDerateFactorCOP, 'string')
        return nil if capacityDerateFactorCOP.nil?

        hvac.CapacityDerateFactorCOP = capacityDerateFactorCOP.split(",").map(&:to_f)

      elsif htg_coil.is_a? OpenStudio::Model::CoilHeatingDXMultiSpeed
        hvac.NumSpeedsHeating = htg_coil.stages.size
        hvac.CapacityRatioHeating = hvac.CapacityRatioCooling
        hvac.MinOutdoorTemp = UnitConversions.convert(htg_coil.minimumOutdoorDryBulbTemperatureforCompressorOperation, "C", "F")
        curves = []
        htg_coil.stages.each_with_index do |stage, speed|
          curves << stage.heatingCapacityFunctionofTemperatureCurve
          next if !stage.grossRatedHeatingCapacity.is_initialized

          hvac.FixedHeatingCapacity = UnitConversions.convert(stage.grossRatedHeatingCapacity.get, "W", "ton")
        end
        hvac.HEAT_CAP_FT_SPEC = get_2d_vector_from_CAP_FT_SPEC_curves(curves, hvac.NumSpeedsHeating)
        capacityDerateFactorCOP = get_feature(runner, unit, Constants.SizingInfoHVACCapacityDerateFactorCOP, 'string')
        return nil if capacityDerateFactorCOP.nil?

        hvac.CapacityDerateFactorCOP = capacityDerateFactorCOP.split(",").map(&:to_f)

      elsif htg_coil.is_a? OpenStudio::Model::CoilHeatingDXVariableRefrigerantFlow
        capacityRatioHeating = get_feature(runner, unit, Constants.SizingInfoHVACCapacityRatioHeating, 'string')
        return nil if capacityRatioHeating.nil?

        hvac.CapacityRatioHeating = capacityRatioHeating.split(",").map(&:to_f)

        hvac.NumSpeedsHeating = hvac.CapacityRatioHeating.size

        hvac.MinOutdoorTemp = UnitConversions.convert(vrf.minimumOutdoorTemperatureinHeatingMode, "C", "F")
        vrf = get_vrf_from_terminal_unit(model, htg_equip)
        curves = [vrf.heatingCapacityRatioModifierFunctionofLowTemperatureCurve.get]
        hvac.HEAT_CAP_FT_SPEC = get_2d_vector_from_CAP_FT_SPEC_curves(curves, hvac.NumSpeedsHeating)

        heatingCFMs = get_feature(runner, unit, Constants.SizingInfoHVACHeatingCFMs, 'string')
        return nil if heatingCFMs.nil?

        hvac.HeatingCFMs = heatingCFMs.split(",").map(&:to_f)

        hvac.HeatingCapacityOffset = get_feature(runner, unit, Constants.SizingInfoHVACHeatingCapacityOffset, 'double')
        return nil if hvac.HeatingCapacityOffset.nil?

      elsif htg_coil.is_a? OpenStudio::Model::CoilHeatingWaterToAirHeatPumpEquationFit
        hvac.NumSpeedsHeating = 1

        if htg_coil.ratedHeatingCapacity.is_initialized
          hvac.FixedHeatingCapacity = UnitConversions.convert(htg_coil.ratedHeatingCapacity.get, "W", "ton")
        end

        hvac.HeatingEIR = 1.0 / htg_coil.ratedHeatingCoefficientofPerformance

      elsif not htg_coil.nil?
        runner.registerError("Unexpected heating coil: #{htg_coil.name}.")
        return nil

      end

      # Supplemental heating
      if htg_equip.is_a? OpenStudio::Model::ZoneHVACBaseboardConvectiveElectric
        if htg_equip.nominalCapacity.is_initialized
          hvac.FixedSuppHeatingCapacity = UnitConversions.convert(htg_equip.nominalCapacity.get, "W", "ton")
        end

      elsif supp_htg_coil.is_a? OpenStudio::Model::ZoneHVACBaseboardConvectiveElectric
        if supp_htg_coil.nominalCapacity.is_initialized
          hvac.FixedSuppHeatingCapacity = UnitConversions.convert(supp_htg_coil.nominalCapacity.get, "W", "ton")
        end

      elsif supp_htg_coil.is_a? OpenStudio::Model::CoilHeatingElectric
        if supp_htg_coil.nominalCapacity.is_initialized
          hvac.FixedSuppHeatingCapacity = UnitConversions.convert(supp_htg_coil.nominalCapacity.get, "W", "ton")
>>>>>>> 61820dce
        end

      elsif not supp_htg_coil.nil?
        runner.registerError("Unexpected supplemental heating coil: #{supp_htg_coil.name}.")
        return nil

      end
    end

    # Dehumidifier
    dehumids = model.getZoneHVACDehumidifierDXs
    if dehumids.size >= 1
      hvac.HasDehumidifier = true
      curve = dehumids[0].waterRemovalCurve.to_CurveBiquadratic.get
      hvac.Dehumidifier_Water_Remove_Cap_Ft_DB_RH = [curve.coefficient1Constant, curve.coefficient2x, curve.coefficient3xPOW2, curve.coefficient4y, curve.coefficient5yPOW2, curve.coefficient6xTIMESY]
    end

    # GSHP
    if hvac.HasGroundSourceHeatPump
      model.getPlantLoops.each do |pl|
        next if not pl.name.to_s.start_with?(Constants.ObjectNameGroundSourceHeatPumpVerticalBore)

        pl.supplyComponents.each do |plc|
          next if !plc.to_GroundHeatExchangerVertical.is_initialized

          hvac.GroundHXVertical = plc.to_GroundHeatExchangerVertical.get
        end
        hvac.HXDTDesign = UnitConversions.convert(pl.sizingPlant.loopDesignTemperatureDifference, "K", "R")
        hvac.HXCHWDesign = UnitConversions.convert(pl.sizingPlant.designLoopExitTemperature, "C", "F")
        hvac.HXHWDesign = UnitConversions.convert(pl.minimumLoopTemperature, "C", "F")
      end
      if hvac.HXDTDesign.nil? or hvac.HXCHWDesign.nil? or hvac.HXHWDesign.nil?
        runner.registerError("Could not find GSHP plant loop.")
        return nil
      end
      if hvac.GroundHXVertical.nil?
        runner.registerError("Could not find GroundHeatExchangerVertical object on GSHP plant loop.")
        return nil
      end
    end

    return hvac
  end
<<<<<<< HEAD
  
=======

  def self.get_vrf_from_terminal_unit(model, tu)
    vrf = nil
    model.getAirConditionerVariableRefrigerantFlows.each do |acvrf|
      next if not acvrf.terminals.include?(tu)

      vrf = acvrf
    end
    return vrf
  end

>>>>>>> 61820dce
  def self.get_2d_vector_from_CAP_FT_SPEC_curves(curves, num_speeds)
    vector = []
    curves.each do |curve|
      bi = curve.to_CurveBiquadratic.get
      c_si = [bi.coefficient1Constant, bi.coefficient2x, bi.coefficient3xPOW2, bi.coefficient4y, bi.coefficient5yPOW2, bi.coefficient6xTIMESY]
      vector << HVAC.convert_curve_biquadratic(c_si, false)
    end
    if num_speeds > 1 and vector.size == 1
      # Repeat coefficients for each speed
      for i in 1..num_speeds
        vector << vector[0]
      end
    end
    return vector
  end

  def self.process_curve_fit(airFlowRate, capacity, temp)
    # TODO: Get rid of this curve by using ADP/BF calculations
    capacity_tons = UnitConversions.convert(capacity, "Btu/hr", "ton")
    return MathTools.biquadratic(airFlowRate / capacity_tons, temp, @shr_biquadratic)
  end

  def self.space_is_vented(space, min_sla_for_venting)
    ela = 0.0
    space.spaceInfiltrationEffectiveLeakageAreas.each do |leakage_area|
      ela += UnitConversions.convert(leakage_area.effectiveAirLeakageArea, "cm^2", "ft^2")
    end
    sla = ela / UnitConversions.convert(space.floorArea, "m^2", "ft^2")
    if sla > min_sla_for_venting
      return true
    end

    return false
  end

  def self.true_azimuth(surface)
    true_azimuth = nil
    facade = Geometry.get_facade_for_surface(surface)
    if facade.nil?
      relative_azimuth = UnitConversions.convert(surface.azimuth, "rad", "deg")
      true_azimuth = @northAxis + relative_azimuth + 180.0
    elsif facade == Constants.FacadeFront
      true_azimuth = @northAxis
    elsif facade == Constants.FacadeBack
      true_azimuth = @northAxis + 180
    elsif facade == Constants.FacadeLeft
      true_azimuth = @northAxis + 90
    elsif facade == Constants.FacadeRight
      true_azimuth = @northAxis + 270
    end
    if true_azimuth >= 360
      true_azimuth = true_azimuth - 360
    end
    return true_azimuth
  end

  def self.calculate_t_attic_iter(runner, attic_UAs, t_solair, cool_setpoint, coolingLoad_Ducts_Sens)
    # Calculate new value for Tattic based on updated duct losses
    sum_uat = -coolingLoad_Ducts_Sens
    attic_UAs.each do |ua_type, ua|
      if ua_type == "outdoors" or ua_type == "infil"
        sum_uat += ua * t_solair
      elsif ua_type == "surface" # adjacent to finished
        sum_uat += ua * cool_setpoint
      elsif ua_type == "total" or ua_type == "foundation"
      # skip
      else
          runner.registerError("Unexpected ua_type: '#{ua_type}'.")
          return nil
      end
    end
    t_attic_iter = sum_uat / attic_UAs["total"]
    t_attic_iter = [t_attic_iter, t_solair].min # Prevent attic from being hotter than T_solair
    t_attic_iter = [t_attic_iter, cool_setpoint].max # Prevent attic from being colder than cool_setpoint
    return t_attic_iter
  end

  def self.calculate_t_solair(weather, roofAbsorptance, roofPitch)
    # Calculates Tsolair under design conditions
    # Uses equation (30) from 2009 ASHRAE Handbook-Fundamentals (IP), p 18.22:

    t_outdoor = weather.design.CoolingDrybulb # Design outdoor air temp (F)
    i_b = weather.design.CoolingDirectNormal
    i_d = weather.design.CoolingDiffuseHorizontal

    # Use max summer direct normal plus diffuse solar radiation, adjusted for roof pitch
    # (Not calculating max coincident i_b + i_d because that requires knowing roofPitch in advance; will typically coincide with peak i_b though.)
    i_T = UnitConversions.convert(i_b + i_d * (1 + Math::cos(roofPitch.deg2rad)) / 2, "W/m^2", "Btu/(hr*ft^2)") # total solar radiation incident on surface (Btu/h/ft2)
    # Adjust diffuse horizontal for roof pitch using isotropic diffuse model (Liu and Jordan 1963) from Duffie and Beckman eq 2.15.1

    h_o = 4 # coefficient of heat transfer for long-wave radiation and convection at outer surface (Btu/h-ft2-F)
    # Value of 4.0 for 7.5 mph wind (summer design) from 2009 ASHRAE H-F (IP) p 26.1
    # p 18.22 assumes h_o = 3.0 Btu/hft2F for horizontal surfaces, but we found 4.0 gives
    # more realistic sol air temperatures and is more realistic for residential roofs.

    emittance = 1.0 # hemispherical emittance of surface = 1 for horizontal surface, from 2009 ASHRAE H-F (IP) p 18.22

    deltaR = 20 # difference between long-wave radiation incident on surface from sky and surroundings
    # and radiation emitted by blackbody at outdoor air temperature
    # 20 Btu/h-ft2 appropriate for horizontal surfaces, from ASHRAE H-F (IP) p 18.22

    deltaR_inclined = deltaR * Math::cos(roofPitch.deg2rad) # Correct deltaR for inclined surface,
    # from eq. 2.32 in  Castelino, R.L. 1992. "Implementation of the Revised Transfer Function Method and Evaluation of the CLTD/SCL/CLF Method" (Thesis) Oklahoma State University

    t_solair = t_outdoor + (roofAbsorptance * i_T - emittance * deltaR_inclined) / h_o
    return t_solair
  end

  def self.get_space_ua_values(runner, space, weather, unit)
    if Geometry.space_is_finished(space)
      runner.registerError("Method should not be called for a finished space: '#{space.name.to_s}'.")
      return nil
    end

    space_UAs = { "foundation" => 0, "outdoors" => 0, "surface" => 0 }

    # Surface UAs
    space.surfaces.each do |surface|
      obc = surface.outsideBoundaryCondition.downcase

      if obc == "foundation"
        # FIXME: Original approach used Winkelmann U-factors...
        if surface.surfaceType.downcase == "wall"
          wall_ins_rvalue, wall_ins_height, wall_constr_rvalue = get_foundation_wall_insulation_props(runner, surface)
          if wall_ins_rvalue.nil? or wall_ins_height.nil? or wall_constr_rvalue.nil?
            return nil
          end

          ufactor = 1.0 / (wall_ins_rvalue + wall_constr_rvalue)
        elsif surface.surfaceType.downcase == "floor"
          next
        end
      else
        ufactor = get_surface_ufactor(runner, surface, surface.surfaceType, true)
        return nil if ufactor.nil?
      end

      # Exclude surfaces adjacent to unfinished space
      next if not ["foundation", "outdoors"].include?(obc) and not Geometry.is_interzonal_surface(surface)

      space_UAs[obc] += ufactor * UnitConversions.convert(surface.netArea, "m^2", "ft^2")
    end

    # Infiltration UA
    infiltration_cfm = get_feature(runner, space.thermalZone.get, Constants.SizingInfoZoneInfiltrationCFM, 'double', false)
    infiltration_cfm = 0 if infiltration_cfm.nil?
    outside_air_density = UnitConversions.convert(weather.header.LocalPressure, "atm", "Btu/ft^3") / (Gas.Air.r * (weather.data.AnnualAvgDrybulb + 460.0))
    space_UAs["infil"] = infiltration_cfm * outside_air_density * Gas.Air.cp * UnitConversions.convert(1.0, "hr", "min")

    # Total UA
    total_UA = 0.0
    space_UAs.each do |ua_type, ua|
      total_UA += ua
    end
    space_UAs["total"] = total_UA
    return space_UAs
  end

  def self.calculate_space_design_temps(runner, space, weather, unit, finished_design_temp, design_db, ground_db, is_cooling_for_unvented_attic_roof_insulation = false)
    space_UAs = get_space_ua_values(runner, space, weather, unit)
    return nil if space_UAs.nil?

    # Calculate space design temp from space UAs
    design_temp = nil
    if not is_cooling_for_unvented_attic_roof_insulation

      sum_uat = 0
      space_UAs.each do |ua_type, ua|
        if ua_type == "foundation"
          sum_uat += ua * ground_db
        elsif ua_type == "outdoors" or ua_type == "infil"
          sum_uat += ua * design_db
        elsif ua_type == "surface" # adjacent to finished
          sum_uat += ua * finished_design_temp
        elsif ua_type == "total"
        # skip
        else
            runner.registerError("Unexpected space ua type: '#{ua_type}'.")
            return nil
        end
      end
      design_temp = sum_uat / space_UAs["total"]

    else

      # Special case due to effect of solar

      # This number comes from the number from the Vented Attic
      # assumption, but assuming an unvented attic will be hotter
      # during the summer when insulation is at the ceiling level
      max_temp_rise = 50
      # Estimate from running a few cases in E+ and DOE2 since the
      # attic will always be a little warmer than the living space
      # when the roof is insulated
      min_temp_rise = 5

      max_cooling_temp = @finished_cool_design_temp + max_temp_rise
      min_cooling_temp = @finished_cool_design_temp + min_temp_rise

      ua_finished = 0
      ua_outside = 0
      space_UAs.each do |ua_type, ua|
        if ua_type == "outdoors" or ua_type == "infil"
          ua_outside += ua
        elsif ua_type == "surface" # adjacent to finished
          ua_finished += ua
        elsif ua_type == "total" or ua_type == "foundation"
        # skip
        else
            runner.registerError("Unexpected space ua type: '#{ua_type}'.")
            return nil
        end
      end
      percent_ua_finished = ua_finished / (ua_finished + ua_outside)
      design_temp = max_cooling_temp - percent_ua_finished * (max_cooling_temp - min_cooling_temp)

    end

    return design_temp
  end

  def self.get_wallgroup(runner, unit, wall)
    exteriorFinishDensity = UnitConversions.convert(wall.construction.get.to_LayeredConstruction.get.getLayer(0).to_StandardOpaqueMaterial.get.density, "kg/m^3", "lbm/ft^3")

    wall_type = get_feature(runner, wall, Constants.SizingInfoWallType, 'string')
    return nil if wall_type.nil?

    rigid_r = get_feature(runner, wall, Constants.SizingInfoWallRigidInsRvalue, 'double', false)
    rigid_r = 0 if rigid_r.nil?

    # Determine the wall Group Number (A - K = 1 - 11) for exterior walls (ie. all walls except basement walls)
    maxWallGroup = 11

    # The following correlations were estimated by analyzing MJ8 construction tables. This is likely a better
    # approach than including the Group Number.
    if ['WoodStud', 'SteelStud'].include?(wall_type)
      cavity_r = get_feature(runner, wall, Constants.SizingInfoStudWallCavityRvalue, 'double')
      return nil if cavity_r.nil?

      wallGroup = get_wallgroup_wood_or_steel_stud(cavity_r)

      # Adjust the base wall group for rigid foam insulation
      if rigid_r > 1 and rigid_r <= 7
        if cavity_r < 2
          wallGroup = wallGroup + 2
        else
          wallGroup = wallGroup + 4
        end
      elsif rigid_r > 7
        if cavity_r < 2
          wallGroup = wallGroup + 4
        else
          wallGroup = wallGroup + 6
        end
      end

      # Assume brick if the outside finish density is >= 100 lb/ft^3
      if exteriorFinishDensity >= 100
        if cavity_r < 2
          wallGroup = wallGroup + 4
        else
          wallGroup = wallGroup + 6
        end
      end

    elsif wall_type == 'DoubleWoodStud'
      wallGroup = 10 # J (assumed since MJ8 does not include double stud constructions)
      if exteriorFinishDensity >= 100
        wallGroup = 11 # K
      end

    elsif wall_type == 'SIP'
      rigid_thick_in = get_feature(runner, wall, Constants.SizingInfoWallRigidInsThickness, 'double', false)
      rigid_thick_in = 0 if rigid_thick_in.nil?

      sip_ins_thick_in = get_feature(runner, wall, Constants.SizingInfoSIPWallInsThickness, 'double')
      return nil if sip_ins_thick_in.nil?

      # Manual J refers to SIPs as Structural Foam Panel (SFP)
      if sip_ins_thick_in + rigid_thick_in < 4.5
        wallGroup = 7   # G
      elsif sip_ins_thick_in + rigid_thick_in < 6.5
        wallGroup = 9   # I
      else
        wallGroup = 11  # K
      end
      if exteriorFinishDensity >= 100
        wallGroup = wallGroup + 3
      end

    elsif wall_type == 'CMU'
      cmu_furring_ins_r = get_feature(runner, wall, Constants.SizingInfoCMUWallFurringInsRvalue, 'double')
      return nil if cmu_furring_ins_r.nil?

      # Manual J uses the same wall group for filled or hollow block
      if cmu_furring_ins_r < 2
        wallGroup = 5   # E
      elsif cmu_furring_ins_r <= 11
        wallGroup = 8   # H
      elsif cmu_furring_ins_r <= 13
        wallGroup = 9   # I
      elsif cmu_furring_ins_r <= 15
        wallGroup = 9   # I
      elsif cmu_furring_ins_r <= 19
        wallGroup = 10  # J
      elsif cmu_furring_ins_r <= 21
        wallGroup = 11  # K
      else
        wallGroup = 11  # K
      end
      # This is an estimate based on Table 4A - Construction Number 13
      wallGroup = wallGroup + (rigid_r / 3.0).floor # Group is increased by approximately 1 letter for each R3

    elsif wall_type == 'ICF'
      wallGroup = 11 # K

    elsif wall_type == 'Generic'
      # Assume Wall Group K since 'Other' Wall Type is likely to have a high thermal mass
      wallGroup = 11 # K

    else
      runner.registerError("Unexpected wall type: '#{@wall_type}'.")
      return nil
    end

    # Maximum wall group is K
    wallGroup = [wallGroup, maxWallGroup].min

    return wallGroup
  end

  def self.gshp_hx_pipe_rvalue(pipe_od, pipe_id, pipe_cond)
    # Thermal Resistance of Pipe
    return Math.log(pipe_od / pipe_id) / 2.0 / Math::PI / pipe_cond
  end

  def self.gshp_hxbore_ft_per_ton(weather, htd, ctd, bore_spacing, ground_conductivity, spacing_type, grout_conductivity, bore_diameter, pipe_od, pipe_r_value, heating_eir, cooling_eir, chw_design, hw_design, design_delta_t)
    if spacing_type == "b"
      beta_0 = 17.4427
      beta_1 = -0.6052
    elsif spacing_type == "c"
      beta_0 = 21.9059
      beta_1 = -0.3796
    elsif spacing_type == "as"
      beta_0 = 20.1004
      beta_1 = -0.94467
    end

    r_value_ground = Math.log(bore_spacing / bore_diameter * 12.0) / 2.0 / Math::PI / ground_conductivity
    r_value_grout = 1.0 / grout_conductivity / beta_0 / ((bore_diameter / pipe_od)**beta_1)
    r_value_bore = r_value_grout + pipe_r_value / 2.0 # Note: Convection resistance is negligible when calculated against Glhepro (Jeffrey D. Spitler, 2000)

    rtf_DesignMon_Heat = [0.25, (71.0 - weather.data.MonthlyAvgDrybulbs[0]) / htd].max
    rtf_DesignMon_Cool = [0.25, (weather.data.MonthlyAvgDrybulbs[6] - 76.0) / ctd].max

    nom_length_heat = (1.0 - heating_eir) * (r_value_bore + r_value_ground * rtf_DesignMon_Heat) / (weather.data.AnnualAvgDrybulb - (2.0 * hw_design - design_delta_t) / 2.0) * UnitConversions.convert(1.0, "ton", "Btu/hr")
    nom_length_cool = (1.0 + cooling_eir) * (r_value_bore + r_value_ground * rtf_DesignMon_Cool) / ((2.0 * chw_design + design_delta_t) / 2.0 - weather.data.AnnualAvgDrybulb) * UnitConversions.convert(1.0, "ton", "Btu/hr")

    return nom_length_heat, nom_length_cool
  end

  def self.gshp_gfnc_coeff(bore_config, num_bore_holes, spacing_to_depth_ratio)
    # Set GFNC coefficients
    gfnc_coeff = nil
    if bore_config == Constants.BoreConfigSingle
      gfnc_coeff = 2.681, 3.024, 3.320, 3.666, 3.963, 4.306, 4.645, 4.899, 5.222, 5.405, 5.531, 5.704, 5.821, 6.082, 6.304, 6.366, 6.422, 6.477, 6.520, 6.558, 6.591, 6.619, 6.640, 6.665, 6.893, 6.694, 6.715
    elsif bore_config == Constants.BoreConfigLine
      if num_bore_holes == 2
        if spacing_to_depth_ratio <= 0.02
          gfnc_coeff = 2.681, 3.043, 3.397, 3.9, 4.387, 5.005, 5.644, 6.137, 6.77, 7.131, 7.381, 7.722, 7.953, 8.462, 8.9, 9.022, 9.13, 9.238, 9.323, 9.396, 9.46, 9.515, 9.556, 9.604, 9.636, 9.652, 9.678
        elsif spacing_to_depth_ratio <= 0.03
          gfnc_coeff = 2.679, 3.024, 3.332, 3.734, 4.143, 4.691, 5.29, 5.756, 6.383, 6.741, 6.988, 7.326, 7.557, 8.058, 8.5, 8.622, 8.731, 8.839, 8.923, 8.997, 9.061, 9.115, 9.156, 9.203, 9.236, 9.252, 9.277
        elsif spacing_to_depth_ratio <= 0.05
          gfnc_coeff = 2.679, 3.023, 3.319, 3.668, 3.988, 4.416, 4.921, 5.323, 5.925, 6.27, 6.512, 6.844, 7.073, 7.574, 8.015, 8.137, 8.247, 8.354, 8.439, 8.511, 8.575, 8.629, 8.67, 8.718, 8.75, 8.765, 8.791
        elsif spacing_to_depth_ratio <= 0.1
          gfnc_coeff = 2.679, 3.023, 3.318, 3.664, 3.961, 4.31, 4.672, 4.919, 5.406, 5.711, 5.932, 6.246, 6.465, 6.945, 7.396, 7.52, 7.636, 7.746, 7.831, 7.905, 7.969, 8.024, 8.066, 8.113, 8.146, 8.161, 8.187
        else
          gfnc_coeff = 2.679, 3.023, 3.318, 3.664, 3.961, 4.306, 4.648, 4.835, 5.232, 5.489, 5.682, 5.964, 6.166, 6.65, 7.087, 7.208, 7.32, 7.433, 7.52, 7.595, 7.661, 7.717, 7.758, 7.806, 7.839, 7.855, 7.88
        end
      elsif num_bore_holes == 3
        if spacing_to_depth_ratio <= 0.02
          gfnc_coeff = 2.682, 3.05, 3.425, 3.992, 4.575, 5.366, 6.24, 6.939, 7.86, 8.39, 8.759, 9.263, 9.605, 10.358, 11.006, 11.185, 11.345, 11.503, 11.628, 11.736, 11.831, 11.911, 11.971, 12.041, 12.089, 12.112, 12.151
        elsif spacing_to_depth_ratio <= 0.03
          gfnc_coeff = 2.679, 3.025, 3.336, 3.758, 4.21, 4.855, 5.616, 6.243, 7.124, 7.639, 7.999, 8.493, 8.833, 9.568, 10.22, 10.399, 10.56, 10.718, 10.841, 10.949, 11.043, 11.122, 11.182, 11.252, 11.299, 11.322, 11.36
        elsif spacing_to_depth_ratio <= 0.05
          gfnc_coeff = 2.679, 3.023, 3.319, 3.67, 3.997, 4.454, 5.029, 5.517, 6.298, 6.768, 7.106, 7.578, 7.907, 8.629, 9.274, 9.452, 9.612, 9.769, 9.893, 9.999, 10.092, 10.171, 10.231, 10.3, 10.347, 10.37, 10.407
        elsif spacing_to_depth_ratio <= 0.1
          gfnc_coeff = 2.679, 3.023, 3.318, 3.664, 3.962, 4.311, 4.681, 4.942, 5.484, 5.844, 6.116, 6.518, 6.807, 7.453, 8.091, 8.269, 8.435, 8.595, 8.719, 8.826, 8.919, 8.999, 9.06, 9.128, 9.175, 9.198, 9.235
        else
          gfnc_coeff = 2.679, 3.023, 3.318, 3.664, 3.961, 4.306, 4.649, 4.836, 5.25, 5.53, 5.746, 6.076, 6.321, 6.924, 7.509, 7.678, 7.836, 7.997, 8.121, 8.229, 8.325, 8.405, 8.465, 8.535, 8.582, 8.605, 8.642
        end
      elsif num_bore_holes == 4
        if spacing_to_depth_ratio <= 0.02
          gfnc_coeff = 2.682, 3.054, 3.438, 4.039, 4.676, 5.575, 6.619, 7.487, 8.662, 9.35, 9.832, 10.492, 10.943, 11.935, 12.787, 13.022, 13.232, 13.44, 13.604, 13.745, 13.869, 13.975, 14.054, 14.145, 14.208, 14.238, 14.289
        elsif spacing_to_depth_ratio <= 0.03
          gfnc_coeff = 2.679, 3.025, 3.339, 3.77, 4.244, 4.941, 5.798, 6.539, 7.622, 8.273, 8.734, 9.373, 9.814, 10.777, 11.63, 11.864, 12.074, 12.282, 12.443, 12.584, 12.706, 12.81, 12.888, 12.979, 13.041, 13.071, 13.12
        elsif spacing_to_depth_ratio <= 0.05
          gfnc_coeff = 2.679, 3.023, 3.319, 3.671, 4.001, 4.474, 5.086, 5.62, 6.514, 7.075, 7.487, 8.075, 8.49, 9.418, 10.253, 10.484, 10.692, 10.897, 11.057, 11.195, 11.316, 11.419, 11.497, 11.587, 11.647, 11.677, 11.726
        elsif spacing_to_depth_ratio <= 0.1
          gfnc_coeff = 2.679, 3.023, 3.318, 3.664, 3.962, 4.311, 4.686, 4.953, 5.523, 5.913, 6.214, 6.67, 7.005, 7.78, 8.574, 8.798, 9.011, 9.215, 9.373, 9.512, 9.632, 9.735, 9.814, 9.903, 9.963, 9.993, 10.041
        else
          gfnc_coeff = 2.679, 3.023, 3.318, 3.664, 3.961, 4.306, 4.649, 4.837, 5.259, 5.55, 5.779, 6.133, 6.402, 7.084, 7.777, 7.983, 8.178, 8.379, 8.536, 8.672, 8.795, 8.898, 8.975, 9.064, 9.125, 9.155, 9.203
        end
      elsif num_bore_holes == 5
        if spacing_to_depth_ratio <= 0.02
          gfnc_coeff = 2.683, 3.056, 3.446, 4.067, 4.737, 5.709, 6.877, 7.879, 9.272, 10.103, 10.69, 11.499, 12.053, 13.278, 14.329, 14.618, 14.878, 15.134, 15.336, 15.51, 15.663, 15.792, 15.89, 16.002, 16.079, 16.117, 16.179
        elsif spacing_to_depth_ratio <= 0.03
          gfnc_coeff = 2.679, 3.025, 3.34, 3.777, 4.265, 4.993, 5.913, 6.735, 7.974, 8.737, 9.285, 10.054, 10.591, 11.768, 12.815, 13.103, 13.361, 13.616, 13.814, 13.987, 14.137, 14.264, 14.36, 14.471, 14.548, 14.584, 14.645
        elsif spacing_to_depth_ratio <= 0.05
          gfnc_coeff = 2.679, 3.023, 3.319, 3.671, 4.004, 4.485, 5.12, 5.683, 6.653, 7.279, 7.747, 8.427, 8.914, 10.024, 11.035, 11.316, 11.571, 11.82, 12.016, 12.185, 12.332, 12.458, 12.553, 12.663, 12.737, 12.773, 12.833
        elsif spacing_to_depth_ratio <= 0.1
          gfnc_coeff = 2.679, 3.023, 3.318, 3.664, 3.962, 4.312, 4.688, 4.96, 5.547, 5.955, 6.274, 6.764, 7.132, 8.002, 8.921, 9.186, 9.439, 9.683, 9.873, 10.041, 10.186, 10.311, 10.406, 10.514, 10.588, 10.624, 10.683
        else
          gfnc_coeff = 2.679, 3.023, 3.318, 3.664, 3.961, 4.306, 4.65, 4.837, 5.264, 5.562, 5.798, 6.168, 6.452, 7.186, 7.956, 8.191, 8.415, 8.649, 8.834, 8.995, 9.141, 9.265, 9.357, 9.465, 9.539, 9.575, 9.634
        end
      elsif num_bore_holes == 6
        if spacing_to_depth_ratio <= 0.02
          gfnc_coeff = 2.683, 3.057, 3.452, 4.086, 4.779, 5.8, 7.06, 8.162, 9.74, 10.701, 11.385, 12.334, 12.987, 14.439, 15.684, 16.027, 16.335, 16.638, 16.877, 17.083, 17.264, 17.417, 17.532, 17.665, 17.756, 17.801, 17.874
        elsif spacing_to_depth_ratio <= 0.03
          gfnc_coeff = 2.679, 3.025, 3.341, 3.782, 4.278, 5.029, 5.992, 6.87, 8.226, 9.081, 9.704, 10.59, 11.212, 12.596, 13.828, 14.168, 14.473, 14.773, 15.007, 15.211, 15.388, 15.538, 15.652, 15.783, 15.872, 15.916, 15.987
        elsif spacing_to_depth_ratio <= 0.05
          gfnc_coeff = 2.679, 3.023, 3.319, 3.671, 4.005, 4.493, 5.143, 5.726, 6.747, 7.42, 7.93, 8.681, 9.227, 10.5, 11.672, 12.001, 12.299, 12.591, 12.821, 13.019, 13.192, 13.34, 13.452, 13.581, 13.668, 13.71, 13.78
        elsif spacing_to_depth_ratio <= 0.1
          gfnc_coeff = 2.679, 3.023, 3.318, 3.664, 3.962, 4.312, 4.69, 4.964, 5.563, 5.983, 6.314, 6.828, 7.218, 8.159, 9.179, 9.479, 9.766, 10.045, 10.265, 10.458, 10.627, 10.773, 10.883, 11.01, 11.096, 11.138, 11.207
        else
          gfnc_coeff = 2.679, 3.023, 3.318, 3.664, 3.961, 4.306, 4.65, 4.838, 5.268, 5.57, 5.811, 6.191, 6.485, 7.256, 8.082, 8.339, 8.586, 8.848, 9.055, 9.238, 9.404, 9.546, 9.653, 9.778, 9.864, 9.907, 9.976
        end
      elsif num_bore_holes == 7
        if spacing_to_depth_ratio <= 0.02
          gfnc_coeff = 2.683, 3.058, 3.456, 4.1, 4.809, 5.867, 7.195, 8.38, 10.114, 11.189, 11.961, 13.04, 13.786, 15.456, 16.89, 17.286, 17.64, 17.989, 18.264, 18.501, 18.709, 18.886, 19.019, 19.172, 19.276, 19.328, 19.412
        elsif spacing_to_depth_ratio <= 0.03
          gfnc_coeff = 2.679, 3.025, 3.342, 3.785, 4.288, 5.054, 6.05, 6.969, 8.418, 9.349, 10.036, 11.023, 11.724, 13.296, 14.706, 15.096, 15.446, 15.791, 16.059, 16.293, 16.497, 16.668, 16.799, 16.949, 17.052, 17.102, 17.183
        elsif spacing_to_depth_ratio <= 0.05
          gfnc_coeff = 2.679, 3.023, 3.319, 3.672, 4.007, 4.499, 5.159, 5.756, 6.816, 7.524, 8.066, 8.874, 9.469, 10.881, 12.2, 12.573, 12.912, 13.245, 13.508, 13.734, 13.932, 14.1, 14.228, 14.376, 14.475, 14.524, 14.604
        elsif spacing_to_depth_ratio <= 0.1
          gfnc_coeff = 2.679, 3.023, 3.318, 3.664, 3.962, 4.312, 4.691, 4.967, 5.574, 6.003, 6.343, 6.874, 7.28, 8.276, 9.377, 9.706, 10.022, 10.333, 10.578, 10.795, 10.985, 11.15, 11.276, 11.419, 11.518, 11.565, 11.644
        else
          gfnc_coeff = 2.679, 3.023, 3.318, 3.664, 3.961, 4.306, 4.65, 4.838, 5.27, 5.576, 5.821, 6.208, 6.509, 7.307, 8.175, 8.449, 8.715, 8.998, 9.224, 9.426, 9.61, 9.768, 9.887, 10.028, 10.126, 10.174, 10.252
        end
      elsif num_bore_holes == 8
        if spacing_to_depth_ratio <= 0.02
          gfnc_coeff = 2.683, 3.059, 3.459, 4.11, 4.832, 5.918, 7.3, 8.55, 10.416, 11.59, 12.442, 13.641, 14.475, 16.351, 17.97, 18.417, 18.817, 19.211, 19.522, 19.789, 20.024, 20.223, 20.373, 20.546, 20.664, 20.721, 20.816
        elsif spacing_to_depth_ratio <= 0.03
          gfnc_coeff = 2.679, 3.025, 3.342, 3.788, 4.295, 5.073, 6.093, 7.045, 8.567, 9.56, 10.301, 11.376, 12.147, 13.892, 15.472, 15.911, 16.304, 16.692, 16.993, 17.257, 17.486, 17.679, 17.826, 17.995, 18.111, 18.167, 18.259
        elsif spacing_to_depth_ratio <= 0.05
          gfnc_coeff = 2.679, 3.023, 3.319, 3.672, 4.008, 4.503, 5.171, 5.779, 6.868, 7.603, 8.17, 9.024, 9.659, 11.187, 12.64, 13.055, 13.432, 13.804, 14.098, 14.351, 14.573, 14.762, 14.905, 15.07, 15.182, 15.237, 15.326
        elsif spacing_to_depth_ratio <= 0.1
          gfnc_coeff = 2.679, 3.023, 3.318, 3.664, 3.962, 4.312, 4.692, 4.97, 5.583, 6.018, 6.364, 6.909, 7.327, 8.366, 9.531, 9.883, 10.225, 10.562, 10.83, 11.069, 11.28, 11.463, 11.602, 11.762, 11.872, 11.925, 12.013
        else
          gfnc_coeff = 2.679, 3.023, 3.318, 3.664, 3.961, 4.306, 4.65, 4.838, 5.272, 5.58, 5.828, 6.22, 6.527, 7.345, 8.246, 8.533, 8.814, 9.114, 9.356, 9.573, 9.772, 9.944, 10.076, 10.231, 10.34, 10.393, 10.481
        end
      elsif num_bore_holes == 9
        if spacing_to_depth_ratio <= 0.02
          gfnc_coeff = 2.683, 3.06, 3.461, 4.118, 4.849, 5.958, 7.383, 8.687, 10.665, 11.927, 12.851, 14.159, 15.075, 17.149, 18.947, 19.443, 19.888, 20.326, 20.672, 20.969, 21.23, 21.452, 21.618, 21.81, 21.941, 22.005, 22.11
        elsif spacing_to_depth_ratio <= 0.03
          gfnc_coeff = 2.679, 3.025, 3.342, 3.79, 4.301, 5.088, 6.127, 7.105, 8.686, 9.732, 10.519, 11.671, 12.504, 14.408, 16.149, 16.633, 17.069, 17.499, 17.833, 18.125, 18.379, 18.593, 18.756, 18.943, 19.071, 19.133, 19.235
        elsif spacing_to_depth_ratio <= 0.05
          gfnc_coeff = 2.679, 3.023, 3.319, 3.672, 4.008, 4.506, 5.181, 5.797, 6.909, 7.665, 8.253, 9.144, 9.813, 11.441, 13.015, 13.468, 13.881, 14.29, 14.613, 14.892, 15.136, 15.345, 15.503, 15.686, 15.809, 15.87, 15.969
        elsif spacing_to_depth_ratio <= 0.1
          gfnc_coeff = 2.679, 3.023, 3.318, 3.664, 3.962, 4.312, 4.693, 4.972, 5.589, 6.03, 6.381, 6.936, 7.364, 8.436, 9.655, 10.027, 10.391, 10.751, 11.04, 11.298, 11.527, 11.726, 11.879, 12.054, 12.175, 12.234, 12.331
        else
          gfnc_coeff = 2.679, 3.023, 3.318, 3.664, 3.961, 4.306, 4.65, 4.838, 5.273, 5.584, 5.833, 6.23, 6.541, 7.375, 8.302, 8.6, 8.892, 9.208, 9.463, 9.692, 9.905, 10.089, 10.231, 10.4, 10.518, 10.576, 10.673
        end
      elsif num_bore_holes == 10
        if spacing_to_depth_ratio <= 0.02
          gfnc_coeff = 2.683, 3.06, 3.463, 4.125, 4.863, 5.99, 7.45, 8.799, 10.872, 12.211, 13.197, 14.605, 15.598, 17.863, 19.834, 20.379, 20.867, 21.348, 21.728, 22.055, 22.342, 22.585, 22.767, 22.978, 23.122, 23.192, 23.307
        elsif spacing_to_depth_ratio <= 0.03
          gfnc_coeff = 2.679, 3.026, 3.343, 3.792, 4.306, 5.1, 6.154, 7.153, 8.784, 9.873, 10.699, 11.918, 12.805, 14.857, 16.749, 17.278, 17.755, 18.225, 18.591, 18.91, 19.189, 19.423, 19.601, 19.807, 19.947, 20.015, 20.126
        elsif spacing_to_depth_ratio <= 0.05
          gfnc_coeff = 2.679, 3.023, 3.319, 3.672, 4.009, 4.509, 5.189, 5.812, 6.942, 7.716, 8.32, 9.242, 9.939, 11.654, 13.336, 13.824, 14.271, 14.714, 15.065, 15.368, 15.635, 15.863, 16.036, 16.235, 16.37, 16.435, 16.544
        elsif spacing_to_depth_ratio <= 0.1
          gfnc_coeff = 2.679, 3.023, 3.318, 3.664, 3.962, 4.312, 4.694, 4.973, 5.595, 6.039, 6.395, 6.958, 7.394, 8.493, 9.757, 10.146, 10.528, 10.909, 11.215, 11.491, 11.736, 11.951, 12.116, 12.306, 12.437, 12.501, 12.607
        else
          gfnc_coeff = 2.679, 3.023, 3.318, 3.664, 3.961, 4.306, 4.65, 4.838, 5.275, 5.587, 5.837, 6.238, 6.552, 7.399, 8.347, 8.654, 8.956, 9.283, 9.549, 9.79, 10.014, 10.209, 10.36, 10.541, 10.669, 10.732, 10.837
        end
      end
    elsif bore_config == Constants.BoreConfigLconfig
      if num_bore_holes == 3
        if spacing_to_depth_ratio <= 0.02
          gfnc_coeff = 2.682, 3.052, 3.435, 4.036, 4.668, 5.519, 6.435, 7.155, 8.091, 8.626, 8.997, 9.504, 9.847, 10.605, 11.256, 11.434, 11.596, 11.755, 11.88, 11.988, 12.083, 12.163, 12.224, 12.294, 12.342, 12.365, 12.405
        elsif spacing_to_depth_ratio <= 0.03
          gfnc_coeff = 2.679, 3.025, 3.337, 3.767, 4.242, 4.937, 5.754, 6.419, 7.33, 7.856, 8.221, 8.721, 9.063, 9.818, 10.463, 10.641, 10.801, 10.959, 11.084, 11.191, 11.285, 11.365, 11.425, 11.495, 11.542, 11.565, 11.603
        elsif spacing_to_depth_ratio <= 0.05
          gfnc_coeff = 2.679, 3.023, 3.319, 3.67, 3.999, 4.472, 5.089, 5.615, 6.449, 6.942, 7.292, 7.777, 8.111, 8.847, 9.497, 9.674, 9.836, 9.993, 10.117, 10.224, 10.317, 10.397, 10.457, 10.525, 10.573, 10.595, 10.633
        elsif spacing_to_depth_ratio <= 0.1
          gfnc_coeff = 2.679, 3.023, 3.318, 3.664, 3.962, 4.311, 4.684, 4.95, 5.525, 5.915, 6.209, 6.64, 6.946, 7.645, 8.289, 8.466, 8.63, 8.787, 8.912, 9.018, 9.112, 9.192, 9.251, 9.32, 9.367, 9.39, 9.427
        else
          gfnc_coeff = 2.679, 3.023, 3.318, 3.664, 3.961, 4.306, 4.649, 4.836, 5.255, 5.547, 5.777, 6.132, 6.397, 7.069, 7.673, 7.848, 8.005, 8.161, 8.29, 8.397, 8.492, 8.571, 8.631, 8.7, 8.748, 8.771, 8.808
        end
      elsif num_bore_holes == 4
        if spacing_to_depth_ratio <= 0.02
          gfnc_coeff = 2.683, 3.055, 3.446, 4.075, 4.759, 5.729, 6.841, 7.753, 8.96, 9.659, 10.147, 10.813, 11.266, 12.265, 13.122, 13.356, 13.569, 13.778, 13.942, 14.084, 14.208, 14.314, 14.393, 14.485, 14.548, 14.579, 14.63
        elsif spacing_to_depth_ratio <= 0.03
          gfnc_coeff = 2.679, 3.025, 3.339, 3.777, 4.27, 5.015, 5.945, 6.739, 7.875, 8.547, 9.018, 9.668, 10.116, 11.107, 11.953, 12.186, 12.395, 12.603, 12.766, 12.906, 13.029, 13.133, 13.212, 13.303, 13.365, 13.395, 13.445
        elsif spacing_to_depth_ratio <= 0.05
          gfnc_coeff = 2.679, 3.023, 3.319, 3.671, 4.003, 4.488, 5.137, 5.713, 6.678, 7.274, 7.707, 8.319, 8.747, 9.698, 10.543, 10.774, 10.984, 11.19, 11.351, 11.49, 11.612, 11.715, 11.793, 11.882, 11.944, 11.974, 12.022
        elsif spacing_to_depth_ratio <= 0.1
          gfnc_coeff = 2.679, 3.023, 3.318, 3.664, 3.962, 4.311, 4.688, 4.959, 5.558, 5.976, 6.302, 6.794, 7.155, 8.008, 8.819, 9.044, 9.255, 9.456, 9.618, 9.755, 9.877, 9.98, 10.057, 10.146, 10.207, 10.236, 10.285
        else
          gfnc_coeff = 2.679, 3.023, 3.318, 3.664, 3.961, 4.306, 4.649, 4.837, 5.263, 5.563, 5.804, 6.183, 6.473, 7.243, 7.969, 8.185, 8.382, 8.58, 8.743, 8.88, 9.001, 9.104, 9.181, 9.27, 9.332, 9.361, 9.409
        end
      elsif num_bore_holes == 5
        if spacing_to_depth_ratio <= 0.02
          gfnc_coeff = 2.683, 3.057, 3.453, 4.097, 4.806, 5.842, 7.083, 8.14, 9.579, 10.427, 11.023, 11.841, 12.399, 13.633, 14.691, 14.98, 15.242, 15.499, 15.701, 15.877, 16.03, 16.159, 16.257, 16.37, 16.448, 16.485, 16.549
        elsif spacing_to_depth_ratio <= 0.03
          gfnc_coeff = 2.679, 3.025, 3.34, 3.783, 4.285, 5.054, 6.038, 6.915, 8.219, 9.012, 9.576, 10.362, 10.907, 12.121, 13.161, 13.448, 13.705, 13.96, 14.16, 14.332, 14.483, 14.61, 14.707, 14.819, 14.895, 14.932, 14.993
        elsif spacing_to_depth_ratio <= 0.05
          gfnc_coeff = 2.679, 3.023, 3.319, 3.671, 4.005, 4.497, 5.162, 5.76, 6.796, 7.461, 7.954, 8.665, 9.17, 10.31, 11.338, 11.62, 11.877, 12.127, 12.324, 12.494, 12.643, 12.77, 12.865, 12.974, 13.049, 13.085, 13.145
        elsif spacing_to_depth_ratio <= 0.1
          gfnc_coeff = 2.679, 3.023, 3.318, 3.664, 3.962, 4.312, 4.69, 4.964, 5.575, 6.006, 6.347, 6.871, 7.263, 8.219, 9.164, 9.432, 9.684, 9.926, 10.121, 10.287, 10.434, 10.56, 10.654, 10.762, 10.836, 10.872, 10.93
        else
          gfnc_coeff = 2.679, 3.023, 3.318, 3.664, 3.961, 4.306, 4.65, 4.837, 5.267, 5.573, 5.819, 6.208, 6.51, 7.33, 8.136, 8.384, 8.613, 8.844, 9.037, 9.2, 9.345, 9.468, 9.562, 9.67, 9.744, 9.78, 9.839
        end
      elsif num_bore_holes == 6
        if spacing_to_depth_ratio <= 0.02
          gfnc_coeff = 2.683, 3.058, 3.457, 4.111, 4.837, 5.916, 7.247, 8.41, 10.042, 11.024, 11.72, 12.681, 13.339, 14.799, 16.054, 16.396, 16.706, 17.011, 17.25, 17.458, 17.639, 17.792, 17.907, 18.041, 18.133, 18.177, 18.253
        elsif spacing_to_depth_ratio <= 0.03
          gfnc_coeff = 2.679, 3.025, 3.341, 3.786, 4.296, 5.08, 6.099, 7.031, 8.456, 9.346, 9.988, 10.894, 11.528, 12.951, 14.177, 14.516, 14.819, 15.12, 15.357, 15.56, 15.737, 15.888, 16.002, 16.134, 16.223, 16.267, 16.338
        elsif spacing_to_depth_ratio <= 0.05
          gfnc_coeff = 2.679, 3.023, 3.319, 3.671, 4.007, 4.503, 5.178, 5.791, 6.872, 7.583, 8.119, 8.905, 9.472, 10.774, 11.969, 12.3, 12.6, 12.895, 13.126, 13.326, 13.501, 13.649, 13.761, 13.89, 13.977, 14.02, 14.09
        elsif spacing_to_depth_ratio <= 0.1
          gfnc_coeff = 2.679, 3.023, 3.318, 3.664, 3.962, 4.312, 4.691, 4.968, 5.586, 6.026, 6.375, 6.919, 7.331, 8.357, 9.407, 9.71, 9.997, 10.275, 10.501, 10.694, 10.865, 11.011, 11.121, 11.247, 11.334, 11.376, 11.445
        else
          gfnc_coeff = 2.679, 3.023, 3.318, 3.664, 3.961, 4.306, 4.65, 4.838, 5.27, 5.579, 5.828, 6.225, 6.535, 7.384, 8.244, 8.515, 8.768, 9.026, 9.244, 9.428, 9.595, 9.737, 9.845, 9.97, 10.057, 10.099, 10.168
        end
      end
    elsif bore_config == Constants.BoreConfigL2config
      if num_bore_holes == 8
        if spacing_to_depth_ratio <= 0.02
          gfnc_coeff = 2.685, 3.078, 3.547, 4.438, 5.521, 7.194, 9.237, 10.973, 13.311, 14.677, 15.634, 16.942, 17.831, 19.791, 21.462, 21.917, 22.329, 22.734, 23.052, 23.328, 23.568, 23.772, 23.925, 24.102, 24.224, 24.283, 24.384
        elsif spacing_to_depth_ratio <= 0.03
          gfnc_coeff = 2.679, 3.027, 3.354, 3.866, 4.534, 5.682, 7.271, 8.709, 10.845, 12.134, 13.046, 14.308, 15.177, 17.106, 18.741, 19.19, 19.592, 19.989, 20.303, 20.57, 20.805, 21.004, 21.155, 21.328, 21.446, 21.504, 21.598
        elsif spacing_to_depth_ratio <= 0.05
          gfnc_coeff = 2.679, 3.023, 3.319, 3.676, 4.034, 4.639, 5.587, 6.514, 8.195, 9.283, 10.09, 11.244, 12.058, 13.88, 15.491, 15.931, 16.328, 16.716, 17.02, 17.282, 17.511, 17.706, 17.852, 18.019, 18.134, 18.19, 18.281
        elsif spacing_to_depth_ratio <= 0.1
          gfnc_coeff = 2.679, 3.023, 3.318, 3.664, 3.962, 4.315, 4.72, 5.041, 5.874, 6.525, 7.06, 7.904, 8.541, 10.093, 11.598, 12.018, 12.41, 12.784, 13.084, 13.338, 13.562, 13.753, 13.895, 14.058, 14.169, 14.223, 14.312
        else
          gfnc_coeff = 2.679, 3.023, 3.318, 3.664, 3.961, 4.307, 4.653, 4.842, 5.325, 5.717, 6.058, 6.635, 7.104, 8.419, 9.714, 10.108, 10.471, 10.834, 11.135, 11.387, 11.61, 11.798, 11.94, 12.103, 12.215, 12.268, 12.356
        end
      elsif num_bore_holes == 10
        if spacing_to_depth_ratio <= 0.02
          gfnc_coeff = 2.685, 3.08, 3.556, 4.475, 5.611, 7.422, 9.726, 11.745, 14.538, 16.199, 17.369, 18.975, 20.071, 22.489, 24.551, 25.111, 25.619, 26.118, 26.509, 26.848, 27.143, 27.393, 27.582, 27.8, 27.949, 28.022, 28.146
        elsif spacing_to_depth_ratio <= 0.03
          gfnc_coeff = 2.679, 3.027, 3.356, 3.874, 4.559, 5.758, 7.466, 9.07, 11.535, 13.06, 14.153, 15.679, 16.739, 19.101, 21.106, 21.657, 22.15, 22.637, 23.021, 23.348, 23.635, 23.879, 24.063, 24.275, 24.42, 24.49, 24.605
        elsif spacing_to_depth_ratio <= 0.05
          gfnc_coeff = 2.679, 3.023, 3.319, 3.676, 4.037, 4.653, 5.634, 6.61, 8.44, 9.664, 10.589, 11.936, 12.899, 15.086, 17.041, 17.575, 18.058, 18.53, 18.9, 19.218, 19.496, 19.733, 19.91, 20.113, 20.252, 20.32, 20.431
        elsif spacing_to_depth_ratio <= 0.1
          gfnc_coeff = 2.679, 3.023, 3.318, 3.664, 3.962, 4.315, 4.723, 5.048, 5.904, 6.584, 7.151, 8.062, 8.764, 10.521, 12.281, 12.779, 13.246, 13.694, 14.054, 14.36, 14.629, 14.859, 15.03, 15.226, 15.36, 15.425, 15.531
        else
          gfnc_coeff = 2.679, 3.023, 3.318, 3.664, 3.961, 4.307, 4.653, 4.842, 5.331, 5.731, 6.083, 6.683, 7.178, 8.6, 10.054, 10.508, 10.929, 11.356, 11.711, 12.009, 12.275, 12.5, 12.671, 12.866, 13, 13.064, 13.17
        end
      end
    elsif bore_config == Constants.BoreConfigUconfig
      if num_bore_holes == 5
        if spacing_to_depth_ratio <= 0.02
          gfnc_coeff = 2.683, 3.057, 3.46, 4.134, 4.902, 6.038, 7.383, 8.503, 9.995, 10.861, 11.467, 12.294, 12.857, 14.098, 15.16, 15.449, 15.712, 15.97, 16.173, 16.349, 16.503, 16.633, 16.731, 16.844, 16.922, 16.96, 17.024
        elsif spacing_to_depth_ratio <= 0.03
          gfnc_coeff = 2.679, 3.025, 3.341, 3.789, 4.31, 5.136, 6.219, 7.172, 8.56, 9.387, 9.97, 10.774, 11.328, 12.556, 13.601, 13.889, 14.147, 14.403, 14.604, 14.777, 14.927, 15.056, 15.153, 15.265, 15.341, 15.378, 15.439
        elsif spacing_to_depth_ratio <= 0.05
          gfnc_coeff = 2.679, 3.023, 3.319, 3.671, 4.007, 4.51, 5.213, 5.864, 6.998, 7.717, 8.244, 8.993, 9.518, 10.69, 11.73, 12.015, 12.273, 12.525, 12.723, 12.893, 13.043, 13.17, 13.265, 13.374, 13.449, 13.486, 13.546
        elsif spacing_to_depth_ratio <= 0.1
          gfnc_coeff = 2.679, 3.023, 3.318, 3.664, 3.962, 4.312, 4.692, 4.969, 5.607, 6.072, 6.444, 7.018, 7.446, 8.474, 9.462, 9.737, 9.995, 10.241, 10.438, 10.606, 10.754, 10.88, 10.975, 11.083, 11.157, 11.193, 11.252
        else
          gfnc_coeff = 2.679, 3.023, 3.318, 3.664, 3.961, 4.306, 4.65, 4.838, 5.27, 5.585, 5.843, 6.26, 6.588, 7.486, 8.353, 8.614, 8.854, 9.095, 9.294, 9.46, 9.608, 9.733, 9.828, 9.936, 10.011, 10.047, 10.106
        end
      elsif num_bore_holes == 7
        if spacing_to_depth_ratio <= 0.02
          gfnc_coeff = 2.683, 3.059, 3.467, 4.164, 4.994, 6.319, 8.011, 9.482, 11.494, 12.679, 13.511, 14.651, 15.427, 17.139, 18.601, 18.999, 19.359, 19.714, 19.992, 20.233, 20.443, 20.621, 20.755, 20.91, 21.017, 21.069, 21.156
        elsif spacing_to_depth_ratio <= 0.03
          gfnc_coeff = 2.679, 3.025, 3.342, 3.795, 4.329, 5.214, 6.465, 7.635, 9.435, 10.54, 11.327, 12.421, 13.178, 14.861, 16.292, 16.685, 17.038, 17.386, 17.661, 17.896, 18.101, 18.276, 18.408, 18.56, 18.663, 18.714, 18.797
        elsif spacing_to_depth_ratio <= 0.05
          gfnc_coeff = 2.679, 3.023, 3.319, 3.672, 4.009, 4.519, 5.253, 5.965, 7.304, 8.204, 8.882, 9.866, 10.566, 12.145, 13.555, 13.941, 14.29, 14.631, 14.899, 15.129, 15.331, 15.502, 15.631, 15.778, 15.879, 15.928, 16.009
        elsif spacing_to_depth_ratio <= 0.1
          gfnc_coeff = 2.679, 3.023, 3.318, 3.664, 3.962, 4.312, 4.694, 4.975, 5.629, 6.127, 6.54, 7.207, 7.723, 9.019, 10.314, 10.68, 11.023, 11.352, 11.617, 11.842, 12.04, 12.209, 12.335, 12.48, 12.579, 12.627, 12.705
        else
          gfnc_coeff = 2.679, 3.023, 3.318, 3.664, 3.961, 4.306, 4.65, 4.838, 5.275, 5.595, 5.861, 6.304, 6.665, 7.709, 8.785, 9.121, 9.434, 9.749, 10.013, 10.233, 10.43, 10.597, 10.723, 10.868, 10.967, 11.015, 11.094
        end
      elsif num_bore_holes == 9
        if spacing_to_depth_ratio <= 0.02
          gfnc_coeff = 2.683, 3.061, 3.47, 4.178, 5.039, 6.472, 8.405, 10.147, 12.609, 14.086, 15.131, 16.568, 17.55, 19.72, 21.571, 22.073, 22.529, 22.976, 23.327, 23.632, 23.896, 24.121, 24.29, 24.485, 24.619, 24.684, 24.795
        elsif spacing_to_depth_ratio <= 0.03
          gfnc_coeff = 2.679, 3.025, 3.343, 3.798, 4.338, 5.248, 6.588, 7.902, 10.018, 11.355, 12.321, 13.679, 14.625, 16.74, 18.541, 19.036, 19.478, 19.916, 20.261, 20.555, 20.812, 21.031, 21.197, 21.387, 21.517, 21.58, 21.683
        elsif spacing_to_depth_ratio <= 0.05
          gfnc_coeff = 2.679, 3.023, 3.319, 3.672, 4.01, 4.524, 5.27, 6.01, 7.467, 8.489, 9.281, 10.452, 11.299, 13.241, 14.995, 15.476, 15.912, 16.337, 16.67, 16.957, 17.208, 17.421, 17.581, 17.764, 17.889, 17.95, 18.05
        elsif spacing_to_depth_ratio <= 0.1
          gfnc_coeff = 2.679, 3.023, 3.318, 3.664, 3.962, 4.312, 4.695, 4.977, 5.639, 6.15, 6.583, 7.298, 7.869, 9.356, 10.902, 11.347, 11.766, 12.169, 12.495, 12.772, 13.017, 13.225, 13.381, 13.559, 13.681, 13.74, 13.837
        else
          gfnc_coeff = 2.679, 3.023, 3.318, 3.664, 3.961, 4.306, 4.65, 4.838, 5.277, 5.6, 5.87, 6.322, 6.698, 7.823, 9.044, 9.438, 9.809, 10.188, 10.506, 10.774, 11.015, 11.219, 11.374, 11.552, 11.674, 11.733, 11.83
        end
      end
    elsif bore_config == Constants.BoreConfigOpenRectangle
      if num_bore_holes == 8
        if spacing_to_depth_ratio <= 0.02
          gfnc_coeff = 2.684, 3.066, 3.497, 4.275, 5.229, 6.767, 8.724, 10.417, 12.723, 14.079, 15.03, 16.332, 17.217, 19.17, 20.835, 21.288, 21.698, 22.101, 22.417, 22.692, 22.931, 23.133, 23.286, 23.462, 23.583, 23.642, 23.742
        elsif spacing_to_depth_ratio <= 0.03
          gfnc_coeff = 2.679, 3.026, 3.347, 3.821, 4.409, 5.418, 6.87, 8.226, 10.299, 11.565, 12.466, 13.716, 14.58, 16.498, 18.125, 18.572, 18.972, 19.368, 19.679, 19.946, 20.179, 20.376, 20.527, 20.699, 20.816, 20.874, 20.967
        elsif spacing_to_depth_ratio <= 0.05
          gfnc_coeff = 2.679, 3.023, 3.319, 3.673, 4.018, 4.564, 5.389, 6.21, 7.763, 8.801, 9.582, 10.709, 11.51, 13.311, 14.912, 15.349, 15.744, 16.13, 16.432, 16.693, 16.921, 17.114, 17.259, 17.426, 17.54, 17.595, 17.686
        elsif spacing_to_depth_ratio <= 0.1
          gfnc_coeff = 2.679, 3.023, 3.318, 3.664, 3.962, 4.313, 4.704, 4.999, 5.725, 6.294, 6.771, 7.543, 8.14, 9.629, 11.105, 11.52, 11.908, 12.28, 12.578, 12.831, 13.054, 13.244, 13.386, 13.548, 13.659, 13.712, 13.8
        else
          gfnc_coeff = 2.679, 3.023, 3.318, 3.664, 3.961, 4.306, 4.651, 4.839, 5.293, 5.641, 5.938, 6.44, 6.856, 8.062, 9.297, 9.681, 10.036, 10.394, 10.692, 10.941, 11.163, 11.35, 11.492, 11.654, 11.766, 11.819, 11.907
        end
      elsif num_bore_holes == 10
        if spacing_to_depth_ratio <= 0.02
          gfnc_coeff = 2.684, 3.066, 3.494, 4.262, 5.213, 6.81, 8.965, 10.906, 13.643, 15.283, 16.443, 18.038, 19.126, 21.532, 23.581, 24.138, 24.642, 25.137, 25.525, 25.862, 26.155, 26.403, 26.59, 26.806, 26.955, 27.027, 27.149
        elsif spacing_to_depth_ratio <= 0.03
          gfnc_coeff = 2.679, 3.026, 3.346, 3.818, 4.399, 5.4, 6.889, 8.358, 10.713, 12.198, 13.27, 14.776, 15.824, 18.167, 20.158, 20.704, 21.194, 21.677, 22.057, 22.382, 22.666, 22.907, 23.09, 23.3, 23.443, 23.513, 23.627
        elsif spacing_to_depth_ratio <= 0.05
          gfnc_coeff = 2.679, 3.023, 3.319, 3.673, 4.018, 4.559, 5.374, 6.193, 7.814, 8.951, 9.831, 11.13, 12.069, 14.219, 16.154, 16.684, 17.164, 17.631, 17.998, 18.314, 18.59, 18.824, 19, 19.201, 19.338, 19.405, 19.515
        elsif spacing_to_depth_ratio <= 0.1
          gfnc_coeff = 2.679, 3.023, 3.318, 3.664, 3.962, 4.313, 4.703, 4.996, 5.712, 6.275, 6.755, 7.549, 8.183, 9.832, 11.54, 12.029, 12.49, 12.933, 13.29, 13.594, 13.862, 14.09, 14.26, 14.455, 14.588, 14.652, 14.758
        else
          gfnc_coeff = 2.679, 3.023, 3.318, 3.664, 3.961, 4.306, 4.651, 4.839, 5.292, 5.636, 5.928, 6.425, 6.841, 8.089, 9.44, 9.875, 10.284, 10.7, 11.05, 11.344, 11.608, 11.831, 12.001, 12.196, 12.329, 12.393, 12.499
        end
      end
    elsif bore_config == Constants.BoreConfigRectangle
      if num_bore_holes == 4
        if spacing_to_depth_ratio <= 0.02
          gfnc_coeff = 2.684, 3.066, 3.493, 4.223, 5.025, 6.131, 7.338, 8.291, 9.533, 10.244, 10.737, 11.409, 11.865, 12.869, 13.73, 13.965, 14.178, 14.388, 14.553, 14.696, 14.821, 14.927, 15.007, 15.099, 15.162, 15.193, 15.245
        elsif spacing_to_depth_ratio <= 0.03
          gfnc_coeff = 2.679, 3.026, 3.347, 3.818, 4.383, 5.255, 6.314, 7.188, 8.392, 9.087, 9.571, 10.233, 10.686, 11.685, 12.536, 12.77, 12.98, 13.189, 13.353, 13.494, 13.617, 13.721, 13.801, 13.892, 13.955, 13.985, 14.035
        elsif spacing_to_depth_ratio <= 0.05
          gfnc_coeff = 2.679, 3.023, 3.319, 3.673, 4.018, 4.555, 5.313, 5.984, 7.069, 7.717, 8.177, 8.817, 9.258, 10.229, 11.083, 11.316, 11.527, 11.733, 11.895, 12.035, 12.157, 12.261, 12.339, 12.429, 12.491, 12.521, 12.57
        elsif spacing_to_depth_ratio <= 0.1
          gfnc_coeff = 2.679, 3.023, 3.318, 3.664, 3.962, 4.313, 4.703, 4.998, 5.69, 6.18, 6.557, 7.115, 7.514, 8.428, 9.27, 9.501, 9.715, 9.92, 10.083, 10.221, 10.343, 10.447, 10.525, 10.614, 10.675, 10.704, 10.753
        else
          gfnc_coeff = 2.679, 3.023, 3.318, 3.664, 3.961, 4.306, 4.651, 4.839, 5.293, 5.633, 5.913, 6.355, 6.693, 7.559, 8.343, 8.57, 8.776, 8.979, 9.147, 9.286, 9.409, 9.512, 9.59, 9.68, 9.741, 9.771, 9.819
        end
      elsif num_bore_holes == 6
        if spacing_to_depth_ratio <= 0.02
          gfnc_coeff = 2.684, 3.074, 3.526, 4.349, 5.308, 6.719, 8.363, 9.72, 11.52, 12.562, 13.289, 14.282, 14.956, 16.441, 17.711, 18.057, 18.371, 18.679, 18.921, 19.132, 19.315, 19.47, 19.587, 19.722, 19.815, 19.861, 19.937
        elsif spacing_to_depth_ratio <= 0.03
          gfnc_coeff = 2.679, 3.026, 3.351, 3.847, 4.472, 5.499, 6.844, 8.016, 9.702, 10.701, 11.403, 12.369, 13.032, 14.502, 15.749, 16.093, 16.4, 16.705, 16.945, 17.15, 17.329, 17.482, 17.598, 17.731, 17.822, 17.866, 17.938
        elsif spacing_to_depth_ratio <= 0.05
          gfnc_coeff = 2.679, 3.023, 3.319, 3.675, 4.028, 4.605, 5.471, 6.283, 7.688, 8.567, 9.207, 10.112, 10.744, 12.149, 13.389, 13.727, 14.033, 14.332, 14.567, 14.769, 14.946, 15.096, 15.21, 15.339, 15.428, 15.471, 15.542
        elsif spacing_to_depth_ratio <= 0.1
          gfnc_coeff = 2.679, 3.023, 3.318, 3.664, 3.962, 4.314, 4.714, 5.024, 5.798, 6.378, 6.841, 7.553, 8.079, 9.327, 10.512, 10.84, 11.145, 11.437, 11.671, 11.869, 12.044, 12.192, 12.303, 12.431, 12.518, 12.56, 12.629
        else
          gfnc_coeff = 2.679, 3.023, 3.318, 3.664, 3.961, 4.307, 4.652, 4.841, 5.313, 5.684, 5.999, 6.517, 6.927, 8.034, 9.087, 9.401, 9.688, 9.974, 10.21, 10.408, 10.583, 10.73, 10.841, 10.969, 11.056, 11.098, 11.167
        end
      elsif num_bore_holes == 8
        if spacing_to_depth_ratio <= 0.02
          gfnc_coeff = 2.685, 3.078, 3.543, 4.414, 5.459, 7.06, 9.021, 10.701, 12.991, 14.34, 15.287, 16.586, 17.471, 19.423, 21.091, 21.545, 21.956, 22.36, 22.677, 22.953, 23.192, 23.395, 23.548, 23.725, 23.847, 23.906, 24.006
        elsif spacing_to_depth_ratio <= 0.03
          gfnc_coeff = 2.679, 3.027, 3.354, 3.862, 4.517, 5.627, 7.142, 8.525, 10.589, 11.846, 12.741, 13.986, 14.847, 16.762, 18.391, 18.839, 19.24, 19.637, 19.95, 20.217, 20.45, 20.649, 20.8, 20.973, 21.091, 21.148, 21.242
        elsif spacing_to_depth_ratio <= 0.05
          gfnc_coeff = 2.679, 3.023, 3.319, 3.675, 4.033, 4.63, 5.553, 6.444, 8.051, 9.096, 9.874, 10.995, 11.79, 13.583, 15.182, 15.619, 16.016, 16.402, 16.705, 16.967, 17.195, 17.389, 17.535, 17.702, 17.817, 17.873, 17.964
        elsif spacing_to_depth_ratio <= 0.1
          gfnc_coeff = 2.679, 3.023, 3.318, 3.664, 3.962, 4.315, 4.719, 5.038, 5.852, 6.48, 6.993, 7.799, 8.409, 9.902, 11.371, 11.784, 12.17, 12.541, 12.839, 13.092, 13.315, 13.505, 13.647, 13.81, 13.921, 13.975, 14.063
        else
          gfnc_coeff = 2.679, 3.023, 3.318, 3.664, 3.961, 4.307, 4.653, 4.842, 5.323, 5.71, 6.042, 6.6, 7.05, 8.306, 9.552, 9.935, 10.288, 10.644, 10.94, 11.188, 11.409, 11.596, 11.738, 11.9, 12.011, 12.065, 12.153
        end
      elsif num_bore_holes == 9
        if spacing_to_depth_ratio <= 0.02
          gfnc_coeff = 2.685, 3.082, 3.561, 4.49, 5.635, 7.436, 9.672, 11.59, 14.193, 15.721, 16.791, 18.256, 19.252, 21.447, 23.318, 23.826, 24.287, 24.74, 25.095, 25.404, 25.672, 25.899, 26.071, 26.269, 26.405, 26.471, 26.583
        elsif spacing_to_depth_ratio <= 0.03
          gfnc_coeff = 2.679, 3.027, 3.357, 3.879, 4.57, 5.781, 7.488, 9.052, 11.408, 12.84, 13.855, 15.263, 16.235, 18.39, 20.216, 20.717, 21.166, 21.61, 21.959, 22.257, 22.519, 22.74, 22.909, 23.102, 23.234, 23.298, 23.403
        elsif spacing_to_depth_ratio <= 0.05
          gfnc_coeff = 2.679, 3.023, 3.319, 3.676, 4.039, 4.659, 5.65, 6.633, 8.447, 9.638, 10.525, 11.802, 12.705, 14.731, 16.525, 17.014, 17.456, 17.887, 18.225, 18.516, 18.77, 18.986, 19.148, 19.334, 19.461, 19.523, 19.625
        elsif spacing_to_depth_ratio <= 0.1
          gfnc_coeff = 2.679, 3.023, 3.318, 3.664, 3.962, 4.316, 4.725, 5.052, 5.917, 6.603, 7.173, 8.08, 8.772, 10.47, 12.131, 12.596, 13.029, 13.443, 13.775, 14.057, 14.304, 14.515, 14.673, 14.852, 14.975, 15.035, 15.132
        else
          gfnc_coeff = 2.679, 3.023, 3.318, 3.664, 3.961, 4.307, 4.653, 4.842, 5.334, 5.739, 6.094, 6.7, 7.198, 8.611, 10.023, 10.456, 10.855, 11.256, 11.588, 11.866, 12.112, 12.32, 12.477, 12.656, 12.779, 12.839, 12.935
        end
      elsif num_bore_holes == 10
        if spacing_to_depth_ratio <= 0.02
          gfnc_coeff = 2.685, 3.08, 3.553, 4.453, 5.552, 7.282, 9.472, 11.405, 14.111, 15.737, 16.888, 18.476, 19.562, 21.966, 24.021, 24.579, 25.086, 25.583, 25.973, 26.311, 26.606, 26.855, 27.043, 27.26, 27.409, 27.482, 27.605
        elsif spacing_to_depth_ratio <= 0.03
          gfnc_coeff = 2.679, 3.027, 3.355, 3.871, 4.545, 5.706, 7.332, 8.863, 11.218, 12.688, 13.749, 15.242, 16.284, 18.618, 20.613, 21.161, 21.652, 22.138, 22.521, 22.847, 23.133, 23.376, 23.56, 23.771, 23.915, 23.985, 24.1
        elsif spacing_to_depth_ratio <= 0.05
          gfnc_coeff = 2.679, 3.023, 3.319, 3.676, 4.036, 4.645, 5.603, 6.543, 8.285, 9.449, 10.332, 11.623, 12.553, 14.682, 16.613, 17.143, 17.624, 18.094, 18.462, 18.78, 19.057, 19.293, 19.47, 19.673, 19.811, 19.879, 19.989
        elsif spacing_to_depth_ratio <= 0.1
          gfnc_coeff = 2.679, 3.023, 3.318, 3.664, 3.962, 4.315, 4.722, 5.045, 5.885, 6.543, 7.086, 7.954, 8.621, 10.291, 11.988, 12.473, 12.931, 13.371, 13.727, 14.03, 14.299, 14.527, 14.698, 14.894, 15.027, 15.092, 15.199
        else
          gfnc_coeff = 2.679, 3.023, 3.318, 3.664, 3.961, 4.307, 4.653, 4.842, 5.329, 5.725, 6.069, 6.651, 7.126, 8.478, 9.863, 10.298, 10.704, 11.117, 11.463, 11.755, 12.016, 12.239, 12.407, 12.602, 12.735, 12.8, 12.906
        end
      end
    end
    return gfnc_coeff
  end

  def self.get_foundation_walls_ceilings_insulated(runner, space)
    # Check if walls insulated via Kiva:Foundation object
    walls_insulated = false
    space.surfaces.each do |surface|
      next if surface.surfaceType.downcase != "wall"
      next if not surface.adjacentFoundation.is_initialized

      wall_ins_rvalue, wall_ins_height, wall_constr_rvalue = get_foundation_wall_insulation_props(runner, surface)
      if wall_ins_rvalue.nil? or wall_ins_height.nil? or wall_constr_rvalue.nil?
        return nil
      end

      wall_rvalue = wall_ins_rvalue + wall_constr_rvalue
      if wall_rvalue >= 3.0
        walls_insulated = true
      end
      break
    end

    # Check if ceilings insulated
    ceilings_insulated = false
    ceiling_ufactor = nil
    space.surfaces.each do |surface|
      next if surface.surfaceType.downcase != "roofceiling"

      ceiling_ufactor = get_surface_ufactor(runner, surface, surface.surfaceType, true)
    end
    return nil if ceiling_ufactor.nil?

    ceiling_rvalue = 1.0 / UnitConversions.convert(ceiling_ufactor, 'm^2*k/w', 'hr*ft^2*f/btu')
    if ceiling_rvalue >= 3.0
      ceilings_insulated = true
    end

    return walls_insulated, ceilings_insulated
  end

  def self.get_foundation_wall_insulation_props(runner, surface)
    if surface.surfaceType.downcase != "wall"
      return nil
    end

    # Get wall insulation R-value/height from Kiva:Foundation object
    if not surface.adjacentFoundation.is_initialized
      runner.registerError("Could not get foundation object for wall '#{surface.name.to_s}'.")
      return nil
    end
    foundation = surface.adjacentFoundation.get

    wall_ins_rvalue = 0.0
    wall_ins_height = 0.0
    if foundation.interiorVerticalInsulationMaterial.is_initialized
      int_mat = foundation.interiorVerticalInsulationMaterial.get.to_StandardOpaqueMaterial.get
      k = UnitConversions.convert(int_mat.thermalConductivity, "W/(m*K)", "Btu/(hr*ft*R)")
      thick = UnitConversions.convert(int_mat.thickness, "m", "ft")
      wall_ins_rvalue += thick / k
      wall_ins_height = UnitConversions.convert(foundation.interiorVerticalInsulationDepth.get, "m", "ft").round
    end
    if foundation.exteriorVerticalInsulationMaterial.is_initialized
      ext_mat = foundation.exteriorVerticalInsulationMaterial.get.to_StandardOpaqueMaterial.get
      k = UnitConversions.convert(ext_mat.thermalConductivity, "W/(m*K)", "Btu/(hr*ft*R)")
      thick = UnitConversions.convert(ext_mat.thickness, "m", "ft")
      wall_ins_rvalue += thick / k
      wall_ins_height = UnitConversions.convert(foundation.exteriorVerticalInsulationDepth.get, "m", "ft").round
    end

    wall_constr_rvalue = get_surface_ufactor(runner, surface, surface.surfaceType, true)

    return wall_ins_rvalue, wall_ins_height, wall_constr_rvalue
  end

  def self.get_feature(runner, obj, feature, datatype, register_error = true)
    val = nil
    if datatype == 'string'
      val = obj.additionalProperties.getFeatureAsString(feature)
    elsif datatype == 'double'
      val = obj.additionalProperties.getFeatureAsDouble(feature)
    elsif datatype == 'boolean'
      val = obj.additionalProperties.getFeatureAsBoolean(feature)
    end
    if not val.is_initialized
      if register_error
        runner.registerError("Could not find additionalProperties value for '#{feature}' with datatype #{datatype} on object #{obj.name}.")
      end
      return nil
    end
    return val.get
  end

  def self.setObjectValues(runner, model, unit, hvac, ducts, unit_final)
    # Updates object properties in the model

    model_plant_loops = model.getPlantLoops

    thermal_zones = Geometry.get_thermal_zones_from_spaces(unit.spaces)
    control_and_slave_zones = HVAC.get_control_and_slave_zones(thermal_zones)

    # Unitary System - Air Loop
    thermal_zones.each do |thermal_zone|
<<<<<<< HEAD

        unitary_system_air_loops = HVAC.get_unitary_system_air_loops(model, runner, thermal_zone)
        unitary_system_air_loops.each do |unitary_system_air_loop|
            system, clg_coil, htg_coil, air_loop = unitary_system_air_loop
            next if system.nil?
            
            # Fan Airflow
            if system.name.to_s.start_with? Constants.ObjectNameCentralAirConditioner
                fan_airflow = unit_final.Cool_Airflow
            elsif system.name.to_s.start_with? Constants.ObjectNameAirSourceHeatPump or 
                  system.name.to_s.start_with? Constants.ObjectNameGroundSourceHeatPumpVerticalBore or 
                  system.name.to_s.start_with? Constants.ObjectNameMiniSplitHeatPump
                fan_airflow = [unit_final.Heat_Airflow, unit_final.Cool_Airflow].max
            elsif system.name.to_s.start_with? Constants.ObjectNameFurnace
                fan_airflow = unit_final.Heat_Airflow
            else
                runner.registerError("Unexpected unitary system.")
                return false
            end
                
            # Unitary System
            system.setSupplyAirFlowRateMethodDuringCoolingOperation("SupplyAirFlowRate")
            if not clg_coil.nil?
                system.setSupplyAirFlowRateDuringCoolingOperation(UnitConversions.convert([unit_final.Cool_Airflow, 0.00001].max,"cfm","m^3/s")) # A value of 0 does not change from autosize
            else
                system.setSupplyAirFlowRateDuringCoolingOperation(0.00001) # A value of 0 does not change from autosize
            end
            system.setSupplyAirFlowRateMethodDuringHeatingOperation("SupplyAirFlowRate")
            if not htg_coil.nil?
                system.setSupplyAirFlowRateDuringHeatingOperation(UnitConversions.convert([unit_final.Heat_Airflow, 0.00001].max,"cfm","m^3/s")) # A value of 0 does not change from autosize
            else
                system.setSupplyAirFlowRateDuringHeatingOperation(0.00001) # A value of 0 does not change from autosize
            end
            
            # Fan
            fanonoff = system.supplyFan.get.to_FanOnOff.get
            fanonoff.setMaximumFlowRate(hvac.FanspeedRatioCooling.max * UnitConversions.convert(fan_airflow + 0.01,"cfm","m^3/s"))

            # Air Loop
            air_loop.setDesignSupplyAirFlowRate(hvac.FanspeedRatioCooling.max * UnitConversions.convert(fan_airflow,"cfm","m^3/s"))

            thermal_zone.airLoopHVACTerminals.each do |aterm|
                next if air_loop != aterm.airLoopHVAC.get
                next unless aterm.to_AirTerminalSingleDuctUncontrolled.is_initialized
                aterm = aterm.to_AirTerminalSingleDuctUncontrolled.get
                aterm.setMaximumAirFlowRate(UnitConversions.convert(fan_airflow,"cfm","m^3/s") * unit_final.Zone_Ratios[thermal_zone])
            end
            
            # Coils
            setCoilsObjectValues(runner, unit, hvac, system, unit_final, 1.0)
            
            model_plant_loops.each do |pl|
                
                has_gshp = false
                pl.supplyComponents.each do |supply_component|
                    next if not supply_component.to_GroundHeatExchangerVertical.is_initialized and not supply_component.to_GroundHeatExchangerHorizontalTrench.is_initialized
                    has_gshp = true
                end
                
                next if not has_gshp
                
                # Ground Source Heat Pump
                pl.supplyComponents.each do |plc|
                
                    if plc.to_GroundHeatExchangerVertical.is_initialized
                        # Ground Heat Exchanger Vertical
                        ground_heat_exch_vert = plc.to_GroundHeatExchangerVertical.get
                        ground_heat_exch_vert.setDesignFlowRate(UnitConversions.convert(unit_final.GSHP_Loop_flow,"gal/min","m^3/s"))
                        ground_heat_exch_vert.setNumberofBoreHoles(unit_final.GSHP_Bore_Holes.to_i)
                        ground_heat_exch_vert.setBoreHoleLength(UnitConversions.convert(unit_final.GSHP_Bore_Depth,"ft","m"))
                        ground_heat_exch_vert.removeAllGFunctions
                        for i in 0..(unit_final.GSHP_G_Functions[0].size-1)
                            ground_heat_exch_vert.addGFunction(unit_final.GSHP_G_Functions[0][i], unit_final.GSHP_G_Functions[1][i])
                        end
                        
                    elsif plc.to_PumpVariableSpeed.is_initialized
                        # Pump
                        pump = plc.to_PumpVariableSpeed.get
                        pump.setRatedFlowRate(UnitConversions.convert(unit_final.GSHP_Loop_flow,"gal/min","m^3/s"))
                        
                    end
                end
                
                # Plant Loop
                pl.setMaximumLoopFlowRate(UnitConversions.convert(unit_final.GSHP_Loop_flow,"gal/min","m^3/s"))

            end
=======
      system, clg_coil, htg_coil, air_loop = HVAC.get_unitary_system_air_loop(model, runner, thermal_zone)
      next if system.nil?

      clg_airflow = UnitConversions.convert([unit_final.Cool_Airflow, 0.00001].max, "cfm", "m^3/s") # A value of 0 does not change from autosize
      htg_airflow = UnitConversions.convert([unit_final.Heat_Airflow, 0.00001].max, "cfm", "m^3/s") # A value of 0 does not change from autosize

      if not clg_coil.nil? and not htg_coil.nil?
        fan_airflow = [unit_final.Heat_Airflow, unit_final.Cool_Airflow].max
      elsif not clg_coil.nil?
        fan_airflow = unit_final.Cool_Airflow
      elsif not htg_coil.nil?
        fan_airflow = unit_final.Heat_Airflow
      end

      # Unitary System
      system.setSupplyAirFlowRateMethodDuringCoolingOperation("SupplyAirFlowRate")
      if not clg_coil.nil?
        system.setSupplyAirFlowRateDuringCoolingOperation(clg_airflow)
      else
        system.setSupplyAirFlowRateDuringCoolingOperation(0.00001) # A value of 0 does not change from autosize
      end
      system.setSupplyAirFlowRateMethodDuringHeatingOperation("SupplyAirFlowRate")
      if not htg_coil.nil?
        system.setSupplyAirFlowRateDuringHeatingOperation(htg_airflow)
      else
        system.setSupplyAirFlowRateDuringHeatingOperation(0.00001) # A value of 0 does not change from autosize
      end

      # Fan
      fanonoff = system.supplyFan.get.to_FanOnOff.get
      fanonoff.setMaximumFlowRate(hvac.FanspeedRatioCooling.max * UnitConversions.convert(fan_airflow + 0.01, "cfm", "m^3/s"))

      if not air_loop.nil?
        # Air Loop
        air_loop.setDesignSupplyAirFlowRate(hvac.FanspeedRatioCooling.max * UnitConversions.convert(fan_airflow, "cfm", "m^3/s"))

        if thermal_zone.airLoopHVACTerminal.is_initialized
          # Air Loop Terminal
          aterm = thermal_zone.airLoopHVACTerminal.get.to_AirTerminalSingleDuctUncontrolled.get
          aterm.setMaximumAirFlowRate(UnitConversions.convert(fan_airflow, "cfm", "m^3/s") * unit_final.Zone_Ratios[thermal_zone])
        end
      end

      # Coils
      setCoilsObjectValues(runner, unit, hvac, system, unit_final, 1.0)

      model_plant_loops.each do |pl|
        has_gshp = false
        pl.supplyComponents.each do |supply_component|
          next if not supply_component.to_GroundHeatExchangerVertical.is_initialized and not supply_component.to_GroundHeatExchangerHorizontalTrench.is_initialized

          has_gshp = true
        end

        next if not has_gshp

        # Ground Source Heat Pump
        pl.supplyComponents.each do |plc|
          if plc.to_GroundHeatExchangerVertical.is_initialized
            # Ground Heat Exchanger Vertical
            ground_heat_exch_vert = plc.to_GroundHeatExchangerVertical.get
            ground_heat_exch_vert.setDesignFlowRate(UnitConversions.convert(unit_final.GSHP_Loop_flow, "gal/min", "m^3/s"))
            ground_heat_exch_vert.setNumberofBoreHoles(unit_final.GSHP_Bore_Holes.to_i)
            ground_heat_exch_vert.setBoreHoleLength(UnitConversions.convert(unit_final.GSHP_Bore_Depth, "ft", "m"))
            ground_heat_exch_vert.removeAllGFunctions
            for i in 0..(unit_final.GSHP_G_Functions[0].size - 1)
              ground_heat_exch_vert.addGFunction(unit_final.GSHP_G_Functions[0][i], unit_final.GSHP_G_Functions[1][i])
            end

          elsif plc.to_PumpVariableSpeed.is_initialized
            # Pump
            pump = plc.to_PumpVariableSpeed.get
            pump.setRatedFlowRate(UnitConversions.convert(unit_final.GSHP_Loop_flow, "gal/min", "m^3/s"))

          end
>>>>>>> 61820dce
        end

        # Plant Loop
        pl.setMaximumLoopFlowRate(UnitConversions.convert(unit_final.GSHP_Loop_flow, "gal/min", "m^3/s"))
      end
    end

    # Unitary System - Zone HVAC
    thermal_zones.each do |thermal_zone|
<<<<<<< HEAD
        unitary_system_zone_hvacs = HVAC.get_unitary_system_zone_hvacs(model, runner, thermal_zone)
        unitary_system_zone_hvacs.each do |unitary_system_zone_hvac|
            system, clg_coil, htg_coil = unitary_system_zone_hvac
            next if system.nil?

            # Fan Airflow
            if system.name.to_s.start_with? Constants.ObjectNameUnitHeater
                fan_airflow = unit_final.Heat_Airflow
            else
                runner.registerError("Unexpected unitary system.")
                return false
            end
            
            # Unitary System
            system.setSupplyAirFlowRateMethodDuringCoolingOperation("SupplyAirFlowRate")
            if not clg_coil.nil?
                system.setSupplyAirFlowRateDuringCoolingOperation(UnitConversions.convert([unit_final.Cool_Airflow * unit_final.Zone_Ratios[thermal_zone], 0.00001].max,"cfm","m^3/s")) # A value of 0 does not change from autosize
            else
                system.setSupplyAirFlowRateDuringCoolingOperation(0.00001) # A value of 0 does not change from autosize
            end
            system.setSupplyAirFlowRateMethodDuringHeatingOperation("SupplyAirFlowRate")
            if not htg_coil.nil?
                system.setSupplyAirFlowRateDuringHeatingOperation(UnitConversions.convert([unit_final.Heat_Airflow * unit_final.Zone_Ratios[thermal_zone], 0.00001].max,"cfm","m^3/s")) # A value of 0 does not change from autosize
            else
                system.setSupplyAirFlowRateDuringHeatingOperation(0.00001) # A value of 0 does not change from autosize
            end
            
            # Fan
            fanonoff = system.supplyFan.get.to_FanOnOff.get
            fanonoff.setMaximumFlowRate(UnitConversions.convert(fan_airflow + 0.01,"cfm","m^3/s") * unit_final.Zone_Ratios[thermal_zone])
            
            # Coils
            setCoilsObjectValues(runner, unit, hvac, system, unit_final, unit_final.Zone_Ratios[thermal_zone])
        end
=======
      system, clg_coil, htg_coil = HVAC.get_unitary_system_zone_hvac(model, runner, thermal_zone)
      next if system.nil?

      if not clg_coil.nil? and not htg_coil.nil?
        fan_airflow = [unit_final.Heat_Airflow, unit_final.Cool_Airflow].max
      elsif not clg_coil.nil?
        fan_airflow = unit_final.Cool_Airflow
      elsif not htg_coil.nil?
        fan_airflow = unit_final.Heat_Airflow
      end

      # Unitary System
      system.setSupplyAirFlowRateMethodDuringCoolingOperation("SupplyAirFlowRate")
      if not clg_coil.nil?
        system.setSupplyAirFlowRateDuringCoolingOperation(UnitConversions.convert([unit_final.Cool_Airflow * unit_final.Zone_Ratios[thermal_zone], 0.00001].max, "cfm", "m^3/s")) # A value of 0 does not change from autosize
      else
        system.setSupplyAirFlowRateDuringCoolingOperation(0.00001) # A value of 0 does not change from autosize
      end
      system.setSupplyAirFlowRateMethodDuringHeatingOperation("SupplyAirFlowRate")
      if not htg_coil.nil?
        system.setSupplyAirFlowRateDuringHeatingOperation(UnitConversions.convert([unit_final.Heat_Airflow * unit_final.Zone_Ratios[thermal_zone], 0.00001].max, "cfm", "m^3/s")) # A value of 0 does not change from autosize
      else
        system.setSupplyAirFlowRateDuringHeatingOperation(0.00001) # A value of 0 does not change from autosize
      end

      # Fan
      fanonoff = system.supplyFan.get.to_FanOnOff.get
      fanonoff.setMaximumFlowRate(UnitConversions.convert(fan_airflow + 0.01, "cfm", "m^3/s") * unit_final.Zone_Ratios[thermal_zone])

      # Coils
      setCoilsObjectValues(runner, unit, hvac, system, unit_final, unit_final.Zone_Ratios[thermal_zone])
>>>>>>> 61820dce
    end

    # Window AC
    thermal_zones.each do |thermal_zone|
<<<<<<< HEAD
        ptacs = HVAC.get_ptacs(model, runner, thermal_zone)
        ptacs.each do |ptac|

            # PTAC
            ptac.setSupplyAirFlowRateDuringCoolingOperation(UnitConversions.convert(unit_final.Cool_Airflow,"cfm","m^3/s"))
            ptac.setSupplyAirFlowRateDuringHeatingOperation(0.00001) # A value of 0 does not change from autosize
            ptac.setSupplyAirFlowRateWhenNoCoolingorHeatingisNeeded(0.0)
            ptac.setOutdoorAirFlowRateDuringCoolingOperation(0.0)
            ptac.setOutdoorAirFlowRateDuringHeatingOperation(0.0)
            ptac.setOutdoorAirFlowRateWhenNoCoolingorHeatingisNeeded(0.0)
            
            # Fan
            fanonoff = ptac.supplyAirFan.to_FanOnOff.get
            fanonoff.setMaximumFlowRate(UnitConversions.convert(unit_final.Cool_Airflow,"cfm","m^3/s"))
            
            # Coils
            setCoilsObjectValues(runner, unit, hvac, ptac, unit_final, 1.0)
            
            # Heating Coil override
            ptac_htg_coil = ptac.heatingCoil.to_CoilHeatingElectric.get
            ptac_htg_coil.setNominalCapacity(0.0)

        end
=======
      ptac = HVAC.get_ptac(model, runner, thermal_zone)
      next if ptac.nil?

      # PTAC
      ptac.setSupplyAirFlowRateDuringCoolingOperation(UnitConversions.convert(unit_final.Cool_Airflow, "cfm", "m^3/s"))
      ptac.setSupplyAirFlowRateDuringHeatingOperation(0.00001) # A value of 0 does not change from autosize
      ptac.setSupplyAirFlowRateWhenNoCoolingorHeatingisNeeded(0.0)
      ptac.setOutdoorAirFlowRateDuringCoolingOperation(0.0)
      ptac.setOutdoorAirFlowRateDuringHeatingOperation(0.0)
      ptac.setOutdoorAirFlowRateWhenNoCoolingorHeatingisNeeded(0.0)

      # Fan
      fanonoff = ptac.supplyAirFan.to_FanOnOff.get
      fanonoff.setMaximumFlowRate(UnitConversions.convert(unit_final.Cool_Airflow, "cfm", "m^3/s"))

      # Coils
      setCoilsObjectValues(runner, unit, hvac, ptac, unit_final, 1.0)

      # Heating Coil override
      ptac_htg_coil = ptac.heatingCoil.to_CoilHeatingElectric.get
      ptac_htg_coil.setNominalCapacity(0.0)
    end

    # VRFs
    found_vrf = false
    thermal_zones.each do |thermal_zone|
      vrf = HVAC.get_vrf(model, runner, thermal_zone)
      next if vrf.nil?

      mshp_indices = get_feature(runner, unit, Constants.SizingInfoMSHPIndices, 'string')
      return nil if mshp_indices.nil?

      mshp_indices = mshp_indices.split(",").map(&:to_i)
      mshp_index = mshp_indices[-1]

      htg_cap = UnitConversions.convert(unit_final.Heat_Capacity, "Btu/hr", "W") * hvac.CapacityRatioHeating[mshp_index] * unit_final.Zone_Ratios[thermal_zone]
      clg_cap = UnitConversions.convert(unit_final.Cool_Capacity, "Btu/hr", "W") * hvac.CapacityRatioCooling[mshp_index] * unit_final.Zone_Ratios[thermal_zone]
      htg_airflow = UnitConversions.convert(unit_final.Heat_Airflow, "cfm", "m^3/s") * unit_final.Zone_Ratios[thermal_zone]
      clg_airflow = UnitConversions.convert(unit_final.Cool_Airflow, "cfm", "m^3/s") * unit_final.Zone_Ratios[thermal_zone]
      fan_airflow = UnitConversions.convert([unit_final.Heat_Airflow, unit_final.Cool_Airflow].max + 0.01, "cfm", "m^3/s") * unit_final.Zone_Ratios[thermal_zone]

      # VRF
      vrf.setRatedTotalHeatingCapacity(htg_cap)
      vrf.setRatedTotalCoolingCapacity(clg_cap)
      found_vrf = true

      vrf.terminals.each do |terminal|
        next if thermal_zone != terminal.thermalZone.get

        # Terminal
        terminal.setSupplyAirFlowRateDuringCoolingOperation(clg_airflow)
        terminal.setSupplyAirFlowRateDuringHeatingOperation(htg_airflow)
        terminal.setSupplyAirFlowRateWhenNoCoolingisNeeded(0.0)
        terminal.setSupplyAirFlowRateWhenNoHeatingisNeeded(0.0)
        terminal.setOutdoorAirFlowRateDuringCoolingOperation(0.0)
        terminal.setOutdoorAirFlowRateDuringHeatingOperation(0.0)
        terminal.setOutdoorAirFlowRateWhenNoCoolingorHeatingisNeeded(0.0)

        # Terminal Fan
        fanonoff = terminal.supplyAirFan.to_FanOnOff.get
        fanonoff.setMaximumFlowRate(fan_airflow)

        # Coils
        setCoilsObjectValues(runner, unit, hvac, terminal, unit_final, unit_final.Zone_Ratios[thermal_zone], mshp_index)
      end
>>>>>>> 61820dce
    end

    # Electric Baseboard
    thermal_zones.each do |thermal_zone|
<<<<<<< HEAD
        baseboards = HVAC.get_baseboard_electrics(model, runner, thermal_zone)
        baseboards.each do |baseboard|
            baseboard.setNominalCapacity(UnitConversions.convert(unit_final.Heat_Capacity,"Btu/hr","W"))
        end
=======
      baseboard = HVAC.get_baseboard_electric(model, runner, thermal_zone)
      next if baseboard.nil?

      if found_vrf
        baseboard.setNominalCapacity(UnitConversions.convert(unit_final.Heat_Capacity_Supp, "Btu/hr", "W"))
      else
        baseboard.setNominalCapacity(UnitConversions.convert(unit_final.Heat_Capacity, "Btu/hr", "W"))
      end
>>>>>>> 61820dce
    end

    # Hot Water Baseboard
    thermal_zones.each do |thermal_zone|
<<<<<<< HEAD
        baseboards = HVAC.get_baseboard_waters(model, runner, thermal_zone)
        baseboards.each do |baseboard|
        
            bb_UA = UnitConversions.convert(unit_final.Heat_Capacity,"Btu/hr","W") / (UnitConversions.convert(hvac.BoilerDesignTemp - 10.0 - 95.0,"R","K")) * 3.0
            bb_max_flow = UnitConversions.convert(unit_final.Heat_Capacity,"Btu/hr","W") / UnitConversions.convert(20.0,"R","K") / 4.186 / 998.2 / 1000.0 * 2.0    
            
            # Coils
            setCoilsObjectValues(runner, unit, hvac, baseboard, unit_final, 1.0)
            
            # Baseboard Coil
            coilHeatingWaterBaseboard = baseboard.heatingCoil.to_CoilHeatingWaterBaseboard.get
            coilHeatingWaterBaseboard.setUFactorTimesAreaValue(bb_UA)
            coilHeatingWaterBaseboard.setMaximumWaterFlowRate(bb_max_flow)
            coilHeatingWaterBaseboard.setHeatingDesignCapacityMethod("autosize")

            pl = baseboard.heatingCoil.plantLoop.get
            pl.components.each do |plc|

                # Boiler
                if plc.to_BoilerHotWater.is_initialized
                    boiler = plc.to_BoilerHotWater.get
                    boiler.setNominalCapacity(UnitConversions.convert(unit_final.Heat_Capacity,"Btu/hr","W"))
                end

                # Pump
                if plc.to_PumpVariableSpeed.is_initialized
                    pump = plc.to_PumpVariableSpeed.get
                    pump.setRatedFlowRate(UnitConversions.convert(unit_final.Heat_Capacity/20.0/500.0,"gal/min","m^3/s"))
                end

            end
=======
      baseboard = HVAC.get_baseboard_water(model, runner, thermal_zone)
      next if baseboard.nil?

      bb_UA = UnitConversions.convert(unit_final.Heat_Capacity, "Btu/hr", "W") / (UnitConversions.convert(hvac.BoilerDesignTemp - 10.0 - 95.0, "R", "K")) * 3.0
      bb_max_flow = UnitConversions.convert(unit_final.Heat_Capacity, "Btu/hr", "W") / UnitConversions.convert(20.0, "R", "K") / 4.186 / 998.2 / 1000.0 * 2.0

      # Coils
      setCoilsObjectValues(runner, unit, hvac, baseboard, unit_final, 1.0)

      # Baseboard Coil
      coilHeatingWaterBaseboard = baseboard.heatingCoil.to_CoilHeatingWaterBaseboard.get
      coilHeatingWaterBaseboard.setUFactorTimesAreaValue(bb_UA)
      coilHeatingWaterBaseboard.setMaximumWaterFlowRate(bb_max_flow)
      coilHeatingWaterBaseboard.setHeatingDesignCapacityMethod("autosize")

      model_plant_loops.each do |pl|
        found_boiler = false
        pl.components.each do |plc|
          next if not plc.to_BoilerHotWater.is_initialized

          # Boiler
          boiler = plc.to_BoilerHotWater.get
          boiler.setNominalCapacity(UnitConversions.convert(unit_final.Heat_Capacity, "Btu/hr", "W"))

          pl.supplyComponents.each do |plc|
            next if not plc.to_PumpVariableSpeed.is_initialized

            # Pump
            pump = plc.to_PumpVariableSpeed.get
            pump.setRatedFlowRate(UnitConversions.convert(unit_final.Heat_Capacity / 20.0 / 500.0, "gal/min", "m^3/s"))
          end
>>>>>>> 61820dce
        end
      end
    end

    # Dehumidifier
    thermal_zones.each do |thermal_zone|
<<<<<<< HEAD
        dehums = HVAC.get_dehumidifiers(model, runner, thermal_zone)
        dehums.each do |dehum|
    
            if dehum.ratedWaterRemoval == Constants.small # Autosized
                # Use a minimum capacity of 20 pints/day
                water_removal_rate = [unit_final.Dehumid_WaterRemoval, UnitConversions.convert(20.0,"pint","L")].max # L/day
                dehum.setRatedWaterRemoval(water_removal_rate)
            else
                water_removal_rate = dehum.ratedWaterRemoval
            end
            
            if dehum.ratedEnergyFactor == Constants.small # Autosized
                # Select an Energy Factor based on ENERGY STAR requirements
                water_removal_rate_pints = UnitConversions.convert(water_removal_rate,"L","pint")
                if water_removal_rate_pints <= 25.0
                    energy_factor = 1.2
                elsif water_removal_rate_pints <= 35.0
                    energy_factor = 1.4
                elsif water_removal_rate_pints <= 45.0
                    energy_factor = 1.5
                elsif water_removal_rate_pints <= 54.0
                    energy_factor = 1.6
                elsif water_removal_rate_pints <= 75.0
                    energy_factor = 1.8
                else
                    energy_factor = 2.5
                end
                dehum.setRatedEnergyFactor(energy_factor)
            else
                energy_factor = dehum.ratedEnergyFactor
            end
            
            if dehum.ratedAirFlowRate == Constants.small # Autosized
                # Calculate the dehumidifier air flow rate by assuming 2.75 cfm/pint/day (based on experimental test data)
                air_flow_rate = UnitConversions.convert(water_removal_rate,"L","pint") * UnitConversions.convert(2.75,"cfm","m^3/s")
                dehum.setRatedAirFlowRate(air_flow_rate)
            end

        end            
    end
    
    return true
    
  end
  
  def self.setCoilsObjectValues(runner, unit, hvac, equip, unit_final, zone_ratio)
=======
      dehum = HVAC.get_dehumidifier(model, runner, thermal_zone)
      next if dehum.nil?

      if dehum.ratedWaterRemoval == Constants.small # Autosized
        # Use a minimum capacity of 20 pints/day
        water_removal_rate = [unit_final.Dehumid_WaterRemoval, UnitConversions.convert(20.0, "pint", "L")].max # L/day
        dehum.setRatedWaterRemoval(water_removal_rate)
      else
        water_removal_rate = dehum.ratedWaterRemoval
      end

      if dehum.ratedEnergyFactor == Constants.small # Autosized
        # Select an Energy Factor based on ENERGY STAR requirements
        water_removal_rate_pints = UnitConversions.convert(water_removal_rate, "L", "pint")
        if water_removal_rate_pints <= 25.0
          energy_factor = 1.2
        elsif water_removal_rate_pints <= 35.0
          energy_factor = 1.4
        elsif water_removal_rate_pints <= 45.0
          energy_factor = 1.5
        elsif water_removal_rate_pints <= 54.0
          energy_factor = 1.6
        elsif water_removal_rate_pints <= 75.0
          energy_factor = 1.8
        else
          energy_factor = 2.5
        end
        dehum.setRatedEnergyFactor(energy_factor)
      else
        energy_factor = dehum.ratedEnergyFactor
      end

      if dehum.ratedAirFlowRate == Constants.small # Autosized
        # Calculate the dehumidifier air flow rate by assuming 2.75 cfm/pint/day (based on experimental test data)
        air_flow_rate = UnitConversions.convert(water_removal_rate, "L", "pint") * UnitConversions.convert(2.75, "cfm", "m^3/s")
        dehum.setRatedAirFlowRate(air_flow_rate)
      end
    end
  end

  def self.setCoilsObjectValues(runner, unit, hvac, equip, unit_final, zone_ratio, mshp_index = nil)
>>>>>>> 61820dce
    # zone_ratio is 1.0 unless there are multiple coils for the system (e.g., living coil and finished basement coil)

    clg_coil, htg_coil, supp_htg_coil = HVAC.get_coils_from_hvac_equip(equip)
<<<<<<< HEAD
    
    # Cooling coil
    if clg_coil.is_a? OpenStudio::Model::CoilCoolingDXSingleSpeed
        clg_coil.setRatedTotalCoolingCapacity(UnitConversions.convert(unit_final.Cool_Capacity,"Btu/hr","W"))
        clg_coil.setRatedAirFlowRate(UnitConversions.convert(unit_final.Cool_Capacity,"Btu/hr","ton") * UnitConversions.convert(hvac.RatedCFMperTonCooling[0],"cfm","m^3/s"))
        
        # Adjust COP as appropriate
        clg_coil.setRatedCOP(OpenStudio::OptionalDouble.new(clg_coil.ratedCOP.get * unit_final.EER_Multiplier))
        
    elsif clg_coil.is_a? OpenStudio::Model::CoilCoolingDXMultiSpeed
        clg_coil.stages.each_with_index do |stage, speed|
            stage.setGrossRatedTotalCoolingCapacity(UnitConversions.convert(unit_final.Cool_Capacity,"Btu/hr","W") * hvac.CapacityRatioCooling[speed])
            if clg_coil.name.to_s.start_with? Constants.ObjectNameAirSourceHeatPump or clg_coil.name.to_s.start_with? Constants.ObjectNameCentralAirConditioner
                stage.setRatedAirFlowRate(UnitConversions.convert(unit_final.Cool_Capacity,"Btu/hr","ton") * UnitConversions.convert(hvac.RatedCFMperTonCooling[speed],"cfm","m^3/s") * hvac.CapacityRatioCooling[speed])
            elsif clg_coil.name.to_s.start_with? Constants.ObjectNameMiniSplitHeatPump
                stage.setRatedAirFlowRate(UnitConversions.convert(unit_final.Cool_Capacity,"Btu/hr","ton") * UnitConversions.convert(hvac.CoolingCFMs[speed],"cfm","m^3/s"))
            end
            
            # Adjust COP as appropriate
            stage.setGrossRatedCoolingCOP(stage.grossRatedCoolingCOP * unit_final.EER_Multiplier)
        end
        
    elsif clg_coil.is_a? OpenStudio::Model::CoilCoolingWaterToAirHeatPumpEquationFit
        clg_coil.setRatedAirFlowRate(UnitConversions.convert(unit_final.Cool_Airflow,"cfm","m^3/s"))
        clg_coil.setRatedWaterFlowRate(UnitConversions.convert(unit_final.GSHP_Loop_flow,"gal/min","m^3/s"))
        clg_coil.setRatedTotalCoolingCapacity(UnitConversions.convert(unit_final.Cool_Capacity,"Btu/hr","W"))
        clg_coil.setRatedSensibleCoolingCapacity(UnitConversions.convert(unit_final.Cool_Capacity_Sens,"Btu/hr","W"))
    
=======

    ratedCFMperTonCooling = get_feature(runner, unit, Constants.SizingInfoHVACRatedCFMperTonCooling, 'string', false)
    if not ratedCFMperTonCooling.nil?
      ratedCFMperTonCooling = ratedCFMperTonCooling.split(",").map(&:to_f)
    end
    ratedCFMperTonHeating = get_feature(runner, unit, Constants.SizingInfoHVACRatedCFMperTonHeating, 'string', false)
    if not ratedCFMperTonHeating.nil?
      ratedCFMperTonHeating = ratedCFMperTonHeating.split(",").map(&:to_f)
    end

    # Cooling coil
    if clg_coil.is_a? OpenStudio::Model::CoilCoolingDXSingleSpeed
      if ratedCFMperTonCooling.nil?
        runner.registerError("Could not find value for '#{Constants.SizingInfoHVACRatedCFMperTonCooling}' with datatype 'string'.")
        return false
      end
      clg_coil.setRatedTotalCoolingCapacity(UnitConversions.convert(unit_final.Cool_Capacity, "Btu/hr", "W"))
      clg_coil.setRatedAirFlowRate(UnitConversions.convert(unit_final.Cool_Capacity, "Btu/hr", "ton") * UnitConversions.convert(ratedCFMperTonCooling[0], "cfm", "m^3/s"))

      # Adjust COP as appropriate
      clg_coil.setRatedCOP(OpenStudio::OptionalDouble.new(clg_coil.ratedCOP.get * unit_final.EER_Multiplier))

    elsif clg_coil.is_a? OpenStudio::Model::CoilCoolingDXMultiSpeed
      if ratedCFMperTonCooling.nil?
        runner.registerError("Could not find value for '#{Constants.SizingInfoHVACRatedCFMperTonCooling}' with datatype 'string'.")
        return false
      end
      clg_coil.stages.each_with_index do |stage, speed|
        stage.setGrossRatedTotalCoolingCapacity(UnitConversions.convert(unit_final.Cool_Capacity, "Btu/hr", "W") * hvac.CapacityRatioCooling[speed])
        stage.setRatedAirFlowRate(UnitConversions.convert(unit_final.Cool_Capacity, "Btu/hr", "ton") * UnitConversions.convert(ratedCFMperTonCooling[speed], "cfm", "m^3/s") * hvac.CapacityRatioCooling[speed])

        # Adjust COP as appropriate
        stage.setGrossRatedCoolingCOP(stage.grossRatedCoolingCOP * unit_final.EER_Multiplier)
      end

    elsif clg_coil.is_a? OpenStudio::Model::CoilCoolingWaterToAirHeatPumpEquationFit
      clg_coil.setRatedAirFlowRate(UnitConversions.convert(unit_final.Cool_Airflow, "cfm", "m^3/s"))
      clg_coil.setRatedWaterFlowRate(UnitConversions.convert(unit_final.GSHP_Loop_flow, "gal/min", "m^3/s"))
      clg_coil.setRatedTotalCoolingCapacity(UnitConversions.convert(unit_final.Cool_Capacity, "Btu/hr", "W"))
      clg_coil.setRatedSensibleCoolingCapacity(UnitConversions.convert(unit_final.Cool_Capacity_Sens, "Btu/hr", "W"))

    elsif clg_coil.is_a? OpenStudio::Model::CoilCoolingDXVariableRefrigerantFlow
      clg_coil.setRatedTotalCoolingCapacity(zone_ratio * UnitConversions.convert(unit_final.Cool_Capacity, "Btu/hr", "W") * hvac.CapacityRatioCooling[mshp_index])
      clg_coil.setRatedAirFlowRate(zone_ratio * UnitConversions.convert(unit_final.Cool_Capacity, "Btu/hr", "ton") * UnitConversions.convert(hvac.CoolingCFMs[mshp_index], "cfm", "m^3/s"))

>>>>>>> 61820dce
    end

    # Heating coil
    if htg_coil.is_a? OpenStudio::Model::CoilHeatingElectric
<<<<<<< HEAD
        if not equip.is_a? OpenStudio::Model::ZoneHVACPackagedTerminalAirConditioner
            htg_coil.setNominalCapacity(zone_ratio * UnitConversions.convert(unit_final.Heat_Capacity,"Btu/hr","W"))
        end
        
=======
      htg_coil.setNominalCapacity(zone_ratio * UnitConversions.convert(unit_final.Heat_Capacity, "Btu/hr", "W"))

>>>>>>> 61820dce
    elsif htg_coil.is_a? OpenStudio::Model::CoilHeatingGas
      htg_coil.setNominalCapacity(zone_ratio * UnitConversions.convert(unit_final.Heat_Capacity, "Btu/hr", "W"))

    elsif htg_coil.is_a? OpenStudio::Model::CoilHeatingDXSingleSpeed
<<<<<<< HEAD
        htg_coil.setRatedTotalHeatingCapacity(UnitConversions.convert(unit_final.Heat_Capacity,"Btu/hr","W"))
        htg_coil.setRatedAirFlowRate(UnitConversions.convert(unit_final.Heat_Capacity,"Btu/hr","ton") * UnitConversions.convert(hvac.RatedCFMperTonHeating[0],"cfm","m^3/s"))
        
        # Adjust COP as appropriate
        htg_coil.setRatedCOP(htg_coil.ratedCOP * unit_final.COP_Multiplier)
        
    elsif htg_coil.is_a? OpenStudio::Model::CoilHeatingDXMultiSpeed
        htg_coil.stages.each_with_index do |stage, speed|
            stage.setGrossRatedHeatingCapacity(UnitConversions.convert(unit_final.Heat_Capacity,"Btu/hr","W") * hvac.CapacityRatioHeating[speed])
            if htg_coil.name.to_s.start_with? Constants.ObjectNameAirSourceHeatPump
                stage.setRatedAirFlowRate(UnitConversions.convert(unit_final.Heat_Capacity,"Btu/hr","ton") * UnitConversions.convert(hvac.RatedCFMperTonHeating[speed],"cfm","m^3/s") * hvac.CapacityRatioHeating[speed]) 
            elsif htg_coil.name.to_s.start_with? Constants.ObjectNameMiniSplitHeatPump
                stage.setRatedAirFlowRate(UnitConversions.convert(unit_final.Heat_Capacity,"Btu/hr","ton") * UnitConversions.convert(hvac.HeatingCFMs[speed],"cfm","m^3/s"))
            end
            
            # Adjust COP as appropriate
            stage.setGrossRatedHeatingCOP(stage.grossRatedHeatingCOP * unit_final.COP_Multiplier)
        end
        
    elsif htg_coil.is_a? OpenStudio::Model::CoilHeatingWaterToAirHeatPumpEquationFit
        htg_coil.setRatedAirFlowRate(OpenStudio::OptionalDouble.new(UnitConversions.convert(unit_final.Heat_Airflow,"cfm","m^3/s")))
        htg_coil.setRatedWaterFlowRate(OpenStudio::OptionalDouble.new(UnitConversions.convert(unit_final.GSHP_Loop_flow,"gal/min","m^3/s")))
        htg_coil.setRatedHeatingCapacity(OpenStudio::OptionalDouble.new(UnitConversions.convert(unit_final.Heat_Capacity,"Btu/hr","W")))
=======
      if ratedCFMperTonHeating.nil?
        runner.registerError("Could not find value for '#{Constants.SizingInfoHVACRatedCFMperTonHeating}' with datatype 'string'.")
        return false
      end
      htg_coil.setRatedTotalHeatingCapacity(UnitConversions.convert(unit_final.Heat_Capacity, "Btu/hr", "W"))
      htg_coil.setRatedAirFlowRate(UnitConversions.convert(unit_final.Heat_Capacity, "Btu/hr", "ton") * UnitConversions.convert(ratedCFMperTonHeating[0], "cfm", "m^3/s"))

      # Adjust COP as appropriate
      htg_coil.setRatedCOP(htg_coil.ratedCOP * unit_final.COP_Multiplier)

    elsif htg_coil.is_a? OpenStudio::Model::CoilHeatingDXMultiSpeed
      if ratedCFMperTonHeating.nil?
        runner.registerError("Could not find value for '#{Constants.SizingInfoHVACRatedCFMperTonHeating}' with datatype 'string'.")
        return false
      end
      htg_coil.stages.each_with_index do |stage, speed|
        stage.setGrossRatedHeatingCapacity(UnitConversions.convert(unit_final.Heat_Capacity, "Btu/hr", "W") * hvac.CapacityRatioHeating[speed])
        stage.setRatedAirFlowRate(UnitConversions.convert(unit_final.Heat_Capacity, "Btu/hr", "ton") * UnitConversions.convert(ratedCFMperTonHeating[speed], "cfm", "m^3/s") * hvac.CapacityRatioHeating[speed])

        # Adjust COP as appropriate
        stage.setGrossRatedHeatingCOP(stage.grossRatedHeatingCOP * unit_final.COP_Multiplier)
      end

    elsif htg_coil.is_a? OpenStudio::Model::CoilHeatingWaterToAirHeatPumpEquationFit
      htg_coil.setRatedAirFlowRate(OpenStudio::OptionalDouble.new(UnitConversions.convert(unit_final.Heat_Airflow, "cfm", "m^3/s")))
      htg_coil.setRatedWaterFlowRate(OpenStudio::OptionalDouble.new(UnitConversions.convert(unit_final.GSHP_Loop_flow, "gal/min", "m^3/s")))
      htg_coil.setRatedHeatingCapacity(OpenStudio::OptionalDouble.new(UnitConversions.convert(unit_final.Heat_Capacity, "Btu/hr", "W")))

    elsif htg_coil.is_a? OpenStudio::Model::CoilHeatingDXVariableRefrigerantFlow
      htg_coil.setRatedTotalHeatingCapacity(zone_ratio * UnitConversions.convert(unit_final.Heat_Capacity, "Btu/hr", "W") * hvac.CapacityRatioHeating[mshp_index])
      htg_coil.setRatedAirFlowRate(zone_ratio * UnitConversions.convert(unit_final.Heat_Capacity, "Btu/hr", "ton") * UnitConversions.convert(hvac.HeatingCFMs[mshp_index], "cfm", "m^3/s"))
>>>>>>> 61820dce

    end

    # Supplemental heating coil
    if supp_htg_coil.is_a? OpenStudio::Model::CoilHeatingElectric
      supp_htg_coil.setNominalCapacity(UnitConversions.convert(unit_final.Heat_Capacity_Supp, "Btu/hr", "W"))

    end

    return true
  end

  def self.display_zone_loads(runner, unit, zone_loads)
    zone_loads.keys.each do |thermal_zone|
      loads = zone_loads[thermal_zone]
      s = "#{unit.name.to_s} Zone Loads for #{thermal_zone.name.to_s}:"
      properties = [
        :Heat_Windows, :Heat_Skylights,
        :Heat_Doors, :Heat_Walls,
        :Heat_Roofs, :Heat_Floors,
        :Heat_Infil,
        :Cool_Windows, :Cool_Skylights,
        :Cool_Doors, :Cool_Walls,
        :Cool_Roofs, :Cool_Floors,
        :Cool_Infil_Sens, :Cool_Infil_Lat,
        :Cool_IntGains_Sens, :Cool_IntGains_Lat,
        :Dehumid_Windows, :Dehumid_Skylights,
        :Dehumid_Doors, :Dehumid_Walls,
        :Dehumid_Roofs, :Dehumid_Floors,
        :Dehumid_Infil_Sens, :Dehumid_Infil_Lat,
        :Dehumid_IntGains_Sens, :Dehumid_IntGains_Lat,
      ]
      properties.each do |property|
        s += "\n#{property.to_s.gsub("_", " ")} = #{loads.send(property).round(0).to_s} Btu/hr"
      end
      runner.registerInfo("#{s}\n")
    end
  end

  def self.display_unit_initial_results(runner, unit, unit_init)
    s = "#{unit.name.to_s} Initial Results (w/o ducts):"
    loads = [
      :Heat_Load, :Cool_Load_Sens, :Cool_Load_Lat,
      :Dehumid_Load_Sens, :Dehumid_Load_Lat,
    ]
    airflows = [
      :Heat_Airflow, :Cool_Airflow,
    ]
    loads.each do |load|
      s += "\n#{load.to_s.gsub("_", " ")} = #{unit_init.send(load).round(0).to_s} Btu/hr"
    end
    airflows.each do |airflow|
      s += "\n#{airflow.to_s.gsub("_", " ")} = #{unit_init.send(airflow).round(0).to_s} cfm"
    end
    runner.registerInfo("#{s}\n")
  end

  def self.display_unit_final_results(runner, unit, unit_final)
    s = "#{unit.name.to_s} Final Results:"
    loads = [
      :Heat_Load, :Heat_Load_Ducts,
      :Cool_Load_Lat, :Cool_Load_Sens,
      :Cool_Load_Ducts_Lat, :Cool_Load_Ducts_Sens,
      :Dehumid_Load_Sens, :Dehumid_Load_Ducts_Lat,
    ]
    caps = [
      :Cool_Capacity, :Cool_Capacity_Sens,
      :Heat_Capacity, :Heat_Capacity_Supp,
    ]
    airflows = [
      :Cool_Airflow, :Heat_Airflow,
    ]
    waters = [
      :Dehumid_WaterRemoval,
    ]
    loads.each do |load|
      s += "\n#{load.to_s.gsub("_", " ")} = #{unit_final.send(load).round(0).to_s} Btu/hr"
    end
    caps.each do |cap|
      s += "\n#{cap.to_s.gsub("_", " ")} = #{unit_final.send(cap).round(0).to_s} Btu/hr"
    end
    airflows.each do |airflow|
      s += "\n#{airflow.to_s.gsub("_", " ")} = #{unit_final.send(airflow).round(0).to_s} cfm"
    end
    waters.each do |water|
      s += "\n#{water.to_s.gsub("_", " ")} = #{unit_final.send(water).round(0).to_s} L/day"
    end
    runner.registerInfo("#{s}\n")
  end
end

class MJ8
  def initialize
  end
  attr_accessor(:daily_range_temp_adjust, :acf, :Cs, :Cw,
                :cool_setpoint, :heat_setpoint, :cool_design_grains, :dehum_design_grains, :ctd, :htd,
                :dtd, :daily_range_num, :grains_indoor_cooling, :wetbulb_indoor_cooling, :enthalpy_indoor_cooling,
                :RH_indoor_dehumid, :grains_indoor_dehumid, :wetbulb_indoor_dehumid, :LAT,
                :cool_design_temps, :heat_design_temps, :dehum_design_temps)
end

class ZoneValues
  # Thermal zone loads
  def initialize
  end
  attr_accessor(:Cool_Windows, :Cool_Skylights, :Cool_Doors, :Cool_Walls, :Cool_Roofs, :Cool_Floors,
                :Dehumid_Windows, :Dehumid_Skylights, :Dehumid_Doors, :Dehumid_Walls, :Dehumid_Roofs, :Dehumid_Floors,
                :Heat_Windows, :Heat_Skylights, :Heat_Doors, :Heat_Walls, :Heat_Roofs, :Heat_Floors,
                :Cool_Infil_Sens, :Cool_Infil_Lat, :Cool_IntGains_Sens, :Cool_IntGains_Lat,
                :Dehumid_Infil_Sens, :Dehumid_Infil_Lat, :Dehumid_IntGains_Sens, :Dehumid_IntGains_Lat,
                :Heat_Infil)
end

class UnitInitialValues
  # Unit initial loads (aggregated across thermal zones and excluding ducts) and airflow rates
  def initialize
  end
  attr_accessor(:Cool_Load_Sens, :Cool_Load_Lat, :Cool_Load_Tot, :Cool_Airflow,
                :Dehumid_Load_Sens, :Dehumid_Load_Lat,
                :Heat_Load, :Heat_Airflow,
                :LAT)
end

class UnitFinalValues
  # Unit final loads (including ducts), airflow rates, and equipment capacities
  def initialize
  end
  attr_accessor(:Cool_Load_Sens, :Cool_Load_Lat, :Cool_Load_Tot,
                :Cool_Load_Ducts_Sens, :Cool_Load_Ducts_Lat, :Cool_Load_Ducts_Tot,
                :Cool_Capacity, :Cool_Capacity_Sens, :Cool_Airflow,
                :Dehumid_Load_Sens, :Dehumid_Load_Ducts_Lat,
                :Heat_Load, :Heat_Load_Ducts,
                :Heat_Capacity, :Heat_Capacity_Supp, :Heat_Airflow,
                :dse_Fregain, :Dehumid_WaterRemoval,
                :TotalCap_CurveValue, :SensibleCap_CurveValue, :BypassFactor_CurveValue,
                :Zone_Ratios, :EER_Multiplier, :COP_Multiplier,
                :GSHP_Loop_flow, :GSHP_Bore_Holes, :GSHP_Bore_Depth, :GSHP_G_Functions)
end

class HVACInfo
  # Model info for HVAC
  def initialize
  end
  attr_accessor(:HasCooling, :HasHeating, :HasDuctedCooling, :HasDuctedHeating,
                :FixedCoolingCapacity, :FixedHeatingCapacity, :FixedSuppHeatingCapacity,
                :HasCentralAirConditioner, :HasRoomAirConditioner, :HasUnitHeater,
                :HasFurnace, :HasBoiler, :HasElecBaseboard, :HasDehumidifier,
                :HasAirSourceHeatPump, :HasMiniSplitHeatPump, :HasGroundSourceHeatPump,
                :NumSpeedsCooling, :NumSpeedsHeating, :CoolingCFMs, :HeatingCFMs,
                :COOL_CAP_FT_SPEC, :HEAT_CAP_FT_SPEC, :COOL_SH_FT_SPEC, :COIL_BF_FT_SPEC,
                :HtgSupplyAirTemp, :SHRRated, :CapacityRatioCooling, :CapacityRatioHeating,
                :MinOutdoorTemp, :HeatingCapacityOffset, :OverSizeLimit, :HPSizedForMaxLoad,
                :FanspeedRatioCooling, :CapacityDerateFactorEER, :CapacityDerateFactorCOP,
                :BoilerDesignTemp, :Dehumidifier_Water_Remove_Cap_Ft_DB_RH, :CoilBF,
<<<<<<< HEAD
                :GroundHXVertical, :HeatingEIR, :CoolingEIR, 
                :HXDTDesign, :HXCHWDesign, :HXHWDesign,
                :RatedCFMperTonCooling, :RatedCFMperTonHeating,
                :GSHPBoreSpacing, :GSHPBoreHoles, :GSHPBoreDepth, 
                :GSHPBoreConfig, :GSHPSpacingType)

=======
                :GroundHXVertical, :HeatingEIR, :CoolingEIR,
                :HXDTDesign, :HXCHWDesign, :HXHWDesign)
>>>>>>> 61820dce
end

class DuctsInfo
  # Model info for ducts
  def initial
  end
  attr_accessor(:Has, :NotInLiving, :SupplySurfaceArea, :ReturnSurfaceArea,
                :SupplyLoss, :ReturnLoss, :SupplyRvalue, :ReturnRvalue,
                :Location, :LocationSpace, :LocationFrac)
end

class Numeric
  def deg2rad
    self * Math::PI / 180
  end

  def rad2deg
    self * 180 / Math::PI
  end
end<|MERGE_RESOLUTION|>--- conflicted
+++ resolved
@@ -1847,83 +1847,6 @@
           sHR_Rated_Equip = hvac.SHRRated[0]
         end
 
-<<<<<<< HEAD
-            else
-                unit_final.Cool_Capacity = unit_final.Cool_Load_Tot / unit_final.TotalCap_CurveValue
-                unit_final.Cool_Capacity_Sens = unit_final.Cool_Capacity * sHR_Rated_Equip
-                
-                cool_Load_SensCap_Design = unit_final.Cool_Capacity_Sens * unit_final.SensibleCap_CurveValue
-                unit_final.Cool_Airflow = cool_Load_SensCap_Design / (1.1 * mj8.acf * (mj8.cool_setpoint - unit_init.LAT))
-                
-            end
-                
-            # Ensure the air flow rate is in between 200 and 500 cfm/ton. 
-            # Reset the air flow rate (with a safety margin), if required.
-            if unit_final.Cool_Airflow / UnitConversions.convert(unit_final.Cool_Capacity,"Btu/hr","ton") > 500
-                unit_final.Cool_Airflow = 499 * UnitConversions.convert(unit_final.Cool_Capacity,"Btu/hr","ton")      # CFM
-            elsif unit_final.Cool_Airflow / UnitConversions.convert(unit_final.Cool_Capacity,"Btu/hr","ton") < 200
-                unit_final.Cool_Airflow = 201 * UnitConversions.convert(unit_final.Cool_Capacity,"Btu/hr","ton")      # CFM
-            end
-        
-        elsif hvac.HasMiniSplitHeatPump
-                            
-            sizingSpeed = hvac.NumSpeedsCooling # Default
-            sizingSpeed_Test = 10    # Initialize
-            for speed in 0..(hvac.NumSpeedsCooling - 1)
-                # Select curves for sizing using the speed with the capacity ratio closest to 1
-                temp = (hvac.CapacityRatioCooling[speed] - 1).abs
-                if temp <= sizingSpeed_Test
-                    sizingSpeed = speed
-                    sizingSpeed_Test = temp
-                end
-            end
-            coefficients = hvac.COOL_CAP_FT_SPEC[sizingSpeed]
-            
-            unit_final.TotalCap_CurveValue = MathTools.biquadratic(mj8.wetbulb_indoor_cooling, enteringTemp, coefficients)
-            
-            unit_final.Cool_Capacity = (unit_final.Cool_Load_Tot / unit_final.TotalCap_CurveValue)
-            unit_final.Cool_Capacity_Sens =  unit_final.Cool_Capacity * hvac.SHRRated[sizingSpeed]
-            unit_final.Cool_Airflow = hvac.CoolingCFMs[-1] * UnitConversions.convert(unit_final.Cool_Capacity,"Btu/hr","ton") 
-            
-        elsif hvac.HasRoomAirConditioner
-            
-            unit_final.TotalCap_CurveValue = MathTools.biquadratic(mj8.wetbulb_indoor_cooling, enteringTemp, hvac.COOL_CAP_FT_SPEC[0])
-            
-            unit_final.Cool_Capacity = unit_final.Cool_Load_Tot / unit_final.TotalCap_CurveValue                                            
-            unit_final.Cool_Capacity_Sens = unit_final.Cool_Capacity * hvac.SHRRated[0]
-            unit_final.Cool_Airflow = hvac.CoolingCFMs[0] * UnitConversions.convert(unit_final.Cool_Capacity,"Btu/hr","ton") 
-                                            
-        elsif hvac.HasGroundSourceHeatPump
-        
-            # Single speed as current
-            unit_final.TotalCap_CurveValue = MathTools.biquadratic(mj8.wetbulb_indoor_cooling, enteringTemp, hvac.COOL_CAP_FT_SPEC[0])
-            unit_final.SensibleCap_CurveValue = MathTools.biquadratic(mj8.wetbulb_indoor_cooling, enteringTemp, hvac.COOL_SH_FT_SPEC[0])
-            unit_final.BypassFactor_CurveValue = MathTools.biquadratic(mj8.wetbulb_indoor_cooling, mj8.cool_setpoint, hvac.COIL_BF_FT_SPEC[0])
-            
-            unit_final.Cool_Capacity = unit_final.Cool_Load_Tot / unit_final.TotalCap_CurveValue          # Note: cool_Capacity_Design = unit_final.Cool_Load_Tot
-            unit_final.Cool_Capacity_Sens = unit_final.Cool_Capacity * hvac.SHRRated[0]
-            
-            cool_Load_SensCap_Design = (unit_final.Cool_Capacity_Sens * unit_final.SensibleCap_CurveValue / 
-                                       (1 + (1 - hvac.CoilBF * unit_final.BypassFactor_CurveValue) * 
-                                       (80 - mj8.cool_setpoint) / (mj8.cool_setpoint - unit_init.LAT)))
-            cool_Load_LatCap_Design = unit_final.Cool_Load_Tot - cool_Load_SensCap_Design
-            
-            # Adjust Sizing so that coil sensible at design >= CoolingLoad_MJ8_Sens, and coil latent at design >= CoolingLoad_MJ8_Lat, and equipment SHRRated is maintained.
-            cool_Load_SensCap_Design = [cool_Load_SensCap_Design, unit_final.Cool_Load_Sens].max
-            cool_Load_LatCap_Design = [cool_Load_LatCap_Design, unit_final.Cool_Load_Lat].max
-            cool_Capacity_Design = cool_Load_SensCap_Design + cool_Load_LatCap_Design
-            
-            # Limit total capacity to 15% oversizing
-            cool_Capacity_Design = [cool_Capacity_Design, hvac.OverSizeLimit * unit_final.Cool_Load_Tot].min
-            unit_final.Cool_Capacity = cool_Capacity_Design / unit_final.TotalCap_CurveValue
-            unit_final.Cool_Capacity_Sens = unit_final.Cool_Capacity * hvac.SHRRated[0]
-            
-            # Recalculate the air flow rate in case the 15% oversizing rule has been used
-            cool_Load_SensCap_Design = (unit_final.Cool_Capacity_Sens * unit_final.SensibleCap_CurveValue / 
-                                       (1 + (1 - hvac.CoilBF * unit_final.BypassFactor_CurveValue) * 
-                                       (80 - mj8.cool_setpoint) / (mj8.cool_setpoint - unit_init.LAT)))
-            unit_final.Cool_Airflow = (cool_Load_SensCap_Design / (1.1 * mj8.acf * (mj8.cool_setpoint - unit_init.LAT)))
-=======
         sensCap_Rated = coolCap_Rated * sHR_Rated_Equip
 
         unit_final.SensibleCap_CurveValue = process_curve_fit(unit_final.Cool_Airflow, unit_final.Cool_Load_Tot, enteringTemp)
@@ -2000,7 +1923,6 @@
           cool_Load_SensCap_Design = unit_final.Cool_Capacity_Sens * unit_final.SensibleCap_CurveValue
           unit_final.Cool_Airflow = cool_Load_SensCap_Design / (1.1 * mj8.acf * (mj8.cool_setpoint - unit_init.LAT))
 
->>>>>>> 61820dce
         else
           unit_final.Cool_Capacity = unit_final.Cool_Load_Tot / unit_final.TotalCap_CurveValue
           unit_final.Cool_Capacity_Sens = unit_final.Cool_Capacity * sHR_Rated_Equip
@@ -2100,13 +2022,9 @@
 
     # Override Manual J sizes if Fixed sizes are being used
     if not hvac.FixedCoolingCapacity.nil?
-<<<<<<< HEAD
-        prev_capacity = unit_final.Cool_Capacity
-        unit_final.Cool_Capacity = UnitConversions.convert(hvac.FixedCoolingCapacity,"ton","Btu/hr")
-        unit_final.Cool_Airflow = unit_final.Cool_Airflow * unit_final.Cool_Capacity / prev_capacity
-=======
+      prev_capacity = unit_final.Cool_Capacity
       unit_final.Cool_Capacity = UnitConversions.convert(hvac.FixedCoolingCapacity, "ton", "Btu/hr")
->>>>>>> 61820dce
+      unit_final.Cool_Airflow = unit_final.Cool_Airflow * unit_final.Cool_Capacity / prev_capacity
     end
     if not hvac.FixedSuppHeatingCapacity.nil?
       unit_final.Heat_Load = UnitConversions.convert(hvac.FixedSuppHeatingCapacity, "ton", "Btu/hr")
@@ -2131,31 +2049,15 @@
       unit_final.Heat_Airflow = calc_heat_cfm(unit_final.Heat_Capacity, mj8.acf, mj8.heat_setpoint, hvac.HtgSupplyAirTemp)
 
     elsif hvac.HasUnitHeater
-<<<<<<< HEAD
-        unit_final.Heat_Capacity = unit_final.Heat_Load
-        
-        if hvac.RatedCFMperTonHeating[0] > 0
-            # Fixed airflow rate
-            unit_final.Heat_Airflow = UnitConversions.convert(unit_final.Heat_Capacity,"Btu/hr","ton") * hvac.RatedCFMperTonHeating[0]
-        else
-            # Autosized airflow rate
-            unit_final.Heat_Airflow = calc_heat_cfm(unit_final.Heat_Capacity, mj8.acf, mj8.heat_setpoint, hvac.HtgSupplyAirTemp)
-        end
-=======
       unit_final.Heat_Capacity = unit_final.Heat_Load
 
-      ratedCFMperTonHeating = get_feature(runner, unit, Constants.SizingInfoHVACRatedCFMperTonHeating, 'string')
-      return nil if ratedCFMperTonHeating.nil?
-
-      ratedCFMperTonHeating = ratedCFMperTonHeating.to_f
-      if ratedCFMperTonHeating > 0
+      if hvac.RatedCFMperTonHeating[0] > 0
         # Fixed airflow rate
-        unit_final.Heat_Airflow = UnitConversions.convert(unit_final.Heat_Capacity, "Btu/hr", "ton") * ratedCFMperTonHeating
+        unit_final.Heat_Airflow = UnitConversions.convert(unit_final.Heat_Capacity, "Btu/hr", "ton") * hvac.RatedCFMperTonHeating[0]
       else
         # Autosized airflow rate
         unit_final.Heat_Airflow = calc_heat_cfm(unit_final.Heat_Capacity, mj8.acf, mj8.heat_setpoint, hvac.HtgSupplyAirTemp)
       end
->>>>>>> 61820dce
 
     elsif hvac.HasAirSourceHeatPump
 
@@ -2174,19 +2076,6 @@
       end
 
     elsif hvac.HasMiniSplitHeatPump
-<<<<<<< HEAD
-        
-        if hvac.FixedCoolingCapacity.nil?
-            unit_final = process_heat_pump_adjustment(runner, mj8, unit, unit_final, weather, hvac, ducts, nbeds, unit_ffa, unit_shelter_class)
-            return nil if unit_final.nil?
-        end
-        
-        unit_final.Heat_Capacity = unit_final.Cool_Capacity + hvac.HeatingCapacityOffset
-        unit_final.Heat_Capacity_Supp = unit_final.Heat_Load
-        
-        unit_final.Heat_Airflow = hvac.HeatingCFMs[-1] * UnitConversions.convert(unit_final.Heat_Capacity,"Btu/hr","ton") # Maximum air flow under heating operation
-=======
->>>>>>> 61820dce
 
       if hvac.FixedCoolingCapacity.nil?
         unit_final = process_heat_pump_adjustment(runner, mj8, unit, unit_final, weather, hvac, ducts, nbeds, unit_ffa, unit_shelter_class)
@@ -2194,62 +2083,9 @@
       end
 
       unit_final.Heat_Capacity = unit_final.Cool_Capacity + hvac.HeatingCapacityOffset
-
-      if hvac.HasElecBaseboard
-        unit_final.Heat_Capacity_Supp = unit_final.Heat_Load
-<<<<<<< HEAD
-        
-        # For single stage compressor, when heating capacity is much larger than cooling capacity, 
-        # in order to avoid frequent cycling in cooling mode, heating capacity is derated to 75%.
-        if unit_final.Heat_Capacity >= 1.5 * unit_final.Cool_Capacity
-            unit_final.Heat_Capacity = unit_final.Heat_Load * 0.75
-        elsif unit_final.Heat_Capacity < unit_final.Cool_Capacity
-            unit_final.Heat_Capacity_Supp = unit_final.Heat_Capacity
-        end
-        
-        ground_conductivity = UnitConversions.convert(hvac.GroundHXVertical.groundThermalConductivity.get,"W/(m*K)","Btu/(hr*ft*R)")
-        grout_conductivity = UnitConversions.convert(hvac.GroundHXVertical.groutThermalConductivity.get,"W/(m*K)","Btu/(hr*ft*R)")
-        bore_diameter = UnitConversions.convert(hvac.GroundHXVertical.boreHoleRadius.get * 2.0,"m","in")
-        pipe_od = UnitConversions.convert(hvac.GroundHXVertical.pipeOutDiameter.get,"m","in")
-        pipe_id = pipe_od - UnitConversions.convert(hvac.GroundHXVertical.pipeThickness.get * 2.0,"m","in")
-        pipe_cond = UnitConversions.convert(hvac.GroundHXVertical.pipeThermalConductivity.get,"W/(m*K)","Btu/(hr*ft*R)")
-        pipe_r_value = gshp_hx_pipe_rvalue(pipe_od, pipe_id, pipe_cond)
-
-        # Autosize ground loop heat exchanger length
-        nom_length_heat, nom_length_cool = gshp_hxbore_ft_per_ton(weather, mj8.htd, mj8.ctd, hvac.GSHPBoreSpacing, ground_conductivity, hvac.GSHPSpacingType, grout_conductivity, bore_diameter, pipe_od, pipe_r_value, hvac.HeatingEIR, hvac.CoolingEIR, hvac.HXCHWDesign, hvac.HXHWDesign, hvac.HXDTDesign)
-        
-        bore_length_heat = nom_length_heat * unit_final.Heat_Capacity / UnitConversions.convert(1.0,"ton","Btu/hr")
-        bore_length_cool = nom_length_cool * unit_final.Cool_Capacity / UnitConversions.convert(1.0,"ton","Btu/hr")
-        bore_length = [bore_length_heat, bore_length_cool].max
-        
-        # Degree day calculation for balance temperature
-        intGains_Sens = 0
-        zones_loads.each do |thermal_zone, zone_loads|
-            intGains_Sens += zone_loads.Cool_IntGains_Sens
-        end
-        bLC_Heat = unit_init.Heat_Load / mj8.htd
-        bLC_Cool = unit_init.Cool_Load_Sens / mj8.ctd
-        t_Ref_Bal = mj8.heat_setpoint - intGains_Sens / bLC_Heat
-        hDD_Ref_Bal = [weather.data.HDD65F, [weather.data.HDD50F, weather.data.HDD50F + (weather.data.HDD65F - weather.data.HDD50F) / (65 - 50) * (t_Ref_Bal - 50)].max].min
-        cDD_Ref_Bal = [weather.data.CDD50F, [weather.data.CDD65F, weather.data.CDD50F + (weather.data.CDD65F - weather.data.CDD50F) / (65 - 50) * (t_Ref_Bal - 50)].max].min
-        aNNL_Grnd_Cool = (1 + hvac.CoolingEIR) * cDD_Ref_Bal * bLC_Cool * 24 * 0.6  # use 0.6 to account for average solar load
-        aNNL_Grnd_Heat = (1 - hvac.HeatingEIR) * hDD_Ref_Bal * bLC_Heat * 24
-        
-        # Normalized net annual ground energy load
-        nNAGL = [(aNNL_Grnd_Heat - aNNL_Grnd_Cool) / (weather.data.AnnualAvgDrybulb - (2 * hvac.HXHWDesign - hvac.HXDTDesign) / 2), 
-                 (aNNL_Grnd_Cool - aNNL_Grnd_Heat) / ((2 * hvac.HXDTDesign + hvac.HXDTDesign) / 2 - weather.data.AnnualAvgDrybulb)].max / bore_length 
-
-                 
-        if hvac.GSHPBoreSpacing > 15 and hvac.GSHPBoreSpacing <= 20
-            bore_length_mult = 1.0 + nNAGL / 7000 * (0.55 / ground_conductivity)
-        else
-            bore_length_mult = 1.0 + nNAGL / 6700 * (1.00 / ground_conductivity)
-        end
-=======
-      end
+      unit_final.Heat_Capacity_Supp = unit_final.Heat_Load
 
       unit_final.Heat_Airflow = hvac.HeatingCFMs[-1] * UnitConversions.convert(unit_final.Heat_Capacity, "Btu/hr", "ton") # Maximum air flow under heating operation
->>>>>>> 61820dce
 
     elsif hvac.HasBoiler or hvac.HasElecBaseboard
       unit_final.Heat_Airflow = 0
@@ -2261,98 +2097,6 @@
         unit_final.Heat_Capacity = unit_final.Heat_Load
       else
         unit_final.Heat_Capacity = unit_final.Cool_Capacity
-<<<<<<< HEAD
-        unit_final.Cool_Capacity_Sens = unit_final.Cool_Capacity * hvac.SHRRated[0]
-        cool_Load_SensCap_Design = (unit_final.Cool_Capacity_Sens * unit_final.SensibleCap_CurveValue / 
-                                   (1 + (1 - hvac.CoilBF * unit_final.BypassFactor_CurveValue) * 
-                                   (80 - mj8.cool_setpoint) / (mj8.cool_setpoint - unit_init.LAT)))
-        unit_final.Cool_Airflow = (cool_Load_SensCap_Design / (1.1 * mj8.acf * (mj8.cool_setpoint - unit_init.LAT)))
-        unit_final.Heat_Airflow = (unit_final.Heat_Capacity / (1.1 * mj8.acf * (hvac.HtgSupplyAirTemp - mj8.heat_setpoint)))
-        
-        loop_flow = [1.0, UnitConversions.convert([unit_final.Heat_Capacity, unit_final.Cool_Capacity].max,"Btu/hr","ton")].max.floor * 3.0
-    
-        if hvac.GSHPBoreHoles == Constants.SizingAuto and hvac.GSHPBoreDepth == Constants.SizingAuto
-            hvac.GSHPBoreHoles = [1, (UnitConversions.convert(unit_final.Cool_Capacity,"Btu/hr","ton") + 0.5).floor].max
-            hvac.GSHPBoreDepth = (bore_length / hvac.GSHPBoreHoles).floor
-            min_bore_depth = 0.15 * hvac.GSHPBoreSpacing # 0.15 is the maximum Spacing2DepthRatio defined for the G-function
-          
-            (0..4).to_a.each do |tmp|
-                if hvac.GSHPBoreDepth < min_bore_depth and hvac.GSHPBoreHoles > 1
-                    hvac.GSHPBoreHoles -= 1
-                    hvac.GSHPBoreDepth = (bore_length / hvac.GSHPBoreHoles).floor
-                elsif hvac.GSHPBoreDepth > 345
-                    hvac.GSHPBoreHoles += 1
-                    hvac.GSHPBoreDepth = (bore_length / hvac.GSHPBoreHoles).floor
-                end
-            end
-            
-            hvac.GSHPBoreDepth = (bore_length / hvac.GSHPBoreHoles).floor + 5
-            
-        elsif hvac.GSHPBoreHoles == Constants.SizingAuto and hvac.GSHPBoreDepth != Constants.SizingAuto
-            hvac.GSHPBoreHoles = (bore_length / hvac.GSHPBoreDepth.to_f + 0.5).floor
-            hvac.GSHPBoreDepth = hvac.GSHPBoreDepth.to_f
-        elsif hvac.GSHPBoreHoles != Constants.SizingAuto and hvac.GSHPBoreDepth == Constants.SizingAuto
-            hvac.GSHPBoreHoles = hvac.GSHPBoreHoles.to_f
-            hvac.GSHPBoreDepth = (bore_length / hvac.GSHPBoreHoles).floor + 5
-        else
-            runner.registerWarning("User is hard sizing the bore field, improper sizing may lead to unbalanced / unsteady ground loop temperature and erroneous prediction of system energy related cost.")
-            hvac.GSHPBoreHoles = hvac.GSHPBoreHoles.to_f
-            hvac.GSHPBoreDepth = hvac.GSHPBoreDepth.to_f
-        end
-    
-        bore_length = hvac.GSHPBoreDepth * hvac.GSHPBoreHoles
-
-        if hvac.GSHPBoreConfig == Constants.SizingAuto
-            if hvac.GSHPBoreHoles == 1
-                hvac.GSHPBoreConfig = Constants.BoreConfigSingle
-            elsif hvac.GSHPBoreHoles == 2
-                hvac.GSHPBoreConfig = Constants.BoreConfigLine
-            elsif hvac.GSHPBoreHoles == 3
-                hvac.GSHPBoreConfig = Constants.BoreConfigLine
-            elsif hvac.GSHPBoreHoles == 4
-                hvac.GSHPBoreConfig = Constants.BoreConfigRectangle
-            elsif hvac.GSHPBoreHoles == 5
-                hvac.GSHPBoreConfig = Constants.BoreConfigUconfig
-            elsif hvac.GSHPBoreHoles > 5
-                hvac.GSHPBoreConfig = Constants.BoreConfigLine
-            end
-        end
-        
-        # Test for valid GSHP bore field configurations
-        valid_configs = {Constants.BoreConfigSingle=>[1], 
-                         Constants.BoreConfigLine=>[2,3,4,5,6,7,8,9,10], 
-                         Constants.BoreConfigLconfig=>[3,4,5,6], 
-                         Constants.BoreConfigRectangle=>[2,4,6,8], 
-                         Constants.BoreConfigUconfig=>[5,7,9], 
-                         Constants.BoreConfigL2config=>[8], 
-                         Constants.BoreConfigOpenRectangle=>[8]}
-        valid_num_bores = valid_configs[hvac.GSHPBoreConfig]
-        max_valid_configs = {Constants.BoreConfigLine=>10, Constants.BoreConfigLconfig=>6}
-        unless valid_num_bores.include? hvac.GSHPBoreHoles
-            # Any configuration with a max_valid_configs value can accept any number of bores up to the maximum    
-            if max_valid_configs.keys.include? hvac.GSHPBoreConfig
-                max_bore_holes = max_valid_configs[hvac.GSHPBoreConfig]
-                runner.registerWarning("Maximum number of bore holes for '#{hvac.GSHPBoreConfig}' bore configuration is #{max_bore_holes}. Overriding value of #{hvac.GSHPBoreHoles} bore holes to #{max_bore_holes}.")
-                hvac.GSHPBoreHoles = max_bore_holes
-            else
-                # Search for first valid bore field
-                new_bore_config = nil
-                valid_field_found = false
-                valid_configs.keys.each do |bore_config|
-                    if valid_configs[bore_config].include? hvac.GSHPBoreHoles
-                        valid_field_found = true
-                        new_bore_config = bore_config
-                        break
-                    end
-                end
-                if valid_field_found
-                    runner.registerWarning("Bore field '#{hvac.GSHPBoreConfig}' with #{hvac.GSHPBoreHoles.to_i} bore holes is an invalid configuration. Changing layout to '#{new_bore_config}' configuration.")
-                    hvac.GSHPBoreConfig = new_bore_config
-                else
-                    runner.registerError("Could not construct a valid GSHP bore field configuration.")
-                    return nil
-                end
-=======
       end
       unit_final.Heat_Capacity_Supp = unit_final.Heat_Load
 
@@ -2363,13 +2107,6 @@
       elsif unit_final.Heat_Capacity < unit_final.Cool_Capacity
         unit_final.Heat_Capacity_Supp = unit_final.Heat_Capacity
       end
-
-      bore_spacing = get_feature(runner, unit, Constants.SizingInfoGSHPBoreSpacing, 'double')
-      bore_holes = get_feature(runner, unit, Constants.SizingInfoGSHPBoreHoles, 'string')
-      bore_depth = get_feature(runner, unit, Constants.SizingInfoGSHPBoreDepth, 'string')
-      bore_config = get_feature(runner, unit, Constants.SizingInfoGSHPBoreConfig, 'string')
-      spacing_type = get_feature(runner, unit, Constants.SizingInfoGSHPUTubeSpacingType, 'string')
-      return nil if bore_spacing.nil? or bore_holes.nil? or bore_depth.nil? or bore_config.nil? or spacing_type.nil?
 
       ground_conductivity = UnitConversions.convert(hvac.GroundHXVertical.groundThermalConductivity.get, "W/(m*K)", "Btu/(hr*ft*R)")
       grout_conductivity = UnitConversions.convert(hvac.GroundHXVertical.groutThermalConductivity.get, "W/(m*K)", "Btu/(hr*ft*R)")
@@ -2380,7 +2117,7 @@
       pipe_r_value = gshp_hx_pipe_rvalue(pipe_od, pipe_id, pipe_cond)
 
       # Autosize ground loop heat exchanger length
-      nom_length_heat, nom_length_cool = gshp_hxbore_ft_per_ton(weather, mj8.htd, mj8.ctd, bore_spacing, ground_conductivity, spacing_type, grout_conductivity, bore_diameter, pipe_od, pipe_r_value, hvac.HeatingEIR, hvac.CoolingEIR, hvac.HXCHWDesign, hvac.HXHWDesign, hvac.HXDTDesign)
+      nom_length_heat, nom_length_cool = gshp_hxbore_ft_per_ton(weather, mj8.htd, mj8.ctd, hvac.GSHPBoreSpacing, ground_conductivity, hvac.GSHPSpacingType, grout_conductivity, bore_diameter, pipe_od, pipe_r_value, hvac.HeatingEIR, hvac.CoolingEIR, hvac.HXCHWDesign, hvac.HXHWDesign, hvac.HXDTDesign)
 
       bore_length_heat = nom_length_heat * unit_final.Heat_Capacity / UnitConversions.convert(1.0, "ton", "Btu/hr")
       bore_length_cool = nom_length_cool * unit_final.Cool_Capacity / UnitConversions.convert(1.0, "ton", "Btu/hr")
@@ -2403,7 +2140,7 @@
       nNAGL = [(aNNL_Grnd_Heat - aNNL_Grnd_Cool) / (weather.data.AnnualAvgDrybulb - (2 * hvac.HXHWDesign - hvac.HXDTDesign) / 2),
                (aNNL_Grnd_Cool - aNNL_Grnd_Heat) / ((2 * hvac.HXDTDesign + hvac.HXDTDesign) / 2 - weather.data.AnnualAvgDrybulb)].max / bore_length
 
-      if bore_spacing > 15 and bore_spacing <= 20
+      if hvac.GSHPBoreSpacing > 15 and hvac.GSHPBoreSpacing <= 20
         bore_length_mult = 1.0 + nNAGL / 7000 * (0.55 / ground_conductivity)
       else
         bore_length_mult = 1.0 + nNAGL / 6700 * (1.00 / ground_conductivity)
@@ -2422,50 +2159,50 @@
 
       loop_flow = [1.0, UnitConversions.convert([unit_final.Heat_Capacity, unit_final.Cool_Capacity].max, "Btu/hr", "ton")].max.floor * 3.0
 
-      if bore_holes == Constants.SizingAuto and bore_depth == Constants.SizingAuto
-        bore_holes = [1, (UnitConversions.convert(unit_final.Cool_Capacity, "Btu/hr", "ton") + 0.5).floor].max
-        bore_depth = (bore_length / bore_holes).floor
-        min_bore_depth = 0.15 * bore_spacing # 0.15 is the maximum Spacing2DepthRatio defined for the G-function
+      if hvac.GSHPBoreHoles == Constants.SizingAuto and hvac.GSHPBoreDepth == Constants.SizingAuto
+        hvac.GSHPBoreHoles = [1, (UnitConversions.convert(unit_final.Cool_Capacity, "Btu/hr", "ton") + 0.5).floor].max
+        hvac.GSHPBoreDepth = (bore_length / hvac.GSHPBoreHoles).floor
+        min_bore_depth = 0.15 * hvac.GSHPBoreSpacing # 0.15 is the maximum Spacing2DepthRatio defined for the G-function
 
         (0..4).to_a.each do |tmp|
-          if bore_depth < min_bore_depth and bore_holes > 1
-            bore_holes -= 1
-            bore_depth = (bore_length / bore_holes).floor
-          elsif bore_depth > 345
-            bore_holes += 1
-            bore_depth = (bore_length / bore_holes).floor
-          end
-        end
-
-        bore_depth = (bore_length / bore_holes).floor + 5
-
-      elsif bore_holes == Constants.SizingAuto and bore_depth != Constants.SizingAuto
-        bore_holes = (bore_length / bore_depth.to_f + 0.5).floor
-        bore_depth = bore_depth.to_f
-      elsif bore_holes != Constants.SizingAuto and bore_depth == Constants.SizingAuto
-        bore_holes = bore_holes.to_f
-        bore_depth = (bore_length / bore_holes).floor + 5
+          if hvac.GSHPBoreDepth < min_bore_depth and hvac.GSHPBoreHoles > 1
+            hvac.GSHPBoreHoles -= 1
+            hvac.GSHPBoreDepth = (bore_length / hvac.GSHPBoreHoles).floor
+          elsif hvac.GSHPBoreDepth > 345
+            hvac.GSHPBoreHoles += 1
+            hvac.GSHPBoreDepth = (bore_length / hvac.GSHPBoreHoles).floor
+          end
+        end
+
+        hvac.GSHPBoreDepth = (bore_length / hvac.GSHPBoreHoles).floor + 5
+
+      elsif hvac.GSHPBoreHoles == Constants.SizingAuto and hvac.GSHPBoreDepth != Constants.SizingAuto
+        hvac.GSHPBoreHoles = (bore_length / hvac.GSHPBoreDepth.to_f + 0.5).floor
+        hvac.GSHPBoreDepth = hvac.GSHPBoreDepth.to_f
+      elsif hvac.GSHPBoreHoles != Constants.SizingAuto and hvac.GSHPBoreDepth == Constants.SizingAuto
+        hvac.GSHPBoreHoles = hvac.GSHPBoreHoles.to_f
+        hvac.GSHPBoreDepth = (bore_length / hvac.GSHPBoreHoles).floor + 5
       else
         runner.registerWarning("User is hard sizing the bore field, improper sizing may lead to unbalanced / unsteady ground loop temperature and erroneous prediction of system energy related cost.")
-        bore_holes = bore_holes.to_f
-        bore_depth = bore_depth.to_f
-      end
-
-      bore_length = bore_depth * bore_holes
-
-      if bore_config == Constants.SizingAuto
-        if bore_holes == 1
-          bore_config = Constants.BoreConfigSingle
-        elsif bore_holes == 2
-          bore_config = Constants.BoreConfigLine
-        elsif bore_holes == 3
-          bore_config = Constants.BoreConfigLine
-        elsif bore_holes == 4
-          bore_config = Constants.BoreConfigRectangle
-        elsif bore_holes == 5
-          bore_config = Constants.BoreConfigUconfig
-        elsif bore_holes > 5
-          bore_config = Constants.BoreConfigLine
+        hvac.GSHPBoreHoles = hvac.GSHPBoreHoles.to_f
+        hvac.GSHPBoreDepth = hvac.GSHPBoreDepth.to_f
+      end
+
+      bore_length = hvac.GSHPBoreDepth * hvac.GSHPBoreHoles
+
+      if hvac.GSHPBoreConfig == Constants.SizingAuto
+        if hvac.GSHPBoreHoles == 1
+          hvac.GSHPBoreConfig = Constants.BoreConfigSingle
+        elsif hvac.GSHPBoreHoles == 2
+          hvac.GSHPBoreConfig = Constants.BoreConfigLine
+        elsif hvac.GSHPBoreHoles == 3
+          hvac.GSHPBoreConfig = Constants.BoreConfigLine
+        elsif hvac.GSHPBoreHoles == 4
+          hvac.GSHPBoreConfig = Constants.BoreConfigRectangle
+        elsif hvac.GSHPBoreHoles == 5
+          hvac.GSHPBoreConfig = Constants.BoreConfigUconfig
+        elsif hvac.GSHPBoreHoles > 5
+          hvac.GSHPBoreConfig = Constants.BoreConfigLine
         end
       end
 
@@ -2477,29 +2214,28 @@
                         Constants.BoreConfigUconfig => [5, 7, 9],
                         Constants.BoreConfigL2config => [8],
                         Constants.BoreConfigOpenRectangle => [8] }
-      valid_num_bores = valid_configs[bore_config]
+      valid_num_bores = valid_configs[hvac.GSHPBoreConfig]
       max_valid_configs = { Constants.BoreConfigLine => 10, Constants.BoreConfigLconfig => 6 }
-      unless valid_num_bores.include? bore_holes
+      unless valid_num_bores.include? hvac.GSHPBoreHoles
         # Any configuration with a max_valid_configs value can accept any number of bores up to the maximum
-        if max_valid_configs.keys.include? bore_config
-          max_bore_holes = max_valid_configs[bore_config]
-          runner.registerWarning("Maximum number of bore holes for '#{bore_config}' bore configuration is #{max_bore_holes}. Overriding value of #{bore_holes} bore holes to #{max_bore_holes}.")
-          bore_holes = max_bore_holes
+        if max_valid_configs.keys.include? hvac.GSHPBoreConfig
+          max_bore_holes = max_valid_configs[hvac.GSHPBoreConfig]
+          runner.registerWarning("Maximum number of bore holes for '#{hvac.GSHPBoreConfig}' bore configuration is #{max_bore_holes}. Overriding value of #{hvac.GSHPBoreHoles} bore holes to #{max_bore_holes}.")
+          hvac.GSHPBoreHoles = max_bore_holes
         else
           # Search for first valid bore field
           new_bore_config = nil
           valid_field_found = false
           valid_configs.keys.each do |bore_config|
-            if valid_configs[bore_config].include? bore_holes
+            if valid_configs[bore_config].include? hvac.GSHPBoreHoles
               valid_field_found = true
               new_bore_config = bore_config
               break
->>>>>>> 61820dce
             end
           end
           if valid_field_found
-            runner.registerWarning("Bore field '#{bore_config}' with #{bore_holes.to_i} bore holes is an invalid configuration. Changing layout to '#{new_bore_config}' configuration.")
-            bore_config = new_bore_config
+            runner.registerWarning("Bore field '#{hvac.GSHPBoreConfig}' with #{hvac.GSHPBoreHoles.to_i} bore holes is an invalid configuration. Changing layout to '#{new_bore_config}' configuration.")
+            hvac.GSHPBoreConfig = new_bore_config
           else
             runner.registerError("Could not construct a valid GSHP bore field configuration.")
             return nil
@@ -2507,27 +2243,15 @@
         end
       end
 
-<<<<<<< HEAD
-        spacing_to_depth_ratio = hvac.GSHPBoreSpacing / hvac.GSHPBoreDepth
-        
-        lntts = [-8.5,-7.8,-7.2,-6.5,-5.9,-5.2,-4.5,-3.963,-3.27,-2.864,-2.577,-2.171,-1.884,-1.191,-0.497,-0.274,-0.051,0.196,0.419,0.642,0.873,1.112,1.335,1.679,2.028,2.275,3.003]
-        gfnc_coeff = gshp_gfnc_coeff(hvac.GSHPBoreConfig, hvac.GSHPBoreHoles, spacing_to_depth_ratio)
-
-        unit_final.GSHP_Loop_flow = loop_flow
-        unit_final.GSHP_Bore_Depth = hvac.GSHPBoreDepth
-        unit_final.GSHP_Bore_Holes = hvac.GSHPBoreHoles
-        unit_final.GSHP_G_Functions = [lntts, gfnc_coeff]
-=======
-      spacing_to_depth_ratio = bore_spacing / bore_depth
+      spacing_to_depth_ratio = hvac.GSHPBoreSpacing / hvac.GSHPBoreDepth
 
       lntts = [-8.5, -7.8, -7.2, -6.5, -5.9, -5.2, -4.5, -3.963, -3.27, -2.864, -2.577, -2.171, -1.884, -1.191, -0.497, -0.274, -0.051, 0.196, 0.419, 0.642, 0.873, 1.112, 1.335, 1.679, 2.028, 2.275, 3.003]
-      gfnc_coeff = gshp_gfnc_coeff(bore_config, bore_holes, spacing_to_depth_ratio)
+      gfnc_coeff = gshp_gfnc_coeff(hvac.GSHPBoreConfig, hvac.GSHPBoreHoles, spacing_to_depth_ratio)
 
       unit_final.GSHP_Loop_flow = loop_flow
-      unit_final.GSHP_Bore_Depth = bore_depth
-      unit_final.GSHP_Bore_Holes = bore_holes
+      unit_final.GSHP_Bore_Depth = hvac.GSHPBoreDepth
+      unit_final.GSHP_Bore_Holes = hvac.GSHPBoreHoles
       unit_final.GSHP_G_Functions = [lntts, gfnc_coeff]
->>>>>>> 61820dce
 
     else
       unit_final.Heat_Capacity = 0
@@ -2616,11 +2340,6 @@
         # Auto size the heat pump heating capacity based on the heating design temperature (if the heating capacity is larger than the cooling capacity)
         unit_final.Heat_Capacity = heatCap_Rated
         if hvac.HasAirSourceHeatPump
-          # When sizing based on heating load, limit the capacity to 5 tons for existing homes
-          isExistingHome = false # TODO
-          if isExistingHome
-            unit_final.Heat_Capacity = [unit_final.Heat_Capacity, UnitConversions.convert(5.0, "ton", "Btu/hr")].min
-          end
           cfm_Btu = unit_final.Cool_Airflow / unit_final.Cool_Capacity
           unit_final.Cool_Capacity = unit_final.Heat_Capacity
           unit_final.Cool_Airflow = cfm_Btu * unit_final.Cool_Capacity
@@ -2628,27 +2347,12 @@
           unit_final.Cool_Capacity = unit_final.Heat_Capacity - hvac.HeatingCapacityOffset
           unit_final.Cool_Airflow = hvac.CoolingCFMs[-1] * UnitConversions.convert(unit_final.Cool_Capacity, "Btu/hr", "ton")
         end
-<<<<<<< HEAD
-    else
-        if hvac.HPSizedForMaxLoad
-            # Auto size the heat pump heating capacity based on the heating design temperature (if the heating capacity is larger than the cooling capacity)
-            unit_final.Heat_Capacity = heatCap_Rated
-            if hvac.HasAirSourceHeatPump
-                cfm_Btu = unit_final.Cool_Airflow / unit_final.Cool_Capacity
-                unit_final.Cool_Capacity = unit_final.Heat_Capacity
-                unit_final.Cool_Airflow = cfm_Btu * unit_final.Cool_Capacity
-            elsif hvac.HasMiniSplitHeatPump
-                unit_final.Cool_Capacity = unit_final.Heat_Capacity - hvac.HeatingCapacityOffset
-                unit_final.Cool_Airflow = hvac.CoolingCFMs[-1] * UnitConversions.convert(unit_final.Cool_Capacity,"Btu/hr","ton")
-            end
-=======
       else
         cfm_Btu = unit_final.Cool_Airflow / unit_final.Cool_Capacity
         load_shr = unit_final.Cool_Load_Sens / unit_final.Cool_Load_Tot
         if (weather.data.HDD65F / weather.data.CDD50F) < 2.0 or load_shr < 0.95
           # Mild winter or has a latent cooling load
           unit_final.Cool_Capacity = [(hvac.OverSizeLimit * unit_final.Cool_Load_Tot) / unit_final.TotalCap_CurveValue, heatCap_Rated].min
->>>>>>> 61820dce
         else
           # Cold winter and no latent cooling load (add a ton rule applies)
           unit_final.Cool_Capacity = [(unit_final.Cool_Load_Tot + 15000) / unit_final.TotalCap_CurveValue, heatCap_Rated].min
@@ -3251,7 +2955,6 @@
     hvac.HXDTDesign = nil
     hvac.HXCHWDesign = nil
     hvac.HXHWDesign = nil
-<<<<<<< HEAD
     hvac.RatedCFMperTonCooling = nil
     hvac.RatedCFMperTonHeating = nil
     hvac.GSHPBoreSpacing = nil
@@ -3259,10 +2962,7 @@
     hvac.GSHPBoreDepth = nil
     hvac.GSHPBoreConfig = nil
     hvac.GSHPSpacingType = nil
-    
-=======
-
->>>>>>> 61820dce
+
     clg_equips = []
     htg_equips = []
 
@@ -3300,603 +3000,284 @@
     hvac.HasGroundSourceHeatPump = HVAC.has_gshp(model, runner, control_zone)
     hvac.HasMiniSplitHeatPump = HVAC.has_mshp(model, runner, control_zone)
     has_ducted_mshp = HVAC.has_ducted_mshp(model, runner, control_zone)
-<<<<<<< HEAD
-    
-    # Cooling equipment
-    if clg_equips.size > 0
-        hvac.HasCooling = true
-
-        clg_equips.each do |clg_equip|
-
-            clg_coil, htg_coil, supp_htg_coil = HVAC.get_coils_from_hvac_equip(clg_equip)
-            
-            if clg_equip.is_a? OpenStudio::Model::AirLoopHVACUnitarySystem
-                if clg_equip.airLoopHVAC.is_initialized
-                    hvac.HasDuctedCooling = true
-                end
-            end
-            
-            ratedCFMperTonCooling = get_feature(runner, clg_equip, Constants.SizingInfoHVACRatedCFMperTonCooling, 'string', false)
-            if not ratedCFMperTonCooling.nil?
-              hvac.RatedCFMperTonCooling = ratedCFMperTonCooling.split(",").map(&:to_f)
-            end
-            
-            # Cooling coil
-            if clg_coil.is_a? OpenStudio::Model::CoilCoolingDXSingleSpeed
-                hvac.NumSpeedsCooling = 1
-                
-                if hvac.HasRoomAirConditioner
-                    coolingCFMs = get_feature(runner, clg_equip, Constants.SizingInfoHVACCoolingCFMs, 'string')
-                    return nil if coolingCFMs.nil?
-                    hvac.CoolingCFMs = coolingCFMs.split(",").map(&:to_f)
-                end
-                
-                curves = [clg_coil.totalCoolingCapacityFunctionOfTemperatureCurve]
-                hvac.COOL_CAP_FT_SPEC = get_2d_vector_from_CAP_FT_SPEC_curves(curves, hvac.NumSpeedsCooling)
-                if not clg_coil.ratedSensibleHeatRatio.is_initialized
-                    runner.registerError("SHR not set for #{clg_coil.name}.")
-                    return nil
-                end
-                hvac.SHRRated = [clg_coil.ratedSensibleHeatRatio.get]
-                if clg_coil.ratedTotalCoolingCapacity.is_initialized
-                    hvac.FixedCoolingCapacity = UnitConversions.convert(clg_coil.ratedTotalCoolingCapacity.get,"W","ton")
-                end
-                
-                if not hvac.HasRoomAirConditioner
-                    capacityDerateFactorEER = get_feature(runner, clg_equip, Constants.SizingInfoHVACCapacityDerateFactorEER, 'string')
-                    return nil if capacityDerateFactorEER.nil?
-                    hvac.CapacityDerateFactorEER = capacityDerateFactorEER.split(",").map(&:to_f)
-                end
-
-            elsif clg_coil.is_a? OpenStudio::Model::CoilCoolingDXMultiSpeed
-                hvac.NumSpeedsCooling = clg_coil.stages.size
-                if hvac.NumSpeedsCooling == 2
-                    hvac.OverSizeLimit = 1.2
-                else
-                    hvac.OverSizeLimit = 1.3
-                end
-                
-                capacityRatioCooling = get_feature(runner, clg_equip, Constants.SizingInfoHVACCapacityRatioCooling, 'string')
-                return nil if capacityRatioCooling.nil?
-                hvac.CapacityRatioCooling = capacityRatioCooling.split(",").map(&:to_f)
-                
-                if not clg_equip.designSpecificationMultispeedObject.is_initialized
-                    runner.registerError("DesignSpecificationMultispeedObject not set for #{clg_equip.name.to_s}.")
-                    return nil
-                end
-                perf = clg_equip.designSpecificationMultispeedObject.get
-                hvac.FanspeedRatioCooling = []
-                perf.supplyAirflowRatioFields.each do |airflowRatioField|
-                    if not airflowRatioField.coolingRatio.is_initialized
-                        runner.registerError("Cooling airflow ratio not set for #{perf.name.to_s}")
-                        return nil
-                    end
-                    hvac.FanspeedRatioCooling << airflowRatioField.coolingRatio.get
-                end
-                    
-                curves = []
-                hvac.SHRRated = []
-                clg_coil.stages.each_with_index do |stage, speed|
-                    curves << stage.totalCoolingCapacityFunctionofTemperatureCurve
-                    if not stage.grossRatedSensibleHeatRatio.is_initialized
-                        runner.registerError("SHR not set for #{clg_coil.name}.")
-                        return nil
-                    end
-                    hvac.SHRRated << stage.grossRatedSensibleHeatRatio.get
-                    next if !stage.grossRatedTotalCoolingCapacity.is_initialized
-                    hvac.FixedCoolingCapacity = UnitConversions.convert(stage.grossRatedTotalCoolingCapacity.get,"W","ton")
-                end
-                hvac.COOL_CAP_FT_SPEC = get_2d_vector_from_CAP_FT_SPEC_curves(curves, hvac.NumSpeedsCooling)
-                
-                if clg_equip.name.to_s.start_with? Constants.ObjectNameCentralAirConditioner or clg_equip.name.to_s.start_with? Constants.ObjectNameAirSourceHeatPump
-                    capacityDerateFactorEER = get_feature(runner, clg_equip, Constants.SizingInfoHVACCapacityDerateFactorEER, 'string')
-                    return nil if capacityDerateFactorEER.nil?
-                    hvac.CapacityDerateFactorEER = capacityDerateFactorEER.split(",").map(&:to_f)
-                end
-                
-                if clg_equip.name.to_s.start_with? Constants.ObjectNameMiniSplitHeatPump
-                    coolingCFMs = get_feature(runner, clg_equip, Constants.SizingInfoHVACCoolingCFMs, 'string')
-                    return nil if coolingCFMs.nil?
-                    hvac.CoolingCFMs = coolingCFMs.split(",").map(&:to_f)
-                end
-
-            elsif clg_coil.is_a? OpenStudio::Model::CoilCoolingWaterToAirHeatPumpEquationFit
-                hvac.NumSpeedsCooling = 1
-                
-                cOOL_CAP_FT_SPEC = [clg_coil.totalCoolingCapacityCoefficient1,
-                                    clg_coil.totalCoolingCapacityCoefficient2,
-                                    clg_coil.totalCoolingCapacityCoefficient3,
-                                    clg_coil.totalCoolingCapacityCoefficient4,
-                                    clg_coil.totalCoolingCapacityCoefficient5]
-                hvac.COOL_CAP_FT_SPEC = [HVAC.convert_curve_gshp(cOOL_CAP_FT_SPEC, true)]
-                
-                cOOL_SH_FT_SPEC = [clg_coil.sensibleCoolingCapacityCoefficient1,
-                                clg_coil.sensibleCoolingCapacityCoefficient3,
-                                clg_coil.sensibleCoolingCapacityCoefficient4,
-                                clg_coil.sensibleCoolingCapacityCoefficient5,
-                                clg_coil.sensibleCoolingCapacityCoefficient6]
-                hvac.COOL_SH_FT_SPEC = [HVAC.convert_curve_gshp(cOOL_SH_FT_SPEC, true)]
-                
-                cOIL_BF_FT_SPEC = get_feature(runner, clg_equip, Constants.SizingInfoGSHPCoil_BF_FT_SPEC, 'string')
-                return nil if cOIL_BF_FT_SPEC.nil?
-                hvac.COIL_BF_FT_SPEC = [cOIL_BF_FT_SPEC.split(",").map(&:to_f)]
-                
-                shr_rated = get_feature(runner, clg_equip, Constants.SizingInfoHVACSHR, 'string')
-                return nil if shr_rated.nil?
-                hvac.SHRRated = shr_rated.split(",").map(&:to_f)
-                
-                hvac.CoilBF = get_feature(runner, clg_equip, Constants.SizingInfoGSHPCoilBF, 'double')
-                return nil if hvac.CoilBF.nil?
-                
-                if clg_coil.ratedTotalCoolingCapacity.is_initialized
-                    hvac.FixedCoolingCapacity = UnitConversions.convert(clg_coil.ratedTotalCoolingCapacity.get,"W","ton")
-                end
-                
-                hvac.CoolingEIR = 1.0 / clg_coil.ratedCoolingCoefficientofPerformance
-
-                hvac.GSHPBoreSpacing = get_feature(runner, clg_equip, Constants.SizingInfoGSHPBoreSpacing, 'double')
-                hvac.GSHPBoreHoles = get_feature(runner, clg_equip, Constants.SizingInfoGSHPBoreHoles, 'string')
-                hvac.GSHPBoreDepth = get_feature(runner, clg_equip, Constants.SizingInfoGSHPBoreDepth, 'string')
-                hvac.GSHPBoreConfig = get_feature(runner, clg_equip, Constants.SizingInfoGSHPBoreConfig, 'string')
-                hvac.GSHPSpacingType = get_feature(runner, clg_equip, Constants.SizingInfoGSHPUTubeSpacingType, 'string')
-                return nil if hvac.GSHPBoreSpacing.nil? or hvac.GSHPBoreHoles.nil? or hvac.GSHPBoreDepth.nil? or hvac.GSHPBoreConfig.nil? or hvac.GSHPSpacingType.nil?
-
-            elsif not clg_coil.nil?
-                runner.registerError("Unexpected cooling coil: #{clg_coil.name}.")
-                return nil
-            end
-=======
-
-    if hvac.HasAirSourceHeatPump or hvac.HasMiniSplitHeatPump
-      hvac.HPSizedForMaxLoad = get_feature(runner, unit, Constants.SizingInfoHPSizedForMaxLoad, 'boolean', true)
-      return nil if hvac.HPSizedForMaxLoad.nil?
-    end
 
     # Cooling equipment
     if clg_equips.size > 0
       hvac.HasCooling = true
 
-      clg_coil = nil
-
-      if clg_equips.size > 1
-        runner.registerError("Cannot currently handle multiple cooling equipment in a unit: #{clg_equips.to_s}.")
-        clg_equips.each do |clg_equip|
-          runner.registerError(clg_equip.name.to_s)
-        end
-        return nil
-      end
-      clg_equip = clg_equips[0]
-      clg_coil, htg_coil, supp_htg_coil = HVAC.get_coils_from_hvac_equip(clg_equip)
-
-      if clg_equip.is_a? OpenStudio::Model::AirLoopHVACUnitarySystem
-        if clg_equip.airLoopHVAC.is_initialized
-          hvac.HasDuctedCooling = true
-        end
-      elsif clg_equip.is_a? OpenStudio::Model::ZoneHVACTerminalUnitVariableRefrigerantFlow
-        if has_ducted_mshp
-          hvac.HasDuctedCooling = true
-        end
-      end
-
-      # Cooling coil
-      if clg_coil.is_a? OpenStudio::Model::CoilCoolingDXSingleSpeed
-        hvac.NumSpeedsCooling = 1
-
-        if hvac.HasRoomAirConditioner
-          coolingCFMs = get_feature(runner, unit, Constants.SizingInfoHVACCoolingCFMs, 'string')
-          return nil if coolingCFMs.nil?
-
-          hvac.CoolingCFMs = coolingCFMs.split(",").map(&:to_f)
-        end
-
-        curves = [clg_coil.totalCoolingCapacityFunctionOfTemperatureCurve]
-        hvac.COOL_CAP_FT_SPEC = get_2d_vector_from_CAP_FT_SPEC_curves(curves, hvac.NumSpeedsCooling)
-        if not clg_coil.ratedSensibleHeatRatio.is_initialized
-          runner.registerError("SHR not set for #{clg_coil.name}.")
-          return nil
-        end
-        hvac.SHRRated = [clg_coil.ratedSensibleHeatRatio.get]
-        if clg_coil.ratedTotalCoolingCapacity.is_initialized
-          hvac.FixedCoolingCapacity = UnitConversions.convert(clg_coil.ratedTotalCoolingCapacity.get, "W", "ton")
-        end
-
-        if not hvac.HasRoomAirConditioner
-          capacityDerateFactorEER = get_feature(runner, unit, Constants.SizingInfoHVACCapacityDerateFactorEER, 'string')
-          return nil if capacityDerateFactorEER.nil?
-
-          hvac.CapacityDerateFactorEER = capacityDerateFactorEER.split(",").map(&:to_f)
-        end
-
-      elsif clg_coil.is_a? OpenStudio::Model::CoilCoolingDXMultiSpeed
-        hvac.NumSpeedsCooling = clg_coil.stages.size
-        if hvac.NumSpeedsCooling == 2
-          hvac.OverSizeLimit = 1.2
-        else
-          hvac.OverSizeLimit = 1.3
-        end
-
-        capacityRatioCooling = get_feature(runner, unit, Constants.SizingInfoHVACCapacityRatioCooling, 'string')
-        return nil if capacityRatioCooling.nil?
-
-        hvac.CapacityRatioCooling = capacityRatioCooling.split(",").map(&:to_f)
-
-        if not clg_equip.designSpecificationMultispeedObject.is_initialized
-          runner.registerError("DesignSpecificationMultispeedObject not set for #{clg_equip.name.to_s}.")
-          return nil
-        end
-        perf = clg_equip.designSpecificationMultispeedObject.get
-        hvac.FanspeedRatioCooling = []
-        perf.supplyAirflowRatioFields.each do |airflowRatioField|
-          if not airflowRatioField.coolingRatio.is_initialized
-            runner.registerError("Cooling airflow ratio not set for #{perf.name.to_s}")
-            return nil
-          end
-          hvac.FanspeedRatioCooling << airflowRatioField.coolingRatio.get
-        end
-
-        curves = []
-        hvac.SHRRated = []
-        clg_coil.stages.each_with_index do |stage, speed|
-          curves << stage.totalCoolingCapacityFunctionofTemperatureCurve
-          if not stage.grossRatedSensibleHeatRatio.is_initialized
+      clg_equips.each do |clg_equip|
+        clg_coil, htg_coil, supp_htg_coil = HVAC.get_coils_from_hvac_equip(clg_equip)
+
+        if clg_equip.is_a? OpenStudio::Model::AirLoopHVACUnitarySystem
+          if clg_equip.airLoopHVAC.is_initialized
+            hvac.HasDuctedCooling = true
+          end
+        end
+
+        ratedCFMperTonCooling = get_feature(runner, clg_equip, Constants.SizingInfoHVACRatedCFMperTonCooling, 'string', false)
+        if not ratedCFMperTonCooling.nil?
+          hvac.RatedCFMperTonCooling = ratedCFMperTonCooling.split(",").map(&:to_f)
+        end
+
+        # Cooling coil
+        if clg_coil.is_a? OpenStudio::Model::CoilCoolingDXSingleSpeed
+          hvac.NumSpeedsCooling = 1
+
+          if hvac.HasRoomAirConditioner
+            coolingCFMs = get_feature(runner, clg_equip, Constants.SizingInfoHVACCoolingCFMs, 'string')
+            return nil if coolingCFMs.nil?
+
+            hvac.CoolingCFMs = coolingCFMs.split(",").map(&:to_f)
+          end
+
+          curves = [clg_coil.totalCoolingCapacityFunctionOfTemperatureCurve]
+          hvac.COOL_CAP_FT_SPEC = get_2d_vector_from_CAP_FT_SPEC_curves(curves, hvac.NumSpeedsCooling)
+          if not clg_coil.ratedSensibleHeatRatio.is_initialized
             runner.registerError("SHR not set for #{clg_coil.name}.")
             return nil
           end
-          hvac.SHRRated << stage.grossRatedSensibleHeatRatio.get
-          next if !stage.grossRatedTotalCoolingCapacity.is_initialized
-
-          hvac.FixedCoolingCapacity = UnitConversions.convert(stage.grossRatedTotalCoolingCapacity.get, "W", "ton")
-        end
-        hvac.COOL_CAP_FT_SPEC = get_2d_vector_from_CAP_FT_SPEC_curves(curves, hvac.NumSpeedsCooling)
-        capacityDerateFactorEER = get_feature(runner, unit, Constants.SizingInfoHVACCapacityDerateFactorEER, 'string')
-        return nil if capacityDerateFactorEER.nil?
-
-        hvac.CapacityDerateFactorEER = capacityDerateFactorEER.split(",").map(&:to_f)
-
-      elsif clg_coil.is_a? OpenStudio::Model::CoilCoolingDXVariableRefrigerantFlow
-        capacityRatioCooling = get_feature(runner, unit, Constants.SizingInfoHVACCapacityRatioCooling, 'string')
-        return nil if capacityRatioCooling.nil?
-
-        hvac.CapacityRatioCooling = capacityRatioCooling.split(",").map(&:to_f)
-
-        hvac.NumSpeedsCooling = hvac.CapacityRatioCooling.size
-
-        hvac.OverSizeLimit = 1.3
-        vrf = get_vrf_from_terminal_unit(model, clg_equip)
-        curves = [vrf.coolingCapacityRatioModifierFunctionofLowTemperatureCurve.get]
-        hvac.COOL_CAP_FT_SPEC = get_2d_vector_from_CAP_FT_SPEC_curves(curves, hvac.NumSpeedsCooling)
-        if not clg_coil.ratedSensibleHeatRatio.is_initialized
-          runner.registerError("SHR not set for #{clg_coil.name}.")
+          hvac.SHRRated = [clg_coil.ratedSensibleHeatRatio.get]
+          if clg_coil.ratedTotalCoolingCapacity.is_initialized
+            hvac.FixedCoolingCapacity = UnitConversions.convert(clg_coil.ratedTotalCoolingCapacity.get, "W", "ton")
+          end
+
+          if not hvac.HasRoomAirConditioner
+            capacityDerateFactorEER = get_feature(runner, clg_equip, Constants.SizingInfoHVACCapacityDerateFactorEER, 'string')
+            return nil if capacityDerateFactorEER.nil?
+
+            hvac.CapacityDerateFactorEER = capacityDerateFactorEER.split(",").map(&:to_f)
+          end
+
+        elsif clg_coil.is_a? OpenStudio::Model::CoilCoolingDXMultiSpeed
+          hvac.NumSpeedsCooling = clg_coil.stages.size
+          if hvac.NumSpeedsCooling == 2
+            hvac.OverSizeLimit = 1.2
+          else
+            hvac.OverSizeLimit = 1.3
+          end
+
+          capacityRatioCooling = get_feature(runner, clg_equip, Constants.SizingInfoHVACCapacityRatioCooling, 'string')
+          return nil if capacityRatioCooling.nil?
+
+          hvac.CapacityRatioCooling = capacityRatioCooling.split(",").map(&:to_f)
+
+          if not clg_equip.designSpecificationMultispeedObject.is_initialized
+            runner.registerError("DesignSpecificationMultispeedObject not set for #{clg_equip.name.to_s}.")
+            return nil
+          end
+          perf = clg_equip.designSpecificationMultispeedObject.get
+          hvac.FanspeedRatioCooling = []
+          perf.supplyAirflowRatioFields.each do |airflowRatioField|
+            if not airflowRatioField.coolingRatio.is_initialized
+              runner.registerError("Cooling airflow ratio not set for #{perf.name.to_s}")
+              return nil
+            end
+            hvac.FanspeedRatioCooling << airflowRatioField.coolingRatio.get
+          end
+
+          curves = []
+          hvac.SHRRated = []
+          clg_coil.stages.each_with_index do |stage, speed|
+            curves << stage.totalCoolingCapacityFunctionofTemperatureCurve
+            if not stage.grossRatedSensibleHeatRatio.is_initialized
+              runner.registerError("SHR not set for #{clg_coil.name}.")
+              return nil
+            end
+            hvac.SHRRated << stage.grossRatedSensibleHeatRatio.get
+            next if !stage.grossRatedTotalCoolingCapacity.is_initialized
+
+            hvac.FixedCoolingCapacity = UnitConversions.convert(stage.grossRatedTotalCoolingCapacity.get, "W", "ton")
+          end
+          hvac.COOL_CAP_FT_SPEC = get_2d_vector_from_CAP_FT_SPEC_curves(curves, hvac.NumSpeedsCooling)
+
+          if clg_equip.name.to_s.start_with? Constants.ObjectNameCentralAirConditioner or clg_equip.name.to_s.start_with? Constants.ObjectNameAirSourceHeatPump
+            capacityDerateFactorEER = get_feature(runner, clg_equip, Constants.SizingInfoHVACCapacityDerateFactorEER, 'string')
+            return nil if capacityDerateFactorEER.nil?
+
+            hvac.CapacityDerateFactorEER = capacityDerateFactorEER.split(",").map(&:to_f)
+          end
+
+          if clg_equip.name.to_s.start_with? Constants.ObjectNameMiniSplitHeatPump
+            coolingCFMs = get_feature(runner, clg_equip, Constants.SizingInfoHVACCoolingCFMs, 'string')
+            return nil if coolingCFMs.nil?
+
+            hvac.CoolingCFMs = coolingCFMs.split(",").map(&:to_f)
+          end
+
+        elsif clg_coil.is_a? OpenStudio::Model::CoilCoolingWaterToAirHeatPumpEquationFit
+          hvac.NumSpeedsCooling = 1
+
+          cOOL_CAP_FT_SPEC = [clg_coil.totalCoolingCapacityCoefficient1,
+                              clg_coil.totalCoolingCapacityCoefficient2,
+                              clg_coil.totalCoolingCapacityCoefficient3,
+                              clg_coil.totalCoolingCapacityCoefficient4,
+                              clg_coil.totalCoolingCapacityCoefficient5]
+          hvac.COOL_CAP_FT_SPEC = [HVAC.convert_curve_gshp(cOOL_CAP_FT_SPEC, true)]
+
+          cOOL_SH_FT_SPEC = [clg_coil.sensibleCoolingCapacityCoefficient1,
+                             clg_coil.sensibleCoolingCapacityCoefficient3,
+                             clg_coil.sensibleCoolingCapacityCoefficient4,
+                             clg_coil.sensibleCoolingCapacityCoefficient5,
+                             clg_coil.sensibleCoolingCapacityCoefficient6]
+          hvac.COOL_SH_FT_SPEC = [HVAC.convert_curve_gshp(cOOL_SH_FT_SPEC, true)]
+
+          cOIL_BF_FT_SPEC = get_feature(runner, clg_equip, Constants.SizingInfoGSHPCoil_BF_FT_SPEC, 'string')
+          return nil if cOIL_BF_FT_SPEC.nil?
+
+          hvac.COIL_BF_FT_SPEC = [cOIL_BF_FT_SPEC.split(",").map(&:to_f)]
+
+          shr_rated = get_feature(runner, clg_equip, Constants.SizingInfoHVACSHR, 'string')
+          return nil if shr_rated.nil?
+
+          hvac.SHRRated = shr_rated.split(",").map(&:to_f)
+
+          hvac.CoilBF = get_feature(runner, clg_equip, Constants.SizingInfoGSHPCoilBF, 'double')
+          return nil if hvac.CoilBF.nil?
+
+          if clg_coil.ratedTotalCoolingCapacity.is_initialized
+            hvac.FixedCoolingCapacity = UnitConversions.convert(clg_coil.ratedTotalCoolingCapacity.get, "W", "ton")
+          end
+
+          hvac.CoolingEIR = 1.0 / clg_coil.ratedCoolingCoefficientofPerformance
+
+          hvac.GSHPBoreSpacing = get_feature(runner, clg_equip, Constants.SizingInfoGSHPBoreSpacing, 'double')
+          hvac.GSHPBoreHoles = get_feature(runner, clg_equip, Constants.SizingInfoGSHPBoreHoles, 'string')
+          hvac.GSHPBoreDepth = get_feature(runner, clg_equip, Constants.SizingInfoGSHPBoreDepth, 'string')
+          hvac.GSHPBoreConfig = get_feature(runner, clg_equip, Constants.SizingInfoGSHPBoreConfig, 'string')
+          hvac.GSHPSpacingType = get_feature(runner, clg_equip, Constants.SizingInfoGSHPUTubeSpacingType, 'string')
+          return nil if hvac.GSHPBoreSpacing.nil? or hvac.GSHPBoreHoles.nil? or hvac.GSHPBoreDepth.nil? or hvac.GSHPBoreConfig.nil? or hvac.GSHPSpacingType.nil?
+
+        elsif not clg_coil.nil?
+          runner.registerError("Unexpected cooling coil: #{clg_coil.name}.")
           return nil
         end
-
-        shr_rated = get_feature(runner, unit, Constants.SizingInfoHVACSHR, 'string')
-        return nil if shr_rated.nil?
-
-        hvac.SHRRated = shr_rated.split(",").map(&:to_f)
-
-        coolingCFMs = get_feature(runner, unit, Constants.SizingInfoHVACCoolingCFMs, 'string')
-        return nil if coolingCFMs.nil?
-
-        hvac.CoolingCFMs = coolingCFMs.split(",").map(&:to_f)
-
-        if clg_coil.ratedTotalCoolingCapacity.is_initialized
-          hvac.FixedCoolingCapacity = UnitConversions.convert(clg_coil.ratedTotalCoolingCapacity.get, "W", "ton")
-        end
-
-      elsif clg_coil.is_a? OpenStudio::Model::CoilCoolingWaterToAirHeatPumpEquationFit
-        hvac.NumSpeedsCooling = 1
-
-        cOOL_CAP_FT_SPEC = [clg_coil.totalCoolingCapacityCoefficient1,
-                            clg_coil.totalCoolingCapacityCoefficient2,
-                            clg_coil.totalCoolingCapacityCoefficient3,
-                            clg_coil.totalCoolingCapacityCoefficient4,
-                            clg_coil.totalCoolingCapacityCoefficient5]
-        hvac.COOL_CAP_FT_SPEC = [HVAC.convert_curve_gshp(cOOL_CAP_FT_SPEC, true)]
-
-        cOOL_SH_FT_SPEC = [clg_coil.sensibleCoolingCapacityCoefficient1,
-                           clg_coil.sensibleCoolingCapacityCoefficient3,
-                           clg_coil.sensibleCoolingCapacityCoefficient4,
-                           clg_coil.sensibleCoolingCapacityCoefficient5,
-                           clg_coil.sensibleCoolingCapacityCoefficient6]
-        hvac.COOL_SH_FT_SPEC = [HVAC.convert_curve_gshp(cOOL_SH_FT_SPEC, true)]
-
-        cOIL_BF_FT_SPEC = get_feature(runner, unit, Constants.SizingInfoGSHPCoil_BF_FT_SPEC, 'string')
-        return nil if cOIL_BF_FT_SPEC.nil?
-
-        hvac.COIL_BF_FT_SPEC = [cOIL_BF_FT_SPEC.split(",").map(&:to_f)]
-
-        shr_rated = get_feature(runner, unit, Constants.SizingInfoHVACSHR, 'string')
-        return nil if shr_rated.nil?
-
-        hvac.SHRRated = shr_rated.split(",").map(&:to_f)
-
-        hvac.CoilBF = get_feature(runner, unit, Constants.SizingInfoGSHPCoilBF, 'double')
-        return nil if hvac.CoilBF.nil?
-
-        if clg_coil.ratedTotalCoolingCapacity.is_initialized
-          hvac.FixedCoolingCapacity = UnitConversions.convert(clg_coil.ratedTotalCoolingCapacity.get, "W", "ton")
->>>>>>> 61820dce
-        end
-
-        hvac.CoolingEIR = 1.0 / clg_coil.ratedCoolingCoefficientofPerformance
-
-      elsif not clg_coil.nil?
-        runner.registerError("Unexpected cooling coil: #{clg_coil.name}.")
-        return nil
       end
     end
 
     # Heating equipment
     if htg_equips.size > 0
-<<<<<<< HEAD
-        hvac.HasHeating = true
-
-        htg_equips.each do |htg_equip|
-
-            clg_coil, htg_coil, supp_htg_coil = HVAC.get_coils_from_hvac_equip(htg_equip)
-            
-            if htg_equip.is_a? OpenStudio::Model::AirLoopHVACUnitarySystem
-                if htg_equip.airLoopHVAC.is_initialized
-                    hvac.HasDuctedHeating = true
-                end
-                if hvac.HasAirSourceHeatPump
-                    hvac.HPSizedForMaxLoad = get_feature(runner, htg_equip, Constants.SizingInfoHPSizedForMaxLoad, 'boolean', true)
-                    return nil if hvac.HPSizedForMaxLoad.nil?
-                end
-            end
-            
-            ratedCFMperTonHeating = get_feature(runner, htg_equip, Constants.SizingInfoHVACRatedCFMperTonHeating, 'string', false)
-            if not ratedCFMperTonHeating.nil?
-              hvac.RatedCFMperTonHeating = ratedCFMperTonHeating.split(",").map(&:to_f)
-            end
-            
-            # Heating coil
-            if htg_coil.is_a? OpenStudio::Model::CoilHeatingElectric
-                hvac.NumSpeedsHeating = 1
-                if htg_coil.nominalCapacity.is_initialized
-                    hvac.FixedHeatingCapacity = UnitConversions.convert(htg_coil.nominalCapacity.get,"W","ton")
-                end
-
-            elsif htg_coil.is_a? OpenStudio::Model::CoilHeatingGas
-                hvac.NumSpeedsHeating = 1
-                if htg_coil.nominalCapacity.is_initialized
-                    hvac.FixedHeatingCapacity = UnitConversions.convert(htg_coil.nominalCapacity.get,"W","ton")
-                end
-
-            elsif htg_coil.is_a? OpenStudio::Model::CoilHeatingWaterBaseboard
-                hvac.NumSpeedsHeating = 1
-                if htg_coil.heatingDesignCapacity.is_initialized
-                    hvac.FixedHeatingCapacity = UnitConversions.convert(htg_coil.heatingDesignCapacity.get,"W","ton")
-                end
-                hvac.BoilerDesignTemp = UnitConversions.convert(model.getBoilerHotWaters[0].designWaterOutletTemperature.get,"C","F")
-
-            elsif htg_coil.is_a? OpenStudio::Model::CoilHeatingDXSingleSpeed
-                hvac.NumSpeedsHeating = 1
-                hvac.MinOutdoorTemp = UnitConversions.convert(htg_coil.minimumOutdoorDryBulbTemperatureforCompressorOperation,"C","F")
-                
-                curves = [htg_coil.totalHeatingCapacityFunctionofTemperatureCurve]
-                hvac.HEAT_CAP_FT_SPEC = get_2d_vector_from_CAP_FT_SPEC_curves(curves, hvac.NumSpeedsHeating)
-                
-                if htg_coil.ratedTotalHeatingCapacity.is_initialized
-                    hvac.FixedHeatingCapacity = UnitConversions.convert(htg_coil.ratedTotalHeatingCapacity.get,"W","ton")
-                end
-                
-                capacityDerateFactorCOP = get_feature(runner, htg_equip, Constants.SizingInfoHVACCapacityDerateFactorCOP, 'string')
-                return nil if capacityDerateFactorCOP.nil?
-                hvac.CapacityDerateFactorCOP = capacityDerateFactorCOP.split(",").map(&:to_f)
-
-            elsif htg_coil.is_a? OpenStudio::Model::CoilHeatingDXMultiSpeed
-                hvac.NumSpeedsHeating = htg_coil.stages.size
-                hvac.CapacityRatioHeating = hvac.CapacityRatioCooling
-                hvac.MinOutdoorTemp = UnitConversions.convert(htg_coil.minimumOutdoorDryBulbTemperatureforCompressorOperation,"C","F")
-                
-                curves = []
-                htg_coil.stages.each_with_index do |stage, speed|
-                    curves << stage.heatingCapacityFunctionofTemperatureCurve
-                    next if !stage.grossRatedHeatingCapacity.is_initialized
-                    hvac.FixedHeatingCapacity = UnitConversions.convert(stage.grossRatedHeatingCapacity.get,"W","ton")
-                end
-                hvac.HEAT_CAP_FT_SPEC = get_2d_vector_from_CAP_FT_SPEC_curves(curves, hvac.NumSpeedsHeating)
-                
-                if htg_equip.name.to_s.start_with? Constants.ObjectNameAirSourceHeatPump
-                    capacityDerateFactorCOP = get_feature(runner, htg_equip, Constants.SizingInfoHVACCapacityDerateFactorCOP, 'string')
-                    return nil if capacityDerateFactorCOP.nil?
-                    hvac.CapacityDerateFactorCOP = capacityDerateFactorCOP.split(",").map(&:to_f)
-                end
-                
-                if htg_equip.name.to_s.start_with? Constants.ObjectNameMiniSplitHeatPump
-                    heatingCFMs = get_feature(runner, htg_equip, Constants.SizingInfoHVACHeatingCFMs, 'string')
-                    return nil if heatingCFMs.nil?
-                    hvac.HeatingCFMs = heatingCFMs.split(",").map(&:to_f)
-                    
-                    hvac.HeatingCapacityOffset = get_feature(runner, htg_equip, Constants.SizingInfoHVACHeatingCapacityOffset, 'double')
-                    return nil if hvac.HeatingCapacityOffset.nil?
-                end
-
-            elsif htg_coil.is_a? OpenStudio::Model::CoilHeatingWaterToAirHeatPumpEquationFit
-                hvac.NumSpeedsHeating = 1
-                
-                if htg_coil.ratedHeatingCapacity.is_initialized
-                    hvac.FixedHeatingCapacity = UnitConversions.convert(htg_coil.ratedHeatingCapacity.get,"W","ton")
-                end
-                
-                hvac.HeatingEIR = 1.0 / htg_coil.ratedHeatingCoefficientofPerformance
-
-            elsif not htg_coil.nil?
-                runner.registerError("Unexpected heating coil: #{htg_coil.name}.")
-                return nil
-                
-            end
-            
-            # Supplemental heating
-            if htg_equip.is_a? OpenStudio::Model::ZoneHVACBaseboardConvectiveElectric
-                if htg_equip.nominalCapacity.is_initialized
-                    hvac.FixedSuppHeatingCapacity = UnitConversions.convert(htg_equip.nominalCapacity.get,"W","ton")
-                end
-
-            elsif supp_htg_coil.is_a? OpenStudio::Model::ZoneHVACBaseboardConvectiveElectric
-                if supp_htg_coil.nominalCapacity.is_initialized
-                    hvac.FixedSuppHeatingCapacity = UnitConversions.convert(supp_htg_coil.nominalCapacity.get,"W","ton")
-                end
-
-            elsif supp_htg_coil.is_a? OpenStudio::Model::CoilHeatingElectric
-                if supp_htg_coil.nominalCapacity.is_initialized
-                    hvac.FixedSuppHeatingCapacity = UnitConversions.convert(supp_htg_coil.nominalCapacity.get,"W","ton")
-                end
-
-            elsif not supp_htg_coil.nil?
-                runner.registerError("Unexpected supplemental heating coil: #{supp_htg_coil.name}.")
-                return nil                
-            end
-=======
       hvac.HasHeating = true
 
-      baseboard = nil
-
-      if htg_equips.size == 2
-        # If MSHP & Baseboard, remove Baseboard to allow this combination
-        baseboard = OpenStudio::Model::ZoneHVACBaseboardConvectiveElectric
-        mshp = OpenStudio::Model::ZoneHVACTerminalUnitVariableRefrigerantFlow
-        if htg_equips[0].is_a? baseboard and htg_equips[1].is_a? mshp
-          baseboard = htg_equips[0]
-          htg_equips.delete_at(0)
-        elsif htg_equips[0].is_a? mshp and htg_equips[1].is_a? baseboard
-          baseboard = htg_equips[1]
-          htg_equips.delete_at(1)
-        end
-      end
-
-      if htg_equips.size > 1
-        runner.registerError("Cannot currently handle multiple heating equipment in a unit: #{htg_equips.to_s}.")
-        htg_equips.each do |htg_equip|
-          runner.registerError(htg_equip.name.to_s)
-        end
-        return nil
-      end
-      htg_equip = htg_equips[0]
-      clg_coil, htg_coil, supp_htg_coil = HVAC.get_coils_from_hvac_equip(htg_equip)
-      if not baseboard.nil?
-        supp_htg_coil = baseboard
-      end
-
-      if htg_equip.is_a? OpenStudio::Model::AirLoopHVACUnitarySystem
-        if htg_equip.airLoopHVAC.is_initialized
-          hvac.HasDuctedHeating = true
-        end
-      elsif htg_equip.is_a? OpenStudio::Model::ZoneHVACTerminalUnitVariableRefrigerantFlow
-        if has_ducted_mshp
-          hvac.HasDuctedHeating = true
-        end
-      end
-
-      # Heating coil
-      if htg_coil.is_a? OpenStudio::Model::CoilHeatingElectric
-        hvac.NumSpeedsHeating = 1
-        if htg_coil.nominalCapacity.is_initialized
-          hvac.FixedHeatingCapacity = UnitConversions.convert(htg_coil.nominalCapacity.get, "W", "ton")
-        end
-
-      elsif htg_coil.is_a? OpenStudio::Model::CoilHeatingGas
-        hvac.NumSpeedsHeating = 1
-        if htg_coil.nominalCapacity.is_initialized
-          hvac.FixedHeatingCapacity = UnitConversions.convert(htg_coil.nominalCapacity.get, "W", "ton")
-        end
-
-      elsif htg_coil.is_a? OpenStudio::Model::CoilHeatingWaterBaseboard
-        hvac.NumSpeedsHeating = 1
-        if htg_coil.heatingDesignCapacity.is_initialized
-          hvac.FixedHeatingCapacity = UnitConversions.convert(htg_coil.heatingDesignCapacity.get, "W", "ton")
-        end
-        hvac.BoilerDesignTemp = UnitConversions.convert(model.getBoilerHotWaters[0].designWaterOutletTemperature.get, "C", "F")
-
-      elsif htg_coil.is_a? OpenStudio::Model::CoilHeatingDXSingleSpeed
-        hvac.NumSpeedsHeating = 1
-        hvac.MinOutdoorTemp = UnitConversions.convert(htg_coil.minimumOutdoorDryBulbTemperatureforCompressorOperation, "C", "F")
-        curves = [htg_coil.totalHeatingCapacityFunctionofTemperatureCurve]
-        hvac.HEAT_CAP_FT_SPEC = get_2d_vector_from_CAP_FT_SPEC_curves(curves, hvac.NumSpeedsHeating)
-        if htg_coil.ratedTotalHeatingCapacity.is_initialized
-          hvac.FixedHeatingCapacity = UnitConversions.convert(htg_coil.ratedTotalHeatingCapacity.get, "W", "ton")
-        end
-        capacityDerateFactorCOP = get_feature(runner, unit, Constants.SizingInfoHVACCapacityDerateFactorCOP, 'string')
-        return nil if capacityDerateFactorCOP.nil?
-
-        hvac.CapacityDerateFactorCOP = capacityDerateFactorCOP.split(",").map(&:to_f)
-
-      elsif htg_coil.is_a? OpenStudio::Model::CoilHeatingDXMultiSpeed
-        hvac.NumSpeedsHeating = htg_coil.stages.size
-        hvac.CapacityRatioHeating = hvac.CapacityRatioCooling
-        hvac.MinOutdoorTemp = UnitConversions.convert(htg_coil.minimumOutdoorDryBulbTemperatureforCompressorOperation, "C", "F")
-        curves = []
-        htg_coil.stages.each_with_index do |stage, speed|
-          curves << stage.heatingCapacityFunctionofTemperatureCurve
-          next if !stage.grossRatedHeatingCapacity.is_initialized
-
-          hvac.FixedHeatingCapacity = UnitConversions.convert(stage.grossRatedHeatingCapacity.get, "W", "ton")
-        end
-        hvac.HEAT_CAP_FT_SPEC = get_2d_vector_from_CAP_FT_SPEC_curves(curves, hvac.NumSpeedsHeating)
-        capacityDerateFactorCOP = get_feature(runner, unit, Constants.SizingInfoHVACCapacityDerateFactorCOP, 'string')
-        return nil if capacityDerateFactorCOP.nil?
-
-        hvac.CapacityDerateFactorCOP = capacityDerateFactorCOP.split(",").map(&:to_f)
-
-      elsif htg_coil.is_a? OpenStudio::Model::CoilHeatingDXVariableRefrigerantFlow
-        capacityRatioHeating = get_feature(runner, unit, Constants.SizingInfoHVACCapacityRatioHeating, 'string')
-        return nil if capacityRatioHeating.nil?
-
-        hvac.CapacityRatioHeating = capacityRatioHeating.split(",").map(&:to_f)
-
-        hvac.NumSpeedsHeating = hvac.CapacityRatioHeating.size
-
-        hvac.MinOutdoorTemp = UnitConversions.convert(vrf.minimumOutdoorTemperatureinHeatingMode, "C", "F")
-        vrf = get_vrf_from_terminal_unit(model, htg_equip)
-        curves = [vrf.heatingCapacityRatioModifierFunctionofLowTemperatureCurve.get]
-        hvac.HEAT_CAP_FT_SPEC = get_2d_vector_from_CAP_FT_SPEC_curves(curves, hvac.NumSpeedsHeating)
-
-        heatingCFMs = get_feature(runner, unit, Constants.SizingInfoHVACHeatingCFMs, 'string')
-        return nil if heatingCFMs.nil?
-
-        hvac.HeatingCFMs = heatingCFMs.split(",").map(&:to_f)
-
-        hvac.HeatingCapacityOffset = get_feature(runner, unit, Constants.SizingInfoHVACHeatingCapacityOffset, 'double')
-        return nil if hvac.HeatingCapacityOffset.nil?
-
-      elsif htg_coil.is_a? OpenStudio::Model::CoilHeatingWaterToAirHeatPumpEquationFit
-        hvac.NumSpeedsHeating = 1
-
-        if htg_coil.ratedHeatingCapacity.is_initialized
-          hvac.FixedHeatingCapacity = UnitConversions.convert(htg_coil.ratedHeatingCapacity.get, "W", "ton")
-        end
-
-        hvac.HeatingEIR = 1.0 / htg_coil.ratedHeatingCoefficientofPerformance
-
-      elsif not htg_coil.nil?
-        runner.registerError("Unexpected heating coil: #{htg_coil.name}.")
-        return nil
-
-      end
-
-      # Supplemental heating
-      if htg_equip.is_a? OpenStudio::Model::ZoneHVACBaseboardConvectiveElectric
-        if htg_equip.nominalCapacity.is_initialized
-          hvac.FixedSuppHeatingCapacity = UnitConversions.convert(htg_equip.nominalCapacity.get, "W", "ton")
-        end
-
-      elsif supp_htg_coil.is_a? OpenStudio::Model::ZoneHVACBaseboardConvectiveElectric
-        if supp_htg_coil.nominalCapacity.is_initialized
-          hvac.FixedSuppHeatingCapacity = UnitConversions.convert(supp_htg_coil.nominalCapacity.get, "W", "ton")
-        end
-
-      elsif supp_htg_coil.is_a? OpenStudio::Model::CoilHeatingElectric
-        if supp_htg_coil.nominalCapacity.is_initialized
-          hvac.FixedSuppHeatingCapacity = UnitConversions.convert(supp_htg_coil.nominalCapacity.get, "W", "ton")
->>>>>>> 61820dce
-        end
-
-      elsif not supp_htg_coil.nil?
-        runner.registerError("Unexpected supplemental heating coil: #{supp_htg_coil.name}.")
-        return nil
-
+      htg_equips.each do |htg_equip|
+        clg_coil, htg_coil, supp_htg_coil = HVAC.get_coils_from_hvac_equip(htg_equip)
+
+        if htg_equip.is_a? OpenStudio::Model::AirLoopHVACUnitarySystem
+          if htg_equip.airLoopHVAC.is_initialized
+            hvac.HasDuctedHeating = true
+          end
+          if hvac.HasAirSourceHeatPump
+            hvac.HPSizedForMaxLoad = get_feature(runner, htg_equip, Constants.SizingInfoHPSizedForMaxLoad, 'boolean', true)
+            return nil if hvac.HPSizedForMaxLoad.nil?
+          end
+        end
+
+        ratedCFMperTonHeating = get_feature(runner, htg_equip, Constants.SizingInfoHVACRatedCFMperTonHeating, 'string', false)
+        if not ratedCFMperTonHeating.nil?
+          hvac.RatedCFMperTonHeating = ratedCFMperTonHeating.split(",").map(&:to_f)
+        end
+
+        # Heating coil
+        if htg_coil.is_a? OpenStudio::Model::CoilHeatingElectric
+          hvac.NumSpeedsHeating = 1
+          if htg_coil.nominalCapacity.is_initialized
+            hvac.FixedHeatingCapacity = UnitConversions.convert(htg_coil.nominalCapacity.get, "W", "ton")
+          end
+
+        elsif htg_coil.is_a? OpenStudio::Model::CoilHeatingGas
+          hvac.NumSpeedsHeating = 1
+          if htg_coil.nominalCapacity.is_initialized
+            hvac.FixedHeatingCapacity = UnitConversions.convert(htg_coil.nominalCapacity.get, "W", "ton")
+          end
+
+        elsif htg_coil.is_a? OpenStudio::Model::CoilHeatingWaterBaseboard
+          hvac.NumSpeedsHeating = 1
+          if htg_coil.heatingDesignCapacity.is_initialized
+            hvac.FixedHeatingCapacity = UnitConversions.convert(htg_coil.heatingDesignCapacity.get, "W", "ton")
+          end
+          hvac.BoilerDesignTemp = UnitConversions.convert(model.getBoilerHotWaters[0].designWaterOutletTemperature.get, "C", "F")
+
+        elsif htg_coil.is_a? OpenStudio::Model::CoilHeatingDXSingleSpeed
+          hvac.NumSpeedsHeating = 1
+          hvac.MinOutdoorTemp = UnitConversions.convert(htg_coil.minimumOutdoorDryBulbTemperatureforCompressorOperation, "C", "F")
+
+          curves = [htg_coil.totalHeatingCapacityFunctionofTemperatureCurve]
+          hvac.HEAT_CAP_FT_SPEC = get_2d_vector_from_CAP_FT_SPEC_curves(curves, hvac.NumSpeedsHeating)
+
+          if htg_coil.ratedTotalHeatingCapacity.is_initialized
+            hvac.FixedHeatingCapacity = UnitConversions.convert(htg_coil.ratedTotalHeatingCapacity.get, "W", "ton")
+          end
+
+          capacityDerateFactorCOP = get_feature(runner, htg_equip, Constants.SizingInfoHVACCapacityDerateFactorCOP, 'string')
+          return nil if capacityDerateFactorCOP.nil?
+
+          hvac.CapacityDerateFactorCOP = capacityDerateFactorCOP.split(",").map(&:to_f)
+
+        elsif htg_coil.is_a? OpenStudio::Model::CoilHeatingDXMultiSpeed
+          hvac.NumSpeedsHeating = htg_coil.stages.size
+          hvac.CapacityRatioHeating = hvac.CapacityRatioCooling
+          hvac.MinOutdoorTemp = UnitConversions.convert(htg_coil.minimumOutdoorDryBulbTemperatureforCompressorOperation, "C", "F")
+
+          curves = []
+          htg_coil.stages.each_with_index do |stage, speed|
+            curves << stage.heatingCapacityFunctionofTemperatureCurve
+            next if !stage.grossRatedHeatingCapacity.is_initialized
+
+            hvac.FixedHeatingCapacity = UnitConversions.convert(stage.grossRatedHeatingCapacity.get, "W", "ton")
+          end
+          hvac.HEAT_CAP_FT_SPEC = get_2d_vector_from_CAP_FT_SPEC_curves(curves, hvac.NumSpeedsHeating)
+
+          if htg_equip.name.to_s.start_with? Constants.ObjectNameAirSourceHeatPump
+            capacityDerateFactorCOP = get_feature(runner, htg_equip, Constants.SizingInfoHVACCapacityDerateFactorCOP, 'string')
+            return nil if capacityDerateFactorCOP.nil?
+
+            hvac.CapacityDerateFactorCOP = capacityDerateFactorCOP.split(",").map(&:to_f)
+          end
+
+          if htg_equip.name.to_s.start_with? Constants.ObjectNameMiniSplitHeatPump
+            heatingCFMs = get_feature(runner, htg_equip, Constants.SizingInfoHVACHeatingCFMs, 'string')
+            return nil if heatingCFMs.nil?
+
+            hvac.HeatingCFMs = heatingCFMs.split(",").map(&:to_f)
+
+            hvac.HeatingCapacityOffset = get_feature(runner, htg_equip, Constants.SizingInfoHVACHeatingCapacityOffset, 'double')
+            return nil if hvac.HeatingCapacityOffset.nil?
+          end
+
+        elsif htg_coil.is_a? OpenStudio::Model::CoilHeatingWaterToAirHeatPumpEquationFit
+          hvac.NumSpeedsHeating = 1
+
+          if htg_coil.ratedHeatingCapacity.is_initialized
+            hvac.FixedHeatingCapacity = UnitConversions.convert(htg_coil.ratedHeatingCapacity.get, "W", "ton")
+          end
+
+          hvac.HeatingEIR = 1.0 / htg_coil.ratedHeatingCoefficientofPerformance
+
+        elsif not htg_coil.nil?
+          runner.registerError("Unexpected heating coil: #{htg_coil.name}.")
+          return nil
+
+        end
+
+        # Supplemental heating
+        if htg_equip.is_a? OpenStudio::Model::ZoneHVACBaseboardConvectiveElectric
+          if htg_equip.nominalCapacity.is_initialized
+            hvac.FixedSuppHeatingCapacity = UnitConversions.convert(htg_equip.nominalCapacity.get, "W", "ton")
+          end
+
+        elsif supp_htg_coil.is_a? OpenStudio::Model::ZoneHVACBaseboardConvectiveElectric
+          if supp_htg_coil.nominalCapacity.is_initialized
+            hvac.FixedSuppHeatingCapacity = UnitConversions.convert(supp_htg_coil.nominalCapacity.get, "W", "ton")
+          end
+
+        elsif supp_htg_coil.is_a? OpenStudio::Model::CoilHeatingElectric
+          if supp_htg_coil.nominalCapacity.is_initialized
+            hvac.FixedSuppHeatingCapacity = UnitConversions.convert(supp_htg_coil.nominalCapacity.get, "W", "ton")
+          end
+
+        elsif not supp_htg_coil.nil?
+          runner.registerError("Unexpected supplemental heating coil: #{supp_htg_coil.name}.")
+          return nil
+        end
       end
     end
 
@@ -3934,21 +3315,7 @@
 
     return hvac
   end
-<<<<<<< HEAD
-  
-=======
-
-  def self.get_vrf_from_terminal_unit(model, tu)
-    vrf = nil
-    model.getAirConditionerVariableRefrigerantFlows.each do |acvrf|
-      next if not acvrf.terminals.include?(tu)
-
-      vrf = acvrf
-    end
-    return vrf
-  end
-
->>>>>>> 61820dce
+
   def self.get_2d_vector_from_CAP_FT_SPEC_curves(curves, num_speeds)
     vector = []
     curves.each do |curve|
@@ -4730,590 +4097,263 @@
 
     # Unitary System - Air Loop
     thermal_zones.each do |thermal_zone|
-<<<<<<< HEAD
-
-        unitary_system_air_loops = HVAC.get_unitary_system_air_loops(model, runner, thermal_zone)
-        unitary_system_air_loops.each do |unitary_system_air_loop|
-            system, clg_coil, htg_coil, air_loop = unitary_system_air_loop
-            next if system.nil?
-            
-            # Fan Airflow
-            if system.name.to_s.start_with? Constants.ObjectNameCentralAirConditioner
-                fan_airflow = unit_final.Cool_Airflow
-            elsif system.name.to_s.start_with? Constants.ObjectNameAirSourceHeatPump or 
-                  system.name.to_s.start_with? Constants.ObjectNameGroundSourceHeatPumpVerticalBore or 
-                  system.name.to_s.start_with? Constants.ObjectNameMiniSplitHeatPump
-                fan_airflow = [unit_final.Heat_Airflow, unit_final.Cool_Airflow].max
-            elsif system.name.to_s.start_with? Constants.ObjectNameFurnace
-                fan_airflow = unit_final.Heat_Airflow
-            else
-                runner.registerError("Unexpected unitary system.")
-                return false
-            end
-                
-            # Unitary System
-            system.setSupplyAirFlowRateMethodDuringCoolingOperation("SupplyAirFlowRate")
-            if not clg_coil.nil?
-                system.setSupplyAirFlowRateDuringCoolingOperation(UnitConversions.convert([unit_final.Cool_Airflow, 0.00001].max,"cfm","m^3/s")) # A value of 0 does not change from autosize
-            else
-                system.setSupplyAirFlowRateDuringCoolingOperation(0.00001) # A value of 0 does not change from autosize
-            end
-            system.setSupplyAirFlowRateMethodDuringHeatingOperation("SupplyAirFlowRate")
-            if not htg_coil.nil?
-                system.setSupplyAirFlowRateDuringHeatingOperation(UnitConversions.convert([unit_final.Heat_Airflow, 0.00001].max,"cfm","m^3/s")) # A value of 0 does not change from autosize
-            else
-                system.setSupplyAirFlowRateDuringHeatingOperation(0.00001) # A value of 0 does not change from autosize
-            end
-            
-            # Fan
-            fanonoff = system.supplyFan.get.to_FanOnOff.get
-            fanonoff.setMaximumFlowRate(hvac.FanspeedRatioCooling.max * UnitConversions.convert(fan_airflow + 0.01,"cfm","m^3/s"))
-
-            # Air Loop
-            air_loop.setDesignSupplyAirFlowRate(hvac.FanspeedRatioCooling.max * UnitConversions.convert(fan_airflow,"cfm","m^3/s"))
-
-            thermal_zone.airLoopHVACTerminals.each do |aterm|
-                next if air_loop != aterm.airLoopHVAC.get
-                next unless aterm.to_AirTerminalSingleDuctUncontrolled.is_initialized
-                aterm = aterm.to_AirTerminalSingleDuctUncontrolled.get
-                aterm.setMaximumAirFlowRate(UnitConversions.convert(fan_airflow,"cfm","m^3/s") * unit_final.Zone_Ratios[thermal_zone])
-            end
-            
-            # Coils
-            setCoilsObjectValues(runner, unit, hvac, system, unit_final, 1.0)
-            
-            model_plant_loops.each do |pl|
-                
-                has_gshp = false
-                pl.supplyComponents.each do |supply_component|
-                    next if not supply_component.to_GroundHeatExchangerVertical.is_initialized and not supply_component.to_GroundHeatExchangerHorizontalTrench.is_initialized
-                    has_gshp = true
-                end
-                
-                next if not has_gshp
-                
-                # Ground Source Heat Pump
-                pl.supplyComponents.each do |plc|
-                
-                    if plc.to_GroundHeatExchangerVertical.is_initialized
-                        # Ground Heat Exchanger Vertical
-                        ground_heat_exch_vert = plc.to_GroundHeatExchangerVertical.get
-                        ground_heat_exch_vert.setDesignFlowRate(UnitConversions.convert(unit_final.GSHP_Loop_flow,"gal/min","m^3/s"))
-                        ground_heat_exch_vert.setNumberofBoreHoles(unit_final.GSHP_Bore_Holes.to_i)
-                        ground_heat_exch_vert.setBoreHoleLength(UnitConversions.convert(unit_final.GSHP_Bore_Depth,"ft","m"))
-                        ground_heat_exch_vert.removeAllGFunctions
-                        for i in 0..(unit_final.GSHP_G_Functions[0].size-1)
-                            ground_heat_exch_vert.addGFunction(unit_final.GSHP_G_Functions[0][i], unit_final.GSHP_G_Functions[1][i])
-                        end
-                        
-                    elsif plc.to_PumpVariableSpeed.is_initialized
-                        # Pump
-                        pump = plc.to_PumpVariableSpeed.get
-                        pump.setRatedFlowRate(UnitConversions.convert(unit_final.GSHP_Loop_flow,"gal/min","m^3/s"))
-                        
-                    end
-                end
-                
-                # Plant Loop
-                pl.setMaximumLoopFlowRate(UnitConversions.convert(unit_final.GSHP_Loop_flow,"gal/min","m^3/s"))
-
-            end
-=======
-      system, clg_coil, htg_coil, air_loop = HVAC.get_unitary_system_air_loop(model, runner, thermal_zone)
-      next if system.nil?
-
-      clg_airflow = UnitConversions.convert([unit_final.Cool_Airflow, 0.00001].max, "cfm", "m^3/s") # A value of 0 does not change from autosize
-      htg_airflow = UnitConversions.convert([unit_final.Heat_Airflow, 0.00001].max, "cfm", "m^3/s") # A value of 0 does not change from autosize
-
-      if not clg_coil.nil? and not htg_coil.nil?
-        fan_airflow = [unit_final.Heat_Airflow, unit_final.Cool_Airflow].max
-      elsif not clg_coil.nil?
-        fan_airflow = unit_final.Cool_Airflow
-      elsif not htg_coil.nil?
-        fan_airflow = unit_final.Heat_Airflow
-      end
-
-      # Unitary System
-      system.setSupplyAirFlowRateMethodDuringCoolingOperation("SupplyAirFlowRate")
-      if not clg_coil.nil?
-        system.setSupplyAirFlowRateDuringCoolingOperation(clg_airflow)
-      else
-        system.setSupplyAirFlowRateDuringCoolingOperation(0.00001) # A value of 0 does not change from autosize
-      end
-      system.setSupplyAirFlowRateMethodDuringHeatingOperation("SupplyAirFlowRate")
-      if not htg_coil.nil?
-        system.setSupplyAirFlowRateDuringHeatingOperation(htg_airflow)
-      else
-        system.setSupplyAirFlowRateDuringHeatingOperation(0.00001) # A value of 0 does not change from autosize
-      end
-
-      # Fan
-      fanonoff = system.supplyFan.get.to_FanOnOff.get
-      fanonoff.setMaximumFlowRate(hvac.FanspeedRatioCooling.max * UnitConversions.convert(fan_airflow + 0.01, "cfm", "m^3/s"))
-
-      if not air_loop.nil?
+      unitary_system_air_loops = HVAC.get_unitary_system_air_loops(model, runner, thermal_zone)
+      unitary_system_air_loops.each do |unitary_system_air_loop|
+        system, clg_coil, htg_coil, air_loop = unitary_system_air_loop
+        next if system.nil?
+
+        # Fan Airflow
+        if system.name.to_s.start_with? Constants.ObjectNameCentralAirConditioner
+          fan_airflow = unit_final.Cool_Airflow
+        elsif system.name.to_s.start_with? Constants.ObjectNameAirSourceHeatPump or
+              system.name.to_s.start_with? Constants.ObjectNameGroundSourceHeatPumpVerticalBore or
+              system.name.to_s.start_with? Constants.ObjectNameMiniSplitHeatPump
+          fan_airflow = [unit_final.Heat_Airflow, unit_final.Cool_Airflow].max
+        elsif system.name.to_s.start_with? Constants.ObjectNameFurnace
+          fan_airflow = unit_final.Heat_Airflow
+        else
+          runner.registerError("Unexpected unitary system.")
+          return false
+        end
+
+        # Unitary System
+        system.setSupplyAirFlowRateMethodDuringCoolingOperation("SupplyAirFlowRate")
+        if not clg_coil.nil?
+          system.setSupplyAirFlowRateDuringCoolingOperation(UnitConversions.convert([unit_final.Cool_Airflow, 0.00001].max, "cfm", "m^3/s")) # A value of 0 does not change from autosize
+        else
+          system.setSupplyAirFlowRateDuringCoolingOperation(0.00001) # A value of 0 does not change from autosize
+        end
+        system.setSupplyAirFlowRateMethodDuringHeatingOperation("SupplyAirFlowRate")
+        if not htg_coil.nil?
+          system.setSupplyAirFlowRateDuringHeatingOperation(UnitConversions.convert([unit_final.Heat_Airflow, 0.00001].max, "cfm", "m^3/s")) # A value of 0 does not change from autosize
+        else
+          system.setSupplyAirFlowRateDuringHeatingOperation(0.00001) # A value of 0 does not change from autosize
+        end
+
+        # Fan
+        fanonoff = system.supplyFan.get.to_FanOnOff.get
+        fanonoff.setMaximumFlowRate(hvac.FanspeedRatioCooling.max * UnitConversions.convert(fan_airflow + 0.01, "cfm", "m^3/s"))
+
         # Air Loop
         air_loop.setDesignSupplyAirFlowRate(hvac.FanspeedRatioCooling.max * UnitConversions.convert(fan_airflow, "cfm", "m^3/s"))
 
-        if thermal_zone.airLoopHVACTerminal.is_initialized
-          # Air Loop Terminal
-          aterm = thermal_zone.airLoopHVACTerminal.get.to_AirTerminalSingleDuctUncontrolled.get
+        thermal_zone.airLoopHVACTerminals.each do |aterm|
+          next if air_loop != aterm.airLoopHVAC.get
+          next unless aterm.to_AirTerminalSingleDuctUncontrolled.is_initialized
+
+          aterm = aterm.to_AirTerminalSingleDuctUncontrolled.get
           aterm.setMaximumAirFlowRate(UnitConversions.convert(fan_airflow, "cfm", "m^3/s") * unit_final.Zone_Ratios[thermal_zone])
         end
-      end
-
-      # Coils
-      setCoilsObjectValues(runner, unit, hvac, system, unit_final, 1.0)
-
-      model_plant_loops.each do |pl|
-        has_gshp = false
-        pl.supplyComponents.each do |supply_component|
-          next if not supply_component.to_GroundHeatExchangerVertical.is_initialized and not supply_component.to_GroundHeatExchangerHorizontalTrench.is_initialized
-
-          has_gshp = true
-        end
-
-        next if not has_gshp
-
-        # Ground Source Heat Pump
-        pl.supplyComponents.each do |plc|
-          if plc.to_GroundHeatExchangerVertical.is_initialized
-            # Ground Heat Exchanger Vertical
-            ground_heat_exch_vert = plc.to_GroundHeatExchangerVertical.get
-            ground_heat_exch_vert.setDesignFlowRate(UnitConversions.convert(unit_final.GSHP_Loop_flow, "gal/min", "m^3/s"))
-            ground_heat_exch_vert.setNumberofBoreHoles(unit_final.GSHP_Bore_Holes.to_i)
-            ground_heat_exch_vert.setBoreHoleLength(UnitConversions.convert(unit_final.GSHP_Bore_Depth, "ft", "m"))
-            ground_heat_exch_vert.removeAllGFunctions
-            for i in 0..(unit_final.GSHP_G_Functions[0].size - 1)
-              ground_heat_exch_vert.addGFunction(unit_final.GSHP_G_Functions[0][i], unit_final.GSHP_G_Functions[1][i])
+
+        # Coils
+        setCoilsObjectValues(runner, unit, hvac, system, unit_final, 1.0)
+
+        model_plant_loops.each do |pl|
+          has_gshp = false
+          pl.supplyComponents.each do |supply_component|
+            next if not supply_component.to_GroundHeatExchangerVertical.is_initialized and not supply_component.to_GroundHeatExchangerHorizontalTrench.is_initialized
+
+            has_gshp = true
+          end
+
+          next if not has_gshp
+
+          # Ground Source Heat Pump
+          pl.supplyComponents.each do |plc|
+            if plc.to_GroundHeatExchangerVertical.is_initialized
+              # Ground Heat Exchanger Vertical
+              ground_heat_exch_vert = plc.to_GroundHeatExchangerVertical.get
+              ground_heat_exch_vert.setDesignFlowRate(UnitConversions.convert(unit_final.GSHP_Loop_flow, "gal/min", "m^3/s"))
+              ground_heat_exch_vert.setNumberofBoreHoles(unit_final.GSHP_Bore_Holes.to_i)
+              ground_heat_exch_vert.setBoreHoleLength(UnitConversions.convert(unit_final.GSHP_Bore_Depth, "ft", "m"))
+              ground_heat_exch_vert.removeAllGFunctions
+              for i in 0..(unit_final.GSHP_G_Functions[0].size - 1)
+                ground_heat_exch_vert.addGFunction(unit_final.GSHP_G_Functions[0][i], unit_final.GSHP_G_Functions[1][i])
+              end
+
+            elsif plc.to_PumpVariableSpeed.is_initialized
+              # Pump
+              pump = plc.to_PumpVariableSpeed.get
+              pump.setRatedFlowRate(UnitConversions.convert(unit_final.GSHP_Loop_flow, "gal/min", "m^3/s"))
+
             end
-
-          elsif plc.to_PumpVariableSpeed.is_initialized
-            # Pump
-            pump = plc.to_PumpVariableSpeed.get
-            pump.setRatedFlowRate(UnitConversions.convert(unit_final.GSHP_Loop_flow, "gal/min", "m^3/s"))
-
-          end
->>>>>>> 61820dce
-        end
-
-        # Plant Loop
-        pl.setMaximumLoopFlowRate(UnitConversions.convert(unit_final.GSHP_Loop_flow, "gal/min", "m^3/s"))
+          end
+
+          # Plant Loop
+          pl.setMaximumLoopFlowRate(UnitConversions.convert(unit_final.GSHP_Loop_flow, "gal/min", "m^3/s"))
+        end
       end
     end
 
     # Unitary System - Zone HVAC
     thermal_zones.each do |thermal_zone|
-<<<<<<< HEAD
-        unitary_system_zone_hvacs = HVAC.get_unitary_system_zone_hvacs(model, runner, thermal_zone)
-        unitary_system_zone_hvacs.each do |unitary_system_zone_hvac|
-            system, clg_coil, htg_coil = unitary_system_zone_hvac
-            next if system.nil?
-
-            # Fan Airflow
-            if system.name.to_s.start_with? Constants.ObjectNameUnitHeater
-                fan_airflow = unit_final.Heat_Airflow
-            else
-                runner.registerError("Unexpected unitary system.")
-                return false
-            end
-            
-            # Unitary System
-            system.setSupplyAirFlowRateMethodDuringCoolingOperation("SupplyAirFlowRate")
-            if not clg_coil.nil?
-                system.setSupplyAirFlowRateDuringCoolingOperation(UnitConversions.convert([unit_final.Cool_Airflow * unit_final.Zone_Ratios[thermal_zone], 0.00001].max,"cfm","m^3/s")) # A value of 0 does not change from autosize
-            else
-                system.setSupplyAirFlowRateDuringCoolingOperation(0.00001) # A value of 0 does not change from autosize
-            end
-            system.setSupplyAirFlowRateMethodDuringHeatingOperation("SupplyAirFlowRate")
-            if not htg_coil.nil?
-                system.setSupplyAirFlowRateDuringHeatingOperation(UnitConversions.convert([unit_final.Heat_Airflow * unit_final.Zone_Ratios[thermal_zone], 0.00001].max,"cfm","m^3/s")) # A value of 0 does not change from autosize
-            else
-                system.setSupplyAirFlowRateDuringHeatingOperation(0.00001) # A value of 0 does not change from autosize
-            end
-            
-            # Fan
-            fanonoff = system.supplyFan.get.to_FanOnOff.get
-            fanonoff.setMaximumFlowRate(UnitConversions.convert(fan_airflow + 0.01,"cfm","m^3/s") * unit_final.Zone_Ratios[thermal_zone])
-            
-            # Coils
-            setCoilsObjectValues(runner, unit, hvac, system, unit_final, unit_final.Zone_Ratios[thermal_zone])
-        end
-=======
-      system, clg_coil, htg_coil = HVAC.get_unitary_system_zone_hvac(model, runner, thermal_zone)
-      next if system.nil?
-
-      if not clg_coil.nil? and not htg_coil.nil?
-        fan_airflow = [unit_final.Heat_Airflow, unit_final.Cool_Airflow].max
-      elsif not clg_coil.nil?
-        fan_airflow = unit_final.Cool_Airflow
-      elsif not htg_coil.nil?
-        fan_airflow = unit_final.Heat_Airflow
-      end
-
-      # Unitary System
-      system.setSupplyAirFlowRateMethodDuringCoolingOperation("SupplyAirFlowRate")
-      if not clg_coil.nil?
-        system.setSupplyAirFlowRateDuringCoolingOperation(UnitConversions.convert([unit_final.Cool_Airflow * unit_final.Zone_Ratios[thermal_zone], 0.00001].max, "cfm", "m^3/s")) # A value of 0 does not change from autosize
-      else
-        system.setSupplyAirFlowRateDuringCoolingOperation(0.00001) # A value of 0 does not change from autosize
-      end
-      system.setSupplyAirFlowRateMethodDuringHeatingOperation("SupplyAirFlowRate")
-      if not htg_coil.nil?
-        system.setSupplyAirFlowRateDuringHeatingOperation(UnitConversions.convert([unit_final.Heat_Airflow * unit_final.Zone_Ratios[thermal_zone], 0.00001].max, "cfm", "m^3/s")) # A value of 0 does not change from autosize
-      else
-        system.setSupplyAirFlowRateDuringHeatingOperation(0.00001) # A value of 0 does not change from autosize
-      end
-
-      # Fan
-      fanonoff = system.supplyFan.get.to_FanOnOff.get
-      fanonoff.setMaximumFlowRate(UnitConversions.convert(fan_airflow + 0.01, "cfm", "m^3/s") * unit_final.Zone_Ratios[thermal_zone])
-
-      # Coils
-      setCoilsObjectValues(runner, unit, hvac, system, unit_final, unit_final.Zone_Ratios[thermal_zone])
->>>>>>> 61820dce
+      unitary_system_zone_hvacs = HVAC.get_unitary_system_zone_hvacs(model, runner, thermal_zone)
+      unitary_system_zone_hvacs.each do |unitary_system_zone_hvac|
+        system, clg_coil, htg_coil = unitary_system_zone_hvac
+        next if system.nil?
+
+        # Fan Airflow
+        if system.name.to_s.start_with? Constants.ObjectNameUnitHeater
+          fan_airflow = unit_final.Heat_Airflow
+        else
+          runner.registerError("Unexpected unitary system.")
+          return false
+        end
+
+        # Unitary System
+        system.setSupplyAirFlowRateMethodDuringCoolingOperation("SupplyAirFlowRate")
+        if not clg_coil.nil?
+          system.setSupplyAirFlowRateDuringCoolingOperation(UnitConversions.convert([unit_final.Cool_Airflow * unit_final.Zone_Ratios[thermal_zone], 0.00001].max, "cfm", "m^3/s")) # A value of 0 does not change from autosize
+        else
+          system.setSupplyAirFlowRateDuringCoolingOperation(0.00001) # A value of 0 does not change from autosize
+        end
+        system.setSupplyAirFlowRateMethodDuringHeatingOperation("SupplyAirFlowRate")
+        if not htg_coil.nil?
+          system.setSupplyAirFlowRateDuringHeatingOperation(UnitConversions.convert([unit_final.Heat_Airflow * unit_final.Zone_Ratios[thermal_zone], 0.00001].max, "cfm", "m^3/s")) # A value of 0 does not change from autosize
+        else
+          system.setSupplyAirFlowRateDuringHeatingOperation(0.00001) # A value of 0 does not change from autosize
+        end
+
+        # Fan
+        fanonoff = system.supplyFan.get.to_FanOnOff.get
+        fanonoff.setMaximumFlowRate(UnitConversions.convert(fan_airflow + 0.01, "cfm", "m^3/s") * unit_final.Zone_Ratios[thermal_zone])
+
+        # Coils
+        setCoilsObjectValues(runner, unit, hvac, system, unit_final, unit_final.Zone_Ratios[thermal_zone])
+      end
     end
 
     # Window AC
     thermal_zones.each do |thermal_zone|
-<<<<<<< HEAD
-        ptacs = HVAC.get_ptacs(model, runner, thermal_zone)
-        ptacs.each do |ptac|
-
-            # PTAC
-            ptac.setSupplyAirFlowRateDuringCoolingOperation(UnitConversions.convert(unit_final.Cool_Airflow,"cfm","m^3/s"))
-            ptac.setSupplyAirFlowRateDuringHeatingOperation(0.00001) # A value of 0 does not change from autosize
-            ptac.setSupplyAirFlowRateWhenNoCoolingorHeatingisNeeded(0.0)
-            ptac.setOutdoorAirFlowRateDuringCoolingOperation(0.0)
-            ptac.setOutdoorAirFlowRateDuringHeatingOperation(0.0)
-            ptac.setOutdoorAirFlowRateWhenNoCoolingorHeatingisNeeded(0.0)
-            
-            # Fan
-            fanonoff = ptac.supplyAirFan.to_FanOnOff.get
-            fanonoff.setMaximumFlowRate(UnitConversions.convert(unit_final.Cool_Airflow,"cfm","m^3/s"))
-            
-            # Coils
-            setCoilsObjectValues(runner, unit, hvac, ptac, unit_final, 1.0)
-            
-            # Heating Coil override
-            ptac_htg_coil = ptac.heatingCoil.to_CoilHeatingElectric.get
-            ptac_htg_coil.setNominalCapacity(0.0)
-
-        end
-=======
-      ptac = HVAC.get_ptac(model, runner, thermal_zone)
-      next if ptac.nil?
-
-      # PTAC
-      ptac.setSupplyAirFlowRateDuringCoolingOperation(UnitConversions.convert(unit_final.Cool_Airflow, "cfm", "m^3/s"))
-      ptac.setSupplyAirFlowRateDuringHeatingOperation(0.00001) # A value of 0 does not change from autosize
-      ptac.setSupplyAirFlowRateWhenNoCoolingorHeatingisNeeded(0.0)
-      ptac.setOutdoorAirFlowRateDuringCoolingOperation(0.0)
-      ptac.setOutdoorAirFlowRateDuringHeatingOperation(0.0)
-      ptac.setOutdoorAirFlowRateWhenNoCoolingorHeatingisNeeded(0.0)
-
-      # Fan
-      fanonoff = ptac.supplyAirFan.to_FanOnOff.get
-      fanonoff.setMaximumFlowRate(UnitConversions.convert(unit_final.Cool_Airflow, "cfm", "m^3/s"))
-
-      # Coils
-      setCoilsObjectValues(runner, unit, hvac, ptac, unit_final, 1.0)
-
-      # Heating Coil override
-      ptac_htg_coil = ptac.heatingCoil.to_CoilHeatingElectric.get
-      ptac_htg_coil.setNominalCapacity(0.0)
-    end
-
-    # VRFs
-    found_vrf = false
-    thermal_zones.each do |thermal_zone|
-      vrf = HVAC.get_vrf(model, runner, thermal_zone)
-      next if vrf.nil?
-
-      mshp_indices = get_feature(runner, unit, Constants.SizingInfoMSHPIndices, 'string')
-      return nil if mshp_indices.nil?
-
-      mshp_indices = mshp_indices.split(",").map(&:to_i)
-      mshp_index = mshp_indices[-1]
-
-      htg_cap = UnitConversions.convert(unit_final.Heat_Capacity, "Btu/hr", "W") * hvac.CapacityRatioHeating[mshp_index] * unit_final.Zone_Ratios[thermal_zone]
-      clg_cap = UnitConversions.convert(unit_final.Cool_Capacity, "Btu/hr", "W") * hvac.CapacityRatioCooling[mshp_index] * unit_final.Zone_Ratios[thermal_zone]
-      htg_airflow = UnitConversions.convert(unit_final.Heat_Airflow, "cfm", "m^3/s") * unit_final.Zone_Ratios[thermal_zone]
-      clg_airflow = UnitConversions.convert(unit_final.Cool_Airflow, "cfm", "m^3/s") * unit_final.Zone_Ratios[thermal_zone]
-      fan_airflow = UnitConversions.convert([unit_final.Heat_Airflow, unit_final.Cool_Airflow].max + 0.01, "cfm", "m^3/s") * unit_final.Zone_Ratios[thermal_zone]
-
-      # VRF
-      vrf.setRatedTotalHeatingCapacity(htg_cap)
-      vrf.setRatedTotalCoolingCapacity(clg_cap)
-      found_vrf = true
-
-      vrf.terminals.each do |terminal|
-        next if thermal_zone != terminal.thermalZone.get
-
-        # Terminal
-        terminal.setSupplyAirFlowRateDuringCoolingOperation(clg_airflow)
-        terminal.setSupplyAirFlowRateDuringHeatingOperation(htg_airflow)
-        terminal.setSupplyAirFlowRateWhenNoCoolingisNeeded(0.0)
-        terminal.setSupplyAirFlowRateWhenNoHeatingisNeeded(0.0)
-        terminal.setOutdoorAirFlowRateDuringCoolingOperation(0.0)
-        terminal.setOutdoorAirFlowRateDuringHeatingOperation(0.0)
-        terminal.setOutdoorAirFlowRateWhenNoCoolingorHeatingisNeeded(0.0)
-
-        # Terminal Fan
-        fanonoff = terminal.supplyAirFan.to_FanOnOff.get
-        fanonoff.setMaximumFlowRate(fan_airflow)
+      ptacs = HVAC.get_ptacs(model, runner, thermal_zone)
+      ptacs.each do |ptac|
+        # PTAC
+        ptac.setSupplyAirFlowRateDuringCoolingOperation(UnitConversions.convert(unit_final.Cool_Airflow, "cfm", "m^3/s"))
+        ptac.setSupplyAirFlowRateDuringHeatingOperation(0.00001) # A value of 0 does not change from autosize
+        ptac.setSupplyAirFlowRateWhenNoCoolingorHeatingisNeeded(0.0)
+        ptac.setOutdoorAirFlowRateDuringCoolingOperation(0.0)
+        ptac.setOutdoorAirFlowRateDuringHeatingOperation(0.0)
+        ptac.setOutdoorAirFlowRateWhenNoCoolingorHeatingisNeeded(0.0)
+
+        # Fan
+        fanonoff = ptac.supplyAirFan.to_FanOnOff.get
+        fanonoff.setMaximumFlowRate(UnitConversions.convert(unit_final.Cool_Airflow, "cfm", "m^3/s"))
 
         # Coils
-        setCoilsObjectValues(runner, unit, hvac, terminal, unit_final, unit_final.Zone_Ratios[thermal_zone], mshp_index)
-      end
->>>>>>> 61820dce
+        setCoilsObjectValues(runner, unit, hvac, ptac, unit_final, 1.0)
+
+        # Heating Coil override
+        ptac_htg_coil = ptac.heatingCoil.to_CoilHeatingElectric.get
+        ptac_htg_coil.setNominalCapacity(0.0)
+      end
     end
 
     # Electric Baseboard
     thermal_zones.each do |thermal_zone|
-<<<<<<< HEAD
-        baseboards = HVAC.get_baseboard_electrics(model, runner, thermal_zone)
-        baseboards.each do |baseboard|
-            baseboard.setNominalCapacity(UnitConversions.convert(unit_final.Heat_Capacity,"Btu/hr","W"))
-        end
-=======
-      baseboard = HVAC.get_baseboard_electric(model, runner, thermal_zone)
-      next if baseboard.nil?
-
-      if found_vrf
-        baseboard.setNominalCapacity(UnitConversions.convert(unit_final.Heat_Capacity_Supp, "Btu/hr", "W"))
-      else
+      baseboards = HVAC.get_baseboard_electrics(model, runner, thermal_zone)
+      baseboards.each do |baseboard|
         baseboard.setNominalCapacity(UnitConversions.convert(unit_final.Heat_Capacity, "Btu/hr", "W"))
       end
->>>>>>> 61820dce
     end
 
     # Hot Water Baseboard
     thermal_zones.each do |thermal_zone|
-<<<<<<< HEAD
-        baseboards = HVAC.get_baseboard_waters(model, runner, thermal_zone)
-        baseboards.each do |baseboard|
-        
-            bb_UA = UnitConversions.convert(unit_final.Heat_Capacity,"Btu/hr","W") / (UnitConversions.convert(hvac.BoilerDesignTemp - 10.0 - 95.0,"R","K")) * 3.0
-            bb_max_flow = UnitConversions.convert(unit_final.Heat_Capacity,"Btu/hr","W") / UnitConversions.convert(20.0,"R","K") / 4.186 / 998.2 / 1000.0 * 2.0    
-            
-            # Coils
-            setCoilsObjectValues(runner, unit, hvac, baseboard, unit_final, 1.0)
-            
-            # Baseboard Coil
-            coilHeatingWaterBaseboard = baseboard.heatingCoil.to_CoilHeatingWaterBaseboard.get
-            coilHeatingWaterBaseboard.setUFactorTimesAreaValue(bb_UA)
-            coilHeatingWaterBaseboard.setMaximumWaterFlowRate(bb_max_flow)
-            coilHeatingWaterBaseboard.setHeatingDesignCapacityMethod("autosize")
-
-            pl = baseboard.heatingCoil.plantLoop.get
-            pl.components.each do |plc|
-
-                # Boiler
-                if plc.to_BoilerHotWater.is_initialized
-                    boiler = plc.to_BoilerHotWater.get
-                    boiler.setNominalCapacity(UnitConversions.convert(unit_final.Heat_Capacity,"Btu/hr","W"))
-                end
-
-                # Pump
-                if plc.to_PumpVariableSpeed.is_initialized
-                    pump = plc.to_PumpVariableSpeed.get
-                    pump.setRatedFlowRate(UnitConversions.convert(unit_final.Heat_Capacity/20.0/500.0,"gal/min","m^3/s"))
-                end
-
-            end
-=======
-      baseboard = HVAC.get_baseboard_water(model, runner, thermal_zone)
-      next if baseboard.nil?
-
-      bb_UA = UnitConversions.convert(unit_final.Heat_Capacity, "Btu/hr", "W") / (UnitConversions.convert(hvac.BoilerDesignTemp - 10.0 - 95.0, "R", "K")) * 3.0
-      bb_max_flow = UnitConversions.convert(unit_final.Heat_Capacity, "Btu/hr", "W") / UnitConversions.convert(20.0, "R", "K") / 4.186 / 998.2 / 1000.0 * 2.0
-
-      # Coils
-      setCoilsObjectValues(runner, unit, hvac, baseboard, unit_final, 1.0)
-
-      # Baseboard Coil
-      coilHeatingWaterBaseboard = baseboard.heatingCoil.to_CoilHeatingWaterBaseboard.get
-      coilHeatingWaterBaseboard.setUFactorTimesAreaValue(bb_UA)
-      coilHeatingWaterBaseboard.setMaximumWaterFlowRate(bb_max_flow)
-      coilHeatingWaterBaseboard.setHeatingDesignCapacityMethod("autosize")
-
-      model_plant_loops.each do |pl|
-        found_boiler = false
+      baseboards = HVAC.get_baseboard_waters(model, runner, thermal_zone)
+      baseboards.each do |baseboard|
+        bb_UA = UnitConversions.convert(unit_final.Heat_Capacity, "Btu/hr", "W") / (UnitConversions.convert(hvac.BoilerDesignTemp - 10.0 - 95.0, "R", "K")) * 3.0
+        bb_max_flow = UnitConversions.convert(unit_final.Heat_Capacity, "Btu/hr", "W") / UnitConversions.convert(20.0, "R", "K") / 4.186 / 998.2 / 1000.0 * 2.0
+
+        # Coils
+        setCoilsObjectValues(runner, unit, hvac, baseboard, unit_final, 1.0)
+
+        # Baseboard Coil
+        coilHeatingWaterBaseboard = baseboard.heatingCoil.to_CoilHeatingWaterBaseboard.get
+        coilHeatingWaterBaseboard.setUFactorTimesAreaValue(bb_UA)
+        coilHeatingWaterBaseboard.setMaximumWaterFlowRate(bb_max_flow)
+        coilHeatingWaterBaseboard.setHeatingDesignCapacityMethod("autosize")
+
+        pl = baseboard.heatingCoil.plantLoop.get
         pl.components.each do |plc|
-          next if not plc.to_BoilerHotWater.is_initialized
-
           # Boiler
-          boiler = plc.to_BoilerHotWater.get
-          boiler.setNominalCapacity(UnitConversions.convert(unit_final.Heat_Capacity, "Btu/hr", "W"))
-
-          pl.supplyComponents.each do |plc|
-            next if not plc.to_PumpVariableSpeed.is_initialized
-
-            # Pump
+          if plc.to_BoilerHotWater.is_initialized
+            boiler = plc.to_BoilerHotWater.get
+            boiler.setNominalCapacity(UnitConversions.convert(unit_final.Heat_Capacity, "Btu/hr", "W"))
+          end
+
+          # Pump
+          if plc.to_PumpVariableSpeed.is_initialized
             pump = plc.to_PumpVariableSpeed.get
             pump.setRatedFlowRate(UnitConversions.convert(unit_final.Heat_Capacity / 20.0 / 500.0, "gal/min", "m^3/s"))
           end
->>>>>>> 61820dce
         end
       end
     end
 
     # Dehumidifier
     thermal_zones.each do |thermal_zone|
-<<<<<<< HEAD
-        dehums = HVAC.get_dehumidifiers(model, runner, thermal_zone)
-        dehums.each do |dehum|
-    
-            if dehum.ratedWaterRemoval == Constants.small # Autosized
-                # Use a minimum capacity of 20 pints/day
-                water_removal_rate = [unit_final.Dehumid_WaterRemoval, UnitConversions.convert(20.0,"pint","L")].max # L/day
-                dehum.setRatedWaterRemoval(water_removal_rate)
-            else
-                water_removal_rate = dehum.ratedWaterRemoval
-            end
-            
-            if dehum.ratedEnergyFactor == Constants.small # Autosized
-                # Select an Energy Factor based on ENERGY STAR requirements
-                water_removal_rate_pints = UnitConversions.convert(water_removal_rate,"L","pint")
-                if water_removal_rate_pints <= 25.0
-                    energy_factor = 1.2
-                elsif water_removal_rate_pints <= 35.0
-                    energy_factor = 1.4
-                elsif water_removal_rate_pints <= 45.0
-                    energy_factor = 1.5
-                elsif water_removal_rate_pints <= 54.0
-                    energy_factor = 1.6
-                elsif water_removal_rate_pints <= 75.0
-                    energy_factor = 1.8
-                else
-                    energy_factor = 2.5
-                end
-                dehum.setRatedEnergyFactor(energy_factor)
-            else
-                energy_factor = dehum.ratedEnergyFactor
-            end
-            
-            if dehum.ratedAirFlowRate == Constants.small # Autosized
-                # Calculate the dehumidifier air flow rate by assuming 2.75 cfm/pint/day (based on experimental test data)
-                air_flow_rate = UnitConversions.convert(water_removal_rate,"L","pint") * UnitConversions.convert(2.75,"cfm","m^3/s")
-                dehum.setRatedAirFlowRate(air_flow_rate)
-            end
-
-        end            
-    end
-    
+      dehums = HVAC.get_dehumidifiers(model, runner, thermal_zone)
+      dehums.each do |dehum|
+        if dehum.ratedWaterRemoval == Constants.small # Autosized
+          # Use a minimum capacity of 20 pints/day
+          water_removal_rate = [unit_final.Dehumid_WaterRemoval, UnitConversions.convert(20.0, "pint", "L")].max # L/day
+          dehum.setRatedWaterRemoval(water_removal_rate)
+        else
+          water_removal_rate = dehum.ratedWaterRemoval
+        end
+
+        if dehum.ratedEnergyFactor == Constants.small # Autosized
+          # Select an Energy Factor based on ENERGY STAR requirements
+          water_removal_rate_pints = UnitConversions.convert(water_removal_rate, "L", "pint")
+          if water_removal_rate_pints <= 25.0
+            energy_factor = 1.2
+          elsif water_removal_rate_pints <= 35.0
+            energy_factor = 1.4
+          elsif water_removal_rate_pints <= 45.0
+            energy_factor = 1.5
+          elsif water_removal_rate_pints <= 54.0
+            energy_factor = 1.6
+          elsif water_removal_rate_pints <= 75.0
+            energy_factor = 1.8
+          else
+            energy_factor = 2.5
+          end
+          dehum.setRatedEnergyFactor(energy_factor)
+        else
+          energy_factor = dehum.ratedEnergyFactor
+        end
+
+        if dehum.ratedAirFlowRate == Constants.small # Autosized
+          # Calculate the dehumidifier air flow rate by assuming 2.75 cfm/pint/day (based on experimental test data)
+          air_flow_rate = UnitConversions.convert(water_removal_rate, "L", "pint") * UnitConversions.convert(2.75, "cfm", "m^3/s")
+          dehum.setRatedAirFlowRate(air_flow_rate)
+        end
+      end
+    end
+
     return true
-    
-  end
-  
+  end
+
   def self.setCoilsObjectValues(runner, unit, hvac, equip, unit_final, zone_ratio)
-=======
-      dehum = HVAC.get_dehumidifier(model, runner, thermal_zone)
-      next if dehum.nil?
-
-      if dehum.ratedWaterRemoval == Constants.small # Autosized
-        # Use a minimum capacity of 20 pints/day
-        water_removal_rate = [unit_final.Dehumid_WaterRemoval, UnitConversions.convert(20.0, "pint", "L")].max # L/day
-        dehum.setRatedWaterRemoval(water_removal_rate)
-      else
-        water_removal_rate = dehum.ratedWaterRemoval
-      end
-
-      if dehum.ratedEnergyFactor == Constants.small # Autosized
-        # Select an Energy Factor based on ENERGY STAR requirements
-        water_removal_rate_pints = UnitConversions.convert(water_removal_rate, "L", "pint")
-        if water_removal_rate_pints <= 25.0
-          energy_factor = 1.2
-        elsif water_removal_rate_pints <= 35.0
-          energy_factor = 1.4
-        elsif water_removal_rate_pints <= 45.0
-          energy_factor = 1.5
-        elsif water_removal_rate_pints <= 54.0
-          energy_factor = 1.6
-        elsif water_removal_rate_pints <= 75.0
-          energy_factor = 1.8
-        else
-          energy_factor = 2.5
-        end
-        dehum.setRatedEnergyFactor(energy_factor)
-      else
-        energy_factor = dehum.ratedEnergyFactor
-      end
-
-      if dehum.ratedAirFlowRate == Constants.small # Autosized
-        # Calculate the dehumidifier air flow rate by assuming 2.75 cfm/pint/day (based on experimental test data)
-        air_flow_rate = UnitConversions.convert(water_removal_rate, "L", "pint") * UnitConversions.convert(2.75, "cfm", "m^3/s")
-        dehum.setRatedAirFlowRate(air_flow_rate)
-      end
-    end
-  end
-
-  def self.setCoilsObjectValues(runner, unit, hvac, equip, unit_final, zone_ratio, mshp_index = nil)
->>>>>>> 61820dce
     # zone_ratio is 1.0 unless there are multiple coils for the system (e.g., living coil and finished basement coil)
 
     clg_coil, htg_coil, supp_htg_coil = HVAC.get_coils_from_hvac_equip(equip)
-<<<<<<< HEAD
-    
+
     # Cooling coil
     if clg_coil.is_a? OpenStudio::Model::CoilCoolingDXSingleSpeed
-        clg_coil.setRatedTotalCoolingCapacity(UnitConversions.convert(unit_final.Cool_Capacity,"Btu/hr","W"))
-        clg_coil.setRatedAirFlowRate(UnitConversions.convert(unit_final.Cool_Capacity,"Btu/hr","ton") * UnitConversions.convert(hvac.RatedCFMperTonCooling[0],"cfm","m^3/s"))
-        
-        # Adjust COP as appropriate
-        clg_coil.setRatedCOP(OpenStudio::OptionalDouble.new(clg_coil.ratedCOP.get * unit_final.EER_Multiplier))
-        
-    elsif clg_coil.is_a? OpenStudio::Model::CoilCoolingDXMultiSpeed
-        clg_coil.stages.each_with_index do |stage, speed|
-            stage.setGrossRatedTotalCoolingCapacity(UnitConversions.convert(unit_final.Cool_Capacity,"Btu/hr","W") * hvac.CapacityRatioCooling[speed])
-            if clg_coil.name.to_s.start_with? Constants.ObjectNameAirSourceHeatPump or clg_coil.name.to_s.start_with? Constants.ObjectNameCentralAirConditioner
-                stage.setRatedAirFlowRate(UnitConversions.convert(unit_final.Cool_Capacity,"Btu/hr","ton") * UnitConversions.convert(hvac.RatedCFMperTonCooling[speed],"cfm","m^3/s") * hvac.CapacityRatioCooling[speed])
-            elsif clg_coil.name.to_s.start_with? Constants.ObjectNameMiniSplitHeatPump
-                stage.setRatedAirFlowRate(UnitConversions.convert(unit_final.Cool_Capacity,"Btu/hr","ton") * UnitConversions.convert(hvac.CoolingCFMs[speed],"cfm","m^3/s"))
-            end
-            
-            # Adjust COP as appropriate
-            stage.setGrossRatedCoolingCOP(stage.grossRatedCoolingCOP * unit_final.EER_Multiplier)
-        end
-        
-    elsif clg_coil.is_a? OpenStudio::Model::CoilCoolingWaterToAirHeatPumpEquationFit
-        clg_coil.setRatedAirFlowRate(UnitConversions.convert(unit_final.Cool_Airflow,"cfm","m^3/s"))
-        clg_coil.setRatedWaterFlowRate(UnitConversions.convert(unit_final.GSHP_Loop_flow,"gal/min","m^3/s"))
-        clg_coil.setRatedTotalCoolingCapacity(UnitConversions.convert(unit_final.Cool_Capacity,"Btu/hr","W"))
-        clg_coil.setRatedSensibleCoolingCapacity(UnitConversions.convert(unit_final.Cool_Capacity_Sens,"Btu/hr","W"))
-    
-=======
-
-    ratedCFMperTonCooling = get_feature(runner, unit, Constants.SizingInfoHVACRatedCFMperTonCooling, 'string', false)
-    if not ratedCFMperTonCooling.nil?
-      ratedCFMperTonCooling = ratedCFMperTonCooling.split(",").map(&:to_f)
-    end
-    ratedCFMperTonHeating = get_feature(runner, unit, Constants.SizingInfoHVACRatedCFMperTonHeating, 'string', false)
-    if not ratedCFMperTonHeating.nil?
-      ratedCFMperTonHeating = ratedCFMperTonHeating.split(",").map(&:to_f)
-    end
-
-    # Cooling coil
-    if clg_coil.is_a? OpenStudio::Model::CoilCoolingDXSingleSpeed
-      if ratedCFMperTonCooling.nil?
-        runner.registerError("Could not find value for '#{Constants.SizingInfoHVACRatedCFMperTonCooling}' with datatype 'string'.")
-        return false
-      end
       clg_coil.setRatedTotalCoolingCapacity(UnitConversions.convert(unit_final.Cool_Capacity, "Btu/hr", "W"))
-      clg_coil.setRatedAirFlowRate(UnitConversions.convert(unit_final.Cool_Capacity, "Btu/hr", "ton") * UnitConversions.convert(ratedCFMperTonCooling[0], "cfm", "m^3/s"))
+      clg_coil.setRatedAirFlowRate(UnitConversions.convert(unit_final.Cool_Capacity, "Btu/hr", "ton") * UnitConversions.convert(hvac.RatedCFMperTonCooling[0], "cfm", "m^3/s"))
 
       # Adjust COP as appropriate
       clg_coil.setRatedCOP(OpenStudio::OptionalDouble.new(clg_coil.ratedCOP.get * unit_final.EER_Multiplier))
 
     elsif clg_coil.is_a? OpenStudio::Model::CoilCoolingDXMultiSpeed
-      if ratedCFMperTonCooling.nil?
-        runner.registerError("Could not find value for '#{Constants.SizingInfoHVACRatedCFMperTonCooling}' with datatype 'string'.")
-        return false
-      end
       clg_coil.stages.each_with_index do |stage, speed|
         stage.setGrossRatedTotalCoolingCapacity(UnitConversions.convert(unit_final.Cool_Capacity, "Btu/hr", "W") * hvac.CapacityRatioCooling[speed])
-        stage.setRatedAirFlowRate(UnitConversions.convert(unit_final.Cool_Capacity, "Btu/hr", "ton") * UnitConversions.convert(ratedCFMperTonCooling[speed], "cfm", "m^3/s") * hvac.CapacityRatioCooling[speed])
+        if clg_coil.name.to_s.start_with? Constants.ObjectNameAirSourceHeatPump or clg_coil.name.to_s.start_with? Constants.ObjectNameCentralAirConditioner
+          stage.setRatedAirFlowRate(UnitConversions.convert(unit_final.Cool_Capacity, "Btu/hr", "ton") * UnitConversions.convert(hvac.RatedCFMperTonCooling[speed], "cfm", "m^3/s") * hvac.CapacityRatioCooling[speed])
+        elsif clg_coil.name.to_s.start_with? Constants.ObjectNameMiniSplitHeatPump
+          stage.setRatedAirFlowRate(UnitConversions.convert(unit_final.Cool_Capacity, "Btu/hr", "ton") * UnitConversions.convert(hvac.CoolingCFMs[speed], "cfm", "m^3/s"))
+        end
 
         # Adjust COP as appropriate
         stage.setGrossRatedCoolingCOP(stage.grossRatedCoolingCOP * unit_final.EER_Multiplier)
@@ -5325,71 +4365,32 @@
       clg_coil.setRatedTotalCoolingCapacity(UnitConversions.convert(unit_final.Cool_Capacity, "Btu/hr", "W"))
       clg_coil.setRatedSensibleCoolingCapacity(UnitConversions.convert(unit_final.Cool_Capacity_Sens, "Btu/hr", "W"))
 
-    elsif clg_coil.is_a? OpenStudio::Model::CoilCoolingDXVariableRefrigerantFlow
-      clg_coil.setRatedTotalCoolingCapacity(zone_ratio * UnitConversions.convert(unit_final.Cool_Capacity, "Btu/hr", "W") * hvac.CapacityRatioCooling[mshp_index])
-      clg_coil.setRatedAirFlowRate(zone_ratio * UnitConversions.convert(unit_final.Cool_Capacity, "Btu/hr", "ton") * UnitConversions.convert(hvac.CoolingCFMs[mshp_index], "cfm", "m^3/s"))
-
->>>>>>> 61820dce
     end
 
     # Heating coil
     if htg_coil.is_a? OpenStudio::Model::CoilHeatingElectric
-<<<<<<< HEAD
-        if not equip.is_a? OpenStudio::Model::ZoneHVACPackagedTerminalAirConditioner
-            htg_coil.setNominalCapacity(zone_ratio * UnitConversions.convert(unit_final.Heat_Capacity,"Btu/hr","W"))
-        end
-        
-=======
-      htg_coil.setNominalCapacity(zone_ratio * UnitConversions.convert(unit_final.Heat_Capacity, "Btu/hr", "W"))
-
->>>>>>> 61820dce
+      if not equip.is_a? OpenStudio::Model::ZoneHVACPackagedTerminalAirConditioner
+        htg_coil.setNominalCapacity(zone_ratio * UnitConversions.convert(unit_final.Heat_Capacity, "Btu/hr", "W"))
+      end
+
     elsif htg_coil.is_a? OpenStudio::Model::CoilHeatingGas
       htg_coil.setNominalCapacity(zone_ratio * UnitConversions.convert(unit_final.Heat_Capacity, "Btu/hr", "W"))
 
     elsif htg_coil.is_a? OpenStudio::Model::CoilHeatingDXSingleSpeed
-<<<<<<< HEAD
-        htg_coil.setRatedTotalHeatingCapacity(UnitConversions.convert(unit_final.Heat_Capacity,"Btu/hr","W"))
-        htg_coil.setRatedAirFlowRate(UnitConversions.convert(unit_final.Heat_Capacity,"Btu/hr","ton") * UnitConversions.convert(hvac.RatedCFMperTonHeating[0],"cfm","m^3/s"))
-        
-        # Adjust COP as appropriate
-        htg_coil.setRatedCOP(htg_coil.ratedCOP * unit_final.COP_Multiplier)
-        
-    elsif htg_coil.is_a? OpenStudio::Model::CoilHeatingDXMultiSpeed
-        htg_coil.stages.each_with_index do |stage, speed|
-            stage.setGrossRatedHeatingCapacity(UnitConversions.convert(unit_final.Heat_Capacity,"Btu/hr","W") * hvac.CapacityRatioHeating[speed])
-            if htg_coil.name.to_s.start_with? Constants.ObjectNameAirSourceHeatPump
-                stage.setRatedAirFlowRate(UnitConversions.convert(unit_final.Heat_Capacity,"Btu/hr","ton") * UnitConversions.convert(hvac.RatedCFMperTonHeating[speed],"cfm","m^3/s") * hvac.CapacityRatioHeating[speed]) 
-            elsif htg_coil.name.to_s.start_with? Constants.ObjectNameMiniSplitHeatPump
-                stage.setRatedAirFlowRate(UnitConversions.convert(unit_final.Heat_Capacity,"Btu/hr","ton") * UnitConversions.convert(hvac.HeatingCFMs[speed],"cfm","m^3/s"))
-            end
-            
-            # Adjust COP as appropriate
-            stage.setGrossRatedHeatingCOP(stage.grossRatedHeatingCOP * unit_final.COP_Multiplier)
-        end
-        
-    elsif htg_coil.is_a? OpenStudio::Model::CoilHeatingWaterToAirHeatPumpEquationFit
-        htg_coil.setRatedAirFlowRate(OpenStudio::OptionalDouble.new(UnitConversions.convert(unit_final.Heat_Airflow,"cfm","m^3/s")))
-        htg_coil.setRatedWaterFlowRate(OpenStudio::OptionalDouble.new(UnitConversions.convert(unit_final.GSHP_Loop_flow,"gal/min","m^3/s")))
-        htg_coil.setRatedHeatingCapacity(OpenStudio::OptionalDouble.new(UnitConversions.convert(unit_final.Heat_Capacity,"Btu/hr","W")))
-=======
-      if ratedCFMperTonHeating.nil?
-        runner.registerError("Could not find value for '#{Constants.SizingInfoHVACRatedCFMperTonHeating}' with datatype 'string'.")
-        return false
-      end
       htg_coil.setRatedTotalHeatingCapacity(UnitConversions.convert(unit_final.Heat_Capacity, "Btu/hr", "W"))
-      htg_coil.setRatedAirFlowRate(UnitConversions.convert(unit_final.Heat_Capacity, "Btu/hr", "ton") * UnitConversions.convert(ratedCFMperTonHeating[0], "cfm", "m^3/s"))
+      htg_coil.setRatedAirFlowRate(UnitConversions.convert(unit_final.Heat_Capacity, "Btu/hr", "ton") * UnitConversions.convert(hvac.RatedCFMperTonHeating[0], "cfm", "m^3/s"))
 
       # Adjust COP as appropriate
       htg_coil.setRatedCOP(htg_coil.ratedCOP * unit_final.COP_Multiplier)
 
     elsif htg_coil.is_a? OpenStudio::Model::CoilHeatingDXMultiSpeed
-      if ratedCFMperTonHeating.nil?
-        runner.registerError("Could not find value for '#{Constants.SizingInfoHVACRatedCFMperTonHeating}' with datatype 'string'.")
-        return false
-      end
       htg_coil.stages.each_with_index do |stage, speed|
         stage.setGrossRatedHeatingCapacity(UnitConversions.convert(unit_final.Heat_Capacity, "Btu/hr", "W") * hvac.CapacityRatioHeating[speed])
-        stage.setRatedAirFlowRate(UnitConversions.convert(unit_final.Heat_Capacity, "Btu/hr", "ton") * UnitConversions.convert(ratedCFMperTonHeating[speed], "cfm", "m^3/s") * hvac.CapacityRatioHeating[speed])
+        if htg_coil.name.to_s.start_with? Constants.ObjectNameAirSourceHeatPump
+          stage.setRatedAirFlowRate(UnitConversions.convert(unit_final.Heat_Capacity, "Btu/hr", "ton") * UnitConversions.convert(hvac.RatedCFMperTonHeating[speed], "cfm", "m^3/s") * hvac.CapacityRatioHeating[speed])
+        elsif htg_coil.name.to_s.start_with? Constants.ObjectNameMiniSplitHeatPump
+          stage.setRatedAirFlowRate(UnitConversions.convert(unit_final.Heat_Capacity, "Btu/hr", "ton") * UnitConversions.convert(hvac.HeatingCFMs[speed], "cfm", "m^3/s"))
+        end
 
         # Adjust COP as appropriate
         stage.setGrossRatedHeatingCOP(stage.grossRatedHeatingCOP * unit_final.COP_Multiplier)
@@ -5399,11 +4400,6 @@
       htg_coil.setRatedAirFlowRate(OpenStudio::OptionalDouble.new(UnitConversions.convert(unit_final.Heat_Airflow, "cfm", "m^3/s")))
       htg_coil.setRatedWaterFlowRate(OpenStudio::OptionalDouble.new(UnitConversions.convert(unit_final.GSHP_Loop_flow, "gal/min", "m^3/s")))
       htg_coil.setRatedHeatingCapacity(OpenStudio::OptionalDouble.new(UnitConversions.convert(unit_final.Heat_Capacity, "Btu/hr", "W")))
-
-    elsif htg_coil.is_a? OpenStudio::Model::CoilHeatingDXVariableRefrigerantFlow
-      htg_coil.setRatedTotalHeatingCapacity(zone_ratio * UnitConversions.convert(unit_final.Heat_Capacity, "Btu/hr", "W") * hvac.CapacityRatioHeating[mshp_index])
-      htg_coil.setRatedAirFlowRate(zone_ratio * UnitConversions.convert(unit_final.Heat_Capacity, "Btu/hr", "ton") * UnitConversions.convert(hvac.HeatingCFMs[mshp_index], "cfm", "m^3/s"))
->>>>>>> 61820dce
 
     end
 
@@ -5558,17 +4554,11 @@
                 :MinOutdoorTemp, :HeatingCapacityOffset, :OverSizeLimit, :HPSizedForMaxLoad,
                 :FanspeedRatioCooling, :CapacityDerateFactorEER, :CapacityDerateFactorCOP,
                 :BoilerDesignTemp, :Dehumidifier_Water_Remove_Cap_Ft_DB_RH, :CoilBF,
-<<<<<<< HEAD
-                :GroundHXVertical, :HeatingEIR, :CoolingEIR, 
+                :GroundHXVertical, :HeatingEIR, :CoolingEIR,
                 :HXDTDesign, :HXCHWDesign, :HXHWDesign,
                 :RatedCFMperTonCooling, :RatedCFMperTonHeating,
-                :GSHPBoreSpacing, :GSHPBoreHoles, :GSHPBoreDepth, 
+                :GSHPBoreSpacing, :GSHPBoreHoles, :GSHPBoreDepth,
                 :GSHPBoreConfig, :GSHPSpacingType)
-
-=======
-                :GroundHXVertical, :HeatingEIR, :CoolingEIR,
-                :HXDTDesign, :HXCHWDesign, :HXHWDesign)
->>>>>>> 61820dce
 end
 
 class DuctsInfo
