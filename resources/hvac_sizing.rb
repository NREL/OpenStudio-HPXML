require_relative "geometry"
require_relative "hvac"
require_relative "unit_conversions"
require_relative "util"
require_relative "schedules"
require_relative "constructions"

class HVACSizing
  def self.apply(model, runner, weather, cfa, infilvolume, nbeds, min_neighbor_distance, show_debug_info, living_space, living_zone)
    @model_spaces = model.getSpaces
    @cond_space = living_space
    @cond_zone = living_zone
    @nbeds = nbeds
    @cfa = cfa
    @infilvolume = infilvolume

    @model_year = model.yearDescription.get.assumedYear
    @north_axis = model.getBuilding.northAxis
    @min_cooling_capacity = 1 # Btu/hr

    # Based on EnergyPlus's model for calculating SHR at off-rated conditions. This curve fit
    # avoids the iterations in the actual model. It does not account for altitude or variations
    # in the SHRRated. It is a function of ODB (MJ design temp) and CFM/Ton (from MJ)
    @shr_biquadratic = [1.08464364, 0.002096954, 0, -0.005766327, 0, -0.000011147]

    @conditioned_heat_design_temp = 70 # Indoor heating design temperature according to acca MANUAL J
    @conditioned_cool_design_temp = 75 # Indoor heating design temperature according to acca MANUAL J

    assumed_inside_temp = 73.5 # F
    @inside_air_dens = UnitConversions.convert(weather.header.LocalPressure, "atm", "Btu/ft^3") / (Gas.Air.r * (assumed_inside_temp + 460.0))

    if not process_site_calcs_and_design_temps(runner, weather)
      return false
    end

    # Get shelter class
    @shelter_class = get_shelter_class(model, min_neighbor_distance, living_space)

    # Calculate loads for each conditioned thermal zone
    zones_loads = process_zone_loads(runner, model, weather)
    return false if zones_loads.nil?

    # Display debug info
    if show_debug_info
      display_zone_loads(runner, zones_loads)
    end

    # Aggregate zone loads into initial loads
    init_loads = aggregate_zone_loads(zones_loads)
    return false if init_loads.nil?

    # Get HVAC system info
    hvacs = get_hvacs(runner, model)
    return false if hvacs.nil?

    hvacs.each do |hvac|
      hvac = calculate_hvac_temperatures(init_loads, hvac)
      return false if init_loads.nil?

      hvac_init_loads = apply_hvac_load_fractions(init_loads, hvac)
      return false if hvac_init_loads.nil?

      hvac_init_loads = apply_hp_sizing_logic(hvac_init_loads, hvac)
      return false if hvac_init_loads.nil?

      hvac_final_values = FinalValues.new

      # Calculate heating ducts load
      hvac_final_values = process_duct_loads_heating(runner, hvac_final_values, weather, hvac, hvac_init_loads.Heat)
      return false if hvac_final_values.nil?

      # Calculate cooling ducts load
      hvac_final_values = process_duct_loads_cooling(runner, hvac_final_values, weather, hvac, hvac_init_loads.Cool_Sens, hvac_init_loads.Cool_Lat)
      return false if hvac_final_values.nil?

      hvac_final_values = process_cooling_equipment_adjustments(runner, hvac_final_values, weather, hvac)
      return false if hvac_final_values.nil?

      hvac_final_values = process_fixed_equipment(runner, hvac_final_values, hvac)
      return false if hvac_final_values.nil?

      hvac_final_values = process_finalize(runner, hvac_final_values, zones_loads, weather, hvac)
      return false if hvac_final_values.nil?

      # Set OpenStudio object values
      if not set_object_values(runner, model, hvac, hvac_final_values)
        return false
      end

      # Display debug info
      if show_debug_info
        display_hvac_final_values_results(runner, hvac_final_values, hvac)
      end
    end

    return true
  end

  private

  def self.process_site_calcs_and_design_temps(runner, weather)
    '''
    Site Calculations and Design Temperatures
    '''

    # CLTD adjustments based on daily temperature range
    @daily_range_temp_adjust = [4, 0, -5]

    # Manual J inside conditions
    @cool_setpoint = 75
    @heat_setpoint = 70

    @cool_design_grains = UnitConversions.convert(weather.design.CoolingHumidityRatio, "lbm/lbm", "grains")

    # # Calculate the design temperature differences
    @ctd = weather.design.CoolingDrybulb - @cool_setpoint
    @htd = @heat_setpoint - weather.design.HeatingDrybulb

    # # Calculate the average Daily Temperature Range (DTR) to determine the class (low, medium, high)
    dtr = weather.design.DailyTemperatureRange

    if dtr < 16
      @daily_range_num = 0   # Low
    elsif dtr > 25
      @daily_range_num = 2   # High
    else
      @daily_range_num = 1   # Medium
    end

    # Altitude Correction Factors (ACF) taken from Table 10A (sea level - 12,000 ft)
    acfs = [1.0, 0.97, 0.93, 0.89, 0.87, 0.84, 0.80, 0.77, 0.75, 0.72, 0.69, 0.66, 0.63]

    # Calculate the altitude correction factor (ACF) for the site
    alt_cnt = (weather.header.Altitude / 1000.0).to_i
    @acf = MathTools.interp2(weather.header.Altitude, alt_cnt * 1000, (alt_cnt + 1) * 1000, acfs[alt_cnt], acfs[alt_cnt + 1])

    # Calculate the interior humidity in Grains and enthalpy in Btu/lb for cooling
    pwsat = UnitConversions.convert(0.430075, "psi", "kPa") # Calculated for 75degF indoor temperature
    rh_indoor_cooling = 0.55 # Manual J is vague on the indoor RH. 55% corresponds to BA goals
    hr_indoor_cooling = (0.62198 * rh_indoor_cooling * pwsat) / (UnitConversions.convert(weather.header.LocalPressure, "atm", "kPa") - rh_indoor_cooling * pwsat)
    @cool_indoor_grains = UnitConversions.convert(hr_indoor_cooling, "lbm/lbm", "grains")
    @wetbulb_indoor_cooling = Psychrometrics.Twb_fT_R_P(@cool_setpoint, rh_indoor_cooling, UnitConversions.convert(weather.header.LocalPressure, "atm", "psi"))

    db_indoor_degC = UnitConversions.convert(@cool_setpoint, "F", "C")
    @enthalpy_indoor_cooling = (1.006 * db_indoor_degC + hr_indoor_cooling * (2501 + 1.86 * db_indoor_degC)) * UnitConversions.convert(1.0, "kJ", "Btu") * UnitConversions.convert(1.0, "lbm", "kg")

    # Design Temperatures

    @cool_design_temps = {}
    @heat_design_temps = {}
    @wetbulb_outdoor_cooling = weather.design.CoolingWetbulb

    # Outside
    @cool_design_temps[nil] = weather.design.CoolingDrybulb
    @heat_design_temps[nil] = weather.design.HeatingDrybulb

    # Initialize Manual J buffer space temperatures using current design temperatures
    @model_spaces.each do |space|
      @cool_design_temps[space] = process_design_temp_cooling(runner, weather, space)
      return false if @cool_design_temps[space].nil?

      @heat_design_temps[space] = process_design_temp_heating(runner, weather, space, weather.design.HeatingDrybulb)
      return false if @heat_design_temps[space].nil?
    end

    return true
  end

  def self.process_design_temp_heating(runner, weather, space, design_db)
    if Geometry.space_is_conditioned(space)
      # Living space, conditioned attic, conditioned basement
      heat_temp = @conditioned_heat_design_temp

    elsif Geometry.is_garage(space)
      # Garage
      heat_temp = design_db + 13

    elsif Geometry.is_vented_attic(space) or Geometry.is_unvented_attic(space)

      is_vented = Geometry.is_vented_attic(space)

      attic_floor_r = self.get_space_r_value(runner, space, "floor")
      return nil if attic_floor_r.nil?

      attic_roof_r = self.get_space_r_value(runner, space, "roofceiling")
      return nil if attic_roof_r.nil?

      # Unconditioned attic
      if attic_floor_r < attic_roof_r

        # Attic is considered to be encapsulated. MJ8 says to use an attic
        # temperature of 95F, however alternative approaches are permissible

        if is_vented
          heat_temp = design_db
        else # not is_vented
          heat_temp = calculate_space_design_temps(runner, space, weather, @conditioned_heat_design_temp, design_db, weather.data.GroundMonthlyTemps.min)
        end

      else

        heat_temp = design_db

      end

    else
      # Unconditioned basement, Crawlspace
      heat_temp = calculate_space_design_temps(runner, space, weather, @conditioned_heat_design_temp, design_db, weather.data.GroundMonthlyTemps.min)

    end

    return heat_temp
  end

  def self.process_design_temp_cooling(runner, weather, space)
    if Geometry.space_is_conditioned(space)
      # Living space, conditioned attic, conditioned basement
      cool_temp = @conditioned_cool_design_temp

    elsif Geometry.is_garage(space)
      # Garage
      # Calculate the cooling design temperature for the garage

      # Calculate fraction of garage under conditioned space
      area_total = 0.0
      area_conditioned = 0.0
      space.surfaces.each do |surface|
        next if surface.surfaceType.downcase != "roofceiling"

        area_total += surface.netArea
        next if not surface.adjacentSurface.is_initialized
        next if not surface.adjacentSurface.get.space.is_initialized
        next if not Geometry.space_is_conditioned(surface.adjacentSurface.get.space.get)

        area_conditioned += surface.netArea
      end
      garage_frac_under_conditioned = area_conditioned / area_total

      # Calculate the garage cooling design temperature based on Table 4C
      # Linearly interpolate between having living space over the garage and not having living space above the garage
      if @daily_range_num == 0
        cool_temp = (weather.design.CoolingDrybulb +
                     (11 * garage_frac_under_conditioned) +
                     (22 * (1 - garage_frac_under_conditioned)))
      elsif @daily_range_num == 1
        cool_temp = (weather.design.CoolingDrybulb +
                     (6 * garage_frac_under_conditioned) +
                     (17 * (1 - garage_frac_under_conditioned)))
      elsif @daily_range_num == 2
        cool_temp = (weather.design.CoolingDrybulb +
                     (1 * garage_frac_under_conditioned) +
                     (12 * (1 - garage_frac_under_conditioned)))
      end

    elsif Geometry.is_vented_attic(space) or Geometry.is_unvented_attic(space)

      is_vented = Geometry.is_vented_attic(space)

      attic_floor_r = self.get_space_r_value(runner, space, "floor")
      return nil if attic_floor_r.nil?

      attic_roof_r = self.get_space_r_value(runner, space, "roofceiling")
      return nil if attic_roof_r.nil?

      # Unconditioned attic
      if attic_floor_r < attic_roof_r

        # Attic is considered to be encapsulated. MJ8 says to use an attic
        # temperature of 95F, however alternative approaches are permissible

        if is_vented
          cool_temp = weather.design.CoolingDrybulb + 40 # This is the number from a California study with dark shingle roof and similar ventilation.
        else # not is_vented
          cool_temp = calculate_space_design_temps(runner, space, weather, @conditioned_cool_design_temp, weather.design.CoolingDrybulb, weather.data.GroundMonthlyTemps.max, true)
        end

      else

        # Calculate the cooling design temperature for the unconditioned attic based on Figure A12-14
        # Use an area-weighted temperature in case roof surfaces are different
        tot_roof_area = 0
        cool_temp = 0

        space.surfaces.each do |surface|
          next if surface.surfaceType.downcase != "roofceiling"

          tot_roof_area += surface.netArea

          roof_color = get_feature(runner, surface, Constants.SizingInfoRoofColor, 'string')
          roof_material = get_feature(runner, surface, Constants.SizingInfoRoofMaterial, 'string')
          return nil if roof_color.nil? or roof_material.nil?

          has_radiant_barrier = get_feature(runner, surface, Constants.SizingInfoRoofHasRadiantBarrier, 'boolean')
          return nil if has_radiant_barrier.nil?

          if not is_vented
            if not has_radiant_barrier
              cool_temp += (150 + (weather.design.CoolingDrybulb - 95) + @daily_range_temp_adjust[@daily_range_num]) * surface.netArea
            else
              cool_temp += (130 + (weather.design.CoolingDrybulb - 95) + @daily_range_temp_adjust[@daily_range_num]) * surface.netArea
            end

          else # is_vented

            if not has_radiant_barrier
              if [Constants.RoofMaterialAsphaltShingles, Constants.RoofMaterialTarGravel].include?(roof_material)
                if roof_color == Constants.ColorDark
                  cool_temp += 130 * surface.netArea
                else
                  cool_temp += 120 * surface.netArea
                end

              elsif [Constants.RoofMaterialWoodShakes].include?(roof_material)
                cool_temp += 120 * surface.netArea

              elsif [Constants.RoofMaterialMetal, Constants.RoofMaterialMembrane].include?(roof_material)
                if roof_color == Constants.ColorDark
                  cool_temp += 130 * surface.netArea
                elsif roof_color == Constants.ColorWhite
                  cool_temp += 95 * surface.netArea
                else
                  cool_temp += 120 * surface.netArea
                end

              elsif [Constants.RoofMaterialTile].include?(roof_material)
                if roof_color == Constants.ColorDark
                  cool_temp += 110 * surface.netArea
                elsif roof_color == Constants.ColorWhite
                  cool_temp += 95 * surface.netArea
                else
                  cool_temp += 105 * surface.netArea
                end

              else
                runner.registerWarning("Specified roofing material (#{roof_material}) is not supported. Assuming dark asphalt shingles")
                cool_temp += 130 * surface.netArea
              end

            else # with a radiant barrier
              if [Constants.RoofMaterialAsphaltShingles, Constants.RoofMaterialTarGravel].include?(roof_material)
                if roof_color == Constants.ColorDark
                  cool_temp += 120 * surface.netArea
                else
                  cool_temp += 110 * surface.netArea
                end

              elsif [Constants.RoofMaterialWoodShakes].include?(roof_material)
                cool_temp += 110 * surface.netArea

              elsif [Constants.RoofMaterialMetal, Constants.RoofMaterialMembrane].include?(roof_material)
                if roof_color == Constants.ColorDark
                  cool_temp += 120 * surface.netArea
                elsif roof_color == Constants.ColorWhite
                  cool_temp += 95 * surface.netArea
                else
                  cool_temp += 110 * surface.netArea
                end

              elsif [Constants.RoofMaterialTile].include?(roof_material)
                if roof_color == Constants.ColorDark
                  cool_temp += 105 * surface.netArea
                elsif roof_color == Constants.ColorWhite
                  cool_temp += 95 * surface.netArea
                else
                  cool_temp += 105 * surface.netArea
                end

              else
                runner.registerWarning("Specified roofing material (#{roof_material}) is not supported. Assuming dark asphalt shingles")
                cool_temp += 120 * surface.netArea

              end
            end
          end # vented/unvented
        end # each roof surface

        cool_temp = cool_temp / tot_roof_area

        # Adjust base CLTD for cooling design temperature and daily range
        cool_temp += (weather.design.CoolingDrybulb - 95) + @daily_range_temp_adjust[@daily_range_num]

      end

    else
      # Unconditioned basement, Crawlspace
      cool_temp = calculate_space_design_temps(runner, space, weather, @conditioned_cool_design_temp, weather.design.CoolingDrybulb, weather.data.GroundMonthlyTemps.max)

    end

    return cool_temp
  end

  def self.process_zone_loads(runner, model, weather)
    # Constant loads (no variation throughout day)
    zone_loads = ZoneLoads.new
    zone_loads = process_load_windows_skylights(runner, @cond_zone, zone_loads, weather)
    zone_loads = process_load_doors(runner, @cond_zone, zone_loads, weather)
    zone_loads = process_load_walls(runner, @cond_zone, zone_loads, weather)
    zone_loads = process_load_roofs(runner, @cond_zone, zone_loads, weather)
    zone_loads = process_load_floors(runner, @cond_zone, zone_loads, weather)
    zone_loads = process_infiltration_ventilation(runner, model, @cond_zone, zone_loads, weather)
    zone_loads = process_internal_gains(runner, @cond_zone, zone_loads)
    return nil if zone_loads.nil?

    return zone_loads
  end

  def self.process_load_windows_skylights(runner, thermal_zone, zone_loads, weather)
    '''
    Heating and Cooling Loads: Windows & Skylights
    '''

    return nil if zone_loads.nil?

    # Average cooling load factors for windows/skylights WITHOUT internal shading for surface
    # azimuths of 0,22.5,45, ... ,337.5,360
    # Additional values (compared to values in MJ8 Table 3D-3) have been determined by
    # linear interpolation to avoid interpolating
    clf_avg_nois = [0.24, 0.295, 0.35, 0.365, 0.38, 0.39, 0.4, 0.44, 0.48, 0.44, 0.4, 0.39, 0.38, 0.365, 0.35, 0.295, 0.24]
    clf_avg_nois_horiz = 0.68

    # Average cooling load factors for windows/skylights WITH internal shading for surface
    # azimuths of 0,22.5,45, ... ,337.5,360
    # Additional values (compared to values in MJ8 Table 3D-3) have been determined
    # by linear interpolation to avoid interpolating in BMI
    clf_avg_is = [0.18, 0.235, 0.29, 0.305, 0.32, 0.32, 0.32, 0.305, 0.29, 0.305, 0.32, 0.32, 0.32, 0.305, 0.29, 0.235, 0.18]
    clf_avg_is_horiz = 0.52

    # Hourly cooling load factor (CLF) for windows/skylights WITHOUT an internal shade taken from
    # ASHRAE HOF Ch.26 Table 36 (subset of data in MJ8 Table A11-5)
    # Surface Azimuth = 0 (South), 22.5, 45.0, ... ,337.5,360 and Hour = 8,9, ... ,19,20
    clf_hr_nois = [[0.14, 0.22, 0.34, 0.48, 0.59, 0.65, 0.65, 0.59, 0.50, 0.43, 0.36, 0.28, 0.22],
                   [0.11, 0.15, 0.19, 0.27, 0.39, 0.52, 0.62, 0.67, 0.65, 0.58, 0.46, 0.36, 0.28],
                   [0.10, 0.12, 0.14, 0.16, 0.24, 0.36, 0.49, 0.60, 0.66, 0.66, 0.58, 0.43, 0.33],
                   [0.09, 0.10, 0.12, 0.13, 0.17, 0.26, 0.40, 0.52, 0.62, 0.66, 0.61, 0.44, 0.34],
                   [0.08, 0.10, 0.11, 0.12, 0.14, 0.20, 0.32, 0.45, 0.57, 0.64, 0.61, 0.44, 0.34],
                   [0.09, 0.10, 0.12, 0.13, 0.15, 0.17, 0.26, 0.40, 0.53, 0.63, 0.62, 0.44, 0.34],
                   [0.10, 0.12, 0.14, 0.16, 0.17, 0.19, 0.23, 0.33, 0.47, 0.59, 0.60, 0.43, 0.33],
                   [0.14, 0.18, 0.22, 0.25, 0.27, 0.29, 0.30, 0.33, 0.44, 0.57, 0.62, 0.44, 0.33],
                   [0.48, 0.56, 0.63, 0.71, 0.76, 0.80, 0.82, 0.82, 0.79, 0.75, 0.69, 0.61, 0.48],
                   [0.47, 0.44, 0.41, 0.40, 0.39, 0.39, 0.38, 0.36, 0.33, 0.30, 0.26, 0.20, 0.16],
                   [0.51, 0.51, 0.45, 0.39, 0.36, 0.33, 0.31, 0.28, 0.26, 0.23, 0.19, 0.15, 0.12],
                   [0.52, 0.57, 0.50, 0.45, 0.39, 0.34, 0.31, 0.28, 0.25, 0.22, 0.18, 0.14, 0.12],
                   [0.51, 0.57, 0.57, 0.50, 0.42, 0.37, 0.32, 0.29, 0.25, 0.22, 0.19, 0.15, 0.12],
                   [0.49, 0.58, 0.61, 0.57, 0.48, 0.41, 0.36, 0.32, 0.28, 0.24, 0.20, 0.16, 0.13],
                   [0.43, 0.55, 0.62, 0.63, 0.57, 0.48, 0.42, 0.37, 0.33, 0.28, 0.24, 0.19, 0.15],
                   [0.27, 0.43, 0.55, 0.63, 0.64, 0.60, 0.52, 0.45, 0.40, 0.35, 0.29, 0.23, 0.18],
                   [0.14, 0.22, 0.34, 0.48, 0.59, 0.65, 0.65, 0.59, 0.50, 0.43, 0.36, 0.28, 0.22]]
    clf_hr_nois_horiz = [0.24, 0.36, 0.48, 0.58, 0.66, 0.72, 0.74, 0.73, 0.67, 0.59, 0.47, 0.37, 0.29]

    # Hourly cooling load factor (CLF) for windows/skylights WITH an internal shade taken from
    # ASHRAE HOF Ch.26 Table 39 (subset of data in MJ8 Table A11-6)
    # Surface Azimuth = 0 (South), 22.5, 45.0, ... ,337.5,360 and Hour = 8,9, ... ,19,20
    clf_hr_is = [[0.23, 0.38, 0.58, 0.75, 0.83, 0.80, 0.68, 0.50, 0.35, 0.27, 0.19, 0.11, 0.09],
                 [0.18, 0.22, 0.27, 0.43, 0.63, 0.78, 0.84, 0.80, 0.66, 0.46, 0.25, 0.13, 0.11],
                 [0.14, 0.16, 0.19, 0.22, 0.38, 0.59, 0.75, 0.83, 0.81, 0.69, 0.45, 0.16, 0.12],
                 [0.12, 0.14, 0.16, 0.17, 0.23, 0.44, 0.64, 0.78, 0.84, 0.78, 0.55, 0.16, 0.12],
                 [0.11, 0.13, 0.15, 0.16, 0.17, 0.31, 0.53, 0.72, 0.82, 0.81, 0.61, 0.16, 0.12],
                 [0.12, 0.14, 0.16, 0.17, 0.18, 0.22, 0.43, 0.65, 0.80, 0.84, 0.66, 0.16, 0.12],
                 [0.14, 0.17, 0.19, 0.20, 0.21, 0.22, 0.30, 0.52, 0.73, 0.82, 0.69, 0.16, 0.12],
                 [0.22, 0.26, 0.30, 0.32, 0.33, 0.34, 0.34, 0.39, 0.61, 0.82, 0.76, 0.17, 0.12],
                 [0.65, 0.73, 0.80, 0.86, 0.89, 0.89, 0.86, 0.82, 0.75, 0.78, 0.91, 0.24, 0.18],
                 [0.62, 0.42, 0.37, 0.37, 0.37, 0.36, 0.35, 0.32, 0.28, 0.23, 0.17, 0.08, 0.07],
                 [0.74, 0.58, 0.37, 0.29, 0.27, 0.26, 0.24, 0.22, 0.20, 0.16, 0.12, 0.06, 0.05],
                 [0.80, 0.71, 0.52, 0.31, 0.26, 0.24, 0.22, 0.20, 0.18, 0.15, 0.11, 0.06, 0.05],
                 [0.80, 0.76, 0.62, 0.41, 0.27, 0.24, 0.22, 0.20, 0.17, 0.14, 0.11, 0.06, 0.05],
                 [0.79, 0.80, 0.72, 0.54, 0.34, 0.27, 0.24, 0.21, 0.19, 0.15, 0.12, 0.07, 0.06],
                 [0.74, 0.81, 0.79, 0.68, 0.49, 0.33, 0.28, 0.25, 0.22, 0.18, 0.13, 0.08, 0.07],
                 [0.54, 0.72, 0.81, 0.81, 0.71, 0.54, 0.38, 0.32, 0.27, 0.22, 0.16, 0.09, 0.08],
                 [0.23, 0.38, 0.58, 0.75, 0.83, 0.80, 0.68, 0.50, 0.35, 0.27, 0.19, 0.11, 0.09]]
    clf_hr_is_horiz = [0.44, 0.59, 0.72, 0.81, 0.85, 0.85, 0.81, 0.71, 0.58, 0.42, 0.25, 0.14, 0.12]

    # Shade Line Multipliers (SLM) for shaded windows will be calculated using the procedure
    # described in ASHRAE HOF 1997 instead of using the SLM's from MJ8 Table 3E-1

    # The time of day (assuming 24 hr clock) to calculate the SLM for the ALP for azimuths
    # starting at 0 (South) in increments of 22.5 to 360
    # Nil denotes directions not used in the shading calculation (Note: south direction is symmetrical around noon)
    slm_alp_hr = [15.5, 14.75, 14, 14.75, 15.5, nil, nil, nil, nil, nil, nil, nil, 8.5, 9.75, 10, 9.75, 8.5]

    # Mid summer declination angle used for shading calculations
    declination_angle = 12.1 # Mid August

    # Peak solar factor (PSF) (aka solar heat gain factor) taken from ASHRAE HOF 1989 Ch.26 Table 34
    # (subset of data in MJ8 Table 3D-2)
    # Surface Azimuth = 0 (South), 22.5, 45.0, ... ,337.5,360 and Latitude = 20,24,28, ... ,60,64
    psf = [[57,  72,  91,  111, 131, 149, 165, 180, 193, 203, 211, 217],
           [88,  103, 120, 136, 151, 165, 177, 188, 197, 206, 213, 217],
           [152, 162, 172, 181, 189, 196, 202, 208, 212, 215, 217, 217],
           [200, 204, 207, 210, 212, 214, 215, 216, 216, 216, 214, 211],
           [220, 220, 220, 219, 218, 216, 214, 211, 208, 203, 199, 193],
           [206, 203, 199, 195, 190, 185, 180, 174, 169, 165, 161, 157],
           [162, 156, 149, 141, 138, 135, 132, 128, 124, 119, 114, 109],
           [91,  87,  83,  79,  75,  71,  66,  61,  56,  56,  57,  58],
           [40,  38,  38,  37,  36,  35,  34,  33,  32,  30,  28,  27],
           [91,  87,  83,  79,  75,  71,  66,  61,  56,  56,  57,  58],
           [162, 156, 149, 141, 138, 135, 132, 128, 124, 119, 114, 109],
           [206, 203, 199, 195, 190, 185, 180, 174, 169, 165, 161, 157],
           [220, 220, 220, 219, 218, 216, 214, 211, 208, 203, 199, 193],
           [200, 204, 207, 210, 212, 214, 215, 216, 216, 216, 214, 211],
           [152, 162, 172, 181, 189, 196, 202, 208, 212, 215, 217, 217],
           [88,  103, 120, 136, 151, 165, 177, 188, 197, 206, 213, 217],
           [57,  72,  91,  111, 131, 149, 165, 180, 193, 203, 211, 217]]
    psf_horiz = [280, 277, 272, 265, 257, 247, 236, 223, 208, 193, 176, 159]

    # Hourly Temperature Adjustment Values (HTA_DR) (MJ8 Table A11-3)
    # Low DR, Medium DR, High DR and Hour = 8,9, ... ,19,20
    hta = [[-6.3,  -5.0,  -3.7,  -2.5, -1.5, -0.7, -0.2, 0.0, -0.2, -0.7, -1.5, -2.5, -3.7], # Low DR
           [-12.6, -10.0, -7.4,  -5.0, -2.9, -1.3, -0.3, 0.0, -0.3, -1.3, -2.9, -5.0, -7.4], # Medium DR
           [-18.9, -15.0, -11.1, -7.5, -4.4, -2.0, -0.5, 0.0, -0.5, -2.0, -4.4, -7.5, -11.1]] # High DR

    # Determine the PSF's for the building latitude
    psf_lat = []
    psf_lat_horiz = nil
    latitude = weather.header.Latitude.to_f
    for cnt in 0..16
      if latitude < 20.0
        psf_lat << psf[cnt][0]
        if cnt == 0
          runner.registerWarning('Latitude of 20 was assumed for Manual J solar load calculations.')
          psf_lat_horiz = psf_horiz[0]
        end
      elsif latitude > 64.0
        psf_lat << psf[cnt][11]
        if cnt == 0
          runner.registerWarning('Latitude of 64 was assumed for Manual J solar load calculations.')
          psf_lat_horiz = psf_horiz[11]
        end
      else
        cnt_lat_s = ((latitude - 20.0) / 4.0).to_i
        cnt_lat_n = cnt_lat_s + 1
        lat_s = 20 + 4 * cnt_lat_s
        lat_n = lat_s + 4
        psf_lat << MathTools.interp2(latitude, lat_s, lat_n, psf[cnt][cnt_lat_s], psf[cnt][cnt_lat_n])
        if cnt == 0
          psf_lat_horiz = MathTools.interp2(latitude, lat_s, lat_n, psf_horiz[cnt_lat_s], psf_horiz[cnt_lat_n])
        end
      end
    end

    # Windows
    zone_loads.Heat_Windows = 0
    alp_load = 0 # Average Load Procedure (ALP) Load
    afl_hr = [0, 0, 0, 0, 0, 0, 0, 0, 0, 0, 0, 0, 0] # Initialize Hourly Aggregate Fenestration Load (AFL)

    Geometry.get_spaces_above_grade_exterior_walls(thermal_zone.spaces).each do |wall|
      wall_true_azimuth = true_azimuth(wall)
      cnt225 = (wall_true_azimuth / 22.5).round.to_i

      wall.subSurfaces.each do |window|
        next if not window.subSurfaceType.downcase.include?("window")

        # U-factor
        u_window = self.get_surface_ufactor(runner, window, window.subSurfaceType, true)
        return nil if u_window.nil?

        zone_loads.Heat_Windows += u_window * UnitConversions.convert(window.grossArea, "m^2", "ft^2") * @htd

        # SHGC & Internal Shading
        shgc_with_interior_shade_cool, shgc_with_interior_shade_heat = get_fenestration_shgc(runner, window)
        return nil if shgc_with_interior_shade_cool.nil? or shgc_with_interior_shade_heat.nil?

        windowHeight = Geometry.surface_height(window)
        windowHasIntShading = window.shadingControl.is_initialized

        # Determine window overhang properties
        windowHasOverhang = false
        windowOverhangDepth = nil
        windowOverhangOffset = nil
        window.shadingSurfaceGroups.each do |ssg|
          ssg.shadingSurfaces.each do |ss|
            windowHasOverhang = true
            windowOverhangDepth = get_feature(runner, window, Constants.SizingInfoWindowOverhangDepth, 'double')
            windowOverhangOffset = get_feature(runner, window, Constants.SizingInfoWindowOverhangOffset, 'double')
            return nil if windowOverhangDepth.nil? or windowOverhangOffset.nil?
          end
        end

        for hr in -1..12

          # If hr == -1: Calculate the Average Load Procedure (ALP) Load
          # Else: Calculate the hourly Aggregate Fenestration Load (AFL)

          # clf_d: Average Cooling Load Factor for the given window direction
          # clf_n: Average Cooling Load Factor for a window facing North (fully shaded)
          if hr == -1
            if windowHasIntShading
              clf_d = clf_avg_is[cnt225]
              clf_n = clf_avg_is[8]
            else
              clf_d = clf_avg_nois[cnt225]
              clf_n = clf_avg_nois[8]
            end
          else
            if windowHasIntShading
              clf_d = clf_hr_is[cnt225][hr]
              clf_n = clf_hr_is[8][hr]
            else
              clf_d = clf_hr_nois[cnt225][hr]
              clf_n = clf_hr_nois[8][hr]
            end
          end

          ctd_adj = @ctd
          if hr > -1
            # Calculate hourly CTD adjusted value for mid-summer
            ctd_adj += hta[@daily_range_num][hr]
          end

          # Hourly Heat Transfer Multiplier for the given window Direction
          htm_d = psf_lat[cnt225] * clf_d * shgc_with_interior_shade_cool / 0.87 + u_window * ctd_adj

          # Hourly Heat Transfer Multiplier for a window facing North (fully shaded)
          htm_n = psf_lat[8] * clf_n * shgc_with_interior_shade_cool / 0.87 + u_window * ctd_adj

          if wall_true_azimuth < 180
            surf_azimuth = wall_true_azimuth
          else
            surf_azimuth = wall_true_azimuth - 360
          end

          # TODO: Account for eaves, porches, etc.
          if windowHasOverhang
            if (hr == -1 and surf_azimuth.abs < 90.1) or (hr > -1)
              if hr == -1
                actual_hr = slm_alp_hr[cnt225]
              else
                actual_hr = hr + 8 # start at hour 8
              end
              hour_angle = 0.25 * (actual_hr - 12) * 60 # ASHRAE HOF 1997 pg 29.19
              altitude_angle = (Math::asin((Math::cos(weather.header.Latitude.deg2rad) *
                                            Math::cos(declination_angle.deg2rad) *
                                            Math::cos(hour_angle.deg2rad) +
                                            Math::sin(weather.header.Latitude.deg2rad) *
                                            Math::sin(declination_angle.deg2rad)))).rad2deg
              temp_arg = [(Math::sin(altitude_angle.deg2rad) *
                           Math::sin(weather.header.Latitude.deg2rad) -
                           Math::sin(declination_angle.deg2rad)) /
                (Math::cos(altitude_angle.deg2rad) *
                   Math::cos(weather.header.Latitude.deg2rad)), 1.0].min
              temp_arg = [temp_arg, -1.0].max
              solar_azimuth = Math::acos(temp_arg).rad2deg
              if actual_hr < 12
                solar_azimuth = -1.0 * solar_azimuth
              end

              sol_surf_azimuth = solar_azimuth - surf_azimuth
              if sol_surf_azimuth.abs >= 90 and sol_surf_azimuth.abs <= 270
                # Window is entirely in the shade if the solar surface azimuth is greater than 90 and less than 270
                htm = htm_n
              else
                slm = Math::tan(altitude_angle.deg2rad) / Math::cos(sol_surf_azimuth.deg2rad)
                z_sl = slm * windowOverhangDepth

                if z_sl < windowOverhangOffset
                  # Overhang is too short to provide shade
                  htm = htm_d
                elsif z_sl < (windowOverhangOffset + windowHeight)
                  percent_shaded = (z_sl - windowOverhangOffset) / windowHeight
                  htm = percent_shaded * htm_n + (1 - percent_shaded) * htm_d
                else
                  # Window is entirely in the shade since the shade line is below the windowsill
                  htm = htm_n
                end
              end
            else
              # Window is north of East and West azimuths. Shading calculations do not apply.
              htm = htm_d
            end
          else
            htm = htm_d
          end

          if hr == -1
            alp_load += htm * UnitConversions.convert(window.grossArea, "m^2", "ft^2")
          else
            afl_hr[hr] += htm * UnitConversions.convert(window.grossArea, "m^2", "ft^2")
          end
        end
      end # window
    end # wall

    # Daily Average Load (DAL)
    dal = afl_hr.inject { |sum, n| sum + n } / afl_hr.size

    # Excursion Limit line (ELL)
    ell = 1.3 * dal

    # Peak Fenestration Load (PFL)
    pfl = afl_hr.max

    # Excursion Adjustment Load (EAL)
    eal = [0, pfl - ell].max

    # Window Cooling Load
    zone_loads.Cool_Windows = alp_load + eal

    # Skylights
    zone_loads.Heat_Skylights = 0
    alp_load = 0 # Average Load Procedure (ALP) Load
    afl_hr = [0, 0, 0, 0, 0, 0, 0, 0, 0, 0, 0, 0, 0] # Initialize Hourly Aggregate Fenestration Load (AFL)

    Geometry.get_spaces_above_grade_exterior_roofs(thermal_zone.spaces).each do |roof|
      roof_true_azimuth = true_azimuth(roof)
      cnt225 = (roof_true_azimuth / 22.5).round.to_i
      inclination_angle = Geometry.get_roof_pitch([roof])

      roof.subSurfaces.each do |skylight|
        next if not skylight.subSurfaceType.downcase.include?("skylight")

        # U-factor
        u_skylight = self.get_surface_ufactor(runner, skylight, skylight.subSurfaceType, true)
        return nil if u_skylight.nil?

        zone_loads.Heat_Skylights += u_skylight * UnitConversions.convert(skylight.grossArea, "m^2", "ft^2") * @htd

        # SHGC & Internal Shading
        shgc_with_interior_shade_cool, shgc_with_interior_shade_heat = get_fenestration_shgc(runner, skylight)
        return nil if shgc_with_interior_shade_cool.nil? or shgc_with_interior_shade_heat.nil?

        skylightHasIntShading = skylight.shadingControl.is_initialized

        for hr in -1..12

          # If hr == -1: Calculate the Average Load Procedure (ALP) Load
          # Else: Calculate the hourly Aggregate Fenestration Load (AFL)

          # clf_d: Average Cooling Load Factor for the given skylight direction
          # clf_d: Average Cooling Load Factor for horizontal
          if hr == -1
            if skylightHasIntShading
              clf_d = clf_avg_is[cnt225]
              clf_horiz = clf_avg_is_horiz
            else
              clf_d = clf_avg_nois[cnt225]
              clf_horiz = clf_avg_nois_horiz
            end
          else
            if skylightHasIntShading
              clf_d = clf_hr_is[cnt225][hr]
              clf_horiz = clf_hr_is_horiz[hr]
            else
              clf_d = clf_hr_nois[cnt225][hr]
              clf_horiz = clf_hr_nois_horiz[hr]
            end
          end

          sol_h = Math::cos(inclination_angle.deg2rad) * (psf_lat_horiz * clf_horiz)
          sol_v = Math::sin(inclination_angle.deg2rad) * (psf_lat[cnt225] * clf_d)

          ctd_adj = @ctd
          if hr > -1
            # Calculate hourly CTD adjusted value for mid-summer
            ctd_adj += hta[@daily_range_num][hr]
          end

          # Hourly Heat Transfer Multiplier for the given skylight Direction
          u_curb = 0.51 # default to wood (Table 2B-3)
          ar_curb = 0.35 # default to small (Table 2B-3)
          u_eff_skylight = u_skylight + u_curb * ar_curb
          htm = (sol_h + sol_v) * (shgc_with_interior_shade_cool / 0.87) + u_eff_skylight * (ctd_adj + 15)

          if hr == -1
            alp_load += htm * UnitConversions.convert(skylight.grossArea, "m^2", "ft^2")
          else
            afl_hr[hr] += htm * UnitConversions.convert(skylight.grossArea, "m^2", "ft^2")
          end
        end
      end # skylight
    end # roof

    # Daily Average Load (DAL)
    dal = afl_hr.inject { |sum, n| sum + n } / afl_hr.size

    # Excursion Limit line (ELL)
    ell = 1.3 * dal

    # Peak Fenestration Load (PFL)
    pfl = afl_hr.max

    # Excursion Adjustment Load (EAL)
    eal = [0, pfl - ell].max

    # Skylight Cooling Load
    zone_loads.Cool_Skylights = alp_load + eal

    return zone_loads
  end

  def self.process_load_doors(runner, thermal_zone, zone_loads, weather)
    '''
    Heating and Cooling Loads: Doors
    '''

    return nil if zone_loads.nil?

    if @daily_range_num == 0
      cltd = @ctd + 15
    elsif @daily_range_num == 1
      cltd = @ctd + 11
    elsif @daily_range_num == 2
      cltd = @ctd + 6
    end

    zone_loads.Heat_Doors = 0
    zone_loads.Cool_Doors = 0

    Geometry.get_spaces_above_grade_exterior_walls(thermal_zone.spaces).each do |wall|
      wall.subSurfaces.each do |door|
        next if not door.subSurfaceType.downcase.include?("door")

        door_ufactor = self.get_surface_ufactor(runner, door, door.subSurfaceType, true)
        return nil if door_ufactor.nil?

        zone_loads.Heat_Doors += door_ufactor * UnitConversions.convert(door.grossArea, "m^2", "ft^2") * @htd
        zone_loads.Cool_Doors += door_ufactor * UnitConversions.convert(door.grossArea, "m^2", "ft^2") * cltd
      end
    end

    return zone_loads
  end

  def self.process_load_walls(runner, thermal_zone, zone_loads, weather)
    '''
    Heating and Cooling Loads: Walls
    '''

    return nil if zone_loads.nil?

    zone_loads.Heat_Walls = 0
    zone_loads.Cool_Walls = 0

    # Above-Grade Exterior Walls
    Geometry.get_spaces_above_grade_exterior_walls(thermal_zone.spaces).each do |wall|
      wallGroup = get_wallgroup(runner, wall)
      return nil if wallGroup.nil?

      # Adjust base Cooling Load Temperature Difference (CLTD)
      # Assume absorptivity for light walls < 0.5, medium walls <= 0.75, dark walls > 0.75 (based on MJ8 Table 4B Notes)

      absorptivity = wall.construction.get.to_LayeredConstruction.get.getLayer(0).to_StandardOpaqueMaterial.get.solarAbsorptance

      if absorptivity <= 0.5
        colorMultiplier = 0.65      # MJ8 Table 4B Notes, pg 348
      elsif absorptivity <= 0.75
        colorMultiplier = 0.83      # MJ8 Appendix 12, pg 519
      else
        colorMultiplier = 1.0
      end

      wall_true_azimuth = true_azimuth(wall)

      # Base Cooling Load Temperature Differences (CLTD's) for dark colored sunlit and shaded walls
      # with 95 degF outside temperature taken from MJ8 Figure A12-8 (intermediate wall groups were
      # determined using linear interpolation). Shaded walls apply to north facing and partition walls only.
      cltd_base_sun = [38, 34.95, 31.9, 29.45, 27, 24.5, 22, 21.25, 20.5, 19.65, 18.8]
      cltd_base_shade = [25, 22.5, 20, 18.45, 16.9, 15.45, 14, 13.55, 13.1, 12.85, 12.6]

      if wall_true_azimuth >= 157.5 and wall_true_azimuth <= 202.5
        cltd = cltd_base_shade[wallGroup - 1] * colorMultiplier
      else
        cltd = cltd_base_sun[wallGroup - 1] * colorMultiplier
      end

      if @ctd >= 10
        # Adjust the CLTD for different cooling design temperatures
        cltd += (weather.design.CoolingDrybulb - 95)
        # Adjust the CLTD for daily temperature range
        cltd += @daily_range_temp_adjust[@daily_range_num]
      else
        # Handling cases ctd < 10 is based on A12-18 in MJ8
        cltd_corr = @ctd - 20 - @daily_range_temp_adjust[@daily_range_num]
        cltd = [cltd + cltd_corr, 0].max # Assume zero cooling load for negative CLTD's
      end

      wall_ufactor = self.get_surface_ufactor(runner, wall, wall.surfaceType, true)
      return nil if wall_ufactor.nil?

      zone_loads.Cool_Walls += wall_ufactor * UnitConversions.convert(wall.netArea, "m^2", "ft^2") * cltd
      zone_loads.Heat_Walls += wall_ufactor * UnitConversions.convert(wall.netArea, "m^2", "ft^2") * @htd
    end

    # Interzonal Walls
    Geometry.get_spaces_interzonal_walls(thermal_zone.spaces).each do |wall|
      wall_ufactor = self.get_surface_ufactor(runner, wall, wall.surfaceType, true)
      return nil if wall_ufactor.nil?

      adjacent_space = wall.adjacentSurface.get.space.get
      zone_loads.Cool_Walls += wall_ufactor * UnitConversions.convert(wall.netArea, "m^2", "ft^2") * (@cool_design_temps[adjacent_space] - @cool_setpoint)
      zone_loads.Heat_Walls += wall_ufactor * UnitConversions.convert(wall.netArea, "m^2", "ft^2") * (@heat_setpoint - @heat_design_temps[adjacent_space])
    end

    # Foundation walls
    Geometry.get_spaces_below_grade_exterior_walls(thermal_zone.spaces).each do |wall|
      wall_ins_rvalue, wall_ins_height, wall_constr_rvalue = get_foundation_wall_insulation_props(runner, wall)
      if wall_ins_rvalue.nil? or wall_ins_height.nil? or wall_constr_rvalue.nil?
        return nil
      end

      k_soil = UnitConversions.convert(BaseMaterial.Soil.k_in, "in", "ft")
      ins_wall_ufactor = 1.0 / (wall_constr_rvalue + wall_ins_rvalue + Material.AirFilmVertical.rvalue)
      unins_wall_ufactor = 1.0 / (wall_constr_rvalue + Material.AirFilmVertical.rvalue)
      above_grade_height = Geometry.get_height_of_spaces([wall.space.get]) - Geometry.surface_height(wall)

      # Calculated based on Manual J 8th Ed. procedure in section A12-4 (15% decrease due to soil thermal storage)
      u_value_mj8 = 0.0
      wall_height_ft = Geometry.get_surface_height(wall).round
      for d in 1..wall_height_ft
        r_soil = (Math::PI * d / 2.0) / k_soil
        if d <= above_grade_height
          r_wall = 1.0 / ins_wall_ufactor + AirFilms.OutsideR
        elsif d <= wall_ins_height
          r_wall = 1.0 / ins_wall_ufactor
        else
          r_wall = 1.0 / unins_wall_ufactor
        end
        u_value_mj8 += 1.0 / (r_soil + r_wall)
      end
      u_value_mj8 = (u_value_mj8 / wall_height_ft) * 0.85

      zone_loads.Heat_Walls += u_value_mj8 * UnitConversions.convert(wall.netArea, "m^2", "ft^2") * @htd
    end

    return zone_loads
  end

  def self.process_load_roofs(runner, thermal_zone, zone_loads, weather)
    '''
    Heating and Cooling Loads: Ceilings
    '''

    return nil if zone_loads.nil?

    cltd = 0

    zone_loads.Heat_Roofs = 0
    zone_loads.Cool_Roofs = 0

    # Roofs
    Geometry.get_spaces_above_grade_exterior_roofs(thermal_zone.spaces).each do |roof|
      roof_color = get_feature(runner, roof, Constants.SizingInfoRoofColor, 'string')
      return nil if roof_color.nil?

      roof_material = get_feature(runner, roof, Constants.SizingInfoRoofMaterial, 'string')
      return nil if roof_material.nil?

      cavity_r = get_feature(runner, roof, Constants.SizingInfoRoofCavityRvalue, 'double')
      return nil if cavity_r.nil?

      rigid_r = get_feature(runner, roof, Constants.SizingInfoRoofRigidInsRvalue, 'double')
      return nil if rigid_r.nil?

      total_r = cavity_r + rigid_r

      # Base CLTD for conditioned roofs (Roof-Joist-Ceiling Sandwiches) taken from MJ8 Figure A12-16
      if total_r <= 6
        cltd = 50
      elsif total_r <= 13
        cltd = 45
      elsif total_r <= 15
        cltd = 38
      elsif total_r <= 21
        cltd = 31
      elsif total_r <= 30
        cltd = 30
      else
        cltd = 27
      end

      # Base CLTD color adjustment based on notes in MJ8 Figure A12-16
      if roof_color == Constants.ColorDark
        if [Constants.RoofMaterialTile, Constants.RoofMaterialWoodShakes].include?(roof_material)
          cltd *= 0.83
        end
      elsif [Constants.ColorMedium, Constants.ColorLight].include?(roof_color)
        if roof_material == Constants.RoofMaterialTile
          cltd *= 0.65
        else
          cltd *= 0.83
        end
      elsif roof_color == Constants.ColorWhite
        if [Constants.RoofMaterialAsphaltShingles, Constants.RoofMaterialWoodShakes].include?(roof_material)
          cltd *= 0.83
        else
          cltd *= 0.65
        end
      end

      # Adjust base CLTD for different CTD or DR
      cltd += (weather.design.CoolingDrybulb - 95) + @daily_range_temp_adjust[@daily_range_num]

      roof_ufactor = self.get_surface_ufactor(runner, roof, roof.surfaceType, true)
      return nil if roof_ufactor.nil?

      zone_loads.Cool_Roofs += roof_ufactor * UnitConversions.convert(roof.netArea, "m^2", "ft^2") * cltd
      zone_loads.Heat_Roofs += roof_ufactor * UnitConversions.convert(roof.netArea, "m^2", "ft^2") * @htd
    end

    return zone_loads
  end

  def self.process_load_floors(runner, thermal_zone, zone_loads, weather)
    '''
    Heating and Cooling Loads: Floors
    '''

    return nil if zone_loads.nil?

    zone_loads.Heat_Floors = 0
    zone_loads.Cool_Floors = 0

    # Exterior Floors
    Geometry.get_spaces_above_grade_exterior_floors(thermal_zone.spaces).each do |floor|
      floor_ufactor = self.get_surface_ufactor(runner, floor, floor.surfaceType, true)
      return nil if floor_ufactor.nil?

      zone_loads.Cool_Floors += floor_ufactor * UnitConversions.convert(floor.netArea, "m^2", "ft^2") * (@ctd - 5 + @daily_range_temp_adjust[@daily_range_num])
      zone_loads.Heat_Floors += floor_ufactor * UnitConversions.convert(floor.netArea, "m^2", "ft^2") * @htd
    end

    # Interzonal Floors
    Geometry.get_spaces_interzonal_floors_and_ceilings(thermal_zone.spaces).each do |floor|
      floor_ufactor = self.get_surface_ufactor(runner, floor, floor.surfaceType, true)
      return nil if floor_ufactor.nil?

      adjacent_space = floor.adjacentSurface.get.space.get
      zone_loads.Cool_Floors += floor_ufactor * UnitConversions.convert(floor.netArea, "m^2", "ft^2") * (@cool_design_temps[adjacent_space] - @cool_setpoint)
      zone_loads.Heat_Floors += floor_ufactor * UnitConversions.convert(floor.netArea, "m^2", "ft^2") * (@heat_setpoint - @heat_design_temps[adjacent_space])
    end

    # Foundation Floors
    Geometry.get_spaces_below_grade_exterior_floors(thermal_zone.spaces).each do |floor|
      # Conditioned basement floor combinations based on MJ 8th Ed. A12-7 and ASHRAE HoF 2013 pg 18.31 Eq 40
      k_soil = UnitConversions.convert(BaseMaterial.Soil.k_in, "in", "ft")
      r_other = Material.Concrete(4.0).rvalue + Material.AirFilmFloorAverage.rvalue
      z_f = -1 * (Geometry.getSurfaceZValues([floor]).min + UnitConversions.convert(floor.space.get.zOrigin, "m", "ft"))
      w_b = [Geometry.getSurfaceXValues([floor]).max - Geometry.getSurfaceXValues([floor]).min, Geometry.getSurfaceYValues([floor]).max - Geometry.getSurfaceYValues([floor]).min].min
      u_avg_bf = (2.0 * k_soil / (Math::PI * w_b)) * (Math::log(w_b / 2.0 + z_f / 2.0 + (k_soil * r_other) / Math::PI) - Math::log(z_f / 2.0 + (k_soil * r_other) / Math::PI))
      u_value_mj8 = 0.85 * u_avg_bf
      zone_loads.Heat_Floors += u_value_mj8 * UnitConversions.convert(floor.netArea, "m^2", "ft^2") * @htd
    end

    # Ground Floors (Slab)
    Geometry.get_spaces_above_grade_ground_floors(thermal_zone.spaces).each do |floor|
      # Get stored u-factor since the surface u-factor is fictional
      # TODO: Revert this some day.
      # floor_ufactor = get_surface_ufactor(runner, floor, floor.surfaceType, true)
      # return nil if floor_ufactor.nil?
      floor_rvalue = get_feature(runner, floor, Constants.SizingInfoSlabRvalue, 'double')
      return nil if floor_rvalue.nil?

      floor_ufactor = 1.0 / floor_rvalue
      zone_loads.Heat_Floors += floor_ufactor * UnitConversions.convert(floor.netArea, "m^2", "ft^2") * (@heat_setpoint - weather.data.GroundMonthlyTemps[0])
    end

    return zone_loads
  end

  def self.process_infiltration_ventilation(runner, model, thermal_zone, zone_loads, weather)
    '''
    Heating and Cooling Loads: Infiltration & Ventilation
    '''

    return nil if zone_loads.nil?

    # Per ANSI/RESNET/ICC 301
    ach_nat = get_feature(runner, thermal_zone, Constants.SizingInfoZoneInfiltrationACH, 'double')
    return nil if ach_nat.nil?

    ach_Cooling = 1.2 * ach_nat
    ach_Heating = 1.6 * ach_nat

    icfm_Cooling = ach_Cooling / UnitConversions.convert(1.0, "hr", "min") * @infilvolume
    icfm_Heating = ach_Heating / UnitConversions.convert(1.0, "hr", "min") * @infilvolume

    q_unb, q_bal_Sens, q_bal_Lat = get_ventilation_rates(runner, model)
    return nil if q_unb.nil? or q_bal_Sens.nil? or q_bal_Lat.nil?

    cfm_Heating = q_bal_Sens + (icfm_Heating**2 + q_unb**2)**0.5

    cfm_Cool_Load_Sens = q_bal_Sens + (icfm_Cooling**2 + q_unb**2)**0.5
    cfm_Cool_Load_Lat = q_bal_Lat + (icfm_Cooling**2 + q_unb**2)**0.5

    zone_loads.Heat_Infil = 1.1 * @acf * cfm_Heating * @htd

    zone_loads.Cool_Infil_Sens = 1.1 * @acf * cfm_Cool_Load_Sens * @ctd
    zone_loads.Cool_Infil_Lat = 0.68 * @acf * cfm_Cool_Load_Lat * (@cool_design_grains - @cool_indoor_grains)

    return zone_loads
  end

  def self.process_internal_gains(runner, thermal_zone, zone_loads)
    '''
    Cooling Load: Internal Gains
    '''

    return nil if zone_loads.nil?

    zone_loads.Cool_IntGains_Sens = 0
    zone_loads.Cool_IntGains_Lat = 0

    # Per ANSI/RESNET/ICC 301
    n_occupants = @nbeds + 1
    intGains_Sens = 1600.0 + 230.0 * n_occupants
    intGains_Lat = 200.0 * n_occupants

    thermal_zone.spaces.each do |space|
      zone_loads.Cool_IntGains_Sens += intGains_Sens * UnitConversions.convert(space.floorArea, "m^2", "ft^2") / @cfa
      zone_loads.Cool_IntGains_Lat += intGains_Lat * UnitConversions.convert(space.floorArea, "m^2", "ft^2") / @cfa
    end

    return zone_loads
  end

  def self.aggregate_zone_loads(zone_loads)
    '''
    Intermediate Loads
    (total loads excluding ducts)
    '''

    return nil if zone_loads.nil?

    init_loads = InitialLoads.new
    # Heating
    init_loads.Heat = [zone_loads.Heat_Windows + zone_loads.Heat_Skylights +
      zone_loads.Heat_Doors + zone_loads.Heat_Walls +
      zone_loads.Heat_Floors + zone_loads.Heat_Roofs, 0].max +
                      zone_loads.Heat_Infil

    # Cooling
    init_loads.Cool_Sens = zone_loads.Cool_Windows + zone_loads.Cool_Skylights +
                           zone_loads.Cool_Doors + zone_loads.Cool_Walls +
                           zone_loads.Cool_Floors + zone_loads.Cool_Roofs +
                           zone_loads.Cool_Infil_Sens + zone_loads.Cool_IntGains_Sens
    init_loads.Cool_Lat = zone_loads.Cool_Infil_Lat + zone_loads.Cool_IntGains_Lat

    init_loads.Cool_Lat = [init_loads.Cool_Lat, 0].max
    init_loads.Cool_Tot = init_loads.Cool_Sens + init_loads.Cool_Lat

    return init_loads
  end

  def self.calculate_hvac_temperatures(init_loads, hvac)
    '''
    HVAC Temperatures
    '''
    return nil if init_loads.nil?

    # evap cooler temperature calculation based on Mannual S Figure 4-7
    if hvac.has_type(Constants.ObjectNameEvaporativeCooler)
      td_potential = @cool_design_temps[nil] - @wetbulb_outdoor_cooling
      td = td_potential * Constants.AssumedEvapCoolerEffectiveness
      hvac.LeavingAirTemp = @cool_design_temps[nil] - td
    else
      # Calculate Leaving Air Temperature
      shr = [init_loads.Cool_Sens / init_loads.Cool_Tot, 1.0].min
      # Determine the Leaving Air Temperature (LAT) based on Manual S Table 1-4
      if shr < 0.80
        hvac.LeavingAirTemp = 54 # F
      elsif shr < 0.85
        # MJ8 says to use 56 degF in this SHR range. Linear interpolation provides a more
        # continuous supply air flow rate across building efficiency levels.
        hvac.LeavingAirTemp = ((58 - 54) / (0.85 - 0.80)) * (shr - 0.8) + 54 # F
      else
        hvac.LeavingAirTemp = 58 # F
      end
    end

    # Calculate Supply Air Temperature
    if hvac.has_type(Constants.ObjectNameFurnace)
      hvac.SupplyAirTemp = 120 # F
    else
      hvac.SupplyAirTemp = 105 # F
    end

    return hvac
  end

  def self.apply_hvac_load_fractions(init_loads, hvac)
    '''
    Intermediate Loads (HVAC-specific)
    '''
    return nil if init_loads.nil?

    hvac_init_loads = init_loads.dup
    hvac_init_loads.Heat *= hvac.HeatingLoadFraction
    hvac_init_loads.Cool_Sens *= hvac.CoolingLoadFraction
    hvac_init_loads.Cool_Lat *= hvac.CoolingLoadFraction
    hvac_init_loads.Cool_Tot *= hvac.CoolingLoadFraction

    # Prevent error for, e.g., an ASHP with CoolingLoadFraction == 0.
    hvac_init_loads.Heat = [hvac_init_loads.Heat, 0.001].max
    hvac_init_loads.Cool_Sens = [hvac_init_loads.Cool_Sens, 0.001].max
    hvac_init_loads.Cool_Lat = [hvac_init_loads.Cool_Lat, 0.001].max
    hvac_init_loads.Cool_Tot = [hvac_init_loads.Cool_Tot, 0.001].max

    return hvac_init_loads
  end

  def self.apply_hp_sizing_logic(hvac_init_loads, hvac)
    # If true, uses the larger of heating and cooling loads for heat pump capacity sizing (required for ERI).
    # Otherwise, uses standard Manual S oversize allowances.
    hp_use_max_load = true

    if hvac.has_type([Constants.ObjectNameAirSourceHeatPump,
                      Constants.ObjectNameMiniSplitHeatPump,
                      Constants.ObjectNameGroundSourceHeatPump])
      if hp_use_max_load
        max_load = [hvac_init_loads.Heat, hvac_init_loads.Cool_Tot].max
        hvac_init_loads.Heat = max_load
        hvac_init_loads.Cool_Sens *= max_load / hvac_init_loads.Cool_Tot
        hvac_init_loads.Cool_Lat *= max_load / hvac_init_loads.Cool_Tot
        hvac_init_loads.Cool_Tot = max_load

        # Override Manual S oversize allowances:
        hvac.OverSizeLimit = 1.0
        hvac.OverSizeDelta = 0.0
      end
    end

    return hvac_init_loads
  end

  def self.get_duct_regain_factor(runner, duct)
    # dse_Fregain values comes from MJ8 pg 204 and Walker (1998) "Technical background for default
    # values used for forced air systems in proposed ASHRAE Std. 152"

    dse_Fregain = nil

    if duct.LocationSpace.nil? # Outside
      dse_Fregain = 0.0

    elsif Geometry.is_unconditioned_basement(duct.LocationSpace)

      walls_insulated, ceiling_insulated = get_foundation_walls_ceilings_insulated(runner, duct.LocationSpace)
      return nil if walls_insulated.nil? or ceiling_insulated.nil?

      if not ceiling_insulated
        if not walls_insulated
          dse_Fregain = 0.50 # Uninsulated ceiling, uninsulated walls
        else
          dse_Fregain = 0.75 # Uninsulated ceiling, insulated walls
        end
      else
        dse_Fregain = 0.30 # Insulated ceiling
      end

    elsif Geometry.is_vented_crawl(duct.LocationSpace) or Geometry.is_unvented_crawl(duct.LocationSpace)

      walls_insulated, ceiling_insulated = get_foundation_walls_ceilings_insulated(runner, duct.LocationSpace)
      return nil if walls_insulated.nil? or ceiling_insulated.nil?

      is_vented = Geometry.is_vented_crawl(duct.LocationSpace)

      if is_vented
        if ceiling_insulated and walls_insulated
          dse_Fregain = 0.17 # Insulated ceiling, insulated walls
        elsif ceiling_insulated and not walls_insulated
          dse_Fregain = 0.12 # Insulated ceiling, uninsulated walls
        elsif not ceiling_insulated and walls_insulated
          dse_Fregain = 0.66 # Uninsulated ceiling, insulated walls
        elsif not ceiling_insulated and not walls_insulated
          dse_Fregain = 0.50 # Uninsulated ceiling, uninsulated walls
        end
      else # unvented
        if ceiling_insulated and walls_insulated
          dse_Fregain = 0.30 # Insulated ceiling, insulated walls
        elsif ceiling_insulated and not walls_insulated
          dse_Fregain = 0.16 # Insulated ceiling, uninsulated walls
        elsif not ceiling_insulated and walls_insulated
          dse_Fregain = 0.76 # Uninsulated ceiling, insulated walls
        elsif not ceiling_insulated and not walls_insulated
          dse_Fregain = 0.60 # Uninsulated ceiling, uninsulated walls
        end
      end

    elsif Geometry.is_vented_attic(duct.LocationSpace) or Geometry.is_unvented_attic(duct.LocationSpace)
      dse_Fregain = 0.10 # This would likely be higher for unvented attics with roof insulation

    elsif Geometry.is_garage(duct.LocationSpace)
      dse_Fregain = 0.05

    elsif Geometry.is_living(duct.LocationSpace) or Geometry.is_conditioned_attic(duct.LocationSpace)
      dse_Fregain = 1.0

    else
      runner.registerError("Unexpected duct location: #{duct.LocationSpace.name.to_s}")
      return nil
    end

    return dse_Fregain
  end

  def self.process_duct_loads_heating(runner, hvac_final_values, weather, hvac, init_heat_load)
    '''
    Heating Duct Loads
    '''
    return nil if hvac_final_values.nil?

    if init_heat_load == 0 or hvac.Ducts.nil? or hvac.Ducts.size == 0
      hvac_final_values.Heat_Load_Ducts = 0
      hvac_final_values.Heat_Load = init_heat_load
    else
      # Distribution system efficiency (DSE) calculations based on ASHRAE Standard 152
      dse_As, dse_Ar = calc_ducts_areas(hvac.Ducts)
      supply_r, return_r = calc_ducts_rvalues(hvac.Ducts)

      design_temp_values = { Constants.DuctSideSupply => @heat_design_temps, Constants.DuctSideReturn => @heat_design_temps }
      dse_Tamb_heating_s, dse_Tamb_heating_r = calc_ducts_area_weighted_average(hvac.Ducts, design_temp_values)

      # ASHRAE 152 6.5.2
      # For systems with ducts in several locations, Fregain shall be weighted by the fraction of exposed duct area
      # in each space. Fregain shall be calculated separately for supply and return locations.
      dse_Fregains = {}
      hvac.Ducts.each do |duct|
        dse_Fregains[duct.LocationSpace] = get_duct_regain_factor(runner, duct)
        if dse_Fregains[duct.LocationSpace].nil?
          runner.registerError("Unexpected duct location '#{duct.LocationSpace.name}'.")
          return nil
        end
      end
      fregain_values = { Constants.DuctSideSupply => dse_Fregains, Constants.DuctSideReturn => dse_Fregains }
      dse_Fregain_s, dse_Fregain_r = calc_ducts_area_weighted_average(hvac.Ducts, fregain_values)

      # Initialize for the iteration
      delta = 1
      heatingLoad_Prev = init_heat_load
      heat_cfm = calc_airflow_rate(init_heat_load, (hvac.SupplyAirTemp - @heat_setpoint))

      for _iter in 0..19
        break if delta.abs <= 0.001

        dse_Qs, dse_Qr = calc_ducts_leakages(hvac.Ducts, heat_cfm)

        dse_DE = calc_delivery_effectiveness_heating(dse_Qs, dse_Qr, heat_cfm, heatingLoad_Prev, dse_Tamb_heating_s, dse_Tamb_heating_r, dse_As, dse_Ar, @heat_setpoint, dse_Fregain_s, dse_Fregain_r, supply_r, return_r)

        # Calculate the increase in heating load due to ducts (Approach: DE = Qload/Qequip -> Qducts = Qequip-Qload)
        heatingLoad_Next = init_heat_load / dse_DE

        # Calculate the change since the last iteration
        delta = (heatingLoad_Next - heatingLoad_Prev) / heatingLoad_Prev

        # Update the flow rate for the next iteration
        heatingLoad_Prev = heatingLoad_Next
        heat_cfm = calc_airflow_rate(heatingLoad_Next, (hvac.SupplyAirTemp - @heat_setpoint))

      end

      hvac_final_values.Heat_Load_Ducts = heatingLoad_Next - init_heat_load
      hvac_final_values.Heat_Load = init_heat_load + hvac_final_values.Heat_Load_Ducts
    end

    return hvac_final_values
  end

  def self.process_duct_loads_cooling(runner, hvac_final_values, weather, hvac, init_cool_load_sens, init_cool_load_lat)
    '''
    Cooling Duct Loads
    '''

    return nil if hvac_final_values.nil?

    if init_cool_load_sens == 0 or hvac.Ducts.nil? or hvac.Ducts.size == 0
      hvac_final_values.Cool_Load_Ducts_Sens = 0
      hvac_final_values.Cool_Load_Ducts_Tot = 0
      hvac_final_values.Cool_Load_Sens = init_cool_load_sens
      hvac_final_values.Cool_Load_Lat = init_cool_load_lat
      hvac_final_values.Cool_Load_Tot = hvac_final_values.Cool_Load_Sens + hvac_final_values.Cool_Load_Lat
    else
      # Distribution system efficiency (DSE) calculations based on ASHRAE Standard 152
      dse_As, dse_Ar = calc_ducts_areas(hvac.Ducts)
      supply_r, return_r = calc_ducts_rvalues(hvac.Ducts)

      design_temp_values = { Constants.DuctSideSupply => @cool_design_temps, Constants.DuctSideReturn => @cool_design_temps }
      dse_Tamb_cooling_s, dse_Tamb_cooling_r = calc_ducts_area_weighted_average(hvac.Ducts, design_temp_values)

      # ASHRAE 152 6.5.2
      # For systems with ducts in several locations, Fregain shall be weighted by the fraction of exposed duct area
      # in each space. Fregain shall be calculated separately for supply and return locations.
      dse_Fregains = {}
      hvac.Ducts.each do |duct|
        dse_Fregains[duct.LocationSpace] = get_duct_regain_factor(runner, duct)
        return nil if dse_Fregains[duct.LocationSpace].nil?
      end
      fregain_values = { Constants.DuctSideSupply => dse_Fregains, Constants.DuctSideReturn => dse_Fregains }
      dse_Fregain_s, dse_Fregain_r = calc_ducts_area_weighted_average(hvac.Ducts, fregain_values)

      # Calculate the air enthalpy in the return duct location for DSE calculations
      dse_h_r = (1.006 * UnitConversions.convert(dse_Tamb_cooling_r, "F", "C") + weather.design.CoolingHumidityRatio * (2501 + 1.86 * UnitConversions.convert(dse_Tamb_cooling_r, "F", "C"))) * UnitConversions.convert(1, "kJ", "Btu") * UnitConversions.convert(1, "lbm", "kg")

      # Initialize for the iteration
      delta = 1
      coolingLoad_Tot_Prev = init_cool_load_sens + init_cool_load_lat
      coolingLoad_Tot_Next = init_cool_load_sens + init_cool_load_lat
      hvac_final_values.Cool_Load_Tot  = init_cool_load_sens + init_cool_load_lat
      hvac_final_values.Cool_Load_Sens = init_cool_load_sens

      initial_Cool_Airflow = calc_airflow_rate(init_cool_load_sens, (@cool_setpoint - hvac.LeavingAirTemp))

      supply_leakage_cfm, return_leakage_cfm = calc_ducts_leakages(hvac.Ducts, initial_Cool_Airflow)

      hvac_final_values.Cool_Load_Lat, hvac_final_values.Cool_Load_Sens = calculate_sensible_latent_split(return_leakage_cfm, coolingLoad_Tot_Next, init_cool_load_lat)

      for _iter in 1..50
        break if delta.abs <= 0.001

        coolingLoad_Tot_Prev = coolingLoad_Tot_Next

        hvac_final_values.Cool_Load_Lat, hvac_final_values.Cool_Load_Sens = calculate_sensible_latent_split(return_leakage_cfm, coolingLoad_Tot_Next, init_cool_load_lat)
        hvac_final_values.Cool_Load_Tot = hvac_final_values.Cool_Load_Lat + hvac_final_values.Cool_Load_Sens

        # Calculate the new cooling air flow rate
        cool_Airflow = calc_airflow_rate(hvac_final_values.Cool_Load_Sens, (@cool_setpoint - hvac.LeavingAirTemp))

        hvac_final_values.Cool_Load_Ducts_Sens = hvac_final_values.Cool_Load_Sens - init_cool_load_sens
        hvac_final_values.Cool_Load_Ducts_Tot = coolingLoad_Tot_Next - (init_cool_load_sens + init_cool_load_lat)

        dse_Qs, dse_Qr = calc_ducts_leakages(hvac.Ducts, cool_Airflow)

        dse_DE, dse_dTe_cooling, hvac_final_values.Cool_Load_Ducts_Sens = calc_delivery_effectiveness_cooling(dse_Qs, dse_Qr, hvac.LeavingAirTemp, cool_Airflow, hvac_final_values.Cool_Load_Sens, dse_Tamb_cooling_s, dse_Tamb_cooling_r, dse_As, dse_Ar, @cool_setpoint, dse_Fregain_s, dse_Fregain_r, hvac_final_values.Cool_Load_Tot, dse_h_r, supply_r, return_r)

        coolingLoad_Tot_Next = (init_cool_load_sens + init_cool_load_lat) / dse_DE

        # Calculate the change since the last iteration
        delta = (coolingLoad_Tot_Next - coolingLoad_Tot_Prev) / coolingLoad_Tot_Prev
      end
    end

    # Calculate the air flow rate required for design conditions
    hvac_final_values.Cool_Airflow = calc_airflow_rate(hvac_final_values.Cool_Load_Sens, (@cool_setpoint - hvac.LeavingAirTemp))

    hvac_final_values.Cool_Load_Ducts_Lat = hvac_final_values.Cool_Load_Ducts_Tot - hvac_final_values.Cool_Load_Ducts_Sens

    return hvac_final_values
  end

  def self.process_cooling_equipment_adjustments(runner, hvac_final_values, weather, hvac)
    '''
    Equipment Adjustments
    '''

    return nil if hvac_final_values.nil?

    underSizeLimit = 0.9

    if hvac.has_type([Constants.ObjectNameCentralAirConditioner,
                      Constants.ObjectNameAirSourceHeatPump,
                      Constants.ObjectNameMiniSplitHeatPump,
                      Constants.ObjectNameRoomAirConditioner,
                      Constants.ObjectNameGroundSourceHeatPump])

      if hvac_final_values.Cool_Load_Tot < 0
        hvac_final_values.Cool_Capacity = @min_cooling_capacity
        hvac_final_values.Cool_Capacity_Sens = 0.78 * @min_cooling_capacity
        hvac_final_values.Cool_Airflow = 400.0 * UnitConversions.convert(@min_cooling_capacity, "Btu/hr", "ton")
        return hvac_final_values
      end

      # Adjust the total cooling capacity to the rated conditions using performance curves
      if not hvac.has_type(Constants.ObjectNameGroundSourceHeatPump)
        enteringTemp = weather.design.CoolingDrybulb
      else
        enteringTemp = hvac.GSHP_HXCHWDesign
      end

      if hvac.has_type([Constants.ObjectNameCentralAirConditioner,
                        Constants.ObjectNameAirSourceHeatPump])

        if hvac.NumSpeedsCooling > 1
          sizingSpeed = hvac.NumSpeedsCooling # Default
          sizingSpeed_Test = 10 # Initialize
          for speed in 0..(hvac.NumSpeedsCooling - 1)
            # Select curves for sizing using the speed with the capacity ratio closest to 1
            temp = (hvac.CapacityRatioCooling[speed] - 1).abs
            if temp <= sizingSpeed_Test
              sizingSpeed = speed
              sizingSpeed_Test = temp
            end
          end
          coefficients = hvac.COOL_CAP_FT_SPEC[sizingSpeed]
        else
          coefficients = hvac.COOL_CAP_FT_SPEC[0]
        end

        hvac_final_values.TotalCap_CurveValue = MathTools.biquadratic(@wetbulb_indoor_cooling, enteringTemp, coefficients)
        coolCap_Rated = hvac_final_values.Cool_Load_Tot / hvac_final_values.TotalCap_CurveValue
        if hvac.NumSpeedsCooling > 1
          sHR_Rated_Equip = hvac.SHRRated[sizingSpeed]
        else
          sHR_Rated_Equip = hvac.SHRRated[0]
        end

        sensCap_Rated = coolCap_Rated * sHR_Rated_Equip

        hvac_final_values.SensibleCap_CurveValue = process_curve_fit(hvac_final_values.Cool_Airflow, hvac_final_values.Cool_Load_Tot, enteringTemp)
        sensCap_Design = sensCap_Rated * hvac_final_values.SensibleCap_CurveValue
        latCap_Design = [hvac_final_values.Cool_Load_Tot - sensCap_Design, 1].max

        a_sens = @shr_biquadratic[0]
        b_sens = @shr_biquadratic[1]
        c_sens = @shr_biquadratic[3]
        d_sens = @shr_biquadratic[5]

        # Adjust Sizing
        if latCap_Design < hvac_final_values.Cool_Load_Lat
          # Size by MJ8 Latent load, return to rated conditions

          # Solve for the new sensible and total capacity at design conditions:
          # CoolingLoad_Lat = cool_Capacity_Design - cool_Load_SensCap_Design
          # solve the following for cool_Capacity_Design: SensCap_Design = SHRRated * cool_Capacity_Design / TotalCap_CurveValue * function(CFM/cool_Capacity_Design, ODB)
          # substituting in CFM = cool_Load_SensCap_Design / (1.1 * ACF * (cool_setpoint - LAT))

          cool_Load_SensCap_Design = hvac_final_values.Cool_Load_Lat / ((hvac_final_values.TotalCap_CurveValue / sHR_Rated_Equip - \
                                    (UnitConversions.convert(b_sens, "ton", "Btu/hr") + UnitConversions.convert(d_sens, "ton", "Btu/hr") * enteringTemp) / \
                                    (1.1 * @acf * (@cool_setpoint - hvac.LeavingAirTemp))) / \
                                    (a_sens + c_sens * enteringTemp) - 1)

          cool_Capacity_Design = cool_Load_SensCap_Design + hvac_final_values.Cool_Load_Lat

          # The SHR of the equipment at the design condition
          sHR_design = cool_Load_SensCap_Design / cool_Capacity_Design

          # If the adjusted equipment size is negative (occurs at altitude), use oversize limit (the adjustment
          # almost always hits the oversize limit in this case, making this a safe assumption)
          if cool_Capacity_Design < 0 or cool_Load_SensCap_Design < 0
            cool_Capacity_Design = hvac.OverSizeLimit * hvac_final_values.Cool_Load_Tot
          end

          # Limit total capacity to oversize limit
          cool_Capacity_Design = [cool_Capacity_Design, hvac.OverSizeLimit * hvac_final_values.Cool_Load_Tot].min

          # Determine the final sensible capacity at design using the SHR
          cool_Load_SensCap_Design = sHR_design * cool_Capacity_Design

          # Calculate the final air flow rate using final sensible capacity at design
          hvac_final_values.Cool_Airflow = calc_airflow_rate(cool_Load_SensCap_Design, (@cool_setpoint - hvac.LeavingAirTemp))

          # Determine rated capacities
          hvac_final_values.Cool_Capacity = cool_Capacity_Design / hvac_final_values.TotalCap_CurveValue
          hvac_final_values.Cool_Capacity_Sens = hvac_final_values.Cool_Capacity * sHR_Rated_Equip

        elsif sensCap_Design < underSizeLimit * hvac_final_values.Cool_Load_Sens
          # Size by MJ8 Sensible load, return to rated conditions, find Sens with SHRRated. Limit total
          # capacity to oversizing limit

          sensCap_Design = underSizeLimit * hvac_final_values.Cool_Load_Sens

          # Solve for the new total system capacity at design conditions:
          # SensCap_Design   = SensCap_Rated * SensibleCap_CurveValue
          #                  = SHRRated * cool_Capacity_Design / TotalCap_CurveValue * SensibleCap_CurveValue
          #                  = SHRRated * cool_Capacity_Design / TotalCap_CurveValue * function(CFM/cool_Capacity_Design, ODB)

          cool_Capacity_Design = (sensCap_Design / (sHR_Rated_Equip / hvac_final_values.TotalCap_CurveValue) - \
                                             (b_sens * UnitConversions.convert(hvac_final_values.Cool_Airflow, "ton", "Btu/hr") + \
                                             d_sens * UnitConversions.convert(hvac_final_values.Cool_Airflow, "ton", "Btu/hr") * enteringTemp)) / \
                                 (a_sens + c_sens * enteringTemp)

          # Limit total capacity to oversize limit
          cool_Capacity_Design = [cool_Capacity_Design, hvac.OverSizeLimit * hvac_final_values.Cool_Load_Tot].min

          hvac_final_values.Cool_Capacity = cool_Capacity_Design / hvac_final_values.TotalCap_CurveValue
          hvac_final_values.Cool_Capacity_Sens = hvac_final_values.Cool_Capacity * sHR_Rated_Equip

          # Recalculate the air flow rate in case the oversizing limit has been used
          cool_Load_SensCap_Design = hvac_final_values.Cool_Capacity_Sens * hvac_final_values.SensibleCap_CurveValue
          hvac_final_values.Cool_Airflow = calc_airflow_rate(cool_Load_SensCap_Design, (@cool_setpoint - hvac.LeavingAirTemp))

        else
          hvac_final_values.Cool_Capacity = hvac_final_values.Cool_Load_Tot / hvac_final_values.TotalCap_CurveValue
          hvac_final_values.Cool_Capacity_Sens = hvac_final_values.Cool_Capacity * sHR_Rated_Equip

          cool_Load_SensCap_Design = hvac_final_values.Cool_Capacity_Sens * hvac_final_values.SensibleCap_CurveValue
          hvac_final_values.Cool_Airflow = calc_airflow_rate(cool_Load_SensCap_Design, (@cool_setpoint - hvac.LeavingAirTemp))

        end

        # Ensure the air flow rate is in between 200 and 500 cfm/ton.
        # Reset the air flow rate (with a safety margin), if required.
        if hvac_final_values.Cool_Airflow / UnitConversions.convert(hvac_final_values.Cool_Capacity, "Btu/hr", "ton") > 500
          hvac_final_values.Cool_Airflow = 499 * UnitConversions.convert(hvac_final_values.Cool_Capacity, "Btu/hr", "ton")      # CFM
        elsif hvac_final_values.Cool_Airflow / UnitConversions.convert(hvac_final_values.Cool_Capacity, "Btu/hr", "ton") < 200
          hvac_final_values.Cool_Airflow = 201 * UnitConversions.convert(hvac_final_values.Cool_Capacity, "Btu/hr", "ton")      # CFM
        end

      elsif hvac.has_type(Constants.ObjectNameMiniSplitHeatPump)

        sizingSpeed = hvac.NumSpeedsCooling # Default
        sizingSpeed_Test = 10 # Initialize
        for speed in 0..(hvac.NumSpeedsCooling - 1)
          # Select curves for sizing using the speed with the capacity ratio closest to 1
          temp = (hvac.CapacityRatioCooling[speed] - 1).abs
          if temp <= sizingSpeed_Test
            sizingSpeed = speed
            sizingSpeed_Test = temp
          end
        end
        coefficients = hvac.COOL_CAP_FT_SPEC[sizingSpeed]

        hvac_final_values.TotalCap_CurveValue = MathTools.biquadratic(@wetbulb_indoor_cooling, enteringTemp, coefficients)

        hvac_final_values.Cool_Capacity = (hvac_final_values.Cool_Load_Tot / hvac_final_values.TotalCap_CurveValue)
        hvac_final_values.Cool_Capacity_Sens = hvac_final_values.Cool_Capacity * hvac.SHRRated[sizingSpeed]
        hvac_final_values.Cool_Airflow = hvac.CoolingCFMs[-1] * UnitConversions.convert(hvac_final_values.Cool_Capacity, "Btu/hr", "ton")

      elsif hvac.has_type(Constants.ObjectNameRoomAirConditioner)

        hvac_final_values.TotalCap_CurveValue = MathTools.biquadratic(@wetbulb_indoor_cooling, enteringTemp, hvac.COOL_CAP_FT_SPEC[0])

        hvac_final_values.Cool_Capacity = hvac_final_values.Cool_Load_Tot / hvac_final_values.TotalCap_CurveValue
        hvac_final_values.Cool_Capacity_Sens = hvac_final_values.Cool_Capacity * hvac.SHRRated[0]
        hvac_final_values.Cool_Airflow = hvac.CoolingCFMs[0] * UnitConversions.convert(hvac_final_values.Cool_Capacity, "Btu/hr", "ton")

      elsif hvac.has_type(Constants.ObjectNameGroundSourceHeatPump)

        # Single speed as current
        hvac_final_values.TotalCap_CurveValue = MathTools.biquadratic(@wetbulb_indoor_cooling, enteringTemp, hvac.COOL_CAP_FT_SPEC[0])
        hvac_final_values.SensibleCap_CurveValue = MathTools.biquadratic(@wetbulb_indoor_cooling, enteringTemp, hvac.COOL_SH_FT_SPEC[0])
        hvac_final_values.BypassFactor_CurveValue = MathTools.biquadratic(@wetbulb_indoor_cooling, @cool_setpoint, hvac.COIL_BF_FT_SPEC[0])

        hvac_final_values.Cool_Capacity = hvac_final_values.Cool_Load_Tot / hvac_final_values.TotalCap_CurveValue # Note: cool_Capacity_Design = hvac_final_values.Cool_Load_Tot
        hvac_final_values.Cool_Capacity_Sens = hvac_final_values.Cool_Capacity * hvac.SHRRated[0]

        cool_Load_SensCap_Design = (hvac_final_values.Cool_Capacity_Sens * hvac_final_values.SensibleCap_CurveValue /
                                   (1 + (1 - hvac.CoilBF * hvac_final_values.BypassFactor_CurveValue) *
                                   (80 - @cool_setpoint) / (@cool_setpoint - hvac.LeavingAirTemp)))
        cool_Load_LatCap_Design = hvac_final_values.Cool_Load_Tot - cool_Load_SensCap_Design

        # Adjust Sizing so that coil sensible at design >= CoolingLoad_MJ8_Sens, and coil latent at design >= CoolingLoad_MJ8_Lat, and equipment SHRRated is maintained.
        cool_Load_SensCap_Design = [cool_Load_SensCap_Design, hvac_final_values.Cool_Load_Sens].max
        cool_Load_LatCap_Design = [cool_Load_LatCap_Design, hvac_final_values.Cool_Load_Lat].max
        cool_Capacity_Design = cool_Load_SensCap_Design + cool_Load_LatCap_Design

        # Limit total capacity via oversizing limit
        cool_Capacity_Design = [cool_Capacity_Design, hvac.OverSizeLimit * hvac_final_values.Cool_Load_Tot].min
        hvac_final_values.Cool_Capacity = cool_Capacity_Design / hvac_final_values.TotalCap_CurveValue
        hvac_final_values.Cool_Capacity_Sens = hvac_final_values.Cool_Capacity * hvac.SHRRated[0]

        # Recalculate the air flow rate in case the oversizing limit has been used
        cool_Load_SensCap_Design = (hvac_final_values.Cool_Capacity_Sens * hvac_final_values.SensibleCap_CurveValue /
                                   (1 + (1 - hvac.CoilBF * hvac_final_values.BypassFactor_CurveValue) *
                                   (80 - @cool_setpoint) / (@cool_setpoint - hvac.LeavingAirTemp)))
        hvac_final_values.Cool_Airflow = calc_airflow_rate(cool_Load_SensCap_Design, (@cool_setpoint - hvac.LeavingAirTemp))
      else

        runner.registerError("Unexpected cooling system.")
        return nil

      end

    elsif hvac.has_type(Constants.ObjectNameEvaporativeCooler)
      hvac_final_values.Cool_Capacity = hvac_final_values.Cool_Load_Tot
      hvac_final_values.Cool_Capacity_Sens = hvac_final_values.Cool_Load_Sens
      if @cool_setpoint - hvac.LeavingAirTemp > 0
        hvac_final_values.Cool_Airflow = calc_airflow_rate(hvac_final_values.Cool_Load_Sens, (@cool_setpoint - hvac.LeavingAirTemp))
      else
        hvac_final_values.Cool_Airflow = @cfa * 2 # Use industry rule of thumb sizing method adopted by HEScore
      end

    else
      hvac_final_values.Cool_Capacity = 0
      hvac_final_values.Cool_Capacity_Sens = 0
      hvac_final_values.Cool_Airflow = 0
    end
    return hvac_final_values
  end

  def self.process_fixed_equipment(runner, hvac_final_values, hvac)
    '''
    Fixed Sizing Equipment
    '''

    return nil if hvac_final_values.nil?

    # Override Manual J sizes if Fixed sizes are being used
    if not hvac.FixedCoolingCapacity.nil?
      prev_capacity = hvac_final_values.Cool_Capacity
      hvac_final_values.Cool_Capacity = UnitConversions.convert(hvac.FixedCoolingCapacity, "ton", "Btu/hr")
      if prev_capacity > 0
        hvac_final_values.Cool_Airflow = hvac_final_values.Cool_Airflow * hvac_final_values.Cool_Capacity / prev_capacity
      else
        hvac_final_values.Cool_Airflow = 0
      end
    end
    if not hvac.FixedHeatingCapacity.nil?
      hvac_final_values.Heat_Capacity = UnitConversions.convert(hvac.FixedHeatingCapacity, "ton", "Btu/hr")
      hvac_final_values.Heat_Load = UnitConversions.convert(hvac.FixedHeatingCapacity, "ton", "Btu/hr")
    end

    return hvac_final_values
  end

  def self.process_finalize(runner, hvac_final_values, zone_loads, weather, hvac)
    '''
    Finalize Sizing Calculations
    '''

    return nil if hvac_final_values.nil?

    hvac_final_values.Heat_Capacity_Supp = 0

    if hvac.has_type(Constants.ObjectNameFurnace)
      hvac_final_values.Heat_Capacity = hvac_final_values.Heat_Load
      hvac_final_values.Heat_Airflow = calc_airflow_rate(hvac_final_values.Heat_Capacity, (hvac.SupplyAirTemp - @heat_setpoint))

    elsif hvac.has_type(Constants.ObjectNameUnitHeater)
      hvac_final_values.Heat_Capacity = hvac_final_values.Heat_Load

      if hvac.RatedCFMperTonHeating[0] > 0
        # Fixed airflow rate
        hvac_final_values.Heat_Airflow = UnitConversions.convert(hvac_final_values.Heat_Capacity, "Btu/hr", "ton") * hvac.RatedCFMperTonHeating[0]
      else
        # Autosized airflow rate
        hvac_final_values.Heat_Airflow = calc_airflow_rate(hvac_final_values.Heat_Capacity, (hvac.SupplyAirTemp - @heat_setpoint))
      end

    elsif hvac.has_type(Constants.ObjectNameAirSourceHeatPump)

      if hvac.FixedCoolingCapacity.nil?
        hvac_final_values = process_heat_pump_adjustment(runner, hvac_final_values, weather, hvac)
        return nil if hvac_final_values.nil?

        hvac_final_values.Heat_Capacity = hvac_final_values.Cool_Capacity
      end

      hvac_final_values.Heat_Capacity_Supp = hvac_final_values.Heat_Load

      if hvac_final_values.Cool_Capacity > @min_cooling_capacity
        hvac_final_values.Heat_Airflow = calc_airflow_rate(hvac_final_values.Heat_Capacity, (hvac.SupplyAirTemp - @heat_setpoint))
      else
        hvac_final_values.Heat_Airflow = calc_airflow_rate(hvac_final_values.Heat_Capacity_Supp, (hvac.SupplyAirTemp - @heat_setpoint))
      end

    elsif hvac.has_type(Constants.ObjectNameMiniSplitHeatPump)

      if hvac.FixedCoolingCapacity.nil?
        hvac_final_values = process_heat_pump_adjustment(runner, hvac_final_values, weather, hvac)
        return nil if hvac_final_values.nil?
      end

      hvac_final_values.Heat_Capacity = [hvac_final_values.Cool_Capacity + hvac.HeatingCapacityOffset, Constants.small].max
      hvac_final_values.Heat_Capacity_Supp = hvac_final_values.Heat_Load

      hvac_final_values.Heat_Airflow = hvac.HeatingCFMs[-1] * UnitConversions.convert(hvac_final_values.Heat_Capacity, "Btu/hr", "ton") # Maximum air flow under heating operation

    elsif hvac.has_type([Constants.ObjectNameBoiler,
                         Constants.ObjectNameElectricBaseboard])
      hvac_final_values.Heat_Airflow = 0
      hvac_final_values.Heat_Capacity = hvac_final_values.Heat_Load

    elsif hvac.has_type(Constants.ObjectNameGroundSourceHeatPump)

      if hvac.FixedCoolingCapacity.nil?
        hvac_final_values.Heat_Capacity = hvac_final_values.Heat_Load
      end
      hvac_final_values.Heat_Capacity_Supp = hvac_final_values.Heat_Load

      # For single stage compressor, when heating capacity is much larger than cooling capacity,
      # in order to avoid frequent cycling in cooling mode, heating capacity is derated to 75%.
      if hvac_final_values.Heat_Capacity >= 1.5 * hvac_final_values.Cool_Capacity
        hvac_final_values.Heat_Capacity = hvac_final_values.Heat_Load * 0.75
      elsif hvac_final_values.Heat_Capacity < hvac_final_values.Cool_Capacity
        hvac_final_values.Heat_Capacity_Supp = hvac_final_values.Heat_Capacity
      end

      ground_conductivity = UnitConversions.convert(hvac.GSHP_HXVertical.groundThermalConductivity.get, "W/(m*K)", "Btu/(hr*ft*R)")
      grout_conductivity = UnitConversions.convert(hvac.GSHP_HXVertical.groutThermalConductivity.get, "W/(m*K)", "Btu/(hr*ft*R)")
      bore_diameter = UnitConversions.convert(hvac.GSHP_HXVertical.boreHoleRadius.get * 2.0, "m", "in")
      pipe_od = UnitConversions.convert(hvac.GSHP_HXVertical.pipeOutDiameter.get, "m", "in")
      pipe_id = pipe_od - UnitConversions.convert(hvac.GSHP_HXVertical.pipeThickness.get * 2.0, "m", "in")
      pipe_cond = UnitConversions.convert(hvac.GSHP_HXVertical.pipeThermalConductivity.get, "W/(m*K)", "Btu/(hr*ft*R)")
      pipe_r_value = gshp_hx_pipe_rvalue(pipe_od, pipe_id, pipe_cond)

      # Autosize ground loop heat exchanger length
      nom_length_heat, nom_length_cool = gshp_hxbore_ft_per_ton(weather, hvac.GSHP_BoreSpacing, ground_conductivity, hvac.GSHP_SpacingType, grout_conductivity, bore_diameter, pipe_od, pipe_r_value, hvac.HeatingEIR, hvac.CoolingEIR, hvac.GSHP_HXCHWDesign, hvac.GSHP_HXHWDesign, hvac.GSHP_HXDTDesign)

      bore_length_heat = nom_length_heat * hvac_final_values.Heat_Capacity / UnitConversions.convert(1.0, "ton", "Btu/hr")
      bore_length_cool = nom_length_cool * hvac_final_values.Cool_Capacity / UnitConversions.convert(1.0, "ton", "Btu/hr")
      bore_length = [bore_length_heat, bore_length_cool].max

      # Degree day calculation for balance temperature
      intGains_Sens = zone_loads.Cool_IntGains_Sens
      bLC_Heat = hvac_final_values.Heat_Load / @htd
      bLC_Cool = hvac_final_values.Cool_Load_Sens / @ctd
      t_Ref_Bal = @heat_setpoint - intGains_Sens / bLC_Heat
      hDD_Ref_Bal = [weather.data.HDD65F, [weather.data.HDD50F, weather.data.HDD50F + (weather.data.HDD65F - weather.data.HDD50F) / (65 - 50) * (t_Ref_Bal - 50)].max].min
      cDD_Ref_Bal = [weather.data.CDD50F, [weather.data.CDD65F, weather.data.CDD50F + (weather.data.CDD65F - weather.data.CDD50F) / (65 - 50) * (t_Ref_Bal - 50)].max].min
      aNNL_Grnd_Cool = (1 + hvac.CoolingEIR) * cDD_Ref_Bal * bLC_Cool * 24 * 0.6 # use 0.6 to account for average solar load
      aNNL_Grnd_Heat = (1 - hvac.HeatingEIR) * hDD_Ref_Bal * bLC_Heat * 24

      # Normalized net annual ground energy load
      nNAGL = [(aNNL_Grnd_Heat - aNNL_Grnd_Cool) / (weather.data.AnnualAvgDrybulb - (2 * hvac.GSHP_HXHWDesign - hvac.GSHP_HXDTDesign) / 2),
               (aNNL_Grnd_Cool - aNNL_Grnd_Heat) / ((2 * hvac.GSHP_HXDTDesign + hvac.GSHP_HXDTDesign) / 2 - weather.data.AnnualAvgDrybulb)].max / bore_length

      if hvac.GSHP_BoreSpacing > 15 and hvac.GSHP_BoreSpacing <= 20
        bore_length_mult = 1.0 + nNAGL / 7000 * (0.55 / ground_conductivity)
      else
        bore_length_mult = 1.0 + nNAGL / 6700 * (1.00 / ground_conductivity)
      end

      bore_length *= bore_length_mult

      if hvac.FixedCoolingCapacity.nil?
        hvac_final_values.Cool_Capacity = [hvac_final_values.Cool_Capacity, hvac_final_values.Heat_Capacity].max
        hvac_final_values.Heat_Capacity = hvac_final_values.Cool_Capacity
      end
      hvac_final_values.Cool_Capacity_Sens = hvac_final_values.Cool_Capacity * hvac.SHRRated[0]
      cool_Load_SensCap_Design = (hvac_final_values.Cool_Capacity_Sens * hvac_final_values.SensibleCap_CurveValue /
                                 (1 + (1 - hvac.CoilBF * hvac_final_values.BypassFactor_CurveValue) *
                                 (80 - @cool_setpoint) / (@cool_setpoint - hvac.LeavingAirTemp)))
      hvac_final_values.Cool_Airflow = calc_airflow_rate(cool_Load_SensCap_Design, (@cool_setpoint - hvac.LeavingAirTemp))
      hvac_final_values.Heat_Airflow = calc_airflow_rate(hvac_final_values.Heat_Capacity, (hvac.SupplyAirTemp - @heat_setpoint))

      loop_flow = [1.0, UnitConversions.convert([hvac_final_values.Heat_Capacity, hvac_final_values.Cool_Capacity].max, "Btu/hr", "ton")].max.floor * 3.0

      if hvac.GSHP_BoreHoles == Constants.SizingAuto and hvac.GSHP_BoreDepth == Constants.SizingAuto
        hvac.GSHP_BoreHoles = [1, (UnitConversions.convert(hvac_final_values.Cool_Capacity, "Btu/hr", "ton") + 0.5).floor].max
        hvac.GSHP_BoreDepth = (bore_length / hvac.GSHP_BoreHoles).floor
        min_bore_depth = 0.15 * hvac.GSHP_BoreSpacing # 0.15 is the maximum Spacing2DepthRatio defined for the G-function

        (0..4).to_a.each do |tmp|
          if hvac.GSHP_BoreDepth < min_bore_depth and hvac.GSHP_BoreHoles > 1
            hvac.GSHP_BoreHoles -= 1
            hvac.GSHP_BoreDepth = (bore_length / hvac.GSHP_BoreHoles).floor
          elsif hvac.GSHP_BoreDepth > 345
            hvac.GSHP_BoreHoles += 1
            hvac.GSHP_BoreDepth = (bore_length / hvac.GSHP_BoreHoles).floor
          end
        end

        hvac.GSHP_BoreDepth = (bore_length / hvac.GSHP_BoreHoles).floor + 5

      elsif hvac.GSHP_BoreHoles == Constants.SizingAuto and hvac.GSHP_BoreDepth != Constants.SizingAuto
        hvac.GSHP_BoreHoles = (bore_length / hvac.GSHP_BoreDepth.to_f + 0.5).floor
        hvac.GSHP_BoreDepth = hvac.GSHP_BoreDepth.to_f
      elsif hvac.GSHP_BoreHoles != Constants.SizingAuto and hvac.GSHP_BoreDepth == Constants.SizingAuto
        hvac.GSHP_BoreHoles = hvac.GSHP_BoreHoles.to_f
        hvac.GSHP_BoreDepth = (bore_length / hvac.GSHP_BoreHoles).floor + 5
      else
        runner.registerWarning("User is hard sizing the bore field, improper sizing may lead to unbalanced / unsteady ground loop temperature and erroneous prediction of system energy related cost.")
        hvac.GSHP_BoreHoles = hvac.GSHP_BoreHoles.to_f
        hvac.GSHP_BoreDepth = hvac.GSHP_BoreDepth.to_f
      end

      bore_length = hvac.GSHP_BoreDepth * hvac.GSHP_BoreHoles

      if hvac.GSHP_BoreConfig == Constants.SizingAuto
        if hvac.GSHP_BoreHoles == 1
          hvac.GSHP_BoreConfig = Constants.BoreConfigSingle
        elsif hvac.GSHP_BoreHoles == 2
          hvac.GSHP_BoreConfig = Constants.BoreConfigLine
        elsif hvac.GSHP_BoreHoles == 3
          hvac.GSHP_BoreConfig = Constants.BoreConfigLine
        elsif hvac.GSHP_BoreHoles == 4
          hvac.GSHP_BoreConfig = Constants.BoreConfigRectangle
        elsif hvac.GSHP_BoreHoles == 5
          hvac.GSHP_BoreConfig = Constants.BoreConfigUconfig
        elsif hvac.GSHP_BoreHoles > 5
          hvac.GSHP_BoreConfig = Constants.BoreConfigLine
        end
      end

      # Test for valid GSHP bore field configurations
      valid_configs = { Constants.BoreConfigSingle => [1],
                        Constants.BoreConfigLine => [2, 3, 4, 5, 6, 7, 8, 9, 10],
                        Constants.BoreConfigLconfig => [3, 4, 5, 6],
                        Constants.BoreConfigRectangle => [2, 4, 6, 8],
                        Constants.BoreConfigUconfig => [5, 7, 9],
                        Constants.BoreConfigL2config => [8],
                        Constants.BoreConfigOpenRectangle => [8] }
      valid_num_bores = valid_configs[hvac.GSHP_BoreConfig]
      max_valid_configs = { Constants.BoreConfigLine => 10, Constants.BoreConfigLconfig => 6 }
      unless valid_num_bores.include? hvac.GSHP_BoreHoles
        # Any configuration with a max_valid_configs value can accept any number of bores up to the maximum
        if max_valid_configs.keys.include? hvac.GSHP_BoreConfig
          max_bore_holes = max_valid_configs[hvac.GSHP_BoreConfig]
          runner.registerWarning("Maximum number of bore holes for '#{hvac.GSHP_BoreConfig}' bore configuration is #{max_bore_holes}. Overriding value of #{hvac.GSHP_BoreHoles} bore holes to #{max_bore_holes}.")
          hvac.GSHP_BoreHoles = max_bore_holes
        else
          # Search for first valid bore field
          new_bore_config = nil
          valid_field_found = false
          valid_configs.keys.each do |bore_config|
            if valid_configs[bore_config].include? hvac.GSHP_BoreHoles
              valid_field_found = true
              new_bore_config = bore_config
              break
            end
          end
          if valid_field_found
            runner.registerWarning("Bore field '#{hvac.GSHP_BoreConfig}' with #{hvac.GSHP_BoreHoles.to_i} bore holes is an invalid configuration. Changing layout to '#{new_bore_config}' configuration.")
            hvac.GSHP_BoreConfig = new_bore_config
          else
            runner.registerError("Could not construct a valid GSHP bore field configuration.")
            return nil
          end
        end
      end

      spacing_to_depth_ratio = hvac.GSHP_BoreSpacing / hvac.GSHP_BoreDepth

      lntts = [-8.5, -7.8, -7.2, -6.5, -5.9, -5.2, -4.5, -3.963, -3.27, -2.864, -2.577, -2.171, -1.884, -1.191, -0.497, -0.274, -0.051, 0.196, 0.419, 0.642, 0.873, 1.112, 1.335, 1.679, 2.028, 2.275, 3.003]
      gfnc_coeff = gshp_gfnc_coeff(hvac.GSHP_BoreConfig, hvac.GSHP_BoreHoles, spacing_to_depth_ratio)

      hvac_final_values.GSHP_Loop_flow = loop_flow
      hvac_final_values.GSHP_Bore_Depth = hvac.GSHP_BoreDepth
      hvac_final_values.GSHP_Bore_Holes = hvac.GSHP_BoreHoles
      hvac_final_values.GSHP_G_Functions = [lntts, gfnc_coeff]

    else
      hvac_final_values.Heat_Capacity = 0
      hvac_final_values.Heat_Airflow = 0
    end

    if not hvac.FixedSuppHeatingCapacity.nil?
      hvac_final_values.Heat_Capacity_Supp = UnitConversions.convert(hvac.FixedSuppHeatingCapacity, "ton", "Btu/hr")
    end

    # Prevent errors of "has no air flow"
    min_air_flow = 3.0 # cfm; E+ minimum is 0.001 m^3/s"
    if hvac_final_values.Heat_Airflow > 0
      hvac_final_values.Heat_Airflow = [hvac_final_values.Heat_Airflow, min_air_flow].max
    end
    if hvac_final_values.Cool_Airflow > 0
      hvac_final_values.Cool_Airflow = [hvac_final_values.Cool_Airflow, min_air_flow].max
    end

    return hvac_final_values
  end

  def self.process_heat_pump_adjustment(runner, hvac_final_values, weather, hvac)
    '''
    Adjust heat pump sizing
    '''
    return nil if hvac_final_values.nil?

    if hvac.NumSpeedsHeating > 1
      coefficients = hvac.HEAT_CAP_FT_SPEC[hvac.NumSpeedsHeating - 1]
      capacity_ratio = hvac.CapacityRatioHeating[hvac.NumSpeedsHeating - 1]
    else
      coefficients = hvac.HEAT_CAP_FT_SPEC[0]
      capacity_ratio = 1.0
    end

    heatCap_Rated = (hvac_final_values.Heat_Load / MathTools.biquadratic(@heat_setpoint, weather.design.HeatingDrybulb, coefficients)) / capacity_ratio

    if heatCap_Rated < hvac_final_values.Cool_Capacity
      if hvac.has_type(Constants.ObjectNameAirSourceHeatPump)
        hvac_final_values.Heat_Capacity = hvac_final_values.Cool_Capacity
      elsif hvac.has_type(Constants.ObjectNameMiniSplitHeatPump)
        hvac_final_values.Heat_Capacity = [hvac_final_values.Cool_Capacity + hvac.HeatingCapacityOffset, Constants.small].max
      end
    else
      cfm_Btu = hvac_final_values.Cool_Airflow / hvac_final_values.Cool_Capacity
      load_shr = hvac_final_values.Cool_Load_Sens / hvac_final_values.Cool_Load_Tot
      if (weather.data.HDD65F / weather.data.CDD50F) < 2.0 or load_shr < 0.95
        # Mild winter or has a latent cooling load
        hvac_final_values.Cool_Capacity = [(hvac.OverSizeLimit * hvac_final_values.Cool_Load_Tot) / hvac_final_values.TotalCap_CurveValue, heatCap_Rated].min
      else
        # Cold winter and no latent cooling load (add a ton rule applies)
        hvac_final_values.Cool_Capacity = [(hvac_final_values.Cool_Load_Tot + hvac.OverSizeDelta) / hvac_final_values.TotalCap_CurveValue, heatCap_Rated].min
      end
      if hvac.has_type(Constants.ObjectNameAirSourceHeatPump)
        hvac_final_values.Cool_Airflow = cfm_Btu * hvac_final_values.Cool_Capacity
        hvac_final_values.Heat_Capacity = hvac_final_values.Cool_Capacity
      elsif hvac.has_type(Constants.ObjectNameMiniSplitHeatPump)
        hvac_final_values.Cool_Airflow = hvac.CoolingCFMs[-1] * UnitConversions.convert(hvac_final_values.Cool_Capacity, "Btu/hr", "ton")
        hvac_final_values.Heat_Capacity = [hvac_final_values.Cool_Capacity + hvac.HeatingCapacityOffset, Constants.small].max
      end
    end

    return hvac_final_values
  end

  def self.get_shelter_class(model, min_neighbor_distance, living_space)
    height_ft = Geometry.get_height_of_spaces([living_space])
    exposed_wall_ratio = Geometry.calculate_above_grade_exterior_wall_area(@model_spaces) /
                         Geometry.calculate_above_grade_wall_area(@model_spaces)

    if exposed_wall_ratio > 0.5 # 3 or 4 exposures; Table 5D
      if min_neighbor_distance.nil?
        shelter_class = 2 # Typical shelter for isolated rural house
      elsif min_neighbor_distance > height_ft
        shelter_class = 3 # Typical shelter caused by other buildings across the street
      else
        shelter_class = 4 # Typical shelter for urban buildings where sheltering obstacles are less than one building height away
      end
    else # 0, 1, or 2 exposures; Table 5E
      if min_neighbor_distance.nil?
        if exposed_wall_ratio > 0.25 # 2 exposures; Table 5E
          shelter_class = 2 # Typical shelter for isolated rural house
        else # 1 exposure; Table 5E
          shelter_class = 3 # Typical shelter caused by other buildings across the street
        end
      elsif min_neighbor_distance > height_ft
        shelter_class = 4 # Typical shelter for urban buildings where sheltering obstacles are less than one building height away
      else
        shelter_class = 5 # Typical shelter for urban buildings where sheltering obstacles are less than one building height away
      end
    end

    return shelter_class
  end

  def self.get_wallgroup_wood_or_steel_stud(cavity_ins_r_value)
    '''
    Determine the base Group Number based on cavity R-value for siding or stucco walls
    '''
    if cavity_ins_r_value < 2
      wallGroup = 1   # A
    elsif cavity_ins_r_value <= 11
      wallGroup = 2   # B
    elsif cavity_ins_r_value <= 13
      wallGroup = 3   # C
    elsif cavity_ins_r_value <= 15
      wallGroup = 4   # D
    elsif cavity_ins_r_value <= 19
      wallGroup = 5   # E
    elsif cavity_ins_r_value <= 21
      wallGroup = 6   # F
    else
      wallGroup = 7   # G
    end

    return wallGroup
  end

  def self.get_ventilation_rates(runner, model)
    mechVentType = get_feature(runner, model.getBuilding, Constants.SizingInfoMechVentType, 'string')
    mechVentWholeHouseRate = get_feature(runner, model.getBuilding, Constants.SizingInfoMechVentWholeHouseRate, 'double')
    return nil if mechVentType.nil? or mechVentWholeHouseRate.nil?

    q_unb = 0
    q_bal_Sens = 0
    q_bal_Lat = 0

    if mechVentType == Constants.VentTypeExhaust
      q_unb = mechVentWholeHouseRate
    elsif mechVentType == Constants.VentTypeSupply or mechVentType == Constants.VentTypeCFIS
      q_unb = mechVentWholeHouseRate
    elsif mechVentType == Constants.VentTypeBalanced
      totalEfficiency = get_feature(runner, model.getBuilding, Constants.SizingInfoMechVentTotalEfficiency, 'double')
      apparentSensibleEffectiveness = get_feature(runner, model.getBuilding, Constants.SizingInfoMechVentApparentSensibleEffectiveness, 'double')
      latentEffectiveness = get_feature(runner, model.getBuilding, Constants.SizingInfoMechVentLatentEffectiveness, 'double')
      return nil if totalEfficiency.nil? or latentEffectiveness.nil? or apparentSensibleEffectiveness.nil?

      q_bal_Sens = mechVentWholeHouseRate * (1 - apparentSensibleEffectiveness)
      q_bal_Lat = mechVentWholeHouseRate * (1 - latentEffectiveness)
    elsif mechVentType == Constants.VentTypeNone
      # nop
    else
        runner.registerError("Unexpected mechanical ventilation type: #{mechVentType}.")
        return nil
    end

    return [q_unb, q_bal_Sens, q_bal_Lat]
  end

  def self.get_fenestration_shgc(runner, surface)
    simple_glazing = self.get_window_simple_glazing(runner, surface, true)
    return nil if simple_glazing.nil?

    shgc_with_interior_shade_heat = simple_glazing.solarHeatGainCoefficient

    int_shade_heat_to_cool_ratio = 1.0
    if surface.shadingControl.is_initialized
      shading_control = surface.shadingControl.get
      if shading_control.shadingMaterial.is_initialized
        shading_material = shading_control.shadingMaterial.get
        if shading_material.to_Shade.is_initialized
          shade = shading_material.to_Shade.get
          int_shade_heat_to_cool_ratio = shade.solarTransmittance
        else
          runner.registerError("Unhandled shading material: #{shading_material.name.to_s}.")
          return nil
        end
      end
    end

    shgc_with_interior_shade_cool = shgc_with_interior_shade_heat * int_shade_heat_to_cool_ratio

    return [shgc_with_interior_shade_cool, shgc_with_interior_shade_heat]
  end

  def self.calc_airflow_rate(load_or_capacity, deltaT)
    return load_or_capacity / (1.1 * @acf * deltaT)
  end

  def self.calc_delivery_effectiveness_heating(dse_Qs, dse_Qr, system_cfm, load_sens, dse_Tamb_s, dse_Tamb_r, dse_As, dse_Ar, t_setpoint, dse_Fregain_s, dse_Fregain_r, supply_r, return_r)
    '''
    Calculate the Delivery Effectiveness for heating (using the method of ASHRAE Standard 152).
    '''
    dse_Bs, dse_Br, dse_a_s, dse_a_r, dse_dTe, dse_dT_s, dse_dT_r = _calc_dse_init(system_cfm, load_sens, dse_Tamb_s, dse_Tamb_r, dse_As, dse_Ar, t_setpoint, dse_Qs, dse_Qr, supply_r, return_r)
    dse_DE = _calc_dse_DE_heating(dse_a_s, dse_Bs, dse_a_r, dse_Br, dse_dT_s, dse_dT_r, dse_dTe)
    dse_DEcorr = _calc_dse_DEcorr(dse_DE, dse_Fregain_s, dse_Fregain_r, dse_Br, dse_a_r, dse_dT_r, dse_dTe)

    return dse_DEcorr
  end

  def self.calc_delivery_effectiveness_cooling(dse_Qs, dse_Qr, leavingAirTemp, system_cfm, load_sens, dse_Tamb_s, dse_Tamb_r, dse_As, dse_Ar, t_setpoint, dse_Fregain_s, dse_Fregain_r, load_total, dse_h_r, supply_r, return_r)
    '''
    Calculate the Delivery Effectiveness for cooling (using the method of ASHRAE Standard 152).
    '''
    dse_Bs, dse_Br, dse_a_s, dse_a_r, dse_dTe, dse_dT_s, dse_dT_r = _calc_dse_init(system_cfm, load_sens, dse_Tamb_s, dse_Tamb_r, dse_As, dse_Ar, t_setpoint, dse_Qs, dse_Qr, supply_r, return_r)
    dse_dTe *= -1
    dse_DE, coolingLoad_Ducts_Sens = _calc_dse_DE_cooling(dse_a_s, system_cfm, load_total, dse_a_r, dse_h_r, dse_Br, dse_dT_r, dse_Bs, leavingAirTemp, dse_Tamb_s, load_sens)
    dse_DEcorr = _calc_dse_DEcorr(dse_DE, dse_Fregain_s, dse_Fregain_r, dse_Br, dse_a_r, dse_dT_r, dse_dTe)

    return dse_DEcorr, dse_dTe, coolingLoad_Ducts_Sens
  end

  def self._calc_dse_init(system_cfm, load_sens, dse_Tamb_s, dse_Tamb_r, dse_As, dse_Ar, t_setpoint, dse_Qs, dse_Qr, supply_r, return_r)
    # Supply and return conduction functions, Bs and Br
    dse_Bs = Math.exp((-1.0 * dse_As) / (60 * system_cfm * @inside_air_dens * Gas.Air.cp * supply_r))
    dse_Br = Math.exp((-1.0 * dse_Ar) / (60 * system_cfm * @inside_air_dens * Gas.Air.cp * return_r))

    dse_a_s = (system_cfm - dse_Qs) / system_cfm
    dse_a_r = (system_cfm - dse_Qr) / system_cfm

    dse_dTe = load_sens / (60 * system_cfm * @inside_air_dens * Gas.Air.cp)
    dse_dT_s = t_setpoint - dse_Tamb_s
    dse_dT_r = t_setpoint - dse_Tamb_r

    return dse_Bs, dse_Br, dse_a_s, dse_a_r, dse_dTe, dse_dT_s, dse_dT_r
  end

  def self._calc_dse_DE_cooling(dse_a_s, system_cfm, load_total, dse_a_r, dse_h_r, dse_Br, dse_dT_r, dse_Bs, leavingAirTemp, dse_Tamb_s, load_sens)
    # Calculate the delivery effectiveness (Equation 6-25)
    dse_DE = ((dse_a_s * 60 * system_cfm * @inside_air_dens) / (-1 * load_total)) * \
             (((-1 * load_total) / (60 * system_cfm * @inside_air_dens)) + \
              (1 - dse_a_r) * (dse_h_r - @enthalpy_indoor_cooling) + \
              dse_a_r * Gas.Air.cp * (dse_Br - 1) * dse_dT_r + \
              Gas.Air.cp * (dse_Bs - 1) * (leavingAirTemp - dse_Tamb_s))

    # Calculate the sensible heat transfer from surroundings
    coolingLoad_Ducts_Sens = (1 - [dse_DE, 0].max) * load_sens

    return dse_DE, coolingLoad_Ducts_Sens
  end

  def self._calc_dse_DE_heating(dse_a_s, dse_Bs, dse_a_r, dse_Br, dse_dT_s, dse_dT_r, dse_dTe)
    # Calculate the delivery effectiveness (Equation 6-23)
    dse_DE = (dse_a_s * dse_Bs -
              dse_a_s * dse_Bs * (1 - dse_a_r * dse_Br) * (dse_dT_r / dse_dTe) -
              dse_a_s * (1 - dse_Bs) * (dse_dT_s / dse_dTe))

    return dse_DE
  end

  def self._calc_dse_DEcorr(dse_DE, dse_Fregain_s, dse_Fregain_r, dse_Br, dse_a_r, dse_dT_r, dse_dTe)
    # Calculate the delivery effectiveness corrector for regain (Equation 6-40)
    dse_DEcorr = (dse_DE + dse_Fregain_s * (1 - dse_DE) - (dse_Fregain_s - dse_Fregain_r -
                  dse_Br * (dse_a_r * dse_Fregain_s - dse_Fregain_r)) * dse_dT_r / dse_dTe)

    # Limit the DE to a reasonable value to prevent negative values and huge equipment
    dse_DEcorr = [dse_DEcorr, 0.25].max
    dse_DEcorr = [dse_DEcorr, 1.00].min

    return dse_DEcorr
  end

  def self.calculate_sensible_latent_split(return_leakage_cfm, cool_load_tot, coolingLoadLat)
    # Calculate the latent duct leakage load (Manual J accounts only for return duct leakage)
    dse_Cool_Load_Latent = [0, 0.68 * @acf * return_leakage_cfm * (@cool_design_grains - @cool_indoor_grains)].max

    # Calculate final latent and load
    cool_Load_Lat = coolingLoadLat + dse_Cool_Load_Latent
    cool_Load_Sens = cool_load_tot - cool_Load_Lat

    return cool_Load_Lat, cool_Load_Sens
  end

  def self.get_ducts_for_air_loop(runner, air_loop)
    ducts = []

    # Has ducts?
    has_ducts = get_feature(runner, air_loop, Constants.SizingInfoDuctExist, 'boolean')
    return ducts unless has_ducts

    # Leakage values
    leakage_fracs = get_feature(runner, air_loop, Constants.SizingInfoDuctLeakageFracs, 'string')
    leakage_cfm25s = get_feature(runner, air_loop, Constants.SizingInfoDuctLeakageCFM25s, 'string')
    return nil if leakage_fracs.nil? or leakage_cfm25s.nil?

    leakage_fracs = leakage_fracs.split(",").map(&:to_f)
    leakage_cfm25s = leakage_cfm25s.split(",").map(&:to_f)
    if leakage_fracs.inject { |sum, n| sum + n } == 0.0
      leakage_fracs = [nil] * leakage_fracs.size
    else
      leakage_cfm25s = [nil] * leakage_cfm25s.size
    end

    # Areas
    areas = get_feature(runner, air_loop, Constants.SizingInfoDuctAreas, 'string')
    return nil if areas.nil?

    areas = areas.split(",").map(&:to_f)

    # R-values
    rvalues = get_feature(runner, air_loop, Constants.SizingInfoDuctRvalues, 'string')
    return nil if rvalues.nil?

    rvalues = rvalues.split(",").map(&:to_f)

    # Locations
    locations = get_feature(runner, air_loop, Constants.SizingInfoDuctLocationZones, 'string')
    return nil if locations.nil?

    locations = locations.split(",")
    location_spaces = []
    thermal_zones = Geometry.get_thermal_zones_from_spaces(@model_spaces)
    locations.each do |location|
      if location == "outside"
        location_spaces << nil
        next
      end

      location_space = nil
      thermal_zones.each do |zone|
        next if not zone.handle.to_s.start_with?(location)

        location_space = zone.spaces[0] # Get arbitrary space from zone
        break
      end
      if location_space.nil?
        runner.registerError("Could not determine duct location.")
        return nil
      end
      location_spaces << location_space
    end

    # Sides
    sides = get_feature(runner, air_loop, Constants.SizingInfoDuctSides, 'string')
    return nil if sides.nil?

    sides = sides.split(",")

    location_spaces.each_with_index do |location_space, index|
      d = DuctInfo.new
      d.LocationSpace = location_space
      d.LeakageFrac = leakage_fracs[index]
      d.LeakageCFM25 = leakage_cfm25s[index]
      d.Area = areas[index]
      d.Rvalue = rvalues[index]
      d.Side = sides[index]
      ducts << d
    end

    return ducts
  end

  def self.calc_ducts_area_weighted_average(ducts, values)
    '''
    Calculate area-weighted average values for unconditioned duct(s)
    '''
    uncond_area = { Constants.DuctSideSupply => 0.0, Constants.DuctSideReturn => 0.0 }
    ducts.each do |duct|
      next if Geometry.is_living(duct.LocationSpace)

      uncond_area[duct.Side] += duct.Area
    end

    value = { Constants.DuctSideSupply => 0.0, Constants.DuctSideReturn => 0.0 }
    ducts.each do |duct|
      next if Geometry.is_living(duct.LocationSpace)

      if uncond_area[duct.Side] > 0
        value[duct.Side] += values[duct.Side][duct.LocationSpace] * duct.Area / uncond_area[duct.Side]
      else
        value[duct.Side] += values[duct.Side][duct.LocationSpace]
      end
    end

    return value[Constants.DuctSideSupply], value[Constants.DuctSideReturn]
  end

  def self.calc_ducts_areas(ducts)
    '''
    Calculate total supply & return duct areas in unconditioned space
    '''

    areas = { Constants.DuctSideSupply => 0.0, Constants.DuctSideReturn => 0.0 }
    ducts.each do |duct|
      next if Geometry.is_living(duct.LocationSpace)

      areas[duct.Side] += duct.Area
    end

    return areas[Constants.DuctSideSupply], areas[Constants.DuctSideReturn]
  end

  def self.calc_ducts_leakages(ducts, system_cfm)
    '''
    Calculate total supply & return duct leakage in cfm.
    '''

    cfms = { Constants.DuctSideSupply => 0.0, Constants.DuctSideReturn => 0.0 }
    ducts.each do |duct|
      next if Geometry.is_living(duct.LocationSpace)

      if not duct.LeakageFrac.nil?
        cfms[duct.Side] += duct.LeakageFrac * system_cfm
      elsif not duct.LeakageCFM25.nil?
        cfms[duct.Side] += duct.LeakageCFM25
      end
    end

    return cfms[Constants.DuctSideSupply], cfms[Constants.DuctSideReturn]
  end

  def self.calc_ducts_rvalues(ducts)
    '''
    Calculate UA-weighted average R-value for supply & return ducts.
    '''

    u_factors = { Constants.DuctSideSupply => {}, Constants.DuctSideReturn => {} }
    ducts.each do |duct|
      next if Geometry.is_living(duct.LocationSpace)

      u_factors[duct.Side][duct.LocationSpace] = 1.0 / duct.Rvalue
    end

    supply_u, return_u = calc_ducts_area_weighted_average(ducts, u_factors)

    return 1.0 / supply_u, 1.0 / return_u
  end

  def self.get_hvacs(runner, model)
    hvacs = []

    # Get unique set of HVAC equipment
    equips = {}

    HVAC.existing_equipment(model, runner, @cond_zone).each do |equip|
      next if equips.keys.include? equip
      next if equip.is_a? OpenStudio::Model::ZoneHVACIdealLoadsAirSystem

      equips[equip] = @cond_zone
    end

    # Process each equipment
    equips.each do |equip, control_zone|
      hvac = HVACInfo.new
      hvacs << hvac

      hvac.Objects = [equip]

      clg_coil, htg_coil, supp_htg_coil = HVAC.get_coils_from_hvac_equip(model, equip)

      # Get type of heating/cooling system
      hvac.CoolType = get_feature(runner, equip, Constants.SizingInfoHVACCoolType, 'string', false)
      hvac.HeatType = get_feature(runner, equip, Constants.SizingInfoHVACHeatType, 'string', false)

      # Retrieve ducts if they exist
      if equip.is_a? OpenStudio::Model::AirLoopHVACUnitarySystem
        air_loop = nil
        control_zone.airLoopHVACs.each do |loop|
          loop.supplyComponents.each do |supply_component|
            next unless supply_component.to_AirLoopHVACUnitarySystem.is_initialized
            next unless supply_component.to_AirLoopHVACUnitarySystem.get.handle == equip.handle

            air_loop = loop
          end
        end
        if not air_loop.nil?
          hvac.Ducts = get_ducts_for_air_loop(runner, air_loop)
          return nil if hvac.Ducts.nil?
        end
      end

      if equip.is_a? OpenStudio::Model::EvaporativeCoolerDirectResearchSpecial
        hvac.CoolingLoadFraction = get_feature(runner, equip, Constants.SizingInfoHVACFracCoolLoadServed, 'double')
        return nil if hvac.CoolingLoadFraction.nil?

        air_loop = equip.airLoopHVAC.get
<<<<<<< HEAD
        fan_unit_sys = HVAC.get_unitary_system_from_air_loop_hvac(air_loop)
        if fan_unit_sys.additionalProperties.getFeatureAsBoolean(Constants.DuctedInfoMiniSplitHeatPumpOrEvapCooler).get
=======
        if air_loop.additionalProperties.getFeatureAsBoolean(Constants.DuctedInfoMiniSplitHeatPumpOrEvapCooler).get
>>>>>>> aaa54260
          hvac.Ducts = get_ducts_for_air_loop(runner, air_loop)
        end
      end

      if not clg_coil.nil?
        ratedCFMperTonCooling = get_feature(runner, equip, Constants.SizingInfoHVACRatedCFMperTonCooling, 'string', false)
        if not ratedCFMperTonCooling.nil?
          hvac.RatedCFMperTonCooling = ratedCFMperTonCooling.split(",").map(&:to_f)
        end

        hvac.CoolingLoadFraction = get_feature(runner, equip, Constants.SizingInfoHVACFracCoolLoadServed, 'double')
        return nil if hvac.CoolingLoadFraction.nil?
      end

      if clg_coil.is_a? OpenStudio::Model::CoilCoolingDXSingleSpeed
        hvac.NumSpeedsCooling = 1

        if hvac.has_type(Constants.ObjectNameRoomAirConditioner)
          coolingCFMs = get_feature(runner, equip, Constants.SizingInfoHVACCoolingCFMs, 'string')
          return nil if coolingCFMs.nil?

          hvac.CoolingCFMs = coolingCFMs.split(",").map(&:to_f)
        end

        curves = [clg_coil.totalCoolingCapacityFunctionOfTemperatureCurve]
        hvac.COOL_CAP_FT_SPEC = get_2d_vector_from_CAP_FT_SPEC_curves(curves, hvac.NumSpeedsCooling)
        if not clg_coil.ratedSensibleHeatRatio.is_initialized
          runner.registerError("SHR not set for #{clg_coil.name}.")
          return nil
        end
        hvac.SHRRated = [clg_coil.ratedSensibleHeatRatio.get]
        if clg_coil.ratedTotalCoolingCapacity.is_initialized
          hvac.FixedCoolingCapacity = UnitConversions.convert(clg_coil.ratedTotalCoolingCapacity.get, "W", "ton")
        end

      elsif clg_coil.is_a? OpenStudio::Model::CoilCoolingDXMultiSpeed
        hvac.NumSpeedsCooling = clg_coil.stages.size
        if hvac.NumSpeedsCooling == 2
          hvac.OverSizeLimit = 1.2
        else
          hvac.OverSizeLimit = 1.3
        end

        capacityRatioCooling = get_feature(runner, equip, Constants.SizingInfoHVACCapacityRatioCooling, 'string')
        return nil if capacityRatioCooling.nil?

        hvac.CapacityRatioCooling = capacityRatioCooling.split(",").map(&:to_f)

        if not equip.designSpecificationMultispeedObject.is_initialized
          runner.registerError("DesignSpecificationMultispeedObject not set for #{equip.name.to_s}.")
          return nil
        end
        perf = equip.designSpecificationMultispeedObject.get
        hvac.FanspeedRatioCooling = []
        perf.supplyAirflowRatioFields.each do |airflowRatioField|
          if not airflowRatioField.coolingRatio.is_initialized
            runner.registerError("Cooling airflow ratio not set for #{perf.name.to_s}")
            return nil
          end
          hvac.FanspeedRatioCooling << airflowRatioField.coolingRatio.get
        end

        curves = []
        hvac.SHRRated = []
        clg_coil.stages.each_with_index do |stage, speed|
          curves << stage.totalCoolingCapacityFunctionofTemperatureCurve
          if not stage.grossRatedSensibleHeatRatio.is_initialized
            runner.registerError("SHR not set for #{clg_coil.name}.")
            return nil
          end
          hvac.SHRRated << stage.grossRatedSensibleHeatRatio.get
          next if !stage.grossRatedTotalCoolingCapacity.is_initialized

          hvac.FixedCoolingCapacity = UnitConversions.convert(stage.grossRatedTotalCoolingCapacity.get, "W", "ton")
        end
        hvac.COOL_CAP_FT_SPEC = get_2d_vector_from_CAP_FT_SPEC_curves(curves, hvac.NumSpeedsCooling)

        if hvac.CoolType == Constants.ObjectNameMiniSplitHeatPump
          coolingCFMs = get_feature(runner, equip, Constants.SizingInfoHVACCoolingCFMs, 'string')
          return nil if coolingCFMs.nil?

          hvac.CoolingCFMs = coolingCFMs.split(",").map(&:to_f)
        end

      elsif clg_coil.is_a? OpenStudio::Model::CoilCoolingWaterToAirHeatPumpEquationFit
        hvac.NumSpeedsCooling = 1

        cOOL_CAP_FT_SPEC = [clg_coil.totalCoolingCapacityCoefficient1,
                            clg_coil.totalCoolingCapacityCoefficient2,
                            clg_coil.totalCoolingCapacityCoefficient3,
                            clg_coil.totalCoolingCapacityCoefficient4,
                            clg_coil.totalCoolingCapacityCoefficient5]
        hvac.COOL_CAP_FT_SPEC = [HVAC.convert_curve_gshp(cOOL_CAP_FT_SPEC, true)]

        cOOL_SH_FT_SPEC = [clg_coil.sensibleCoolingCapacityCoefficient1,
                           clg_coil.sensibleCoolingCapacityCoefficient3,
                           clg_coil.sensibleCoolingCapacityCoefficient4,
                           clg_coil.sensibleCoolingCapacityCoefficient5,
                           clg_coil.sensibleCoolingCapacityCoefficient6]
        hvac.COOL_SH_FT_SPEC = [HVAC.convert_curve_gshp(cOOL_SH_FT_SPEC, true)]

        cOIL_BF_FT_SPEC = get_feature(runner, equip, Constants.SizingInfoGSHPCoil_BF_FT_SPEC, 'string')
        return nil if cOIL_BF_FT_SPEC.nil?

        hvac.COIL_BF_FT_SPEC = [cOIL_BF_FT_SPEC.split(",").map(&:to_f)]

        shr_rated = get_feature(runner, equip, Constants.SizingInfoHVACSHR, 'string')
        return nil if shr_rated.nil?

        hvac.SHRRated = shr_rated.split(",").map(&:to_f)

        hvac.CoilBF = get_feature(runner, equip, Constants.SizingInfoGSHPCoilBF, 'double')
        return nil if hvac.CoilBF.nil?

        if clg_coil.ratedTotalCoolingCapacity.is_initialized
          hvac.FixedCoolingCapacity = UnitConversions.convert(clg_coil.ratedTotalCoolingCapacity.get, "W", "ton")
        end

        hvac.CoolingEIR = 1.0 / clg_coil.ratedCoolingCoefficientofPerformance

        hvac.GSHP_BoreSpacing = get_feature(runner, equip, Constants.SizingInfoGSHPBoreSpacing, 'double')
        hvac.GSHP_BoreHoles = get_feature(runner, equip, Constants.SizingInfoGSHPBoreHoles, 'string')
        hvac.GSHP_BoreDepth = get_feature(runner, equip, Constants.SizingInfoGSHPBoreDepth, 'string')
        hvac.GSHP_BoreConfig = get_feature(runner, equip, Constants.SizingInfoGSHPBoreConfig, 'string')
        hvac.GSHP_SpacingType = get_feature(runner, equip, Constants.SizingInfoGSHPUTubeSpacingType, 'string')
        return nil if hvac.GSHP_BoreSpacing.nil? or hvac.GSHP_BoreHoles.nil? or hvac.GSHP_BoreDepth.nil? or hvac.GSHP_BoreConfig.nil? or hvac.GSHP_SpacingType.nil?

      elsif not clg_coil.nil?
        runner.registerError("Unexpected cooling coil: #{clg_coil.name}.")
        return nil
      end

      if not htg_coil.nil?
        ratedCFMperTonHeating = get_feature(runner, equip, Constants.SizingInfoHVACRatedCFMperTonHeating, 'string', false)
        if not ratedCFMperTonHeating.nil?
          hvac.RatedCFMperTonHeating = ratedCFMperTonHeating.split(",").map(&:to_f)
        end
      end

      heatingLoadFraction = get_feature(runner, equip, Constants.SizingInfoHVACFracHeatLoadServed, 'double', false)
      if not heatingLoadFraction.nil?
        hvac.HeatingLoadFraction = heatingLoadFraction
      end

      if equip.is_a? OpenStudio::Model::ZoneHVACBaseboardConvectiveElectric
        if equip.nominalCapacity.is_initialized
          hvac.FixedHeatingCapacity = UnitConversions.convert(equip.nominalCapacity.get, "W", "ton")
        end

      elsif htg_coil.is_a? OpenStudio::Model::CoilHeatingElectric
        hvac.NumSpeedsHeating = 1
        if htg_coil.nominalCapacity.is_initialized
          hvac.FixedHeatingCapacity = UnitConversions.convert(htg_coil.nominalCapacity.get, "W", "ton")
        end

      elsif htg_coil.is_a? OpenStudio::Model::CoilHeatingGas
        hvac.NumSpeedsHeating = 1
        if htg_coil.nominalCapacity.is_initialized
          hvac.FixedHeatingCapacity = UnitConversions.convert(htg_coil.nominalCapacity.get, "W", "ton")
        end

      elsif htg_coil.is_a? OpenStudio::Model::CoilHeatingWaterBaseboard
        hvac.NumSpeedsHeating = 1
        if htg_coil.heatingDesignCapacity.is_initialized
          hvac.FixedHeatingCapacity = UnitConversions.convert(htg_coil.heatingDesignCapacity.get, "W", "ton")
        end

        htg_coil.plantLoop.get.components.each do |component|
          if component.to_BoilerHotWater.is_initialized
            boiler = component.to_BoilerHotWater.get
            hvac.BoilerDesignTemp = UnitConversions.convert(boiler.designWaterOutletTemperature.get, "C", "F")
          end
        end

      elsif htg_coil.is_a? OpenStudio::Model::CoilHeatingDXSingleSpeed
        hvac.NumSpeedsHeating = 1

        curves = [htg_coil.totalHeatingCapacityFunctionofTemperatureCurve]
        hvac.HEAT_CAP_FT_SPEC = get_2d_vector_from_CAP_FT_SPEC_curves(curves, hvac.NumSpeedsHeating)

        if htg_coil.ratedTotalHeatingCapacity.is_initialized
          hvac.FixedHeatingCapacity = UnitConversions.convert(htg_coil.ratedTotalHeatingCapacity.get, "W", "ton")
        end

      elsif htg_coil.is_a? OpenStudio::Model::CoilHeatingDXMultiSpeed
        hvac.NumSpeedsHeating = htg_coil.stages.size

        capacityRatioHeating = get_feature(runner, equip, Constants.SizingInfoHVACCapacityRatioHeating, 'string')
        return nil if capacityRatioHeating.nil?

        hvac.CapacityRatioHeating = capacityRatioHeating.split(",").map(&:to_f)

        curves = []
        htg_coil.stages.each_with_index do |stage, speed|
          curves << stage.heatingCapacityFunctionofTemperatureCurve
          next if !stage.grossRatedHeatingCapacity.is_initialized

          hvac.FixedHeatingCapacity = UnitConversions.convert(stage.grossRatedHeatingCapacity.get, "W", "ton")
        end
        hvac.HEAT_CAP_FT_SPEC = get_2d_vector_from_CAP_FT_SPEC_curves(curves, hvac.NumSpeedsHeating)

        if hvac.HeatType == Constants.ObjectNameMiniSplitHeatPump
          heatingCFMs = get_feature(runner, equip, Constants.SizingInfoHVACHeatingCFMs, 'string')
          return nil if heatingCFMs.nil?

          hvac.HeatingCFMs = heatingCFMs.split(",").map(&:to_f)

          hvac.HeatingCapacityOffset = get_feature(runner, equip, Constants.SizingInfoHVACHeatingCapacityOffset, 'double')
          return nil if hvac.HeatingCapacityOffset.nil?
        end

      elsif htg_coil.is_a? OpenStudio::Model::CoilHeatingWaterToAirHeatPumpEquationFit
        hvac.NumSpeedsHeating = 1

        if htg_coil.ratedHeatingCapacity.is_initialized
          hvac.FixedHeatingCapacity = UnitConversions.convert(htg_coil.ratedHeatingCapacity.get, "W", "ton")
        end

        hvac.HeatingEIR = 1.0 / htg_coil.ratedHeatingCoefficientofPerformance

        plant_loop = htg_coil.plantLoop.get
        plant_loop.supplyComponents.each do |plc|
          next if !plc.to_GroundHeatExchangerVertical.is_initialized

          hvac.GSHP_HXVertical = plc.to_GroundHeatExchangerVertical.get
        end
        if hvac.GSHP_HXVertical.nil?
          runner.registerError("Could not find GroundHeatExchangerVertical object on GSHP plant loop.")
          return nil
        end
        hvac.GSHP_HXDTDesign = UnitConversions.convert(plant_loop.sizingPlant.loopDesignTemperatureDifference, "K", "R")
        hvac.GSHP_HXCHWDesign = UnitConversions.convert(plant_loop.sizingPlant.designLoopExitTemperature, "C", "F")
        hvac.GSHP_HXHWDesign = UnitConversions.convert(plant_loop.minimumLoopTemperature, "C", "F")
        if hvac.GSHP_HXDTDesign.nil? or hvac.GSHP_HXCHWDesign.nil? or hvac.GSHP_HXHWDesign.nil?
          runner.registerError("Could not find GSHP plant loop.")
          return nil
        end

      elsif not htg_coil.nil?
        runner.registerError("Unexpected heating coil: #{htg_coil.name}.")
        return nil

      end

      # Supplemental heating
      if supp_htg_coil.is_a? OpenStudio::Model::CoilHeatingElectric
        if supp_htg_coil.nominalCapacity.is_initialized
          hvac.FixedSuppHeatingCapacity = UnitConversions.convert(supp_htg_coil.nominalCapacity.get, "W", "ton")
        end

      elsif not supp_htg_coil.nil?
        runner.registerError("Unexpected supplemental heating coil: #{supp_htg_coil.name}.")
        return nil
      end
    end

    return hvacs
  end

  def self.get_2d_vector_from_CAP_FT_SPEC_curves(curves, num_speeds)
    vector = []
    curves.each do |curve|
      bi = curve.to_CurveBiquadratic.get
      c_si = [bi.coefficient1Constant, bi.coefficient2x, bi.coefficient3xPOW2, bi.coefficient4y, bi.coefficient5yPOW2, bi.coefficient6xTIMESY]
      vector << HVAC.convert_curve_biquadratic(c_si, curves_in_ip = false)
    end
    if num_speeds > 1 and vector.size == 1
      # Repeat coefficients for each speed
      for i in 1..num_speeds
        vector << vector[0]
      end
    end
    return vector
  end

  def self.process_curve_fit(airFlowRate, capacity, temp)
    # TODO: Get rid of this curve by using ADP/BF calculations
    return 0 if capacity == 0

    capacity_tons = UnitConversions.convert(capacity, "Btu/hr", "ton")
    return MathTools.biquadratic(airFlowRate / capacity_tons, temp, @shr_biquadratic)
  end

  def self.true_azimuth(surface)
    true_azimuth = nil
    facade = Geometry.get_facade_for_surface(surface)
    if facade.nil?
      relative_azimuth = UnitConversions.convert(surface.azimuth, "rad", "deg")
      true_azimuth = @north_axis + relative_azimuth + 180.0
    elsif facade == Constants.FacadeFront
      true_azimuth = @north_axis
    elsif facade == Constants.FacadeBack
      true_azimuth = @north_axis + 180
    elsif facade == Constants.FacadeLeft
      true_azimuth = @north_axis + 90
    elsif facade == Constants.FacadeRight
      true_azimuth = @north_axis + 270
    end
    if true_azimuth >= 360
      true_azimuth = true_azimuth - 360
    end
    return true_azimuth
  end

  def self.get_space_ua_values(runner, space, weather)
    if Geometry.space_is_conditioned(space)
      runner.registerError("Method should not be called for a conditioned space: '#{space.name.to_s}'.")
      return nil
    end

    space_UAs = { "foundation" => 0, "outdoors" => 0, "surface" => 0 }

    # Surface UAs
    space.surfaces.each do |surface|
      obc = surface.outsideBoundaryCondition.downcase

      if obc == "foundation"
        # FIXME: Original approach used Winkelmann U-factors...
        if surface.surfaceType.downcase == "wall"
          wall_ins_rvalue, wall_ins_height, wall_constr_rvalue = get_foundation_wall_insulation_props(runner, surface)
          if wall_ins_rvalue.nil? or wall_ins_height.nil? or wall_constr_rvalue.nil?
            return nil
          end

          ufactor = 1.0 / (wall_ins_rvalue + wall_constr_rvalue)
        elsif surface.surfaceType.downcase == "floor"
          next
        end
      else
        ufactor = self.get_surface_ufactor(runner, surface, surface.surfaceType, true)
        return nil if ufactor.nil?
      end

      # Exclude surfaces adjacent to unconditioned space
      next if not ["foundation", "outdoors"].include?(obc) and not Geometry.is_interzonal_surface(surface)

      space_UAs[obc] += ufactor * UnitConversions.convert(surface.netArea, "m^2", "ft^2")
    end

    # Infiltration UA
    infiltration_cfm = get_feature(runner, space.thermalZone.get, Constants.SizingInfoZoneInfiltrationCFM, 'double', false)
    infiltration_cfm = 0.0 if infiltration_cfm.nil?
    outside_air_density = UnitConversions.convert(weather.header.LocalPressure, "atm", "Btu/ft^3") / (Gas.Air.r * (weather.data.AnnualAvgDrybulb + 460.0))
    space_UAs["infil"] = infiltration_cfm * outside_air_density * Gas.Air.cp * UnitConversions.convert(1.0, "hr", "min")

    # Total UA
    total_UA = 0.0
    space_UAs.each do |ua_type, ua|
      total_UA += ua
    end
    space_UAs["total"] = total_UA
    return space_UAs
  end

  def self.calculate_space_design_temps(runner, space, weather, conditioned_design_temp, design_db, ground_db, is_cooling_for_unvented_attic_roof_insulation = false)
    space_UAs = get_space_ua_values(runner, space, weather)
    return nil if space_UAs.nil?

    # Calculate space design temp from space UAs
    design_temp = nil
    if not is_cooling_for_unvented_attic_roof_insulation

      sum_uat = 0
      space_UAs.each do |ua_type, ua|
        if ua_type == "foundation"
          sum_uat += ua * ground_db
        elsif ua_type == "outdoors" or ua_type == "infil"
          sum_uat += ua * design_db
        elsif ua_type == "surface" # adjacent to conditioned
          sum_uat += ua * conditioned_design_temp
        elsif ua_type == "total"
        # skip
        else
          runner.registerError("Unexpected space ua type: '#{ua_type}'.")
          return nil
        end
      end
      design_temp = sum_uat / space_UAs["total"]

    else

      # Special case due to effect of solar

      # This number comes from the number from the Vented Attic
      # assumption, but assuming an unvented attic will be hotter
      # during the summer when insulation is at the ceiling level
      max_temp_rise = 50
      # Estimate from running a few cases in E+ and DOE2 since the
      # attic will always be a little warmer than the living space
      # when the roof is insulated
      min_temp_rise = 5

      max_cooling_temp = @conditioned_cool_design_temp + max_temp_rise
      min_cooling_temp = @conditioned_cool_design_temp + min_temp_rise

      ua_conditioned = 0
      ua_outside = 0
      space_UAs.each do |ua_type, ua|
        if ua_type == "outdoors" or ua_type == "infil"
          ua_outside += ua
        elsif ua_type == "surface" # adjacent to conditioned
          ua_conditioned += ua
        elsif ua_type == "total" or ua_type == "foundation"
        # skip
        else
          runner.registerError("Unexpected space ua type: '#{ua_type}'.")
          return nil
        end
      end
      percent_ua_conditioned = ua_conditioned / (ua_conditioned + ua_outside)
      design_temp = max_cooling_temp - percent_ua_conditioned * (max_cooling_temp - min_cooling_temp)

    end

    return design_temp
  end

  def self.get_wallgroup(runner, wall)
    exteriorFinishDensity = UnitConversions.convert(wall.construction.get.to_LayeredConstruction.get.getLayer(0).to_StandardOpaqueMaterial.get.density, "kg/m^3", "lbm/ft^3")

    wall_type = get_feature(runner, wall, Constants.SizingInfoWallType, 'string')
    return nil if wall_type.nil?

    rigid_r = get_feature(runner, wall, Constants.SizingInfoWallRigidInsRvalue, 'double', false)
    return nil if rigid_r.nil?

    # Determine the wall Group Number (A - K = 1 - 11) for exterior walls (ie. all walls except basement walls)
    maxWallGroup = 11

    # The following correlations were estimated by analyzing MJ8 construction tables. This is likely a better
    # approach than including the Group Number.
    if ['WoodStud', 'SteelStud'].include?(wall_type)
      cavity_r = get_feature(runner, wall, Constants.SizingInfoStudWallCavityRvalue, 'double')
      return nil if cavity_r.nil?

      wallGroup = get_wallgroup_wood_or_steel_stud(cavity_r)

      # Adjust the base wall group for rigid foam insulation
      if rigid_r > 1 and rigid_r <= 7
        if cavity_r < 2
          wallGroup = wallGroup + 2
        else
          wallGroup = wallGroup + 4
        end
      elsif rigid_r > 7
        if cavity_r < 2
          wallGroup = wallGroup + 4
        else
          wallGroup = wallGroup + 6
        end
      end

      # Assume brick if the outside finish density is >= 100 lb/ft^3
      if exteriorFinishDensity >= 100
        if cavity_r < 2
          wallGroup = wallGroup + 4
        else
          wallGroup = wallGroup + 6
        end
      end

    elsif wall_type == 'DoubleWoodStud'
      wallGroup = 10 # J (assumed since MJ8 does not include double stud constructions)
      if exteriorFinishDensity >= 100
        wallGroup = 11 # K
      end

    elsif wall_type == 'SIP'
      rigid_thick_in = get_feature(runner, wall, Constants.SizingInfoWallRigidInsThickness, 'double', false)
      return nil if rigid_thick_in.nil?

      sip_ins_thick_in = get_feature(runner, wall, Constants.SizingInfoSIPWallInsThickness, 'double')
      return nil if sip_ins_thick_in.nil?

      # Manual J refers to SIPs as Structural Foam Panel (SFP)
      if sip_ins_thick_in + rigid_thick_in < 4.5
        wallGroup = 7   # G
      elsif sip_ins_thick_in + rigid_thick_in < 6.5
        wallGroup = 9   # I
      else
        wallGroup = 11  # K
      end
      if exteriorFinishDensity >= 100
        wallGroup = wallGroup + 3
      end

    elsif wall_type == 'CMU'
      cmu_furring_ins_r = get_feature(runner, wall, Constants.SizingInfoCMUWallFurringInsRvalue, 'double', false)
      return nil if cmu_furring_ins_r.nil?

      # Manual J uses the same wall group for filled or hollow block
      if cmu_furring_ins_r < 2
        wallGroup = 5   # E
      elsif cmu_furring_ins_r <= 11
        wallGroup = 8   # H
      elsif cmu_furring_ins_r <= 13
        wallGroup = 9   # I
      elsif cmu_furring_ins_r <= 15
        wallGroup = 9   # I
      elsif cmu_furring_ins_r <= 19
        wallGroup = 10  # J
      elsif cmu_furring_ins_r <= 21
        wallGroup = 11  # K
      else
        wallGroup = 11  # K
      end
      # This is an estimate based on Table 4A - Construction Number 13
      wallGroup = wallGroup + (rigid_r / 3.0).floor # Group is increased by approximately 1 letter for each R3

    elsif wall_type == 'ICF'
      wallGroup = 11 # K

    elsif wall_type == 'Generic'
      # Assume Wall Group K since 'Other' Wall Type is likely to have a high thermal mass
      wallGroup = 11 # K

    else
      runner.registerError("Unexpected wall type: '#{@wall_type}'.")
      return nil
    end

    # Maximum wall group is K
    wallGroup = [wallGroup, maxWallGroup].min

    return wallGroup
  end

  def self.gshp_hx_pipe_rvalue(pipe_od, pipe_id, pipe_cond)
    # Thermal Resistance of Pipe
    return Math.log(pipe_od / pipe_id) / 2.0 / Math::PI / pipe_cond
  end

  def self.gshp_hxbore_ft_per_ton(weather, bore_spacing, ground_conductivity, spacing_type, grout_conductivity, bore_diameter, pipe_od, pipe_r_value, heating_eir, cooling_eir, chw_design, hw_design, design_delta_t)
    if spacing_type == "b"
      beta_0 = 17.4427
      beta_1 = -0.6052
    elsif spacing_type == "c"
      beta_0 = 21.9059
      beta_1 = -0.3796
    elsif spacing_type == "as"
      beta_0 = 20.1004
      beta_1 = -0.94467
    end

    r_value_ground = Math.log(bore_spacing / bore_diameter * 12.0) / 2.0 / Math::PI / ground_conductivity
    r_value_grout = 1.0 / grout_conductivity / beta_0 / ((bore_diameter / pipe_od)**beta_1)
    r_value_bore = r_value_grout + pipe_r_value / 2.0 # Note: Convection resistance is negligible when calculated against Glhepro (Jeffrey D. Spitler, 2000)

    rtf_DesignMon_Heat = [0.25, (71.0 - weather.data.MonthlyAvgDrybulbs[0]) / @htd].max
    rtf_DesignMon_Cool = [0.25, (weather.data.MonthlyAvgDrybulbs[6] - 76.0) / @ctd].max

    nom_length_heat = (1.0 - heating_eir) * (r_value_bore + r_value_ground * rtf_DesignMon_Heat) / (weather.data.AnnualAvgDrybulb - (2.0 * hw_design - design_delta_t) / 2.0) * UnitConversions.convert(1.0, "ton", "Btu/hr")
    nom_length_cool = (1.0 + cooling_eir) * (r_value_bore + r_value_ground * rtf_DesignMon_Cool) / ((2.0 * chw_design + design_delta_t) / 2.0 - weather.data.AnnualAvgDrybulb) * UnitConversions.convert(1.0, "ton", "Btu/hr")

    return nom_length_heat, nom_length_cool
  end

  def self.gshp_gfnc_coeff(bore_config, num_bore_holes, spacing_to_depth_ratio)
    # Set GFNC coefficients
    gfnc_coeff = nil
    if bore_config == Constants.BoreConfigSingle
      gfnc_coeff = 2.681, 3.024, 3.320, 3.666, 3.963, 4.306, 4.645, 4.899, 5.222, 5.405, 5.531, 5.704, 5.821, 6.082, 6.304, 6.366, 6.422, 6.477, 6.520, 6.558, 6.591, 6.619, 6.640, 6.665, 6.893, 6.694, 6.715
    elsif bore_config == Constants.BoreConfigLine
      if num_bore_holes == 2
        if spacing_to_depth_ratio <= 0.02
          gfnc_coeff = 2.681, 3.043, 3.397, 3.9, 4.387, 5.005, 5.644, 6.137, 6.77, 7.131, 7.381, 7.722, 7.953, 8.462, 8.9, 9.022, 9.13, 9.238, 9.323, 9.396, 9.46, 9.515, 9.556, 9.604, 9.636, 9.652, 9.678
        elsif spacing_to_depth_ratio <= 0.03
          gfnc_coeff = 2.679, 3.024, 3.332, 3.734, 4.143, 4.691, 5.29, 5.756, 6.383, 6.741, 6.988, 7.326, 7.557, 8.058, 8.5, 8.622, 8.731, 8.839, 8.923, 8.997, 9.061, 9.115, 9.156, 9.203, 9.236, 9.252, 9.277
        elsif spacing_to_depth_ratio <= 0.05
          gfnc_coeff = 2.679, 3.023, 3.319, 3.668, 3.988, 4.416, 4.921, 5.323, 5.925, 6.27, 6.512, 6.844, 7.073, 7.574, 8.015, 8.137, 8.247, 8.354, 8.439, 8.511, 8.575, 8.629, 8.67, 8.718, 8.75, 8.765, 8.791
        elsif spacing_to_depth_ratio <= 0.1
          gfnc_coeff = 2.679, 3.023, 3.318, 3.664, 3.961, 4.31, 4.672, 4.919, 5.406, 5.711, 5.932, 6.246, 6.465, 6.945, 7.396, 7.52, 7.636, 7.746, 7.831, 7.905, 7.969, 8.024, 8.066, 8.113, 8.146, 8.161, 8.187
        else
          gfnc_coeff = 2.679, 3.023, 3.318, 3.664, 3.961, 4.306, 4.648, 4.835, 5.232, 5.489, 5.682, 5.964, 6.166, 6.65, 7.087, 7.208, 7.32, 7.433, 7.52, 7.595, 7.661, 7.717, 7.758, 7.806, 7.839, 7.855, 7.88
        end
      elsif num_bore_holes == 3
        if spacing_to_depth_ratio <= 0.02
          gfnc_coeff = 2.682, 3.05, 3.425, 3.992, 4.575, 5.366, 6.24, 6.939, 7.86, 8.39, 8.759, 9.263, 9.605, 10.358, 11.006, 11.185, 11.345, 11.503, 11.628, 11.736, 11.831, 11.911, 11.971, 12.041, 12.089, 12.112, 12.151
        elsif spacing_to_depth_ratio <= 0.03
          gfnc_coeff = 2.679, 3.025, 3.336, 3.758, 4.21, 4.855, 5.616, 6.243, 7.124, 7.639, 7.999, 8.493, 8.833, 9.568, 10.22, 10.399, 10.56, 10.718, 10.841, 10.949, 11.043, 11.122, 11.182, 11.252, 11.299, 11.322, 11.36
        elsif spacing_to_depth_ratio <= 0.05
          gfnc_coeff = 2.679, 3.023, 3.319, 3.67, 3.997, 4.454, 5.029, 5.517, 6.298, 6.768, 7.106, 7.578, 7.907, 8.629, 9.274, 9.452, 9.612, 9.769, 9.893, 9.999, 10.092, 10.171, 10.231, 10.3, 10.347, 10.37, 10.407
        elsif spacing_to_depth_ratio <= 0.1
          gfnc_coeff = 2.679, 3.023, 3.318, 3.664, 3.962, 4.311, 4.681, 4.942, 5.484, 5.844, 6.116, 6.518, 6.807, 7.453, 8.091, 8.269, 8.435, 8.595, 8.719, 8.826, 8.919, 8.999, 9.06, 9.128, 9.175, 9.198, 9.235
        else
          gfnc_coeff = 2.679, 3.023, 3.318, 3.664, 3.961, 4.306, 4.649, 4.836, 5.25, 5.53, 5.746, 6.076, 6.321, 6.924, 7.509, 7.678, 7.836, 7.997, 8.121, 8.229, 8.325, 8.405, 8.465, 8.535, 8.582, 8.605, 8.642
        end
      elsif num_bore_holes == 4
        if spacing_to_depth_ratio <= 0.02
          gfnc_coeff = 2.682, 3.054, 3.438, 4.039, 4.676, 5.575, 6.619, 7.487, 8.662, 9.35, 9.832, 10.492, 10.943, 11.935, 12.787, 13.022, 13.232, 13.44, 13.604, 13.745, 13.869, 13.975, 14.054, 14.145, 14.208, 14.238, 14.289
        elsif spacing_to_depth_ratio <= 0.03
          gfnc_coeff = 2.679, 3.025, 3.339, 3.77, 4.244, 4.941, 5.798, 6.539, 7.622, 8.273, 8.734, 9.373, 9.814, 10.777, 11.63, 11.864, 12.074, 12.282, 12.443, 12.584, 12.706, 12.81, 12.888, 12.979, 13.041, 13.071, 13.12
        elsif spacing_to_depth_ratio <= 0.05
          gfnc_coeff = 2.679, 3.023, 3.319, 3.671, 4.001, 4.474, 5.086, 5.62, 6.514, 7.075, 7.487, 8.075, 8.49, 9.418, 10.253, 10.484, 10.692, 10.897, 11.057, 11.195, 11.316, 11.419, 11.497, 11.587, 11.647, 11.677, 11.726
        elsif spacing_to_depth_ratio <= 0.1
          gfnc_coeff = 2.679, 3.023, 3.318, 3.664, 3.962, 4.311, 4.686, 4.953, 5.523, 5.913, 6.214, 6.67, 7.005, 7.78, 8.574, 8.798, 9.011, 9.215, 9.373, 9.512, 9.632, 9.735, 9.814, 9.903, 9.963, 9.993, 10.041
        else
          gfnc_coeff = 2.679, 3.023, 3.318, 3.664, 3.961, 4.306, 4.649, 4.837, 5.259, 5.55, 5.779, 6.133, 6.402, 7.084, 7.777, 7.983, 8.178, 8.379, 8.536, 8.672, 8.795, 8.898, 8.975, 9.064, 9.125, 9.155, 9.203
        end
      elsif num_bore_holes == 5
        if spacing_to_depth_ratio <= 0.02
          gfnc_coeff = 2.683, 3.056, 3.446, 4.067, 4.737, 5.709, 6.877, 7.879, 9.272, 10.103, 10.69, 11.499, 12.053, 13.278, 14.329, 14.618, 14.878, 15.134, 15.336, 15.51, 15.663, 15.792, 15.89, 16.002, 16.079, 16.117, 16.179
        elsif spacing_to_depth_ratio <= 0.03
          gfnc_coeff = 2.679, 3.025, 3.34, 3.777, 4.265, 4.993, 5.913, 6.735, 7.974, 8.737, 9.285, 10.054, 10.591, 11.768, 12.815, 13.103, 13.361, 13.616, 13.814, 13.987, 14.137, 14.264, 14.36, 14.471, 14.548, 14.584, 14.645
        elsif spacing_to_depth_ratio <= 0.05
          gfnc_coeff = 2.679, 3.023, 3.319, 3.671, 4.004, 4.485, 5.12, 5.683, 6.653, 7.279, 7.747, 8.427, 8.914, 10.024, 11.035, 11.316, 11.571, 11.82, 12.016, 12.185, 12.332, 12.458, 12.553, 12.663, 12.737, 12.773, 12.833
        elsif spacing_to_depth_ratio <= 0.1
          gfnc_coeff = 2.679, 3.023, 3.318, 3.664, 3.962, 4.312, 4.688, 4.96, 5.547, 5.955, 6.274, 6.764, 7.132, 8.002, 8.921, 9.186, 9.439, 9.683, 9.873, 10.041, 10.186, 10.311, 10.406, 10.514, 10.588, 10.624, 10.683
        else
          gfnc_coeff = 2.679, 3.023, 3.318, 3.664, 3.961, 4.306, 4.65, 4.837, 5.264, 5.562, 5.798, 6.168, 6.452, 7.186, 7.956, 8.191, 8.415, 8.649, 8.834, 8.995, 9.141, 9.265, 9.357, 9.465, 9.539, 9.575, 9.634
        end
      elsif num_bore_holes == 6
        if spacing_to_depth_ratio <= 0.02
          gfnc_coeff = 2.683, 3.057, 3.452, 4.086, 4.779, 5.8, 7.06, 8.162, 9.74, 10.701, 11.385, 12.334, 12.987, 14.439, 15.684, 16.027, 16.335, 16.638, 16.877, 17.083, 17.264, 17.417, 17.532, 17.665, 17.756, 17.801, 17.874
        elsif spacing_to_depth_ratio <= 0.03
          gfnc_coeff = 2.679, 3.025, 3.341, 3.782, 4.278, 5.029, 5.992, 6.87, 8.226, 9.081, 9.704, 10.59, 11.212, 12.596, 13.828, 14.168, 14.473, 14.773, 15.007, 15.211, 15.388, 15.538, 15.652, 15.783, 15.872, 15.916, 15.987
        elsif spacing_to_depth_ratio <= 0.05
          gfnc_coeff = 2.679, 3.023, 3.319, 3.671, 4.005, 4.493, 5.143, 5.726, 6.747, 7.42, 7.93, 8.681, 9.227, 10.5, 11.672, 12.001, 12.299, 12.591, 12.821, 13.019, 13.192, 13.34, 13.452, 13.581, 13.668, 13.71, 13.78
        elsif spacing_to_depth_ratio <= 0.1
          gfnc_coeff = 2.679, 3.023, 3.318, 3.664, 3.962, 4.312, 4.69, 4.964, 5.563, 5.983, 6.314, 6.828, 7.218, 8.159, 9.179, 9.479, 9.766, 10.045, 10.265, 10.458, 10.627, 10.773, 10.883, 11.01, 11.096, 11.138, 11.207
        else
          gfnc_coeff = 2.679, 3.023, 3.318, 3.664, 3.961, 4.306, 4.65, 4.838, 5.268, 5.57, 5.811, 6.191, 6.485, 7.256, 8.082, 8.339, 8.586, 8.848, 9.055, 9.238, 9.404, 9.546, 9.653, 9.778, 9.864, 9.907, 9.976
        end
      elsif num_bore_holes == 7
        if spacing_to_depth_ratio <= 0.02
          gfnc_coeff = 2.683, 3.058, 3.456, 4.1, 4.809, 5.867, 7.195, 8.38, 10.114, 11.189, 11.961, 13.04, 13.786, 15.456, 16.89, 17.286, 17.64, 17.989, 18.264, 18.501, 18.709, 18.886, 19.019, 19.172, 19.276, 19.328, 19.412
        elsif spacing_to_depth_ratio <= 0.03
          gfnc_coeff = 2.679, 3.025, 3.342, 3.785, 4.288, 5.054, 6.05, 6.969, 8.418, 9.349, 10.036, 11.023, 11.724, 13.296, 14.706, 15.096, 15.446, 15.791, 16.059, 16.293, 16.497, 16.668, 16.799, 16.949, 17.052, 17.102, 17.183
        elsif spacing_to_depth_ratio <= 0.05
          gfnc_coeff = 2.679, 3.023, 3.319, 3.672, 4.007, 4.499, 5.159, 5.756, 6.816, 7.524, 8.066, 8.874, 9.469, 10.881, 12.2, 12.573, 12.912, 13.245, 13.508, 13.734, 13.932, 14.1, 14.228, 14.376, 14.475, 14.524, 14.604
        elsif spacing_to_depth_ratio <= 0.1
          gfnc_coeff = 2.679, 3.023, 3.318, 3.664, 3.962, 4.312, 4.691, 4.967, 5.574, 6.003, 6.343, 6.874, 7.28, 8.276, 9.377, 9.706, 10.022, 10.333, 10.578, 10.795, 10.985, 11.15, 11.276, 11.419, 11.518, 11.565, 11.644
        else
          gfnc_coeff = 2.679, 3.023, 3.318, 3.664, 3.961, 4.306, 4.65, 4.838, 5.27, 5.576, 5.821, 6.208, 6.509, 7.307, 8.175, 8.449, 8.715, 8.998, 9.224, 9.426, 9.61, 9.768, 9.887, 10.028, 10.126, 10.174, 10.252
        end
      elsif num_bore_holes == 8
        if spacing_to_depth_ratio <= 0.02
          gfnc_coeff = 2.683, 3.059, 3.459, 4.11, 4.832, 5.918, 7.3, 8.55, 10.416, 11.59, 12.442, 13.641, 14.475, 16.351, 17.97, 18.417, 18.817, 19.211, 19.522, 19.789, 20.024, 20.223, 20.373, 20.546, 20.664, 20.721, 20.816
        elsif spacing_to_depth_ratio <= 0.03
          gfnc_coeff = 2.679, 3.025, 3.342, 3.788, 4.295, 5.073, 6.093, 7.045, 8.567, 9.56, 10.301, 11.376, 12.147, 13.892, 15.472, 15.911, 16.304, 16.692, 16.993, 17.257, 17.486, 17.679, 17.826, 17.995, 18.111, 18.167, 18.259
        elsif spacing_to_depth_ratio <= 0.05
          gfnc_coeff = 2.679, 3.023, 3.319, 3.672, 4.008, 4.503, 5.171, 5.779, 6.868, 7.603, 8.17, 9.024, 9.659, 11.187, 12.64, 13.055, 13.432, 13.804, 14.098, 14.351, 14.573, 14.762, 14.905, 15.07, 15.182, 15.237, 15.326
        elsif spacing_to_depth_ratio <= 0.1
          gfnc_coeff = 2.679, 3.023, 3.318, 3.664, 3.962, 4.312, 4.692, 4.97, 5.583, 6.018, 6.364, 6.909, 7.327, 8.366, 9.531, 9.883, 10.225, 10.562, 10.83, 11.069, 11.28, 11.463, 11.602, 11.762, 11.872, 11.925, 12.013
        else
          gfnc_coeff = 2.679, 3.023, 3.318, 3.664, 3.961, 4.306, 4.65, 4.838, 5.272, 5.58, 5.828, 6.22, 6.527, 7.345, 8.246, 8.533, 8.814, 9.114, 9.356, 9.573, 9.772, 9.944, 10.076, 10.231, 10.34, 10.393, 10.481
        end
      elsif num_bore_holes == 9
        if spacing_to_depth_ratio <= 0.02
          gfnc_coeff = 2.683, 3.06, 3.461, 4.118, 4.849, 5.958, 7.383, 8.687, 10.665, 11.927, 12.851, 14.159, 15.075, 17.149, 18.947, 19.443, 19.888, 20.326, 20.672, 20.969, 21.23, 21.452, 21.618, 21.81, 21.941, 22.005, 22.11
        elsif spacing_to_depth_ratio <= 0.03
          gfnc_coeff = 2.679, 3.025, 3.342, 3.79, 4.301, 5.088, 6.127, 7.105, 8.686, 9.732, 10.519, 11.671, 12.504, 14.408, 16.149, 16.633, 17.069, 17.499, 17.833, 18.125, 18.379, 18.593, 18.756, 18.943, 19.071, 19.133, 19.235
        elsif spacing_to_depth_ratio <= 0.05
          gfnc_coeff = 2.679, 3.023, 3.319, 3.672, 4.008, 4.506, 5.181, 5.797, 6.909, 7.665, 8.253, 9.144, 9.813, 11.441, 13.015, 13.468, 13.881, 14.29, 14.613, 14.892, 15.136, 15.345, 15.503, 15.686, 15.809, 15.87, 15.969
        elsif spacing_to_depth_ratio <= 0.1
          gfnc_coeff = 2.679, 3.023, 3.318, 3.664, 3.962, 4.312, 4.693, 4.972, 5.589, 6.03, 6.381, 6.936, 7.364, 8.436, 9.655, 10.027, 10.391, 10.751, 11.04, 11.298, 11.527, 11.726, 11.879, 12.054, 12.175, 12.234, 12.331
        else
          gfnc_coeff = 2.679, 3.023, 3.318, 3.664, 3.961, 4.306, 4.65, 4.838, 5.273, 5.584, 5.833, 6.23, 6.541, 7.375, 8.302, 8.6, 8.892, 9.208, 9.463, 9.692, 9.905, 10.089, 10.231, 10.4, 10.518, 10.576, 10.673
        end
      elsif num_bore_holes == 10
        if spacing_to_depth_ratio <= 0.02
          gfnc_coeff = 2.683, 3.06, 3.463, 4.125, 4.863, 5.99, 7.45, 8.799, 10.872, 12.211, 13.197, 14.605, 15.598, 17.863, 19.834, 20.379, 20.867, 21.348, 21.728, 22.055, 22.342, 22.585, 22.767, 22.978, 23.122, 23.192, 23.307
        elsif spacing_to_depth_ratio <= 0.03
          gfnc_coeff = 2.679, 3.026, 3.343, 3.792, 4.306, 5.1, 6.154, 7.153, 8.784, 9.873, 10.699, 11.918, 12.805, 14.857, 16.749, 17.278, 17.755, 18.225, 18.591, 18.91, 19.189, 19.423, 19.601, 19.807, 19.947, 20.015, 20.126
        elsif spacing_to_depth_ratio <= 0.05
          gfnc_coeff = 2.679, 3.023, 3.319, 3.672, 4.009, 4.509, 5.189, 5.812, 6.942, 7.716, 8.32, 9.242, 9.939, 11.654, 13.336, 13.824, 14.271, 14.714, 15.065, 15.368, 15.635, 15.863, 16.036, 16.235, 16.37, 16.435, 16.544
        elsif spacing_to_depth_ratio <= 0.1
          gfnc_coeff = 2.679, 3.023, 3.318, 3.664, 3.962, 4.312, 4.694, 4.973, 5.595, 6.039, 6.395, 6.958, 7.394, 8.493, 9.757, 10.146, 10.528, 10.909, 11.215, 11.491, 11.736, 11.951, 12.116, 12.306, 12.437, 12.501, 12.607
        else
          gfnc_coeff = 2.679, 3.023, 3.318, 3.664, 3.961, 4.306, 4.65, 4.838, 5.275, 5.587, 5.837, 6.238, 6.552, 7.399, 8.347, 8.654, 8.956, 9.283, 9.549, 9.79, 10.014, 10.209, 10.36, 10.541, 10.669, 10.732, 10.837
        end
      end
    elsif bore_config == Constants.BoreConfigLconfig
      if num_bore_holes == 3
        if spacing_to_depth_ratio <= 0.02
          gfnc_coeff = 2.682, 3.052, 3.435, 4.036, 4.668, 5.519, 6.435, 7.155, 8.091, 8.626, 8.997, 9.504, 9.847, 10.605, 11.256, 11.434, 11.596, 11.755, 11.88, 11.988, 12.083, 12.163, 12.224, 12.294, 12.342, 12.365, 12.405
        elsif spacing_to_depth_ratio <= 0.03
          gfnc_coeff = 2.679, 3.025, 3.337, 3.767, 4.242, 4.937, 5.754, 6.419, 7.33, 7.856, 8.221, 8.721, 9.063, 9.818, 10.463, 10.641, 10.801, 10.959, 11.084, 11.191, 11.285, 11.365, 11.425, 11.495, 11.542, 11.565, 11.603
        elsif spacing_to_depth_ratio <= 0.05
          gfnc_coeff = 2.679, 3.023, 3.319, 3.67, 3.999, 4.472, 5.089, 5.615, 6.449, 6.942, 7.292, 7.777, 8.111, 8.847, 9.497, 9.674, 9.836, 9.993, 10.117, 10.224, 10.317, 10.397, 10.457, 10.525, 10.573, 10.595, 10.633
        elsif spacing_to_depth_ratio <= 0.1
          gfnc_coeff = 2.679, 3.023, 3.318, 3.664, 3.962, 4.311, 4.684, 4.95, 5.525, 5.915, 6.209, 6.64, 6.946, 7.645, 8.289, 8.466, 8.63, 8.787, 8.912, 9.018, 9.112, 9.192, 9.251, 9.32, 9.367, 9.39, 9.427
        else
          gfnc_coeff = 2.679, 3.023, 3.318, 3.664, 3.961, 4.306, 4.649, 4.836, 5.255, 5.547, 5.777, 6.132, 6.397, 7.069, 7.673, 7.848, 8.005, 8.161, 8.29, 8.397, 8.492, 8.571, 8.631, 8.7, 8.748, 8.771, 8.808
        end
      elsif num_bore_holes == 4
        if spacing_to_depth_ratio <= 0.02
          gfnc_coeff = 2.683, 3.055, 3.446, 4.075, 4.759, 5.729, 6.841, 7.753, 8.96, 9.659, 10.147, 10.813, 11.266, 12.265, 13.122, 13.356, 13.569, 13.778, 13.942, 14.084, 14.208, 14.314, 14.393, 14.485, 14.548, 14.579, 14.63
        elsif spacing_to_depth_ratio <= 0.03
          gfnc_coeff = 2.679, 3.025, 3.339, 3.777, 4.27, 5.015, 5.945, 6.739, 7.875, 8.547, 9.018, 9.668, 10.116, 11.107, 11.953, 12.186, 12.395, 12.603, 12.766, 12.906, 13.029, 13.133, 13.212, 13.303, 13.365, 13.395, 13.445
        elsif spacing_to_depth_ratio <= 0.05
          gfnc_coeff = 2.679, 3.023, 3.319, 3.671, 4.003, 4.488, 5.137, 5.713, 6.678, 7.274, 7.707, 8.319, 8.747, 9.698, 10.543, 10.774, 10.984, 11.19, 11.351, 11.49, 11.612, 11.715, 11.793, 11.882, 11.944, 11.974, 12.022
        elsif spacing_to_depth_ratio <= 0.1
          gfnc_coeff = 2.679, 3.023, 3.318, 3.664, 3.962, 4.311, 4.688, 4.959, 5.558, 5.976, 6.302, 6.794, 7.155, 8.008, 8.819, 9.044, 9.255, 9.456, 9.618, 9.755, 9.877, 9.98, 10.057, 10.146, 10.207, 10.236, 10.285
        else
          gfnc_coeff = 2.679, 3.023, 3.318, 3.664, 3.961, 4.306, 4.649, 4.837, 5.263, 5.563, 5.804, 6.183, 6.473, 7.243, 7.969, 8.185, 8.382, 8.58, 8.743, 8.88, 9.001, 9.104, 9.181, 9.27, 9.332, 9.361, 9.409
        end
      elsif num_bore_holes == 5
        if spacing_to_depth_ratio <= 0.02
          gfnc_coeff = 2.683, 3.057, 3.453, 4.097, 4.806, 5.842, 7.083, 8.14, 9.579, 10.427, 11.023, 11.841, 12.399, 13.633, 14.691, 14.98, 15.242, 15.499, 15.701, 15.877, 16.03, 16.159, 16.257, 16.37, 16.448, 16.485, 16.549
        elsif spacing_to_depth_ratio <= 0.03
          gfnc_coeff = 2.679, 3.025, 3.34, 3.783, 4.285, 5.054, 6.038, 6.915, 8.219, 9.012, 9.576, 10.362, 10.907, 12.121, 13.161, 13.448, 13.705, 13.96, 14.16, 14.332, 14.483, 14.61, 14.707, 14.819, 14.895, 14.932, 14.993
        elsif spacing_to_depth_ratio <= 0.05
          gfnc_coeff = 2.679, 3.023, 3.319, 3.671, 4.005, 4.497, 5.162, 5.76, 6.796, 7.461, 7.954, 8.665, 9.17, 10.31, 11.338, 11.62, 11.877, 12.127, 12.324, 12.494, 12.643, 12.77, 12.865, 12.974, 13.049, 13.085, 13.145
        elsif spacing_to_depth_ratio <= 0.1
          gfnc_coeff = 2.679, 3.023, 3.318, 3.664, 3.962, 4.312, 4.69, 4.964, 5.575, 6.006, 6.347, 6.871, 7.263, 8.219, 9.164, 9.432, 9.684, 9.926, 10.121, 10.287, 10.434, 10.56, 10.654, 10.762, 10.836, 10.872, 10.93
        else
          gfnc_coeff = 2.679, 3.023, 3.318, 3.664, 3.961, 4.306, 4.65, 4.837, 5.267, 5.573, 5.819, 6.208, 6.51, 7.33, 8.136, 8.384, 8.613, 8.844, 9.037, 9.2, 9.345, 9.468, 9.562, 9.67, 9.744, 9.78, 9.839
        end
      elsif num_bore_holes == 6
        if spacing_to_depth_ratio <= 0.02
          gfnc_coeff = 2.683, 3.058, 3.457, 4.111, 4.837, 5.916, 7.247, 8.41, 10.042, 11.024, 11.72, 12.681, 13.339, 14.799, 16.054, 16.396, 16.706, 17.011, 17.25, 17.458, 17.639, 17.792, 17.907, 18.041, 18.133, 18.177, 18.253
        elsif spacing_to_depth_ratio <= 0.03
          gfnc_coeff = 2.679, 3.025, 3.341, 3.786, 4.296, 5.08, 6.099, 7.031, 8.456, 9.346, 9.988, 10.894, 11.528, 12.951, 14.177, 14.516, 14.819, 15.12, 15.357, 15.56, 15.737, 15.888, 16.002, 16.134, 16.223, 16.267, 16.338
        elsif spacing_to_depth_ratio <= 0.05
          gfnc_coeff = 2.679, 3.023, 3.319, 3.671, 4.007, 4.503, 5.178, 5.791, 6.872, 7.583, 8.119, 8.905, 9.472, 10.774, 11.969, 12.3, 12.6, 12.895, 13.126, 13.326, 13.501, 13.649, 13.761, 13.89, 13.977, 14.02, 14.09
        elsif spacing_to_depth_ratio <= 0.1
          gfnc_coeff = 2.679, 3.023, 3.318, 3.664, 3.962, 4.312, 4.691, 4.968, 5.586, 6.026, 6.375, 6.919, 7.331, 8.357, 9.407, 9.71, 9.997, 10.275, 10.501, 10.694, 10.865, 11.011, 11.121, 11.247, 11.334, 11.376, 11.445
        else
          gfnc_coeff = 2.679, 3.023, 3.318, 3.664, 3.961, 4.306, 4.65, 4.838, 5.27, 5.579, 5.828, 6.225, 6.535, 7.384, 8.244, 8.515, 8.768, 9.026, 9.244, 9.428, 9.595, 9.737, 9.845, 9.97, 10.057, 10.099, 10.168
        end
      end
    elsif bore_config == Constants.BoreConfigL2config
      if num_bore_holes == 8
        if spacing_to_depth_ratio <= 0.02
          gfnc_coeff = 2.685, 3.078, 3.547, 4.438, 5.521, 7.194, 9.237, 10.973, 13.311, 14.677, 15.634, 16.942, 17.831, 19.791, 21.462, 21.917, 22.329, 22.734, 23.052, 23.328, 23.568, 23.772, 23.925, 24.102, 24.224, 24.283, 24.384
        elsif spacing_to_depth_ratio <= 0.03
          gfnc_coeff = 2.679, 3.027, 3.354, 3.866, 4.534, 5.682, 7.271, 8.709, 10.845, 12.134, 13.046, 14.308, 15.177, 17.106, 18.741, 19.19, 19.592, 19.989, 20.303, 20.57, 20.805, 21.004, 21.155, 21.328, 21.446, 21.504, 21.598
        elsif spacing_to_depth_ratio <= 0.05
          gfnc_coeff = 2.679, 3.023, 3.319, 3.676, 4.034, 4.639, 5.587, 6.514, 8.195, 9.283, 10.09, 11.244, 12.058, 13.88, 15.491, 15.931, 16.328, 16.716, 17.02, 17.282, 17.511, 17.706, 17.852, 18.019, 18.134, 18.19, 18.281
        elsif spacing_to_depth_ratio <= 0.1
          gfnc_coeff = 2.679, 3.023, 3.318, 3.664, 3.962, 4.315, 4.72, 5.041, 5.874, 6.525, 7.06, 7.904, 8.541, 10.093, 11.598, 12.018, 12.41, 12.784, 13.084, 13.338, 13.562, 13.753, 13.895, 14.058, 14.169, 14.223, 14.312
        else
          gfnc_coeff = 2.679, 3.023, 3.318, 3.664, 3.961, 4.307, 4.653, 4.842, 5.325, 5.717, 6.058, 6.635, 7.104, 8.419, 9.714, 10.108, 10.471, 10.834, 11.135, 11.387, 11.61, 11.798, 11.94, 12.103, 12.215, 12.268, 12.356
        end
      elsif num_bore_holes == 10
        if spacing_to_depth_ratio <= 0.02
          gfnc_coeff = 2.685, 3.08, 3.556, 4.475, 5.611, 7.422, 9.726, 11.745, 14.538, 16.199, 17.369, 18.975, 20.071, 22.489, 24.551, 25.111, 25.619, 26.118, 26.509, 26.848, 27.143, 27.393, 27.582, 27.8, 27.949, 28.022, 28.146
        elsif spacing_to_depth_ratio <= 0.03
          gfnc_coeff = 2.679, 3.027, 3.356, 3.874, 4.559, 5.758, 7.466, 9.07, 11.535, 13.06, 14.153, 15.679, 16.739, 19.101, 21.106, 21.657, 22.15, 22.637, 23.021, 23.348, 23.635, 23.879, 24.063, 24.275, 24.42, 24.49, 24.605
        elsif spacing_to_depth_ratio <= 0.05
          gfnc_coeff = 2.679, 3.023, 3.319, 3.676, 4.037, 4.653, 5.634, 6.61, 8.44, 9.664, 10.589, 11.936, 12.899, 15.086, 17.041, 17.575, 18.058, 18.53, 18.9, 19.218, 19.496, 19.733, 19.91, 20.113, 20.252, 20.32, 20.431
        elsif spacing_to_depth_ratio <= 0.1
          gfnc_coeff = 2.679, 3.023, 3.318, 3.664, 3.962, 4.315, 4.723, 5.048, 5.904, 6.584, 7.151, 8.062, 8.764, 10.521, 12.281, 12.779, 13.246, 13.694, 14.054, 14.36, 14.629, 14.859, 15.03, 15.226, 15.36, 15.425, 15.531
        else
          gfnc_coeff = 2.679, 3.023, 3.318, 3.664, 3.961, 4.307, 4.653, 4.842, 5.331, 5.731, 6.083, 6.683, 7.178, 8.6, 10.054, 10.508, 10.929, 11.356, 11.711, 12.009, 12.275, 12.5, 12.671, 12.866, 13, 13.064, 13.17
        end
      end
    elsif bore_config == Constants.BoreConfigUconfig
      if num_bore_holes == 5
        if spacing_to_depth_ratio <= 0.02
          gfnc_coeff = 2.683, 3.057, 3.46, 4.134, 4.902, 6.038, 7.383, 8.503, 9.995, 10.861, 11.467, 12.294, 12.857, 14.098, 15.16, 15.449, 15.712, 15.97, 16.173, 16.349, 16.503, 16.633, 16.731, 16.844, 16.922, 16.96, 17.024
        elsif spacing_to_depth_ratio <= 0.03
          gfnc_coeff = 2.679, 3.025, 3.341, 3.789, 4.31, 5.136, 6.219, 7.172, 8.56, 9.387, 9.97, 10.774, 11.328, 12.556, 13.601, 13.889, 14.147, 14.403, 14.604, 14.777, 14.927, 15.056, 15.153, 15.265, 15.341, 15.378, 15.439
        elsif spacing_to_depth_ratio <= 0.05
          gfnc_coeff = 2.679, 3.023, 3.319, 3.671, 4.007, 4.51, 5.213, 5.864, 6.998, 7.717, 8.244, 8.993, 9.518, 10.69, 11.73, 12.015, 12.273, 12.525, 12.723, 12.893, 13.043, 13.17, 13.265, 13.374, 13.449, 13.486, 13.546
        elsif spacing_to_depth_ratio <= 0.1
          gfnc_coeff = 2.679, 3.023, 3.318, 3.664, 3.962, 4.312, 4.692, 4.969, 5.607, 6.072, 6.444, 7.018, 7.446, 8.474, 9.462, 9.737, 9.995, 10.241, 10.438, 10.606, 10.754, 10.88, 10.975, 11.083, 11.157, 11.193, 11.252
        else
          gfnc_coeff = 2.679, 3.023, 3.318, 3.664, 3.961, 4.306, 4.65, 4.838, 5.27, 5.585, 5.843, 6.26, 6.588, 7.486, 8.353, 8.614, 8.854, 9.095, 9.294, 9.46, 9.608, 9.733, 9.828, 9.936, 10.011, 10.047, 10.106
        end
      elsif num_bore_holes == 7
        if spacing_to_depth_ratio <= 0.02
          gfnc_coeff = 2.683, 3.059, 3.467, 4.164, 4.994, 6.319, 8.011, 9.482, 11.494, 12.679, 13.511, 14.651, 15.427, 17.139, 18.601, 18.999, 19.359, 19.714, 19.992, 20.233, 20.443, 20.621, 20.755, 20.91, 21.017, 21.069, 21.156
        elsif spacing_to_depth_ratio <= 0.03
          gfnc_coeff = 2.679, 3.025, 3.342, 3.795, 4.329, 5.214, 6.465, 7.635, 9.435, 10.54, 11.327, 12.421, 13.178, 14.861, 16.292, 16.685, 17.038, 17.386, 17.661, 17.896, 18.101, 18.276, 18.408, 18.56, 18.663, 18.714, 18.797
        elsif spacing_to_depth_ratio <= 0.05
          gfnc_coeff = 2.679, 3.023, 3.319, 3.672, 4.009, 4.519, 5.253, 5.965, 7.304, 8.204, 8.882, 9.866, 10.566, 12.145, 13.555, 13.941, 14.29, 14.631, 14.899, 15.129, 15.331, 15.502, 15.631, 15.778, 15.879, 15.928, 16.009
        elsif spacing_to_depth_ratio <= 0.1
          gfnc_coeff = 2.679, 3.023, 3.318, 3.664, 3.962, 4.312, 4.694, 4.975, 5.629, 6.127, 6.54, 7.207, 7.723, 9.019, 10.314, 10.68, 11.023, 11.352, 11.617, 11.842, 12.04, 12.209, 12.335, 12.48, 12.579, 12.627, 12.705
        else
          gfnc_coeff = 2.679, 3.023, 3.318, 3.664, 3.961, 4.306, 4.65, 4.838, 5.275, 5.595, 5.861, 6.304, 6.665, 7.709, 8.785, 9.121, 9.434, 9.749, 10.013, 10.233, 10.43, 10.597, 10.723, 10.868, 10.967, 11.015, 11.094
        end
      elsif num_bore_holes == 9
        if spacing_to_depth_ratio <= 0.02
          gfnc_coeff = 2.683, 3.061, 3.47, 4.178, 5.039, 6.472, 8.405, 10.147, 12.609, 14.086, 15.131, 16.568, 17.55, 19.72, 21.571, 22.073, 22.529, 22.976, 23.327, 23.632, 23.896, 24.121, 24.29, 24.485, 24.619, 24.684, 24.795
        elsif spacing_to_depth_ratio <= 0.03
          gfnc_coeff = 2.679, 3.025, 3.343, 3.798, 4.338, 5.248, 6.588, 7.902, 10.018, 11.355, 12.321, 13.679, 14.625, 16.74, 18.541, 19.036, 19.478, 19.916, 20.261, 20.555, 20.812, 21.031, 21.197, 21.387, 21.517, 21.58, 21.683
        elsif spacing_to_depth_ratio <= 0.05
          gfnc_coeff = 2.679, 3.023, 3.319, 3.672, 4.01, 4.524, 5.27, 6.01, 7.467, 8.489, 9.281, 10.452, 11.299, 13.241, 14.995, 15.476, 15.912, 16.337, 16.67, 16.957, 17.208, 17.421, 17.581, 17.764, 17.889, 17.95, 18.05
        elsif spacing_to_depth_ratio <= 0.1
          gfnc_coeff = 2.679, 3.023, 3.318, 3.664, 3.962, 4.312, 4.695, 4.977, 5.639, 6.15, 6.583, 7.298, 7.869, 9.356, 10.902, 11.347, 11.766, 12.169, 12.495, 12.772, 13.017, 13.225, 13.381, 13.559, 13.681, 13.74, 13.837
        else
          gfnc_coeff = 2.679, 3.023, 3.318, 3.664, 3.961, 4.306, 4.65, 4.838, 5.277, 5.6, 5.87, 6.322, 6.698, 7.823, 9.044, 9.438, 9.809, 10.188, 10.506, 10.774, 11.015, 11.219, 11.374, 11.552, 11.674, 11.733, 11.83
        end
      end
    elsif bore_config == Constants.BoreConfigOpenRectangle
      if num_bore_holes == 8
        if spacing_to_depth_ratio <= 0.02
          gfnc_coeff = 2.684, 3.066, 3.497, 4.275, 5.229, 6.767, 8.724, 10.417, 12.723, 14.079, 15.03, 16.332, 17.217, 19.17, 20.835, 21.288, 21.698, 22.101, 22.417, 22.692, 22.931, 23.133, 23.286, 23.462, 23.583, 23.642, 23.742
        elsif spacing_to_depth_ratio <= 0.03
          gfnc_coeff = 2.679, 3.026, 3.347, 3.821, 4.409, 5.418, 6.87, 8.226, 10.299, 11.565, 12.466, 13.716, 14.58, 16.498, 18.125, 18.572, 18.972, 19.368, 19.679, 19.946, 20.179, 20.376, 20.527, 20.699, 20.816, 20.874, 20.967
        elsif spacing_to_depth_ratio <= 0.05
          gfnc_coeff = 2.679, 3.023, 3.319, 3.673, 4.018, 4.564, 5.389, 6.21, 7.763, 8.801, 9.582, 10.709, 11.51, 13.311, 14.912, 15.349, 15.744, 16.13, 16.432, 16.693, 16.921, 17.114, 17.259, 17.426, 17.54, 17.595, 17.686
        elsif spacing_to_depth_ratio <= 0.1
          gfnc_coeff = 2.679, 3.023, 3.318, 3.664, 3.962, 4.313, 4.704, 4.999, 5.725, 6.294, 6.771, 7.543, 8.14, 9.629, 11.105, 11.52, 11.908, 12.28, 12.578, 12.831, 13.054, 13.244, 13.386, 13.548, 13.659, 13.712, 13.8
        else
          gfnc_coeff = 2.679, 3.023, 3.318, 3.664, 3.961, 4.306, 4.651, 4.839, 5.293, 5.641, 5.938, 6.44, 6.856, 8.062, 9.297, 9.681, 10.036, 10.394, 10.692, 10.941, 11.163, 11.35, 11.492, 11.654, 11.766, 11.819, 11.907
        end
      elsif num_bore_holes == 10
        if spacing_to_depth_ratio <= 0.02
          gfnc_coeff = 2.684, 3.066, 3.494, 4.262, 5.213, 6.81, 8.965, 10.906, 13.643, 15.283, 16.443, 18.038, 19.126, 21.532, 23.581, 24.138, 24.642, 25.137, 25.525, 25.862, 26.155, 26.403, 26.59, 26.806, 26.955, 27.027, 27.149
        elsif spacing_to_depth_ratio <= 0.03
          gfnc_coeff = 2.679, 3.026, 3.346, 3.818, 4.399, 5.4, 6.889, 8.358, 10.713, 12.198, 13.27, 14.776, 15.824, 18.167, 20.158, 20.704, 21.194, 21.677, 22.057, 22.382, 22.666, 22.907, 23.09, 23.3, 23.443, 23.513, 23.627
        elsif spacing_to_depth_ratio <= 0.05
          gfnc_coeff = 2.679, 3.023, 3.319, 3.673, 4.018, 4.559, 5.374, 6.193, 7.814, 8.951, 9.831, 11.13, 12.069, 14.219, 16.154, 16.684, 17.164, 17.631, 17.998, 18.314, 18.59, 18.824, 19, 19.201, 19.338, 19.405, 19.515
        elsif spacing_to_depth_ratio <= 0.1
          gfnc_coeff = 2.679, 3.023, 3.318, 3.664, 3.962, 4.313, 4.703, 4.996, 5.712, 6.275, 6.755, 7.549, 8.183, 9.832, 11.54, 12.029, 12.49, 12.933, 13.29, 13.594, 13.862, 14.09, 14.26, 14.455, 14.588, 14.652, 14.758
        else
          gfnc_coeff = 2.679, 3.023, 3.318, 3.664, 3.961, 4.306, 4.651, 4.839, 5.292, 5.636, 5.928, 6.425, 6.841, 8.089, 9.44, 9.875, 10.284, 10.7, 11.05, 11.344, 11.608, 11.831, 12.001, 12.196, 12.329, 12.393, 12.499
        end
      end
    elsif bore_config == Constants.BoreConfigRectangle
      if num_bore_holes == 4
        if spacing_to_depth_ratio <= 0.02
          gfnc_coeff = 2.684, 3.066, 3.493, 4.223, 5.025, 6.131, 7.338, 8.291, 9.533, 10.244, 10.737, 11.409, 11.865, 12.869, 13.73, 13.965, 14.178, 14.388, 14.553, 14.696, 14.821, 14.927, 15.007, 15.099, 15.162, 15.193, 15.245
        elsif spacing_to_depth_ratio <= 0.03
          gfnc_coeff = 2.679, 3.026, 3.347, 3.818, 4.383, 5.255, 6.314, 7.188, 8.392, 9.087, 9.571, 10.233, 10.686, 11.685, 12.536, 12.77, 12.98, 13.189, 13.353, 13.494, 13.617, 13.721, 13.801, 13.892, 13.955, 13.985, 14.035
        elsif spacing_to_depth_ratio <= 0.05
          gfnc_coeff = 2.679, 3.023, 3.319, 3.673, 4.018, 4.555, 5.313, 5.984, 7.069, 7.717, 8.177, 8.817, 9.258, 10.229, 11.083, 11.316, 11.527, 11.733, 11.895, 12.035, 12.157, 12.261, 12.339, 12.429, 12.491, 12.521, 12.57
        elsif spacing_to_depth_ratio <= 0.1
          gfnc_coeff = 2.679, 3.023, 3.318, 3.664, 3.962, 4.313, 4.703, 4.998, 5.69, 6.18, 6.557, 7.115, 7.514, 8.428, 9.27, 9.501, 9.715, 9.92, 10.083, 10.221, 10.343, 10.447, 10.525, 10.614, 10.675, 10.704, 10.753
        else
          gfnc_coeff = 2.679, 3.023, 3.318, 3.664, 3.961, 4.306, 4.651, 4.839, 5.293, 5.633, 5.913, 6.355, 6.693, 7.559, 8.343, 8.57, 8.776, 8.979, 9.147, 9.286, 9.409, 9.512, 9.59, 9.68, 9.741, 9.771, 9.819
        end
      elsif num_bore_holes == 6
        if spacing_to_depth_ratio <= 0.02
          gfnc_coeff = 2.684, 3.074, 3.526, 4.349, 5.308, 6.719, 8.363, 9.72, 11.52, 12.562, 13.289, 14.282, 14.956, 16.441, 17.711, 18.057, 18.371, 18.679, 18.921, 19.132, 19.315, 19.47, 19.587, 19.722, 19.815, 19.861, 19.937
        elsif spacing_to_depth_ratio <= 0.03
          gfnc_coeff = 2.679, 3.026, 3.351, 3.847, 4.472, 5.499, 6.844, 8.016, 9.702, 10.701, 11.403, 12.369, 13.032, 14.502, 15.749, 16.093, 16.4, 16.705, 16.945, 17.15, 17.329, 17.482, 17.598, 17.731, 17.822, 17.866, 17.938
        elsif spacing_to_depth_ratio <= 0.05
          gfnc_coeff = 2.679, 3.023, 3.319, 3.675, 4.028, 4.605, 5.471, 6.283, 7.688, 8.567, 9.207, 10.112, 10.744, 12.149, 13.389, 13.727, 14.033, 14.332, 14.567, 14.769, 14.946, 15.096, 15.21, 15.339, 15.428, 15.471, 15.542
        elsif spacing_to_depth_ratio <= 0.1
          gfnc_coeff = 2.679, 3.023, 3.318, 3.664, 3.962, 4.314, 4.714, 5.024, 5.798, 6.378, 6.841, 7.553, 8.079, 9.327, 10.512, 10.84, 11.145, 11.437, 11.671, 11.869, 12.044, 12.192, 12.303, 12.431, 12.518, 12.56, 12.629
        else
          gfnc_coeff = 2.679, 3.023, 3.318, 3.664, 3.961, 4.307, 4.652, 4.841, 5.313, 5.684, 5.999, 6.517, 6.927, 8.034, 9.087, 9.401, 9.688, 9.974, 10.21, 10.408, 10.583, 10.73, 10.841, 10.969, 11.056, 11.098, 11.167
        end
      elsif num_bore_holes == 8
        if spacing_to_depth_ratio <= 0.02
          gfnc_coeff = 2.685, 3.078, 3.543, 4.414, 5.459, 7.06, 9.021, 10.701, 12.991, 14.34, 15.287, 16.586, 17.471, 19.423, 21.091, 21.545, 21.956, 22.36, 22.677, 22.953, 23.192, 23.395, 23.548, 23.725, 23.847, 23.906, 24.006
        elsif spacing_to_depth_ratio <= 0.03
          gfnc_coeff = 2.679, 3.027, 3.354, 3.862, 4.517, 5.627, 7.142, 8.525, 10.589, 11.846, 12.741, 13.986, 14.847, 16.762, 18.391, 18.839, 19.24, 19.637, 19.95, 20.217, 20.45, 20.649, 20.8, 20.973, 21.091, 21.148, 21.242
        elsif spacing_to_depth_ratio <= 0.05
          gfnc_coeff = 2.679, 3.023, 3.319, 3.675, 4.033, 4.63, 5.553, 6.444, 8.051, 9.096, 9.874, 10.995, 11.79, 13.583, 15.182, 15.619, 16.016, 16.402, 16.705, 16.967, 17.195, 17.389, 17.535, 17.702, 17.817, 17.873, 17.964
        elsif spacing_to_depth_ratio <= 0.1
          gfnc_coeff = 2.679, 3.023, 3.318, 3.664, 3.962, 4.315, 4.719, 5.038, 5.852, 6.48, 6.993, 7.799, 8.409, 9.902, 11.371, 11.784, 12.17, 12.541, 12.839, 13.092, 13.315, 13.505, 13.647, 13.81, 13.921, 13.975, 14.063
        else
          gfnc_coeff = 2.679, 3.023, 3.318, 3.664, 3.961, 4.307, 4.653, 4.842, 5.323, 5.71, 6.042, 6.6, 7.05, 8.306, 9.552, 9.935, 10.288, 10.644, 10.94, 11.188, 11.409, 11.596, 11.738, 11.9, 12.011, 12.065, 12.153
        end
      elsif num_bore_holes == 9
        if spacing_to_depth_ratio <= 0.02
          gfnc_coeff = 2.685, 3.082, 3.561, 4.49, 5.635, 7.436, 9.672, 11.59, 14.193, 15.721, 16.791, 18.256, 19.252, 21.447, 23.318, 23.826, 24.287, 24.74, 25.095, 25.404, 25.672, 25.899, 26.071, 26.269, 26.405, 26.471, 26.583
        elsif spacing_to_depth_ratio <= 0.03
          gfnc_coeff = 2.679, 3.027, 3.357, 3.879, 4.57, 5.781, 7.488, 9.052, 11.408, 12.84, 13.855, 15.263, 16.235, 18.39, 20.216, 20.717, 21.166, 21.61, 21.959, 22.257, 22.519, 22.74, 22.909, 23.102, 23.234, 23.298, 23.403
        elsif spacing_to_depth_ratio <= 0.05
          gfnc_coeff = 2.679, 3.023, 3.319, 3.676, 4.039, 4.659, 5.65, 6.633, 8.447, 9.638, 10.525, 11.802, 12.705, 14.731, 16.525, 17.014, 17.456, 17.887, 18.225, 18.516, 18.77, 18.986, 19.148, 19.334, 19.461, 19.523, 19.625
        elsif spacing_to_depth_ratio <= 0.1
          gfnc_coeff = 2.679, 3.023, 3.318, 3.664, 3.962, 4.316, 4.725, 5.052, 5.917, 6.603, 7.173, 8.08, 8.772, 10.47, 12.131, 12.596, 13.029, 13.443, 13.775, 14.057, 14.304, 14.515, 14.673, 14.852, 14.975, 15.035, 15.132
        else
          gfnc_coeff = 2.679, 3.023, 3.318, 3.664, 3.961, 4.307, 4.653, 4.842, 5.334, 5.739, 6.094, 6.7, 7.198, 8.611, 10.023, 10.456, 10.855, 11.256, 11.588, 11.866, 12.112, 12.32, 12.477, 12.656, 12.779, 12.839, 12.935
        end
      elsif num_bore_holes == 10
        if spacing_to_depth_ratio <= 0.02
          gfnc_coeff = 2.685, 3.08, 3.553, 4.453, 5.552, 7.282, 9.472, 11.405, 14.111, 15.737, 16.888, 18.476, 19.562, 21.966, 24.021, 24.579, 25.086, 25.583, 25.973, 26.311, 26.606, 26.855, 27.043, 27.26, 27.409, 27.482, 27.605
        elsif spacing_to_depth_ratio <= 0.03
          gfnc_coeff = 2.679, 3.027, 3.355, 3.871, 4.545, 5.706, 7.332, 8.863, 11.218, 12.688, 13.749, 15.242, 16.284, 18.618, 20.613, 21.161, 21.652, 22.138, 22.521, 22.847, 23.133, 23.376, 23.56, 23.771, 23.915, 23.985, 24.1
        elsif spacing_to_depth_ratio <= 0.05
          gfnc_coeff = 2.679, 3.023, 3.319, 3.676, 4.036, 4.645, 5.603, 6.543, 8.285, 9.449, 10.332, 11.623, 12.553, 14.682, 16.613, 17.143, 17.624, 18.094, 18.462, 18.78, 19.057, 19.293, 19.47, 19.673, 19.811, 19.879, 19.989
        elsif spacing_to_depth_ratio <= 0.1
          gfnc_coeff = 2.679, 3.023, 3.318, 3.664, 3.962, 4.315, 4.722, 5.045, 5.885, 6.543, 7.086, 7.954, 8.621, 10.291, 11.988, 12.473, 12.931, 13.371, 13.727, 14.03, 14.299, 14.527, 14.698, 14.894, 15.027, 15.092, 15.199
        else
          gfnc_coeff = 2.679, 3.023, 3.318, 3.664, 3.961, 4.307, 4.653, 4.842, 5.329, 5.725, 6.069, 6.651, 7.126, 8.478, 9.863, 10.298, 10.704, 11.117, 11.463, 11.755, 12.016, 12.239, 12.407, 12.602, 12.735, 12.8, 12.906
        end
      end
    end
    return gfnc_coeff
  end

  def self.get_foundation_walls_ceilings_insulated(runner, space)
    # Check if walls insulated via Kiva:Foundation object
    walls_insulated = false
    space.surfaces.each do |surface|
      next if surface.surfaceType.downcase != "wall"
      next if not surface.adjacentFoundation.is_initialized

      wall_ins_rvalue, wall_ins_height, wall_constr_rvalue = get_foundation_wall_insulation_props(runner, surface)
      if wall_ins_rvalue.nil? or wall_ins_height.nil? or wall_constr_rvalue.nil?
        return nil
      end

      wall_rvalue = wall_ins_rvalue + wall_constr_rvalue
      if wall_rvalue >= 3.0
        walls_insulated = true
      end
      break
    end

    # Check if ceilings insulated
    ceilings_insulated = false
    ceiling_ufactor = nil
    space.surfaces.each do |surface|
      next if surface.surfaceType.downcase != "roofceiling"

      ceiling_ufactor = self.get_surface_ufactor(runner, surface, surface.surfaceType, true)
    end
    if ceiling_ufactor.nil?
      runner.registerError("Unable to identify the foundation ceiling.")
      return nil
    end

    ceiling_rvalue = 1.0 / UnitConversions.convert(ceiling_ufactor, 'm^2*k/w', 'hr*ft^2*f/btu')
    if ceiling_rvalue >= 3.0
      ceilings_insulated = true
    end

    return walls_insulated, ceilings_insulated
  end

  def self.get_foundation_wall_insulation_props(runner, surface)
    if surface.surfaceType.downcase != "wall"
      return nil
    end

    # Get wall insulation R-value/height from Kiva:Foundation object
    if not surface.adjacentFoundation.is_initialized
      runner.registerError("Could not get foundation object for wall '#{surface.name.to_s}'.")
      return nil
    end
    foundation = surface.adjacentFoundation.get

    wall_ins_rvalue = 0.0
    wall_ins_height = 0.0
    if foundation.interiorVerticalInsulationMaterial.is_initialized
      int_mat = foundation.interiorVerticalInsulationMaterial.get.to_StandardOpaqueMaterial.get
      k = UnitConversions.convert(int_mat.thermalConductivity, "W/(m*K)", "Btu/(hr*ft*R)")
      thick = UnitConversions.convert(int_mat.thickness, "m", "ft")
      wall_ins_rvalue += thick / k
      wall_ins_height = UnitConversions.convert(foundation.interiorVerticalInsulationDepth.get, "m", "ft").round
    end
    if foundation.exteriorVerticalInsulationMaterial.is_initialized
      ext_mat = foundation.exteriorVerticalInsulationMaterial.get.to_StandardOpaqueMaterial.get
      k = UnitConversions.convert(ext_mat.thermalConductivity, "W/(m*K)", "Btu/(hr*ft*R)")
      thick = UnitConversions.convert(ext_mat.thickness, "m", "ft")
      wall_ins_rvalue += thick / k
      wall_ins_height = UnitConversions.convert(foundation.exteriorVerticalInsulationDepth.get, "m", "ft").round
    end

    wall_constr_rvalue = 1.0 / self.get_surface_ufactor(runner, surface, surface.surfaceType, true)

    return wall_ins_rvalue, wall_ins_height, wall_constr_rvalue
  end

  def self.get_feature(runner, obj, feature, datatype, register_error = true)
    val = nil
    if datatype == 'string'
      val = obj.additionalProperties.getFeatureAsString(feature)
    elsif datatype == 'double'
      val = obj.additionalProperties.getFeatureAsDouble(feature)
    elsif datatype == 'boolean'
      val = obj.additionalProperties.getFeatureAsBoolean(feature)
    end
    if not val.is_initialized
      if register_error
        runner.registerError("Could not find additionalProperties value for '#{feature}' with datatype #{datatype} on object #{obj.name}.")
      end
      return nil
    end
    return val.get
  end

  def self.set_object_values(runner, model, hvac, hvac_final_values)
    # Updates object properties in the model

    hvac.Objects.each do |object|
      if object.is_a? OpenStudio::Model::AirLoopHVACUnitarySystem
        # Fan Airflow
        if object.coolingCoil.is_initialized and object.heatingCoil.is_initialized
          fan_airflow = [hvac_final_values.Heat_Airflow, hvac_final_values.Cool_Airflow].max
        elsif object.coolingCoil.is_initialized
          fan_airflow = hvac_final_values.Cool_Airflow
        elsif object.heatingCoil.is_initialized
          fan_airflow = hvac_final_values.Heat_Airflow
        end
      end

      if object.is_a? OpenStudio::Model::AirLoopHVACUnitarySystem and object.airLoopHVAC.is_initialized

        ## Air Loop HVAC Unitary System ##

        # Unitary System
        object.setSupplyAirFlowRateMethodDuringCoolingOperation("SupplyAirFlowRate")
        if object.coolingCoil.is_initialized
          object.setSupplyAirFlowRateDuringCoolingOperation(UnitConversions.convert(hvac_final_values.Cool_Airflow, "cfm", "m^3/s"))
        else
          object.setSupplyAirFlowRateDuringCoolingOperation(0.0)
        end
        object.setSupplyAirFlowRateMethodDuringHeatingOperation("SupplyAirFlowRate")
        if object.heatingCoil.is_initialized
          object.setSupplyAirFlowRateDuringHeatingOperation(UnitConversions.convert(hvac_final_values.Heat_Airflow, "cfm", "m^3/s"))
        else
          object.setSupplyAirFlowRateDuringHeatingOperation(0.0)
        end

        # Fan
        fanonoff = object.supplyFan.get.to_FanOnOff.get
        fanonoff.setMaximumFlowRate(hvac.FanspeedRatioCooling.max * UnitConversions.convert(fan_airflow + 0.01, "cfm", "m^3/s"))

        # Air Loop
        air_loop = object.airLoopHVAC.get
        air_loop.setDesignSupplyAirFlowRate(hvac.FanspeedRatioCooling.max * UnitConversions.convert(fan_airflow, "cfm", "m^3/s"))

        @cond_zone.airLoopHVACTerminals.each do |aterm|
          next if air_loop != aterm.airLoopHVAC.get
          next unless aterm.to_AirTerminalSingleDuctUncontrolled.is_initialized

          # Air Terminal
          aterm = aterm.to_AirTerminalSingleDuctUncontrolled.get
          aterm.setMaximumAirFlowRate(UnitConversions.convert(fan_airflow, "cfm", "m^3/s"))
        end

        # Coils
        setCoilsObjectValues(runner, model, hvac, object, hvac_final_values)

        if hvac.has_type(Constants.ObjectNameGroundSourceHeatPump)

          clg_coil, htg_coil, supp_htg_coil = HVAC.get_coils_from_hvac_equip(model, object)

          if not htg_coil.nil?
            plant_loop = htg_coil.plantLoop.get
          elsif not clg_coil.nil?
            plant_loop = clg_coil.plantLoop.get
          end

          # Plant Loop
          plant_loop.setMaximumLoopFlowRate(UnitConversions.convert(hvac_final_values.GSHP_Loop_flow, "gal/min", "m^3/s"))

          # Ground Heat Exchanger Vertical
          hvac.GSHP_HXVertical.setDesignFlowRate(UnitConversions.convert(hvac_final_values.GSHP_Loop_flow, "gal/min", "m^3/s"))
          hvac.GSHP_HXVertical.setNumberofBoreHoles(hvac_final_values.GSHP_Bore_Holes.to_i)
          hvac.GSHP_HXVertical.setBoreHoleLength(UnitConversions.convert(hvac_final_values.GSHP_Bore_Depth, "ft", "m"))
          hvac.GSHP_HXVertical.removeAllGFunctions
          for i in 0..(hvac_final_values.GSHP_G_Functions[0].size - 1)
            hvac.GSHP_HXVertical.addGFunction(hvac_final_values.GSHP_G_Functions[0][i], hvac_final_values.GSHP_G_Functions[1][i])
          end

          plant_loop.supplyComponents.each do |plc|
            if plc.to_PumpVariableSpeed.is_initialized
              # Pump
              pump = plc.to_PumpVariableSpeed.get
              pump.setRatedFlowRate(UnitConversions.convert(hvac_final_values.GSHP_Loop_flow, "gal/min", "m^3/s"))
            end
          end
        end

      elsif object.is_a? OpenStudio::Model::AirLoopHVACUnitarySystem

        ## Zone HVAC Unitary System ##

        thermal_zone = object.thermalZone.get

        # Unitary System
        object.setSupplyAirFlowRateMethodDuringCoolingOperation("SupplyAirFlowRate")
        if object.coolingCoil.is_initialized
          object.setSupplyAirFlowRateDuringCoolingOperation(UnitConversions.convert(hvac_final_values.Cool_Airflow, "cfm", "m^3/s"))
        else
          object.setSupplyAirFlowRateDuringCoolingOperation(0.0)
        end
        object.setSupplyAirFlowRateMethodDuringHeatingOperation("SupplyAirFlowRate")
        if object.heatingCoil.is_initialized
          object.setSupplyAirFlowRateDuringHeatingOperation(UnitConversions.convert(hvac_final_values.Heat_Airflow, "cfm", "m^3/s"))
        else
          object.setSupplyAirFlowRateDuringHeatingOperation(0.0)
        end

        # Fan
        fanonoff = object.supplyFan.get.to_FanOnOff.get
        fanonoff.setMaximumFlowRate(UnitConversions.convert(fan_airflow + 0.01, "cfm", "m^3/s"))

        # Coils
        setCoilsObjectValues(runner, model, hvac, object, hvac_final_values)

      elsif object.is_a? OpenStudio::Model::EvaporativeCoolerDirectResearchSpecial

        ## Evaporative Cooler ##

        # Air Loop
        vfr = UnitConversions.convert(hvac_final_values.Cool_Airflow, "cfm", "m^3/s")
        # evap cooler design flow rate
        object.setPrimaryAirDesignFlowRate(vfr)
        # air loop object design flow rates
        air_loop = object.airLoopHVAC.get
        air_loop.setDesignSupplyAirFlowRate(vfr)
<<<<<<< HEAD
        unitary_sys = HVAC.get_unitary_system_from_air_loop_hvac(air_loop)
        unitary_sys.setSupplyAirFlowRateDuringCoolingOperation(vfr)
        unitary_sys.coolingCoil.get.to_CoilCoolingDXSingleSpeed.get.setRatedAirFlowRate(vfr)
        fan = unitary_sys.supplyFan.get.to_FanOnOff.get
=======
        fan = air_loop.supplyFan.get.to_FanVariableVolume.get
>>>>>>> aaa54260
        fan.setMaximumFlowRate(vfr)

        # Fan pressure rise calculation (based on design cfm)
        fan_power = [2.79 * (hvac_final_values.Cool_Airflow)**(-0.29), 0.6].min # fit of efficacy to air flow from the CEC listed equipment  W/cfm
        fan_eff = 0.75 # Overall Efficiency of the Fan, Motor and Drive
<<<<<<< HEAD
        fan.setPressureRise(HVAC.calculate_fan_pressure_rise(fan_eff, fan_power))

        @cond_zone.airLoopHVACTerminals.each do |aterm|
          next if air_loop != aterm.airLoopHVAC.get
          next unless aterm.to_AirTerminalSingleDuctUncontrolled.is_initialized

          # Air Terminal
          aterm = aterm.to_AirTerminalSingleDuctUncontrolled.get
=======
        fan.setFanEfficiency(fan_eff)
        fan.setPressureRise(HVAC.calculate_fan_pressure_rise(fan_eff, fan_power))
        # fan.setPressureRise(0)
        # object.setRecirculatingWaterPumpPowerConsumption([2.79 * (hvac_final_values.Cool_Airflow)**(-0.29), 0.6].min * hvac_final_values.Cool_Airflow)

        @cond_zone.airLoopHVACTerminals.each do |aterm|
          next if air_loop != aterm.airLoopHVAC.get
          next unless aterm.to_AirTerminalSingleDuctVAVNoReheat.is_initialized

          # Air Terminal
          aterm = aterm.to_AirTerminalSingleDuctVAVNoReheat.get
>>>>>>> aaa54260
          aterm.setMaximumAirFlowRate(vfr)
        end

      elsif object.is_a? OpenStudio::Model::ZoneHVACBaseboardConvectiveWater

        ## Hot Water Boiler ##

        plant_loop = object.heatingCoil.plantLoop.get

        bb_UA = UnitConversions.convert(hvac_final_values.Heat_Capacity, "Btu/hr", "W") / (UnitConversions.convert(hvac.BoilerDesignTemp - 10.0 - 95.0, "R", "K")) * 3.0
        bb_max_flow = UnitConversions.convert(hvac_final_values.Heat_Capacity, "Btu/hr", "W") / UnitConversions.convert(20.0, "R", "K") / 4.186 / 998.2 / 1000.0 * 2.0

        # Baseboard Coil
        coil = object.heatingCoil.to_CoilHeatingWaterBaseboard.get
        coil.setUFactorTimesAreaValue(bb_UA)
        coil.setMaximumWaterFlowRate(bb_max_flow)
        coil.setHeatingDesignCapacityMethod("autosize")

        plant_loop.components.each do |component|
          # Boiler
          if component.to_BoilerHotWater.is_initialized
            boiler = component.to_BoilerHotWater.get
            boiler.setNominalCapacity(UnitConversions.convert(hvac_final_values.Heat_Capacity, "Btu/hr", "W"))
          end

          # Pump
          if component.to_PumpVariableSpeed.is_initialized
            pump = component.to_PumpVariableSpeed.get
            pump.setRatedFlowRate(UnitConversions.convert(hvac_final_values.Heat_Capacity / 20.0 / 500.0, "gal/min", "m^3/s"))
          end
        end

      elsif object.is_a? OpenStudio::Model::ZoneHVACBaseboardConvectiveElectric

        ## Electric Baseboard ##

        thermal_zone = object.thermalZone.get

        # Baseboard
        object.setNominalCapacity(UnitConversions.convert(hvac_final_values.Heat_Capacity, "Btu/hr", "W"))

      elsif object.is_a? OpenStudio::Model::ZoneHVACPackagedTerminalAirConditioner

        ## Window AC ##

        thermal_zone = object.thermalZone.get

        # PTAC
        object.setSupplyAirFlowRateDuringCoolingOperation(UnitConversions.convert(hvac_final_values.Cool_Airflow, "cfm", "m^3/s"))
        object.setSupplyAirFlowRateDuringHeatingOperation(0.00001)
        object.setSupplyAirFlowRateWhenNoCoolingorHeatingisNeeded(0.0)
        object.setOutdoorAirFlowRateDuringCoolingOperation(0.0)
        object.setOutdoorAirFlowRateDuringHeatingOperation(0.0)
        object.setOutdoorAirFlowRateWhenNoCoolingorHeatingisNeeded(0.0)

        # Fan
        fanonoff = object.supplyAirFan.to_FanOnOff.get
        fanonoff.setMaximumFlowRate(UnitConversions.convert(hvac_final_values.Cool_Airflow, "cfm", "m^3/s"))

        # Coils
        setCoilsObjectValues(runner, model, hvac, object, hvac_final_values)

        # Heating Coil override
        ptac_htg_coil = object.heatingCoil.to_CoilHeatingElectric.get
        ptac_htg_coil.setNominalCapacity(0.0)

      else
        fail "Unexpected object type: #{object.class}."

      end # object type
    end # hvac Object

    return true
  end

  def self.setCoilsObjectValues(runner, model, hvac, equip, hvac_final_values)
    clg_coil, htg_coil, supp_htg_coil = HVAC.get_coils_from_hvac_equip(model, equip)

    # Cooling coil
    if clg_coil.is_a? OpenStudio::Model::CoilCoolingDXSingleSpeed
      clg_coil.setRatedTotalCoolingCapacity(UnitConversions.convert(hvac_final_values.Cool_Capacity, "Btu/hr", "W"))
      clg_coil.setRatedAirFlowRate(UnitConversions.convert(hvac_final_values.Cool_Capacity, "Btu/hr", "ton") * UnitConversions.convert(hvac.RatedCFMperTonCooling[0], "cfm", "m^3/s"))

    elsif clg_coil.is_a? OpenStudio::Model::CoilCoolingDXMultiSpeed
      clg_coil.stages.each_with_index do |stage, speed|
        stage.setGrossRatedTotalCoolingCapacity(UnitConversions.convert(hvac_final_values.Cool_Capacity, "Btu/hr", "W") * hvac.CapacityRatioCooling[speed])
        if clg_coil.name.to_s.start_with? Constants.ObjectNameAirSourceHeatPump or clg_coil.name.to_s.start_with? Constants.ObjectNameCentralAirConditioner
          stage.setRatedAirFlowRate(UnitConversions.convert(hvac_final_values.Cool_Capacity, "Btu/hr", "ton") * UnitConversions.convert(hvac.RatedCFMperTonCooling[speed], "cfm", "m^3/s") * hvac.CapacityRatioCooling[speed])
        elsif clg_coil.name.to_s.start_with? Constants.ObjectNameMiniSplitHeatPump
          stage.setRatedAirFlowRate(UnitConversions.convert(hvac_final_values.Cool_Capacity, "Btu/hr", "ton") * UnitConversions.convert(hvac.CoolingCFMs[speed], "cfm", "m^3/s"))
        end
      end

    elsif clg_coil.is_a? OpenStudio::Model::CoilCoolingWaterToAirHeatPumpEquationFit
      clg_coil.setRatedAirFlowRate(UnitConversions.convert(hvac_final_values.Cool_Airflow, "cfm", "m^3/s"))
      clg_coil.setRatedWaterFlowRate(UnitConversions.convert(hvac_final_values.GSHP_Loop_flow, "gal/min", "m^3/s"))
      clg_coil.setRatedTotalCoolingCapacity(UnitConversions.convert(hvac_final_values.Cool_Capacity, "Btu/hr", "W"))
      clg_coil.setRatedSensibleCoolingCapacity(UnitConversions.convert(hvac_final_values.Cool_Capacity_Sens, "Btu/hr", "W"))

    end

    # Heating coil
    if htg_coil.is_a? OpenStudio::Model::CoilHeatingElectric
      if not equip.is_a? OpenStudio::Model::ZoneHVACPackagedTerminalAirConditioner
        htg_coil.setNominalCapacity(UnitConversions.convert(hvac_final_values.Heat_Capacity, "Btu/hr", "W"))
      end

    elsif htg_coil.is_a? OpenStudio::Model::CoilHeatingGas
      htg_coil.setNominalCapacity(UnitConversions.convert(hvac_final_values.Heat_Capacity, "Btu/hr", "W"))

    elsif htg_coil.is_a? OpenStudio::Model::CoilHeatingDXSingleSpeed
      htg_coil.setRatedTotalHeatingCapacity(UnitConversions.convert(hvac_final_values.Heat_Capacity, "Btu/hr", "W"))
      htg_coil.setRatedAirFlowRate(UnitConversions.convert(hvac_final_values.Heat_Capacity, "Btu/hr", "ton") * UnitConversions.convert(hvac.RatedCFMperTonHeating[0], "cfm", "m^3/s"))

    elsif htg_coil.is_a? OpenStudio::Model::CoilHeatingDXMultiSpeed
      htg_coil.stages.each_with_index do |stage, speed|
        stage.setGrossRatedHeatingCapacity(UnitConversions.convert(hvac_final_values.Heat_Capacity, "Btu/hr", "W") * hvac.CapacityRatioHeating[speed])
        if htg_coil.name.to_s.start_with? Constants.ObjectNameAirSourceHeatPump
          stage.setRatedAirFlowRate(UnitConversions.convert(hvac_final_values.Heat_Capacity, "Btu/hr", "ton") * UnitConversions.convert(hvac.RatedCFMperTonHeating[speed], "cfm", "m^3/s") * hvac.CapacityRatioHeating[speed])
        elsif htg_coil.name.to_s.start_with? Constants.ObjectNameMiniSplitHeatPump
          stage.setRatedAirFlowRate(UnitConversions.convert(hvac_final_values.Heat_Capacity, "Btu/hr", "ton") * UnitConversions.convert(hvac.HeatingCFMs[speed], "cfm", "m^3/s"))
        end
      end

    elsif htg_coil.is_a? OpenStudio::Model::CoilHeatingWaterToAirHeatPumpEquationFit
      htg_coil.setRatedAirFlowRate(UnitConversions.convert(hvac_final_values.Heat_Airflow, "cfm", "m^3/s"))
      htg_coil.setRatedWaterFlowRate(UnitConversions.convert(hvac_final_values.GSHP_Loop_flow, "gal/min", "m^3/s"))
      htg_coil.setRatedHeatingCapacity(UnitConversions.convert(hvac_final_values.Heat_Capacity, "Btu/hr", "W"))

    end

    # Supplemental heating coil
    if supp_htg_coil.is_a? OpenStudio::Model::CoilHeatingElectric
      supp_htg_coil.setNominalCapacity(UnitConversions.convert(hvac_final_values.Heat_Capacity_Supp, "Btu/hr", "W"))

    end

    return true
  end

  def self.get_space_r_value(runner, space, surface_type, register_error = false)
    # Get area-weighted space r-value
    sum_surface_ua = 0.0
    total_area = 0.0
    space.surfaces.each do |surface|
      next if surface.surfaceType.downcase != surface_type

      surf_area = UnitConversions.convert(surface.netArea, "m^2", "ft^2")
      ufactor = self.get_surface_ufactor(runner, surface, surface_type, register_error)
      next if ufactor.nil?

      sum_surface_ua += surf_area * ufactor
      total_area += surf_area
    end
    return nil if sum_surface_ua == 0

    return total_area / sum_surface_ua
  end

  def self.get_surface_ufactor(runner, surface, surface_type, register_error = false)
    if surface_type.downcase.include?("window")
      simple_glazing = self.get_window_simple_glazing(runner, surface, register_error)
      return nil if simple_glazing.nil?

      return UnitConversions.convert(simple_glazing.uFactor, "W/(m^2*K)", "Btu/(hr*ft^2*F)")
    else
      if not surface.construction.is_initialized
        if register_error
          runner.registerError("Construction not assigned to '#{surface.name.to_s}'.")
        end
        return nil
      end
      ufactor = UnitConversions.convert(surface.uFactor.get, "W/(m^2*K)", "Btu/(hr*ft^2*F)")
      if surface.class.method_defined?('adjacentSurface') and surface.adjacentSurface.is_initialized
        # Use average u-factor of adjacent surface, as OpenStudio returns
        # two different values for, e.g., floor vs adjacent roofceiling
        if not surface.adjacentSurface.get.construction.is_initialized
          if register_error
            runner.registerError("Construction not assigned to '#{surface.adjacentSurface.get.name.to_s}'.")
          end
          return nil
        end
        adjacent_ufactor = UnitConversions.convert(surface.adjacentSurface.get.uFactor.get, "W/(m^2*K)", "Btu/(hr*ft^2*F)")
        return (ufactor + adjacent_ufactor) / 2.0
      end
      return ufactor
    end
  end

  def self.get_window_simple_glazing(runner, surface, register_error = false)
    if not surface.construction.is_initialized
      if register_error
        runner.registerError("Construction not assigned to '#{surface.name.to_s}'.")
      end
      return nil
    end
    construction = surface.construction.get
    if not construction.to_LayeredConstruction.is_initialized
      runner.registerError("Expected LayeredConstruction for '#{surface.name.to_s}'.")
      return nil
    end
    window_layered_construction = construction.to_LayeredConstruction.get
    if not window_layered_construction.getLayer(0).to_SimpleGlazing.is_initialized
      runner.registerError("Expected SimpleGlazing for '#{surface.name.to_s}'.")
      return nil
    end
    simple_glazing = window_layered_construction.getLayer(0).to_SimpleGlazing.get
    return simple_glazing
  end

  def self.display_zone_loads(runner, zone_loads)
    s = "Zone Loads for #{@cond_zone.name.to_s}:"
    properties = [
      :Heat_Windows, :Heat_Skylights,
      :Heat_Doors, :Heat_Walls,
      :Heat_Roofs, :Heat_Floors,
      :Heat_Infil,
      :Cool_Windows, :Cool_Skylights,
      :Cool_Doors, :Cool_Walls,
      :Cool_Roofs, :Cool_Floors,
      :Cool_Infil_Sens, :Cool_Infil_Lat,
      :Cool_IntGains_Sens, :Cool_IntGains_Lat,
    ]
    properties.each do |property|
      s += "\n#{property.to_s.gsub("_", " ")} = #{zone_loads.send(property).round(0).to_s} Btu/hr"
    end
    runner.registerInfo("#{s}\n")
  end

  def self.display_hvac_final_values_results(runner, hvac_final_values, hvac)
    s = "Final Results for #{hvac.Objects[0].name.to_s}:"
    loads = [
      :Heat_Load, :Heat_Load_Ducts,
      :Cool_Load_Lat, :Cool_Load_Sens,
      :Cool_Load_Ducts_Lat, :Cool_Load_Ducts_Sens,
    ]
    caps = [
      :Cool_Capacity, :Cool_Capacity_Sens,
      :Heat_Capacity, :Heat_Capacity_Supp,
    ]
    airflows = [
      :Cool_Airflow, :Heat_Airflow,
    ]
    loads.each do |load|
      s += "\n#{load.to_s.gsub("_", " ")} = #{hvac_final_values.send(load).round(0).to_s} Btu/hr"
    end
    caps.each do |cap|
      s += "\n#{cap.to_s.gsub("_", " ")} = #{hvac_final_values.send(cap).round(0).to_s} Btu/hr"
    end
    airflows.each do |airflow|
      s += "\n#{airflow.to_s.gsub("_", " ")} = #{hvac_final_values.send(airflow).round(0).to_s} cfm"
    end
    runner.registerInfo("#{s}\n")
  end
end

class ZoneLoads
  # Thermal zone loads
  def initialize
  end
  attr_accessor(:Cool_Windows, :Cool_Skylights, :Cool_Doors, :Cool_Walls, :Cool_Roofs, :Cool_Floors,
                :Cool_Infil_Sens, :Cool_Infil_Lat, :Cool_IntGains_Sens, :Cool_IntGains_Lat,
                :Heat_Windows, :Heat_Skylights, :Heat_Doors, :Heat_Walls, :Heat_Roofs, :Heat_Floors,
                :Heat_Infil)
end

class InitialLoads
  # Initial loads (aggregated across thermal zones and excluding ducts)
  def initialize
  end
  attr_accessor(:Cool_Sens, :Cool_Lat, :Cool_Tot, :Heat)
end

class FinalValues
  # Final loads (including ducts), airflow rates, equipment capacities, etc.
  def initialize
  end
  attr_accessor(:Cool_Load_Sens, :Cool_Load_Lat, :Cool_Load_Tot,
                :Cool_Load_Ducts_Sens, :Cool_Load_Ducts_Lat, :Cool_Load_Ducts_Tot,
                :Cool_Capacity, :Cool_Capacity_Sens, :Cool_Airflow,
                :Heat_Load, :Heat_Load_Ducts,
                :Heat_Capacity, :Heat_Capacity_Supp, :Heat_Airflow,
                :TotalCap_CurveValue, :SensibleCap_CurveValue, :BypassFactor_CurveValue,
                :GSHP_Loop_flow, :GSHP_Bore_Holes, :GSHP_Bore_Depth, :GSHP_G_Functions)
end

class HVACInfo
  # Model info for HVAC
  def initialize
    self.NumSpeedsCooling = 0
    self.NumSpeedsHeating = 0
    self.HeatingLoadFraction = 0.0
    self.CoolingLoadFraction = 0.0
    self.CapacityRatioCooling = [1.0]
    self.CapacityRatioHeating = [1.0]
    self.OverSizeLimit = 1.15
    self.OverSizeDelta = 15000.0
    self.FanspeedRatioCooling = [1.0]
  end

  def has_type(name_or_names)
    if not name_or_names.is_a? Array
      name_or_names = [name_or_names]
    end
    name_or_names.each do |name|
      next unless self.HeatType == name or self.CoolType == name

      return true
    end
    return false
  end

  attr_accessor(:HeatType, :CoolType, :Handle, :Objects, :Ducts, :NumSpeedsCooling, :NumSpeedsHeating,
                :FixedCoolingCapacity, :FixedHeatingCapacity, :FixedSuppHeatingCapacity,
                :CoolingCFMs, :HeatingCFMs, :RatedCFMperTonCooling, :RatedCFMperTonHeating,
                :COOL_CAP_FT_SPEC, :HEAT_CAP_FT_SPEC, :COOL_SH_FT_SPEC, :COIL_BF_FT_SPEC,
                :SHRRated, :CapacityRatioCooling, :CapacityRatioHeating,
                :HeatingCapacityOffset, :OverSizeLimit, :OverSizeDelta,
                :FanspeedRatioCooling, :BoilerDesignTemp, :CoilBF, :HeatingEIR, :CoolingEIR,
                :GSHP_HXVertical, :GSHP_HXDTDesign, :GSHP_HXCHWDesign, :GSHP_HXHWDesign,
                :GSHP_BoreSpacing, :GSHP_BoreHoles, :GSHP_BoreDepth, :GSHP_BoreConfig, :GSHP_SpacingType,
                :HeatingLoadFraction, :CoolingLoadFraction, :SupplyAirTemp, :LeavingAirTemp)
end

class DuctInfo
  # Model info for a duct
  def initial
  end
  attr_accessor(:LeakageFrac, :LeakageCFM25, :Area, :Rvalue, :LocationSpace, :Side)
end

class Numeric
  def deg2rad
    self * Math::PI / 180
  end

  def rad2deg
    self * 180 / Math::PI
  end
end<|MERGE_RESOLUTION|>--- conflicted
+++ resolved
@@ -2372,12 +2372,7 @@
         return nil if hvac.CoolingLoadFraction.nil?
 
         air_loop = equip.airLoopHVAC.get
-<<<<<<< HEAD
-        fan_unit_sys = HVAC.get_unitary_system_from_air_loop_hvac(air_loop)
-        if fan_unit_sys.additionalProperties.getFeatureAsBoolean(Constants.DuctedInfoMiniSplitHeatPumpOrEvapCooler).get
-=======
         if air_loop.additionalProperties.getFeatureAsBoolean(Constants.DuctedInfoMiniSplitHeatPumpOrEvapCooler).get
->>>>>>> aaa54260
           hvac.Ducts = get_ducts_for_air_loop(runner, air_loop)
         end
       end
@@ -3470,29 +3465,12 @@
         # air loop object design flow rates
         air_loop = object.airLoopHVAC.get
         air_loop.setDesignSupplyAirFlowRate(vfr)
-<<<<<<< HEAD
-        unitary_sys = HVAC.get_unitary_system_from_air_loop_hvac(air_loop)
-        unitary_sys.setSupplyAirFlowRateDuringCoolingOperation(vfr)
-        unitary_sys.coolingCoil.get.to_CoilCoolingDXSingleSpeed.get.setRatedAirFlowRate(vfr)
-        fan = unitary_sys.supplyFan.get.to_FanOnOff.get
-=======
         fan = air_loop.supplyFan.get.to_FanVariableVolume.get
->>>>>>> aaa54260
         fan.setMaximumFlowRate(vfr)
 
         # Fan pressure rise calculation (based on design cfm)
         fan_power = [2.79 * (hvac_final_values.Cool_Airflow)**(-0.29), 0.6].min # fit of efficacy to air flow from the CEC listed equipment  W/cfm
         fan_eff = 0.75 # Overall Efficiency of the Fan, Motor and Drive
-<<<<<<< HEAD
-        fan.setPressureRise(HVAC.calculate_fan_pressure_rise(fan_eff, fan_power))
-
-        @cond_zone.airLoopHVACTerminals.each do |aterm|
-          next if air_loop != aterm.airLoopHVAC.get
-          next unless aterm.to_AirTerminalSingleDuctUncontrolled.is_initialized
-
-          # Air Terminal
-          aterm = aterm.to_AirTerminalSingleDuctUncontrolled.get
-=======
         fan.setFanEfficiency(fan_eff)
         fan.setPressureRise(HVAC.calculate_fan_pressure_rise(fan_eff, fan_power))
         # fan.setPressureRise(0)
@@ -3504,7 +3482,6 @@
 
           # Air Terminal
           aterm = aterm.to_AirTerminalSingleDuctVAVNoReheat.get
->>>>>>> aaa54260
           aterm.setMaximumAirFlowRate(vfr)
         end
 
