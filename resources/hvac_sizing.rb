require_relative "geometry"
require_relative "hvac"
require_relative "unit_conversions"
require_relative "util"
require_relative "schedules"
require_relative "constructions"

class HVACSizing
<<<<<<< HEAD
  def self.apply(runner:,
                 building:,
                 weather:,
                 cfa:,
                 nbeds:,
                 min_neighbor_distance:,
                 ncfl_ag:,
                 infilvolume:,
                 hvac_map:,
                 show_debug_info: false)
=======
  def self.apply(model, runner, weather, cfa, infilvolume, nbeds, min_neighbor_distance, living_space)
>>>>>>> b394f4df
    @runner = runner
    @cfa = cfa
    @nbeds = nbeds
    @ncfl_ag = ncfl_ag
    @infilvolume = infilvolume
    @hvac_map = hvac_map

    @min_cooling_capacity = 1.0 # Btu/hr

    # Based on EnergyPlus's model for calculating SHR at off-rated conditions. This curve fit
    # avoids the iterations in the actual model. It does not account for altitude or variations
    # in the SHRRated. It is a function of ODB (MJ design temp) and CFM/Ton (from MJ)
    @shr_biquadratic = [1.08464364, 0.002096954, 0, -0.005766327, 0, -0.000011147]

    @conditioned_heat_design_temp = 70.0 # Indoor heating design temperature according to acca MANUAL J
    @conditioned_cool_design_temp = 75.0 # Indoor heating design temperature according to acca MANUAL J

    assumed_inside_temp = 73.5 # F
    @inside_air_dens = UnitConversions.convert(weather.header.LocalPressure, "atm", "Btu/ft^3") / (Gas.Air.r * (assumed_inside_temp + 460.0))

    process_site_calcs_and_design_temps(building, weather)

    # Get shelter class
    @shelter_class = get_shelter_class(building, min_neighbor_distance)

    # Calculate loads for the conditioned thermal zone
    zone_loads = process_zone_loads(building, weather)

    # Display debug info
    display_zone_loads(zone_loads)

    # Aggregate zone loads into initial loads
    init_loads = aggregate_zone_loads(zone_loads)

    # Get HVAC system info
    hvacs = get_hvacs(building)

    hvacs.each do |hvac|
      hvac = calculate_hvac_temperatures(init_loads, hvac)

      hvac_init_loads = apply_hvac_load_fractions(init_loads, hvac)
      hvac_init_loads = apply_hp_sizing_logic(hvac_init_loads, hvac)

      hvac_final_values = FinalValues.new

      # Calculate heating ducts load
      hvac_final_values = process_duct_loads_heating(building, hvac_final_values, weather, hvac, hvac_init_loads.Heat)

      # Calculate cooling ducts load
      hvac_final_values = process_duct_loads_cooling(building, hvac_final_values, weather, hvac, hvac_init_loads.Cool_Sens, hvac_init_loads.Cool_Lat)
      hvac_final_values = process_equipment_adjustments(hvac_final_values, weather, hvac)
      hvac_final_values = process_fixed_equipment(hvac_final_values, hvac)
      hvac_final_values = process_ground_loop(hvac_final_values, weather, hvac)
      hvac_final_values = process_finalize(hvac_final_values, zone_loads, weather, hvac)

      # Set OpenStudio object values
      set_object_values(building, hvac, hvac_final_values)

      # Display debug info
      display_hvac_final_values_results(hvac_final_values, hvac)
    end
  end

  private

  def self.process_site_calcs_and_design_temps(building, weather)
    '''
    Site Calculations and Design Temperatures
    '''

    # CLTD adjustments based on daily temperature range
    @daily_range_temp_adjust = [4, 0, -5]

    # Manual J inside conditions
    @cool_setpoint = 75
    @heat_setpoint = 70

    @cool_design_grains = UnitConversions.convert(weather.design.CoolingHumidityRatio, "lbm/lbm", "grains")

    # # Calculate the design temperature differences
    @ctd = weather.design.CoolingDrybulb - @cool_setpoint
    @htd = @heat_setpoint - weather.design.HeatingDrybulb

    # # Calculate the average Daily Temperature Range (DTR) to determine the class (low, medium, high)
    dtr = weather.design.DailyTemperatureRange

    if dtr < 16.0
      @daily_range_num = 0.0   # Low
    elsif dtr > 25.0
      @daily_range_num = 2.0   # High
    else
      @daily_range_num = 1.0   # Medium
    end

    # Altitude Correction Factors (ACF) taken from Table 10A (sea level - 12,000 ft)
    acfs = [1.0, 0.97, 0.93, 0.89, 0.87, 0.84, 0.80, 0.77, 0.75, 0.72, 0.69, 0.66, 0.63]

    # Calculate the altitude correction factor (ACF) for the site
    alt_cnt = (weather.header.Altitude / 1000.0).to_i
    @acf = MathTools.interp2(weather.header.Altitude, alt_cnt * 1000.0, (alt_cnt + 1.0) * 1000.0, acfs[alt_cnt], acfs[alt_cnt + 1])

    # Calculate the interior humidity in Grains and enthalpy in Btu/lb for cooling
    pwsat = UnitConversions.convert(0.430075, "psi", "kPa") # Calculated for 75degF indoor temperature
    rh_indoor_cooling = 0.55 # Manual J is vague on the indoor RH. 55% corresponds to BA goals
    hr_indoor_cooling = (0.62198 * rh_indoor_cooling * pwsat) / (UnitConversions.convert(weather.header.LocalPressure, "atm", "kPa") - rh_indoor_cooling * pwsat)
    @cool_indoor_grains = UnitConversions.convert(hr_indoor_cooling, "lbm/lbm", "grains")
    @wetbulb_indoor_cooling = Psychrometrics.Twb_fT_R_P(@cool_setpoint, rh_indoor_cooling, UnitConversions.convert(weather.header.LocalPressure, "atm", "psi"))

    db_indoor_degC = UnitConversions.convert(@cool_setpoint, "F", "C")
    @enthalpy_indoor_cooling = (1.006 * db_indoor_degC + hr_indoor_cooling * (2501.0 + 1.86 * db_indoor_degC)) * UnitConversions.convert(1.0, "kJ", "Btu") * UnitConversions.convert(1.0, "lbm", "kg")

    # Design Temperatures

    @cool_design_temps = {}
    @heat_design_temps = {}
    @wetbulb_outdoor_cooling = weather.design.CoolingWetbulb

    # Initialize Manual J buffer space temperatures using current design temperatures
    spaces = []
    building.elements.each("BuildingDetails/Enclosure/*/*[InteriorAdjacentTo]") do |surface|
      spaces << XMLHelper.get_value(surface, "InteriorAdjacentTo")
      spaces << XMLHelper.get_value(surface, "ExteriorAdjacentTo")
    end
    spaces.uniq.each do |space|
      next if space.nil? or space == "ground" or space.include? "other housing unit"

      @cool_design_temps[space] = process_design_temp_cooling(building, weather, space)
      @heat_design_temps[space] = process_design_temp_heating(building, weather, space, weather.design.HeatingDrybulb)
    end
  end

  def self.process_design_temp_heating(building, weather, space, design_db)
    if space == "living space" or space.include? "- conditioned"
      # Living space, conditioned attic, conditioned basement
      heat_temp = @conditioned_heat_design_temp

    elsif space == "outside"
      heat_temp = weather.design.HeatingDrybulb

    elsif space.include? "garage"
      # Garage
      heat_temp = design_db + 13.0

    elsif space.include? "attic"

      is_vented = (space == "attic - vented")
      attic_floor_r = get_space_r_value(building, space, "floor")
      attic_roof_r = get_space_r_value(building, space, "roofceiling")

      # Unconditioned attic
      if attic_floor_r < attic_roof_r

        # Attic is considered to be encapsulated. MJ8 says to use an attic
        # temperature of 95F, however alternative approaches are permissible

        if is_vented
          heat_temp = design_db
        else # not is_vented
          heat_temp = calculate_space_design_temps(building, space, weather, @conditioned_heat_design_temp, design_db, weather.data.GroundMonthlyTemps.min)
        end

      else

        heat_temp = design_db

      end

    else
      # Unconditioned basement, Crawlspace
      heat_temp = calculate_space_design_temps(building, space, weather, @conditioned_heat_design_temp, design_db, weather.data.GroundMonthlyTemps.min)

    end

    fail "Design temp heating not calculated for #{space.name}." if heat_temp.nil?

    return heat_temp
  end

  def self.process_design_temp_cooling(building, weather, space)
    if space == "living space" or space.include? "- conditioned"
      # Living space, conditioned attic, conditioned basement
      cool_temp = @conditioned_cool_design_temp

    elsif space == "outside"
      cool_temp = weather.design.CoolingDrybulb

    elsif space.include? "garage"
      # Garage

      # Calculate fraction of garage under conditioned space
      area_total = 0.0
      area_conditioned = 0.0
      building.elements.each("BuildingDetails/Enclosure/FrameFloors/FrameFloor") do |framefloor|
        framefloor_values = HPXML.get_framefloor_values(framefloor: framefloor,
                                                        select: [:interior_adjacent_to, :exterior_adjacent_to, :area, :id])
        next unless [framefloor_values[:interior_adjacent_to], framefloor_values[:exterior_adjacent_to]].include? space

        area_total += framefloor_values[:area]
        if [framefloor_values[:interior_adjacent_to], framefloor_values[:exterior_adjacent_to]].include? "living space"
          area_conditioned += framefloor_values[:area]
        end
      end
      building.elements.each("BuildingDetails/Enclosure/Roofs/Roof") do |roof|
        roof_values = HPXML.get_roof_values(roof: roof,
                                            select: [:interior_adjacent_to, :area])
        next unless roof_values[:interior_adjacent_to] == space

        area_total += roof_values[:area]
      end
      garage_frac_under_conditioned = area_conditioned / area_total

      # Calculate the garage cooling design temperature based on Table 4C
      # Linearly interpolate between having living space over the garage and not having living space above the garage
      if @daily_range_num == 0.0
        cool_temp = (weather.design.CoolingDrybulb +
                     (11.0 * garage_frac_under_conditioned) +
                     (22.0 * (1.0 - garage_frac_under_conditioned)))
      elsif @daily_range_num == 1.0
        cool_temp = (weather.design.CoolingDrybulb +
                     (6.0 * garage_frac_under_conditioned) +
                     (17.0 * (1.0 - garage_frac_under_conditioned)))
      elsif @daily_range_num == 2.0
        cool_temp = (weather.design.CoolingDrybulb +
                     (1.0 * garage_frac_under_conditioned) +
                     (12.0 * (1.0 - garage_frac_under_conditioned)))
      end

    elsif space.include? "attic"

      is_vented = (space == "attic - vented")
      attic_floor_r = get_space_r_value(building, space, "floor")
      attic_roof_r = get_space_r_value(building, space, "roofceiling")

      # Unconditioned attic
      if attic_floor_r < attic_roof_r

        # Attic is considered to be encapsulated. MJ8 says to use an attic
        # temperature of 95F, however alternative approaches are permissible

        if is_vented
          cool_temp = weather.design.CoolingDrybulb + 40.0 # This is the number from a California study with dark shingle roof and similar ventilation.
        else # not is_vented
          cool_temp = calculate_space_design_temps(building, space, weather, @conditioned_cool_design_temp, weather.design.CoolingDrybulb, weather.data.GroundMonthlyTemps.max, true)
        end

      else

        # Calculate the cooling design temperature for the unconditioned attic based on Figure A12-14
        # Use an area-weighted temperature in case roof surfaces are different
        tot_roof_area = 0.0
        cool_temp = 0.0

        building.elements.each("BuildingDetails/Enclosure/Roofs/Roof") do |roof|
          roof_values = HPXML.get_roof_values(roof: roof,
                                              select: [:interior_adjacent_to, :radiant_barrier])
          next if roof_values[:interior_adjacent_to] != space

          roof_net_area = Float(XMLHelper.get_value(roof, "extension/net_area"))

          tot_roof_area += roof_net_area

          roof_color = XMLHelper.get_value(roof, "extension/color")
          roof_material = XMLHelper.get_value(roof, "extension/material")

          has_radiant_barrier = roof_values[:radiant_barrier]
          has_radiant_barrier = false if has_radiant_barrier.nil?

          if not is_vented
            if not has_radiant_barrier
              cool_temp += (150 + (weather.design.CoolingDrybulb - 95) + @daily_range_temp_adjust[@daily_range_num]) * roof_net_area
            else
              cool_temp += (130 + (weather.design.CoolingDrybulb - 95) + @daily_range_temp_adjust[@daily_range_num]) * roof_net_area
            end

          else # is_vented

            if not has_radiant_barrier
              if [Constants.RoofMaterialAsphaltShingles, Constants.RoofMaterialTarGravel].include?(roof_material)
                if roof_color == Constants.ColorDark
                  cool_temp += 130 * roof_net_area
                else
                  cool_temp += 120 * roof_net_area
                end

              elsif [Constants.RoofMaterialWoodShakes].include?(roof_material)
                cool_temp += 120 * roof_net_area

              elsif [Constants.RoofMaterialMetal, Constants.RoofMaterialMembrane].include?(roof_material)
                if roof_color == Constants.ColorDark
                  cool_temp += 130 * roof_net_area
                elsif roof_color == Constants.ColorWhite
                  cool_temp += 95 * roof_net_area
                else
                  cool_temp += 120 * roof_net_area
                end

              elsif [Constants.RoofMaterialTile].include?(roof_material)
                if roof_color == Constants.ColorDark
                  cool_temp += 110 * roof_net_area
                elsif roof_color == Constants.ColorWhite
                  cool_temp += 95 * roof_net_area
                else
                  cool_temp += 105 * roof_net_area
                end

              else
                @runner.registerWarning("Specified roofing material (#{roof_material}) is not supported. Assuming dark asphalt shingles")
                cool_temp += 130 * roof_net_area
              end

            else # with a radiant barrier
              if [Constants.RoofMaterialAsphaltShingles, Constants.RoofMaterialTarGravel].include?(roof_material)
                if roof_color == Constants.ColorDark
                  cool_temp += 120 * roof_net_area
                else
                  cool_temp += 110 * roof_net_area
                end

              elsif [Constants.RoofMaterialWoodShakes].include?(roof_material)
                cool_temp += 110 * roof_net_area

              elsif [Constants.RoofMaterialMetal, Constants.RoofMaterialMembrane].include?(roof_material)
                if roof_color == Constants.ColorDark
                  cool_temp += 120 * roof_net_area
                elsif roof_color == Constants.ColorWhite
                  cool_temp += 95 * roof_net_area
                else
                  cool_temp += 110 * roof_net_area
                end

              elsif [Constants.RoofMaterialTile].include?(roof_material)
                if roof_color == Constants.ColorDark
                  cool_temp += 105 * roof_net_area
                elsif roof_color == Constants.ColorWhite
                  cool_temp += 95 * roof_net_area
                else
                  cool_temp += 105 * roof_net_area
                end

              else
                @runner.registerWarning("Specified roofing material (#{roof_material}) is not supported. Assuming dark asphalt shingles")
                cool_temp += 120 * roof_net_area

              end
            end
          end # vented/unvented
        end # each roof surface

        cool_temp = cool_temp / tot_roof_area

        # Adjust base CLTD for cooling design temperature and daily range
        cool_temp += (weather.design.CoolingDrybulb - 95.0) + @daily_range_temp_adjust[@daily_range_num]

      end

    else
      # Unconditioned basement, Crawlspace
      cool_temp = calculate_space_design_temps(building, space, weather, @conditioned_cool_design_temp, weather.design.CoolingDrybulb, weather.data.GroundMonthlyTemps.max)

    end

    fail "Design temp cooling not calculated for #{space.name}." if cool_temp.nil?

    return cool_temp
  end

  def self.process_zone_loads(building, weather)
    # Constant loads (no variation throughout day)
    zone_loads = ZoneLoads.new
    zone_loads = process_load_windows_skylights(building, zone_loads, weather)
    zone_loads = process_load_doors(building, zone_loads, weather)
    zone_loads = process_load_walls(building, zone_loads, weather)
    zone_loads = process_load_roofs(building, zone_loads, weather)
    zone_loads = process_load_floors(building, zone_loads, weather)
    zone_loads = process_infiltration_ventilation(building, zone_loads, weather)
    zone_loads = process_internal_gains(building, zone_loads, weather)
    return zone_loads
  end

  def self.process_load_windows_skylights(building, zone_loads, weather)
    '''
    Heating and Cooling Loads: Windows & Skylights
    '''

    # Average cooling load factors for windows/skylights WITHOUT internal shading for surface
    # azimuths of 0,22.5,45, ... ,337.5,360
    # Additional values (compared to values in MJ8 Table 3D-3) have been determined by
    # linear interpolation to avoid interpolating
    clf_avg_nois = [0.24, 0.295, 0.35, 0.365, 0.38, 0.39, 0.4, 0.44, 0.48, 0.44, 0.4, 0.39, 0.38, 0.365, 0.35, 0.295, 0.24]
    clf_avg_nois_horiz = 0.68

    # Average cooling load factors for windows/skylights WITH internal shading for surface
    # azimuths of 0,22.5,45, ... ,337.5,360
    # Additional values (compared to values in MJ8 Table 3D-3) have been determined
    # by linear interpolation to avoid interpolating in BMI
    clf_avg_is = [0.18, 0.235, 0.29, 0.305, 0.32, 0.32, 0.32, 0.305, 0.29, 0.305, 0.32, 0.32, 0.32, 0.305, 0.29, 0.235, 0.18]
    clf_avg_is_horiz = 0.52

    # Hourly cooling load factor (CLF) for windows/skylights WITHOUT an internal shade taken from
    # ASHRAE HOF Ch.26 Table 36 (subset of data in MJ8 Table A11-5)
    # Surface Azimuth = 0 (South), 22.5, 45.0, ... ,337.5,360 and Hour = 8,9, ... ,19,20
    clf_hr_nois = [[0.14, 0.22, 0.34, 0.48, 0.59, 0.65, 0.65, 0.59, 0.50, 0.43, 0.36, 0.28, 0.22],
                   [0.11, 0.15, 0.19, 0.27, 0.39, 0.52, 0.62, 0.67, 0.65, 0.58, 0.46, 0.36, 0.28],
                   [0.10, 0.12, 0.14, 0.16, 0.24, 0.36, 0.49, 0.60, 0.66, 0.66, 0.58, 0.43, 0.33],
                   [0.09, 0.10, 0.12, 0.13, 0.17, 0.26, 0.40, 0.52, 0.62, 0.66, 0.61, 0.44, 0.34],
                   [0.08, 0.10, 0.11, 0.12, 0.14, 0.20, 0.32, 0.45, 0.57, 0.64, 0.61, 0.44, 0.34],
                   [0.09, 0.10, 0.12, 0.13, 0.15, 0.17, 0.26, 0.40, 0.53, 0.63, 0.62, 0.44, 0.34],
                   [0.10, 0.12, 0.14, 0.16, 0.17, 0.19, 0.23, 0.33, 0.47, 0.59, 0.60, 0.43, 0.33],
                   [0.14, 0.18, 0.22, 0.25, 0.27, 0.29, 0.30, 0.33, 0.44, 0.57, 0.62, 0.44, 0.33],
                   [0.48, 0.56, 0.63, 0.71, 0.76, 0.80, 0.82, 0.82, 0.79, 0.75, 0.69, 0.61, 0.48],
                   [0.47, 0.44, 0.41, 0.40, 0.39, 0.39, 0.38, 0.36, 0.33, 0.30, 0.26, 0.20, 0.16],
                   [0.51, 0.51, 0.45, 0.39, 0.36, 0.33, 0.31, 0.28, 0.26, 0.23, 0.19, 0.15, 0.12],
                   [0.52, 0.57, 0.50, 0.45, 0.39, 0.34, 0.31, 0.28, 0.25, 0.22, 0.18, 0.14, 0.12],
                   [0.51, 0.57, 0.57, 0.50, 0.42, 0.37, 0.32, 0.29, 0.25, 0.22, 0.19, 0.15, 0.12],
                   [0.49, 0.58, 0.61, 0.57, 0.48, 0.41, 0.36, 0.32, 0.28, 0.24, 0.20, 0.16, 0.13],
                   [0.43, 0.55, 0.62, 0.63, 0.57, 0.48, 0.42, 0.37, 0.33, 0.28, 0.24, 0.19, 0.15],
                   [0.27, 0.43, 0.55, 0.63, 0.64, 0.60, 0.52, 0.45, 0.40, 0.35, 0.29, 0.23, 0.18],
                   [0.14, 0.22, 0.34, 0.48, 0.59, 0.65, 0.65, 0.59, 0.50, 0.43, 0.36, 0.28, 0.22]]
    clf_hr_nois_horiz = [0.24, 0.36, 0.48, 0.58, 0.66, 0.72, 0.74, 0.73, 0.67, 0.59, 0.47, 0.37, 0.29]

    # Hourly cooling load factor (CLF) for windows/skylights WITH an internal shade taken from
    # ASHRAE HOF Ch.26 Table 39 (subset of data in MJ8 Table A11-6)
    # Surface Azimuth = 0 (South), 22.5, 45.0, ... ,337.5,360 and Hour = 8,9, ... ,19,20
    clf_hr_is = [[0.23, 0.38, 0.58, 0.75, 0.83, 0.80, 0.68, 0.50, 0.35, 0.27, 0.19, 0.11, 0.09],
                 [0.18, 0.22, 0.27, 0.43, 0.63, 0.78, 0.84, 0.80, 0.66, 0.46, 0.25, 0.13, 0.11],
                 [0.14, 0.16, 0.19, 0.22, 0.38, 0.59, 0.75, 0.83, 0.81, 0.69, 0.45, 0.16, 0.12],
                 [0.12, 0.14, 0.16, 0.17, 0.23, 0.44, 0.64, 0.78, 0.84, 0.78, 0.55, 0.16, 0.12],
                 [0.11, 0.13, 0.15, 0.16, 0.17, 0.31, 0.53, 0.72, 0.82, 0.81, 0.61, 0.16, 0.12],
                 [0.12, 0.14, 0.16, 0.17, 0.18, 0.22, 0.43, 0.65, 0.80, 0.84, 0.66, 0.16, 0.12],
                 [0.14, 0.17, 0.19, 0.20, 0.21, 0.22, 0.30, 0.52, 0.73, 0.82, 0.69, 0.16, 0.12],
                 [0.22, 0.26, 0.30, 0.32, 0.33, 0.34, 0.34, 0.39, 0.61, 0.82, 0.76, 0.17, 0.12],
                 [0.65, 0.73, 0.80, 0.86, 0.89, 0.89, 0.86, 0.82, 0.75, 0.78, 0.91, 0.24, 0.18],
                 [0.62, 0.42, 0.37, 0.37, 0.37, 0.36, 0.35, 0.32, 0.28, 0.23, 0.17, 0.08, 0.07],
                 [0.74, 0.58, 0.37, 0.29, 0.27, 0.26, 0.24, 0.22, 0.20, 0.16, 0.12, 0.06, 0.05],
                 [0.80, 0.71, 0.52, 0.31, 0.26, 0.24, 0.22, 0.20, 0.18, 0.15, 0.11, 0.06, 0.05],
                 [0.80, 0.76, 0.62, 0.41, 0.27, 0.24, 0.22, 0.20, 0.17, 0.14, 0.11, 0.06, 0.05],
                 [0.79, 0.80, 0.72, 0.54, 0.34, 0.27, 0.24, 0.21, 0.19, 0.15, 0.12, 0.07, 0.06],
                 [0.74, 0.81, 0.79, 0.68, 0.49, 0.33, 0.28, 0.25, 0.22, 0.18, 0.13, 0.08, 0.07],
                 [0.54, 0.72, 0.81, 0.81, 0.71, 0.54, 0.38, 0.32, 0.27, 0.22, 0.16, 0.09, 0.08],
                 [0.23, 0.38, 0.58, 0.75, 0.83, 0.80, 0.68, 0.50, 0.35, 0.27, 0.19, 0.11, 0.09]]
    clf_hr_is_horiz = [0.44, 0.59, 0.72, 0.81, 0.85, 0.85, 0.81, 0.71, 0.58, 0.42, 0.25, 0.14, 0.12]

    # Shade Line Multipliers (SLM) for shaded windows will be calculated using the procedure
    # described in ASHRAE HOF 1997 instead of using the SLM's from MJ8 Table 3E-1

    # The time of day (assuming 24 hr clock) to calculate the SLM for the ALP for azimuths
    # starting at 0 (South) in increments of 22.5 to 360
    # Nil denotes directions not used in the shading calculation (Note: south direction is symmetrical around noon)
    slm_alp_hr = [15.5, 14.75, 14.0, 14.75, 15.5, nil, nil, nil, nil, nil, nil, nil, 8.5, 9.75, 10.0, 9.75, 8.5]

    # Mid summer declination angle used for shading calculations
    declination_angle = 12.1 # Mid August

    # Peak solar factor (PSF) (aka solar heat gain factor) taken from ASHRAE HOF 1989 Ch.26 Table 34
    # (subset of data in MJ8 Table 3D-2)
    # Surface Azimuth = 0 (South), 22.5, 45.0, ... ,337.5,360 and Latitude = 20,24,28, ... ,60,64
    psf = [[57.0,  72.0,  91.0,  111.0, 131.0, 149.0, 165.0, 180.0, 193.0, 203.0, 211.0, 217.0],
           [88.0,  103.0, 120.0, 136.0, 151.0, 165.0, 177.0, 188.0, 197.0, 206.0, 213.0, 217.0],
           [152.0, 162.0, 172.0, 181.0, 189.0, 196.0, 202.0, 208.0, 212.0, 215.0, 217.0, 217.0],
           [200.0, 204.0, 207.0, 210.0, 212.0, 214.0, 215.0, 216.0, 216.0, 216.0, 214.0, 211.0],
           [220.0, 220.0, 220.0, 219.0, 218.0, 216.0, 214.0, 211.0, 208.0, 203.0, 199.0, 193.0],
           [206.0, 203.0, 199.0, 195.0, 190.0, 185.0, 180.0, 174.0, 169.0, 165.0, 161.0, 157.0],
           [162.0, 156.0, 149.0, 141.0, 138.0, 135.0, 132.0, 128.0, 124.0, 119.0, 114.0, 109.0],
           [91.0,  87.0,  83.0,  79.0,  75.0,  71.0,  66.0,  61.0,  56.0,  56.0,  57.0,  58.0],
           [40.0,  38.0,  38.0,  37.0,  36.0,  35.0,  34.0,  33.0,  32.0,  30.0,  28.0,  27.0],
           [91.0,  87.0,  83.0,  79.0,  75.0,  71.0,  66.0,  61.0,  56.0,  56.0,  57.0,  58.0],
           [162.0, 156.0, 149.0, 141.0, 138.0, 135.0, 132.0, 128.0, 124.0, 119.0, 114.0, 109.0],
           [206.0, 203.0, 199.0, 195.0, 190.0, 185.0, 180.0, 174.0, 169.0, 165.0, 161.0, 157.0],
           [220.0, 220.0, 220.0, 219.0, 218.0, 216.0, 214.0, 211.0, 208.0, 203.0, 199.0, 193.0],
           [200.0, 204.0, 207.0, 210.0, 212.0, 214.0, 215.0, 216.0, 216.0, 216.0, 214.0, 211.0],
           [152.0, 162.0, 172.0, 181.0, 189.0, 196.0, 202.0, 208.0, 212.0, 215.0, 217.0, 217.0],
           [88.0,  103.0, 120.0, 136.0, 151.0, 165.0, 177.0, 188.0, 197.0, 206.0, 213.0, 217.0],
           [57.0,  72.0,  91.0,  111.0, 131.0, 149.0, 165.0, 180.0, 193.0, 203.0, 211.0, 217.0]]
    psf_horiz = [280.0, 277.0, 272.0, 265.0, 257.0, 247.0, 236.0, 223.0, 208.0, 193.0, 176.0, 159.0]

    # Hourly Temperature Adjustment Values (HTA_DR) (MJ8 Table A11-3)
    # Low DR, Medium DR, High DR and Hour = 8,9, ... ,19,20
    hta = [[-6.3,  -5.0,  -3.7,  -2.5, -1.5, -0.7, -0.2, 0.0, -0.2, -0.7, -1.5, -2.5, -3.7], # Low DR
           [-12.6, -10.0, -7.4,  -5.0, -2.9, -1.3, -0.3, 0.0, -0.3, -1.3, -2.9, -5.0, -7.4], # Medium DR
           [-18.9, -15.0, -11.1, -7.5, -4.4, -2.0, -0.5, 0.0, -0.5, -2.0, -4.4, -7.5, -11.1]] # High DR

    # Determine the PSF's for the building latitude
    psf_lat = []
    psf_lat_horiz = nil
    latitude = weather.header.Latitude.to_f
    for cnt in 0..16
      if latitude < 20.0
        psf_lat << psf[cnt][0]
        if cnt == 0
          @runner.registerWarning('Latitude of 20 was assumed for Manual J solar load calculations.')
          psf_lat_horiz = psf_horiz[0]
        end
      elsif latitude > 64.0
        psf_lat << psf[cnt][11]
        if cnt == 0
          @runner.registerWarning('Latitude of 64 was assumed for Manual J solar load calculations.')
          psf_lat_horiz = psf_horiz[11]
        end
      else
        cnt_lat_s = ((latitude - 20.0) / 4.0).to_i
        cnt_lat_n = cnt_lat_s + 1.0
        lat_s = 20.0 + 4.0 * cnt_lat_s
        lat_n = lat_s + 4.0
        psf_lat << MathTools.interp2(latitude, lat_s, lat_n, psf[cnt][cnt_lat_s], psf[cnt][cnt_lat_n])
        if cnt == 0
          psf_lat_horiz = MathTools.interp2(latitude, lat_s, lat_n, psf_horiz[cnt_lat_s], psf_horiz[cnt_lat_n])
        end
      end
    end

    # Windows
    zone_loads.Heat_Windows = 0.0
    alp_load = 0.0 # Average Load Procedure (ALP) Load
    afl_hr = [0.0, 0.0, 0.0, 0.0, 0.0, 0.0, 0.0, 0.0, 0.0, 0.0, 0.0, 0.0, 0.0] # Initialize Hourly Aggregate Fenestration Load (AFL)

    building.elements.each("BuildingDetails/Enclosure/Walls/Wall") do |wall|
      wall_values = HPXML.get_wall_values(wall: wall,
                                          select: [:id, :interior_adjacent_to, :exterior_adjacent_to])
      next unless is_thermal_boundary(wall_values)

      building.elements.each("BuildingDetails/Enclosure/Windows/Window") do |window|
        window_values = HPXML.get_window_values(window: window)
        next if window_values[:wall_idref] != wall_values[:id]

        true_azimuth = get_true_azimuth(window_values[:azimuth])
        cnt225 = (true_azimuth / 22.5).round.to_i

        zone_loads.Heat_Windows += window_values[:ufactor] * window_values[:area] * @htd

        # SHGC & Internal Shading
        shade_summer = Float(XMLHelper.get_value(window, "extension/shade_summer"))
        windowHasIntShading = (shade_summer < 1.0)

        windowHeight = 4.0 # ft, default

        # Determine window overhang properties
        windowHasOverhang = false
        windowOverhangDepth = window_values[:overhangs_depth]
        windowOverhangOffset = window_values[:overhangs_distance_to_top_of_window]
        if not windowOverhangDepth.nil? and not windowOverhangOffset.nil?
          windowHasOverhang = true
        end

        for hr in -1..12

          # If hr == -1: Calculate the Average Load Procedure (ALP) Load
          # Else: Calculate the hourly Aggregate Fenestration Load (AFL)

          # clf_d: Average Cooling Load Factor for the given window direction
          # clf_n: Average Cooling Load Factor for a window facing North (fully shaded)
          if hr == -1
            if windowHasIntShading
              clf_d = clf_avg_is[cnt225]
              clf_n = clf_avg_is[8]
            else
              clf_d = clf_avg_nois[cnt225]
              clf_n = clf_avg_nois[8]
            end
          else
            if windowHasIntShading
              clf_d = clf_hr_is[cnt225][hr]
              clf_n = clf_hr_is[8][hr]
            else
              clf_d = clf_hr_nois[cnt225][hr]
              clf_n = clf_hr_nois[8][hr]
            end
          end

          ctd_adj = @ctd
          if hr > -1
            # Calculate hourly CTD adjusted value for mid-summer
            ctd_adj += hta[@daily_range_num][hr]
          end

          # Hourly Heat Transfer Multiplier for the given window Direction
          htm_d = psf_lat[cnt225] * clf_d * window_values[:shgc] * shade_summer / 0.87 + window_values[:ufactor] * ctd_adj

          # Hourly Heat Transfer Multiplier for a window facing North (fully shaded)
          htm_n = psf_lat[8] * clf_n * window_values[:shgc] * shade_summer / 0.87 + window_values[:ufactor] * ctd_adj

          if true_azimuth < 180
            surf_azimuth = true_azimuth
          else
            surf_azimuth = true_azimuth - 360.0
          end

          if windowHasOverhang
            if (hr == -1 and surf_azimuth.abs < 90.1) or (hr > -1)
              if hr == -1
                actual_hr = slm_alp_hr[cnt225]
              else
                actual_hr = hr + 8 # start at hour 8
              end
              hour_angle = 0.25 * (actual_hr - 12.0) * 60.0 # ASHRAE HOF 1997 pg 29.19
              altitude_angle = (Math::asin((Math::cos(weather.header.Latitude.deg2rad) *
                                            Math::cos(declination_angle.deg2rad) *
                                            Math::cos(hour_angle.deg2rad) +
                                            Math::sin(weather.header.Latitude.deg2rad) *
                                            Math::sin(declination_angle.deg2rad)))).rad2deg
              temp_arg = [(Math::sin(altitude_angle.deg2rad) *
                           Math::sin(weather.header.Latitude.deg2rad) -
                           Math::sin(declination_angle.deg2rad)) /
                (Math::cos(altitude_angle.deg2rad) *
                   Math::cos(weather.header.Latitude.deg2rad)), 1.0].min
              temp_arg = [temp_arg, -1.0].max
              solar_azimuth = Math::acos(temp_arg).rad2deg
              if actual_hr < 12
                solar_azimuth = -1.0 * solar_azimuth
              end
              sol_surf_azimuth = solar_azimuth - surf_azimuth
              if sol_surf_azimuth.abs >= 90 and sol_surf_azimuth.abs <= 270
                # Window is entirely in the shade if the solar surface azimuth is greater than 90 and less than 270
                htm = htm_n
              else
                slm = Math::tan(altitude_angle.deg2rad) / Math::cos(sol_surf_azimuth.deg2rad)
                z_sl = slm * windowOverhangDepth

                if z_sl < windowOverhangOffset
                  # Overhang is too short to provide shade
                  htm = htm_d
                elsif z_sl < (windowOverhangOffset + windowHeight)
                  percent_shaded = (z_sl - windowOverhangOffset) / windowHeight
                  htm = percent_shaded * htm_n + (1.0 - percent_shaded) * htm_d
                else
                  # Window is entirely in the shade since the shade line is below the windowsill
                  htm = htm_n
                end
              end
            else
              # Window is north of East and West azimuths. Shading calculations do not apply.
              htm = htm_d
            end
          else
            htm = htm_d
          end

          if hr == -1
            alp_load += htm * window_values[:area]
          else
            afl_hr[hr] += htm * window_values[:area]
          end
        end
      end # window
    end # wall

    # Daily Average Load (DAL)
    dal = afl_hr.inject { |sum, n| sum + n } / afl_hr.size

    # Excursion Limit line (ELL)
    ell = 1.3 * dal

    # Peak Fenestration Load (PFL)
    pfl = afl_hr.max

    # Excursion Adjustment Load (EAL)
    eal = [0.0, pfl - ell].max

    # Window Cooling Load
    zone_loads.Cool_Windows = alp_load + eal

    # Skylights
    zone_loads.Heat_Skylights = 0.0
    alp_load = 0.0 # Average Load Procedure (ALP) Load
    afl_hr = [0.0, 0.0, 0.0, 0.0, 0.0, 0.0, 0.0, 0.0, 0.0, 0.0, 0.0, 0.0, 0.0] # Initialize Hourly Aggregate Fenestration Load (AFL)

    building.elements.each("BuildingDetails/Enclosure/Roofs/Roof") do |roof|
      roof_values = HPXML.get_roof_values(roof: roof,
                                          select: [:id, :interior_adjacent_to, :exterior_adjacent_to, :pitch])

      inclination_angle = UnitConversions.convert(Math.atan(roof_values[:pitch] / 12.0), "rad", "deg")

      building.elements.each("BuildingDetails/Enclosure/Skylights/Skylight") do |skylight|
        skylight_values = HPXML.get_skylight_values(skylight: skylight)
        next if skylight_values[:roof_idref] != roof_values[:id]

        true_azimuth = get_true_azimuth(skylight_values[:azimuth])
        cnt225 = (true_azimuth / 22.5).round.to_i

        zone_loads.Heat_Skylights += skylight_values[:ufactor] * skylight_values[:area] * @htd

        # SHGC & Internal Shading
        shade_summer = Float(XMLHelper.get_value(skylight, "extension/shade_summer"))
        skylightHasIntShading = (shade_summer < 1.0)

        for hr in -1..12

          # If hr == -1: Calculate the Average Load Procedure (ALP) Load
          # Else: Calculate the hourly Aggregate Fenestration Load (AFL)

          # clf_d: Average Cooling Load Factor for the given skylight direction
          # clf_d: Average Cooling Load Factor for horizontal
          if hr == -1
            if skylightHasIntShading
              clf_d = clf_avg_is[cnt225]
              clf_horiz = clf_avg_is_horiz
            else
              clf_d = clf_avg_nois[cnt225]
              clf_horiz = clf_avg_nois_horiz
            end
          else
            if skylightHasIntShading
              clf_d = clf_hr_is[cnt225][hr]
              clf_horiz = clf_hr_is_horiz[hr]
            else
              clf_d = clf_hr_nois[cnt225][hr]
              clf_horiz = clf_hr_nois_horiz[hr]
            end
          end

          sol_h = Math::cos(inclination_angle.deg2rad) * (psf_lat_horiz * clf_horiz)
          sol_v = Math::sin(inclination_angle.deg2rad) * (psf_lat[cnt225] * clf_d)

          ctd_adj = @ctd
          if hr > -1
            # Calculate hourly CTD adjusted value for mid-summer
            ctd_adj += hta[@daily_range_num][hr]
          end

          # Hourly Heat Transfer Multiplier for the given skylight Direction
          u_curb = 0.51 # default to wood (Table 2B-3)
          ar_curb = 0.35 # default to small (Table 2B-3)
          u_eff_skylight = skylight_values[:ufactor] + u_curb * ar_curb
          htm = (sol_h + sol_v) * (skylight_values[:shgc] * shade_summer / 0.87) + u_eff_skylight * (ctd_adj + 15.0)

          if hr == -1
            alp_load += htm * skylight_values[:area]
          else
            afl_hr[hr] += htm * skylight_values[:area]
          end
        end
      end # skylight
    end # roof

    # Daily Average Load (DAL)
    dal = afl_hr.inject { |sum, n| sum + n } / afl_hr.size

    # Excursion Limit line (ELL)
    ell = 1.3 * dal

    # Peak Fenestration Load (PFL)
    pfl = afl_hr.max

    # Excursion Adjustment Load (EAL)
    eal = [0.0, pfl - ell].max

    # Skylight Cooling Load
    zone_loads.Cool_Skylights = alp_load + eal

    return zone_loads
  end

  def self.process_load_doors(building, zone_loads, weather)
    '''
    Heating and Cooling Loads: Doors
    '''

    if @daily_range_num == 0.0
      cltd = @ctd + 15.0
    elsif @daily_range_num == 1.0
      cltd = @ctd + 11.0
    elsif @daily_range_num == 2.0
      cltd = @ctd + 6.0
    end

    zone_loads.Heat_Doors = 0.0
    zone_loads.Cool_Doors = 0.0

    building.elements.each("BuildingDetails/Enclosure/Walls/Wall") do |wall|
      wall_values = HPXML.get_wall_values(wall: wall,
                                          select: [:id, :interior_adjacent_to, :exterior_adjacent_to])
      next unless is_thermal_boundary(wall_values)

      building.elements.each("BuildingDetails/Enclosure/Doors/Door") do |door|
        door_values = HPXML.get_door_values(door: door,
                                            select: [:wall_idref, :r_value, :area])
        next if door_values[:wall_idref] != wall_values[:id]

        door_ufactor = 1.0 / door_values[:r_value]

        zone_loads.Heat_Doors += door_ufactor * door_values[:area] * @htd
        zone_loads.Cool_Doors += door_ufactor * door_values[:area] * cltd
      end
    end

    return zone_loads
  end

  def self.process_load_walls(building, zone_loads, weather)
    '''
    Heating and Cooling Loads: Walls
    '''

    zone_loads.Heat_Walls = 0.0
    zone_loads.Cool_Walls = 0.0

    # Thermal boundary walls
    building.elements.each("BuildingDetails/Enclosure/Walls/Wall") do |wall|
      wall_values = HPXML.get_wall_values(wall: wall)
      next unless is_thermal_boundary(wall_values)

      wall_ufactor = 1.0 / wall_values[:insulation_assembly_r_value]
      wall_net_area = Float(XMLHelper.get_value(wall, "extension/net_area"))

      if wall_values[:exterior_adjacent_to] == "outside" # Exterior
        wallGroup = get_wallgroup(wall, wall_values)

        # Adjust base Cooling Load Temperature Difference (CLTD)
        # Assume absorptivity for light walls < 0.5, medium walls <= 0.75, dark walls > 0.75 (based on MJ8 Table 4B Notes)

        absorptivity = wall_values[:solar_absorptance]

        if absorptivity <= 0.5
          colorMultiplier = 0.65      # MJ8 Table 4B Notes, pg 348
        elsif absorptivity <= 0.75
          colorMultiplier = 0.83      # MJ8 Appendix 12, pg 519
        else
          colorMultiplier = 1.0
        end

        # Base Cooling Load Temperature Differences (CLTD's) for dark colored sunlit and shaded walls
        # with 95 degF outside temperature taken from MJ8 Figure A12-8 (intermediate wall groups were
        # determined using linear interpolation). Shaded walls apply to north facing and partition walls only.
        cltd_base_sun = [38.0, 34.95, 31.9, 29.45, 27.0, 24.5, 22.0, 21.25, 20.5, 19.65, 18.8]
        cltd_base_shade = [25.0, 22.5, 20.0, 18.45, 16.9, 15.45, 14.0, 13.55, 13.1, 12.85, 12.6]

        if wall_values[:azimuth].nil?
          azimuths = [0.0, 90.0, 180.0, 270.0] # Assume 4 equal surfaces facing every direction
        else
          azimuths = [wall_values[:azimuth]]
        end

        azimuths.each do |azimuth|
          true_azimuth = get_true_azimuth(azimuth)
          if true_azimuth >= 157.5 and true_azimuth <= 202.5
            cltd = cltd_base_shade[wallGroup - 1] * colorMultiplier
          else
            cltd = cltd_base_sun[wallGroup - 1] * colorMultiplier
          end

          if @ctd >= 10.0
            # Adjust the CLTD for different cooling design temperatures
            cltd += (weather.design.CoolingDrybulb - 95.0)
            # Adjust the CLTD for daily temperature range
            cltd += @daily_range_temp_adjust[@daily_range_num]
          else
            # Handling cases ctd < 10 is based on A12-18 in MJ8
            cltd_corr = @ctd - 20.0 - @daily_range_temp_adjust[@daily_range_num]
            cltd = [cltd + cltd_corr, 0.0].max # Assume zero cooling load for negative CLTD's
          end

          zone_loads.Cool_Walls += wall_ufactor * wall_net_area / azimuths.size * cltd
          zone_loads.Heat_Walls += wall_ufactor * wall_net_area / azimuths.size * @htd
        end

      else # Interzonal
        zone_loads.Cool_Walls += wall_ufactor * wall_net_area * (@cool_design_temps[wall_values[:exterior_adjacent_to]] - @cool_setpoint)
        zone_loads.Heat_Walls += wall_ufactor * wall_net_area * (@heat_setpoint - @heat_design_temps[wall_values[:exterior_adjacent_to]])
      end
    end

    # TODO: Add Rim joists

    # Thermal boundary foundation walls
    building.elements.each("BuildingDetails/Enclosure/FoundationWalls/FoundationWall") do |foundation_wall|
      foundation_wall_values = HPXML.get_foundation_wall_values(foundation_wall: foundation_wall)
      next unless is_thermal_boundary(foundation_wall_values)

      wall_net_area = Float(XMLHelper.get_value(foundation_wall, "extension/net_area"))
      u_wall_with_soil, u_wall_without_soil, walls_insulated = get_foundation_wall_insulation_props(foundation_wall_values)

      zone_loads.Heat_Walls += u_wall_with_soil * wall_net_area * @htd
    end

    return zone_loads
  end

  def self.process_load_roofs(building, zone_loads, weather)
    '''
    Heating and Cooling Loads: Ceilings
    '''

    zone_loads.Heat_Roofs = 0.0
    zone_loads.Cool_Roofs = 0.0

    # Thermal boundary roofs
    building.elements.each("BuildingDetails/Enclosure/Roofs/Roof") do |roof|
      roof_values = HPXML.get_roof_values(roof: roof)
      next unless is_thermal_boundary(roof_values)

      roof_color = XMLHelper.get_value(roof, "extension/color")
      roof_material = XMLHelper.get_value(roof, "extension/material")
      cavity_r = Float(XMLHelper.get_value(roof, "extension/cavity_r"))
      rigid_r = Float(XMLHelper.get_value(roof, "extension/rigid_r"))
      roof_net_area = Float(XMLHelper.get_value(roof, "extension/net_area"))

      total_r = cavity_r + rigid_r

      # Base CLTD for conditioned roofs (Roof-Joist-Ceiling Sandwiches) taken from MJ8 Figure A12-16
      if total_r <= 6
        cltd = 50.0
      elsif total_r <= 13
        cltd = 45.0
      elsif total_r <= 15
        cltd = 38.0
      elsif total_r <= 21
        cltd = 31.0
      elsif total_r <= 30
        cltd = 30.0
      else
        cltd = 27.0
      end

      # Base CLTD color adjustment based on notes in MJ8 Figure A12-16
      if roof_color == Constants.ColorDark
        if [Constants.RoofMaterialTile, Constants.RoofMaterialWoodShakes].include?(roof_material)
          cltd *= 0.83
        end
      elsif [Constants.ColorMedium, Constants.ColorLight].include?(roof_color)
        if roof_material == Constants.RoofMaterialTile
          cltd *= 0.65
        else
          cltd *= 0.83
        end
      elsif roof_color == Constants.ColorWhite
        if [Constants.RoofMaterialAsphaltShingles, Constants.RoofMaterialWoodShakes].include?(roof_material)
          cltd *= 0.83
        else
          cltd *= 0.65
        end
      end

      # Adjust base CLTD for different CTD or DR
      cltd += (weather.design.CoolingDrybulb - 95.0) + @daily_range_temp_adjust[@daily_range_num]

      roof_ufactor = 1.0 / roof_values[:insulation_assembly_r_value]

      zone_loads.Cool_Roofs += roof_ufactor * roof_net_area * cltd
      zone_loads.Heat_Roofs += roof_ufactor * roof_net_area * @htd
    end

    return zone_loads
  end

  def self.process_load_floors(building, zone_loads, weather)
    '''
    Heating and Cooling Loads: Floors
    '''

    zone_loads.Heat_Floors = 0.0
    zone_loads.Cool_Floors = 0.0

    # Thermal boundary frame floors
    building.elements.each("BuildingDetails/Enclosure/FrameFloors/FrameFloor") do |framefloor|
      framefloor_values = HPXML.get_framefloor_values(framefloor: framefloor)
      next unless is_thermal_boundary(framefloor_values)

      floor_ufactor = 1.0 / framefloor_values[:insulation_assembly_r_value]

      if framefloor_values[:exterior_adjacent_to] == "outside" # Exterior
        zone_loads.Cool_Floors += floor_ufactor * framefloor_values[:area] * (@ctd - 5.0 + @daily_range_temp_adjust[@daily_range_num])
        zone_loads.Heat_Floors += floor_ufactor * framefloor_values[:area] * @htd
      else # Interzonal
        adjacent_space = framefloor_values[:exterior_adjacent_to]
        zone_loads.Cool_Floors += floor_ufactor * framefloor_values[:area] * (@cool_design_temps[adjacent_space] - @cool_setpoint)
        zone_loads.Heat_Floors += floor_ufactor * framefloor_values[:area] * (@heat_setpoint - @heat_design_temps[adjacent_space])
      end
    end

    # Thermal boundary slabs
    building.elements.each("BuildingDetails/Enclosure/Slabs/Slab") do |slab|
      slab_values = HPXML.get_slab_values(slab: slab)
      next unless is_thermal_boundary(slab_values)

      if slab_values[:interior_adjacent_to] == "basement - conditioned"
        # Conditioned basement floor combinations based on MJ 8th Ed. A12-7 and ASHRAE HoF 2013 pg 18.31 Eq 40
        k_soil = UnitConversions.convert(BaseMaterial.Soil.k_in, "in", "ft")
        r_other = Material.Concrete(4.0).rvalue + Material.AirFilmFloorAverage.rvalue
        z_fs = []
        building.elements.each("BuildingDetails/Enclosure/FoundationWalls/FoundationWall") do |foundation_wall|
          foundation_wall_values = HPXML.get_foundation_wall_values(foundation_wall: foundation_wall,
                                                                    select: [:interior_adjacent_to, :exterior_adjacent_to, :depth_below_grade])
          next unless is_thermal_boundary(foundation_wall_values)

          z_fs << foundation_wall_values[:depth_below_grade]
        end
        z_f = z_fs.inject(:+) / z_fs.size # Average value
        w_b = Math.sqrt(slab_values[:area])
        u_avg_bf = (2.0 * k_soil / (Math::PI * w_b)) * (Math::log(w_b / 2.0 + z_f / 2.0 + (k_soil * r_other) / Math::PI) - Math::log(z_f / 2.0 + (k_soil * r_other) / Math::PI))
        u_value_mj8 = 0.85 * u_avg_bf
        zone_loads.Heat_Floors += u_value_mj8 * slab_values[:area] * @htd
      elsif slab_values[:interior_adjacent_to] == "living space"
        floor_ufactor = 0.1 # FIXME
        zone_loads.Heat_Floors += floor_ufactor * slab_values[:area] * (@heat_setpoint - weather.data.GroundMonthlyTemps[0])
      else
        fail "Unexpected slab."
      end
    end

    return zone_loads
  end

  def self.process_infiltration_ventilation(building, zone_loads, weather)
    '''
    Heating and Cooling Loads: Infiltration & Ventilation
    '''

    # Per ANSI/RESNET/ICC 301
    air_infil = building.elements["BuildingDetails/Enclosure/AirInfiltration/AirInfiltrationMeasurement"]
    ach_nat = Float(XMLHelper.get_value(air_infil, "extension/LivingSpaceACH"))

    ach_Cooling = 1.2 * ach_nat
    ach_Heating = 1.6 * ach_nat

    icfm_Cooling = ach_Cooling / UnitConversions.convert(1.0, "hr", "min") * @infilvolume
    icfm_Heating = ach_Heating / UnitConversions.convert(1.0, "hr", "min") * @infilvolume

    q_unb, q_bal_Sens, q_bal_Lat = get_ventilation_rates(building)

    cfm_Heating = q_bal_Sens + (icfm_Heating**2.0 + q_unb**2.0)**0.5

    cfm_Cool_Load_Sens = q_bal_Sens + (icfm_Cooling**2.0 + q_unb**2.0)**0.5
    cfm_Cool_Load_Lat = q_bal_Lat + (icfm_Cooling**2.0 + q_unb**2.0)**0.5

    zone_loads.Heat_Infil = 1.1 * @acf * cfm_Heating * @htd

    zone_loads.Cool_Infil_Sens = 1.1 * @acf * cfm_Cool_Load_Sens * @ctd
    zone_loads.Cool_Infil_Lat = 0.68 * @acf * cfm_Cool_Load_Lat * (@cool_design_grains - @cool_indoor_grains)

    return zone_loads
  end

  def self.process_internal_gains(building, zone_loads, weather)
    '''
    Cooling Load: Internal Gains
    '''

    zone_loads.Cool_IntGains_Sens = 0.0
    zone_loads.Cool_IntGains_Lat = 0.0

    # Per ANSI/RESNET/ICC 301
    n_occupants = @nbeds + 1
    intGains_Sens = 1600.0 + 230.0 * n_occupants
    intGains_Lat = 200.0 * n_occupants

    zone_loads.Cool_IntGains_Sens += intGains_Sens
    zone_loads.Cool_IntGains_Lat += intGains_Lat

    return zone_loads
  end

  def self.aggregate_zone_loads(zone_loads)
    '''
    Intermediate Loads
    (total loads excluding ducts)
    '''

    init_loads = InitialLoads.new
    # Heating
    init_loads.Heat = [zone_loads.Heat_Windows + zone_loads.Heat_Skylights +
      zone_loads.Heat_Doors + zone_loads.Heat_Walls +
      zone_loads.Heat_Floors + zone_loads.Heat_Roofs, 0.0].max +
                      zone_loads.Heat_Infil

    # Cooling
    init_loads.Cool_Sens = zone_loads.Cool_Windows + zone_loads.Cool_Skylights +
                           zone_loads.Cool_Doors + zone_loads.Cool_Walls +
                           zone_loads.Cool_Floors + zone_loads.Cool_Roofs +
                           zone_loads.Cool_Infil_Sens + zone_loads.Cool_IntGains_Sens
    init_loads.Cool_Lat = zone_loads.Cool_Infil_Lat + zone_loads.Cool_IntGains_Lat

    init_loads.Cool_Lat = [init_loads.Cool_Lat, 0.0].max
    init_loads.Cool_Tot = init_loads.Cool_Sens + init_loads.Cool_Lat

    return init_loads
  end

  def self.calculate_hvac_temperatures(init_loads, hvac)
    '''
    HVAC Temperatures
    '''
    # evap cooler temperature calculation based on Mannual S Figure 4-7
    if hvac.has_type(Constants.ObjectNameEvaporativeCooler)
      td_potential = @cool_design_temps["outside"] - @wetbulb_outdoor_cooling
      td = td_potential * hvac.EvapCoolerEffectiveness
      hvac.LeavingAirTemp = @cool_design_temps["outside"] - td
    else
      # Calculate Leaving Air Temperature
      shr = [init_loads.Cool_Sens / init_loads.Cool_Tot, 1.0].min
      # Determine the Leaving Air Temperature (LAT) based on Manual S Table 1-4
      if shr < 0.80
        hvac.LeavingAirTemp = 54.0 # F
      elsif shr < 0.85
        # MJ8 says to use 56 degF in this SHR range. Linear interpolation provides a more
        # continuous supply air flow rate across building efficiency levels.
        hvac.LeavingAirTemp = ((58.0 - 54.0) / (0.85 - 0.80)) * (shr - 0.8) + 54.0 # F
      else
        hvac.LeavingAirTemp = 58.0 # F
      end
    end

    # Calculate Supply Air Temperature
    if hvac.has_type(Constants.ObjectNameFurnace)
      hvac.SupplyAirTemp = 120.0 # F
    else
      hvac.SupplyAirTemp = 105.0 # F
    end

    return hvac
  end

  def self.apply_hvac_load_fractions(init_loads, hvac)
    '''
    Intermediate Loads (HVAC-specific)
    '''
    hvac_init_loads = init_loads.dup
    hvac_init_loads.Heat *= hvac.HeatingLoadFraction
    hvac_init_loads.Cool_Sens *= hvac.CoolingLoadFraction
    hvac_init_loads.Cool_Lat *= hvac.CoolingLoadFraction
    hvac_init_loads.Cool_Tot *= hvac.CoolingLoadFraction

    # Prevent error for, e.g., an ASHP with CoolingLoadFraction == 0.
    hvac_init_loads.Heat = [hvac_init_loads.Heat, 0.001].max
    hvac_init_loads.Cool_Sens = [hvac_init_loads.Cool_Sens, 0.001].max
    hvac_init_loads.Cool_Lat = [hvac_init_loads.Cool_Lat, 0.001].max
    hvac_init_loads.Cool_Tot = [hvac_init_loads.Cool_Tot, 0.001].max

    return hvac_init_loads
  end

  def self.apply_hp_sizing_logic(hvac_init_loads, hvac)
    # If true, uses the larger of heating and cooling loads for heat pump capacity sizing (required for ERI).
    # Otherwise, uses standard Manual S oversize allowances.
    hp_use_max_load = true

    if hvac.has_type([Constants.ObjectNameAirSourceHeatPump,
                      Constants.ObjectNameMiniSplitHeatPump,
                      Constants.ObjectNameGroundSourceHeatPump])
      if hp_use_max_load
        max_load = [hvac_init_loads.Heat, hvac_init_loads.Cool_Tot].max
        hvac_init_loads.Heat = max_load
        hvac_init_loads.Cool_Sens *= max_load / hvac_init_loads.Cool_Tot
        hvac_init_loads.Cool_Lat *= max_load / hvac_init_loads.Cool_Tot
        hvac_init_loads.Cool_Tot = max_load

        # Override Manual S oversize allowances:
        hvac.OverSizeLimit = 1.0
        hvac.OverSizeDelta = 0.0
      end
    end

    return hvac_init_loads
  end

  def self.get_duct_regain_factor(building, duct)
    # dse_Fregain values comes from MJ8 pg 204 and Walker (1998) "Technical background for default
    # values used for forced air systems in proposed ASHRAE Std. 152"

    dse_Fregain = nil

    if duct.Location == "outside" # Outside
      dse_Fregain = 0.0

    elsif duct.Location == "basement - unconditioned"

      walls_insulated, ceiling_insulated = get_foundation_walls_ceilings_insulated(building)

      if not ceiling_insulated
        if not walls_insulated
          dse_Fregain = 0.50 # Uninsulated ceiling, uninsulated walls
        else
          dse_Fregain = 0.75 # Uninsulated ceiling, insulated walls
        end
      else
        dse_Fregain = 0.30 # Insulated ceiling
      end

    elsif duct.Location == "crawlspace - vented" or duct.Location == "crawlspace - unvented"

      walls_insulated, ceiling_insulated = get_foundation_walls_ceilings_insulated(building)

      if duct.Location == "crawlspace - vented"
        if ceiling_insulated and walls_insulated
          dse_Fregain = 0.17 # Insulated ceiling, insulated walls
        elsif ceiling_insulated and not walls_insulated
          dse_Fregain = 0.12 # Insulated ceiling, uninsulated walls
        elsif not ceiling_insulated and walls_insulated
          dse_Fregain = 0.66 # Uninsulated ceiling, insulated walls
        elsif not ceiling_insulated and not walls_insulated
          dse_Fregain = 0.50 # Uninsulated ceiling, uninsulated walls
        end
      else # unvented
        if ceiling_insulated and walls_insulated
          dse_Fregain = 0.30 # Insulated ceiling, insulated walls
        elsif ceiling_insulated and not walls_insulated
          dse_Fregain = 0.16 # Insulated ceiling, uninsulated walls
        elsif not ceiling_insulated and walls_insulated
          dse_Fregain = 0.76 # Uninsulated ceiling, insulated walls
        elsif not ceiling_insulated and not walls_insulated
          dse_Fregain = 0.60 # Uninsulated ceiling, uninsulated walls
        end
      end

    elsif duct.Location == "attic - vented" or duct.Location == "attic - unvented"
      dse_Fregain = 0.10 # This would likely be higher for unvented attics with roof insulation

    elsif duct.Location == "garage"
      dse_Fregain = 0.05

    elsif duct.Location == "living space" or duct.Location == "attic - conditioned"
      dse_Fregain = 1.0

    else
      fail "Unexpected duct location: #{duct.Location}"
    end

    return dse_Fregain
  end

  def self.process_duct_loads_heating(building, hvac_final_values, weather, hvac, init_heat_load)
    '''
    Heating Duct Loads
    '''
    if init_heat_load == 0 or hvac.Ducts.size == 0
      hvac_final_values.Heat_Load_Ducts = 0.0
      hvac_final_values.Heat_Load = init_heat_load
    else
      # Distribution system efficiency (DSE) calculations based on ASHRAE Standard 152
      dse_As, dse_Ar = calc_ducts_areas(hvac.Ducts)

      supply_r, return_r = calc_ducts_rvalues(hvac.Ducts)

      design_temp_values = { Constants.DuctSideSupply => @heat_design_temps, Constants.DuctSideReturn => @heat_design_temps }
      dse_Tamb_heating_s, dse_Tamb_heating_r = calc_ducts_area_weighted_average(hvac.Ducts, design_temp_values)

      # ASHRAE 152 6.5.2
      # For systems with ducts in several locations, Fregain shall be weighted by the fraction of exposed duct area
      # in each space. Fregain shall be calculated separately for supply and return locations.
      dse_Fregains = {}
      hvac.Ducts.each do |duct|
        dse_Fregains[duct.Location] = get_duct_regain_factor(building, duct)
      end
      fregain_values = { Constants.DuctSideSupply => dse_Fregains, Constants.DuctSideReturn => dse_Fregains }
      dse_Fregain_s, dse_Fregain_r = calc_ducts_area_weighted_average(hvac.Ducts, fregain_values)

      # Initialize for the iteration
      delta = 1
      heatingLoad_Prev = init_heat_load
      heat_cfm = calc_airflow_rate(init_heat_load, (hvac.SupplyAirTemp - @heat_setpoint))

      for _iter in 0..19
        break if delta.abs <= 0.001

        dse_Qs, dse_Qr = calc_ducts_leakages(hvac.Ducts, heat_cfm)

        dse_DE = calc_delivery_effectiveness_heating(dse_Qs, dse_Qr, heat_cfm, heatingLoad_Prev, dse_Tamb_heating_s, dse_Tamb_heating_r, dse_As, dse_Ar, @heat_setpoint, dse_Fregain_s, dse_Fregain_r, supply_r, return_r)

        # Calculate the increase in heating load due to ducts (Approach: DE = Qload/Qequip -> Qducts = Qequip-Qload)
        heatingLoad_Next = init_heat_load / dse_DE

        # Calculate the change since the last iteration
        delta = (heatingLoad_Next - heatingLoad_Prev) / heatingLoad_Prev

        # Update the flow rate for the next iteration
        heatingLoad_Prev = heatingLoad_Next
        heat_cfm = calc_airflow_rate(heatingLoad_Next, (hvac.SupplyAirTemp - @heat_setpoint))

      end

      hvac_final_values.Heat_Load_Ducts = heatingLoad_Next - init_heat_load
      hvac_final_values.Heat_Load = init_heat_load + hvac_final_values.Heat_Load_Ducts
    end

    return hvac_final_values
  end

  def self.process_duct_loads_cooling(building, hvac_final_values, weather, hvac, init_cool_load_sens, init_cool_load_lat)
    '''
    Cooling Duct Loads
    '''

    if init_cool_load_sens == 0 or hvac.Ducts.size == 0
      hvac_final_values.Cool_Load_Ducts_Sens = 0.0
      hvac_final_values.Cool_Load_Ducts_Tot = 0.0
      hvac_final_values.Cool_Load_Sens = init_cool_load_sens
      hvac_final_values.Cool_Load_Lat = init_cool_load_lat
      hvac_final_values.Cool_Load_Tot = hvac_final_values.Cool_Load_Sens + hvac_final_values.Cool_Load_Lat
    else
      # Distribution system efficiency (DSE) calculations based on ASHRAE Standard 152
      dse_As, dse_Ar = calc_ducts_areas(hvac.Ducts)
      supply_r, return_r = calc_ducts_rvalues(hvac.Ducts)

      design_temp_values = { Constants.DuctSideSupply => @cool_design_temps, Constants.DuctSideReturn => @cool_design_temps }
      dse_Tamb_cooling_s, dse_Tamb_cooling_r = calc_ducts_area_weighted_average(hvac.Ducts, design_temp_values)

      # ASHRAE 152 6.5.2
      # For systems with ducts in several locations, Fregain shall be weighted by the fraction of exposed duct area
      # in each space. Fregain shall be calculated separately for supply and return locations.
      dse_Fregains = {}
      hvac.Ducts.each do |duct|
        dse_Fregains[duct.Location] = get_duct_regain_factor(building, duct)
      end
      fregain_values = { Constants.DuctSideSupply => dse_Fregains, Constants.DuctSideReturn => dse_Fregains }
      dse_Fregain_s, dse_Fregain_r = calc_ducts_area_weighted_average(hvac.Ducts, fregain_values)

      # Calculate the air enthalpy in the return duct location for DSE calculations
      dse_h_r = (1.006 * UnitConversions.convert(dse_Tamb_cooling_r, "F", "C") + weather.design.CoolingHumidityRatio * (2501.0 + 1.86 * UnitConversions.convert(dse_Tamb_cooling_r, "F", "C"))) * UnitConversions.convert(1.0, "kJ", "Btu") * UnitConversions.convert(1.0, "lbm", "kg")

      # Initialize for the iteration
      delta = 1
      coolingLoad_Tot_Prev = init_cool_load_sens + init_cool_load_lat
      coolingLoad_Tot_Next = init_cool_load_sens + init_cool_load_lat
      hvac_final_values.Cool_Load_Tot  = init_cool_load_sens + init_cool_load_lat
      hvac_final_values.Cool_Load_Sens = init_cool_load_sens

      initial_Cool_Airflow = calc_airflow_rate(init_cool_load_sens, (@cool_setpoint - hvac.LeavingAirTemp))

      supply_leakage_cfm, return_leakage_cfm = calc_ducts_leakages(hvac.Ducts, initial_Cool_Airflow)

      hvac_final_values.Cool_Load_Lat, hvac_final_values.Cool_Load_Sens = calculate_sensible_latent_split(return_leakage_cfm, coolingLoad_Tot_Next, init_cool_load_lat)

      for _iter in 1..50
        break if delta.abs <= 0.001

        coolingLoad_Tot_Prev = coolingLoad_Tot_Next

        hvac_final_values.Cool_Load_Lat, hvac_final_values.Cool_Load_Sens = calculate_sensible_latent_split(return_leakage_cfm, coolingLoad_Tot_Next, init_cool_load_lat)
        hvac_final_values.Cool_Load_Tot = hvac_final_values.Cool_Load_Lat + hvac_final_values.Cool_Load_Sens

        # Calculate the new cooling air flow rate
        cool_Airflow = calc_airflow_rate(hvac_final_values.Cool_Load_Sens, (@cool_setpoint - hvac.LeavingAirTemp))

        hvac_final_values.Cool_Load_Ducts_Sens = hvac_final_values.Cool_Load_Sens - init_cool_load_sens
        hvac_final_values.Cool_Load_Ducts_Tot = coolingLoad_Tot_Next - (init_cool_load_sens + init_cool_load_lat)

        dse_Qs, dse_Qr = calc_ducts_leakages(hvac.Ducts, cool_Airflow)

        dse_DE, dse_dTe_cooling, hvac_final_values.Cool_Load_Ducts_Sens = calc_delivery_effectiveness_cooling(dse_Qs, dse_Qr, hvac.LeavingAirTemp, cool_Airflow, hvac_final_values.Cool_Load_Sens, dse_Tamb_cooling_s, dse_Tamb_cooling_r, dse_As, dse_Ar, @cool_setpoint, dse_Fregain_s, dse_Fregain_r, hvac_final_values.Cool_Load_Tot, dse_h_r, supply_r, return_r)

        coolingLoad_Tot_Next = (init_cool_load_sens + init_cool_load_lat) / dse_DE

        # Calculate the change since the last iteration
        delta = (coolingLoad_Tot_Next - coolingLoad_Tot_Prev) / coolingLoad_Tot_Prev
      end
    end

    # Calculate the air flow rate required for design conditions
    hvac_final_values.Cool_Airflow = calc_airflow_rate(hvac_final_values.Cool_Load_Sens, (@cool_setpoint - hvac.LeavingAirTemp))

    hvac_final_values.Cool_Load_Ducts_Lat = hvac_final_values.Cool_Load_Ducts_Tot - hvac_final_values.Cool_Load_Ducts_Sens

    return hvac_final_values
  end

  def self.process_equipment_adjustments(hvac_final_values, weather, hvac)
    '''
    Equipment Adjustments
    '''

    underSizeLimit = 0.9

    # Cooling
    if hvac.has_type([Constants.ObjectNameCentralAirConditioner,
                      Constants.ObjectNameAirSourceHeatPump,
                      Constants.ObjectNameMiniSplitHeatPump,
                      Constants.ObjectNameRoomAirConditioner,
                      Constants.ObjectNameGroundSourceHeatPump])

      if hvac_final_values.Cool_Load_Tot < 0
        hvac_final_values.Cool_Capacity = @min_cooling_capacity
        hvac_final_values.Cool_Capacity_Sens = 0.78 * @min_cooling_capacity
        hvac_final_values.Cool_Airflow = 400.0 * UnitConversions.convert(@min_cooling_capacity, "Btu/hr", "ton")
        return hvac_final_values
      end

      # Adjust the total cooling capacity to the rated conditions using performance curves
      if not hvac.has_type(Constants.ObjectNameGroundSourceHeatPump)
        enteringTemp = weather.design.CoolingDrybulb
      else
        enteringTemp = hvac.GSHP_HXCHWDesign
      end

      if hvac.has_type([Constants.ObjectNameCentralAirConditioner,
                        Constants.ObjectNameAirSourceHeatPump])

        hvac.SizingSpeed = get_sizing_speed(hvac)
        coefficients = hvac.COOL_CAP_FT_SPEC[hvac.SizingSpeed]

        totalCap_CurveValue = MathTools.biquadratic(@wetbulb_indoor_cooling, enteringTemp, coefficients)
        coolCap_Rated = hvac_final_values.Cool_Load_Tot / totalCap_CurveValue

        sensCap_Rated = coolCap_Rated * hvac.SHRRated[hvac.SizingSpeed]

        sensibleCap_CurveValue = process_curve_fit(hvac_final_values.Cool_Airflow, hvac_final_values.Cool_Load_Tot, enteringTemp)
        sensCap_Design = sensCap_Rated * sensibleCap_CurveValue
        latCap_Design = [hvac_final_values.Cool_Load_Tot - sensCap_Design, 1.0].max

        a_sens = @shr_biquadratic[0]
        b_sens = @shr_biquadratic[1]
        c_sens = @shr_biquadratic[3]
        d_sens = @shr_biquadratic[5]

        # Adjust Sizing
        if latCap_Design < hvac_final_values.Cool_Load_Lat
          # Size by MJ8 Latent load, return to rated conditions

          # Solve for the new sensible and total capacity at design conditions:
          # CoolingLoad_Lat = cool_Capacity_Design - cool_Load_SensCap_Design
          # solve the following for cool_Capacity_Design: SensCap_Design = SHRRated * cool_Capacity_Design / TotalCap_CurveValue * function(CFM/cool_Capacity_Design, ODB)
          # substituting in CFM = cool_Load_SensCap_Design / (1.1 * ACF * (cool_setpoint - LAT))

          cool_Load_SensCap_Design = hvac_final_values.Cool_Load_Lat / ((totalCap_CurveValue / hvac.SHRRated[hvac.SizingSpeed] - \
                                    (UnitConversions.convert(b_sens, "ton", "Btu/hr") + UnitConversions.convert(d_sens, "ton", "Btu/hr") * enteringTemp) / \
                                    (1.1 * @acf * (@cool_setpoint - hvac.LeavingAirTemp))) / \
                                    (a_sens + c_sens * enteringTemp) - 1.0)

          cool_Capacity_Design = cool_Load_SensCap_Design + hvac_final_values.Cool_Load_Lat

          # The SHR of the equipment at the design condition
          sHR_design = cool_Load_SensCap_Design / cool_Capacity_Design

          # If the adjusted equipment size is negative (occurs at altitude), use oversize limit (the adjustment
          # almost always hits the oversize limit in this case, making this a safe assumption)
          if cool_Capacity_Design < 0 or cool_Load_SensCap_Design < 0
            cool_Capacity_Design = hvac.OverSizeLimit * hvac_final_values.Cool_Load_Tot
          end

          # Limit total capacity to oversize limit
          cool_Capacity_Design = [cool_Capacity_Design, hvac.OverSizeLimit * hvac_final_values.Cool_Load_Tot].min

          # Determine the final sensible capacity at design using the SHR
          cool_Load_SensCap_Design = sHR_design * cool_Capacity_Design

          # Calculate the final air flow rate using final sensible capacity at design
          hvac_final_values.Cool_Airflow = calc_airflow_rate(cool_Load_SensCap_Design, (@cool_setpoint - hvac.LeavingAirTemp))

          # Determine rated capacities
          hvac_final_values.Cool_Capacity = cool_Capacity_Design / totalCap_CurveValue
          hvac_final_values.Cool_Capacity_Sens = hvac_final_values.Cool_Capacity * hvac.SHRRated[hvac.SizingSpeed]

        elsif sensCap_Design < underSizeLimit * hvac_final_values.Cool_Load_Sens
          # Size by MJ8 Sensible load, return to rated conditions, find Sens with SHRRated. Limit total
          # capacity to oversizing limit

          sensCap_Design = underSizeLimit * hvac_final_values.Cool_Load_Sens

          # Solve for the new total system capacity at design conditions:
          # SensCap_Design   = SensCap_Rated * SensibleCap_CurveValue
          #                  = SHRRated * cool_Capacity_Design / TotalCap_CurveValue * SensibleCap_CurveValue
          #                  = SHRRated * cool_Capacity_Design / TotalCap_CurveValue * function(CFM/cool_Capacity_Design, ODB)

          cool_Capacity_Design = (sensCap_Design / (hvac.SHRRated[hvac.SizingSpeed] / totalCap_CurveValue) - \
                                             (b_sens * UnitConversions.convert(hvac_final_values.Cool_Airflow, "ton", "Btu/hr") + \
                                             d_sens * UnitConversions.convert(hvac_final_values.Cool_Airflow, "ton", "Btu/hr") * enteringTemp)) / \
                                 (a_sens + c_sens * enteringTemp)

          # Limit total capacity to oversize limit
          cool_Capacity_Design = [cool_Capacity_Design, hvac.OverSizeLimit * hvac_final_values.Cool_Load_Tot].min

          hvac_final_values.Cool_Capacity = cool_Capacity_Design / totalCap_CurveValue
          hvac_final_values.Cool_Capacity_Sens = hvac_final_values.Cool_Capacity * hvac.SHRRated[hvac.SizingSpeed]

          # Recalculate the air flow rate in case the oversizing limit has been used
          cool_Load_SensCap_Design = hvac_final_values.Cool_Capacity_Sens * sensibleCap_CurveValue
          hvac_final_values.Cool_Airflow = calc_airflow_rate(cool_Load_SensCap_Design, (@cool_setpoint - hvac.LeavingAirTemp))

        else
          hvac_final_values.Cool_Capacity = hvac_final_values.Cool_Load_Tot / totalCap_CurveValue
          hvac_final_values.Cool_Capacity_Sens = hvac_final_values.Cool_Capacity * hvac.SHRRated[hvac.SizingSpeed]

          cool_Load_SensCap_Design = hvac_final_values.Cool_Capacity_Sens * sensibleCap_CurveValue
          hvac_final_values.Cool_Airflow = calc_airflow_rate(cool_Load_SensCap_Design, (@cool_setpoint - hvac.LeavingAirTemp))
        end

        # Ensure the air flow rate is in between 200 and 500 cfm/ton.
        # Reset the air flow rate (with a safety margin), if required.
        if hvac_final_values.Cool_Airflow / UnitConversions.convert(hvac_final_values.Cool_Capacity, "Btu/hr", "ton") > 500
          hvac_final_values.Cool_Airflow = 499.0 * UnitConversions.convert(hvac_final_values.Cool_Capacity, "Btu/hr", "ton")      # CFM
        elsif hvac_final_values.Cool_Airflow / UnitConversions.convert(hvac_final_values.Cool_Capacity, "Btu/hr", "ton") < 200
          hvac_final_values.Cool_Airflow = 201.0 * UnitConversions.convert(hvac_final_values.Cool_Capacity, "Btu/hr", "ton")      # CFM
        end

      elsif hvac.has_type(Constants.ObjectNameMiniSplitHeatPump)

        hvac.SizingSpeed = get_sizing_speed(hvac)
        coefficients = hvac.COOL_CAP_FT_SPEC[hvac.SizingSpeed]

        totalCap_CurveValue = MathTools.biquadratic(@wetbulb_indoor_cooling, enteringTemp, coefficients)

        hvac_final_values.Cool_Capacity = (hvac_final_values.Cool_Load_Tot / totalCap_CurveValue)
        hvac_final_values.Cool_Capacity_Sens = hvac_final_values.Cool_Capacity * hvac.SHRRated[hvac.SizingSpeed]
        hvac_final_values.Cool_Airflow = hvac.CoolingCFMs[-1] * UnitConversions.convert(hvac_final_values.Cool_Capacity, "Btu/hr", "ton")

      elsif hvac.has_type(Constants.ObjectNameRoomAirConditioner)

        hvac.SizingSpeed = 0
        totalCap_CurveValue = MathTools.biquadratic(@wetbulb_indoor_cooling, enteringTemp, hvac.COOL_CAP_FT_SPEC[hvac.SizingSpeed])

        hvac_final_values.Cool_Capacity = hvac_final_values.Cool_Load_Tot / totalCap_CurveValue
        hvac_final_values.Cool_Capacity_Sens = hvac_final_values.Cool_Capacity * hvac.SHRRated[hvac.SizingSpeed]
        hvac_final_values.Cool_Airflow = hvac.CoolingCFMs[hvac.SizingSpeed] * UnitConversions.convert(hvac_final_values.Cool_Capacity, "Btu/hr", "ton")

      elsif hvac.has_type(Constants.ObjectNameGroundSourceHeatPump)

        # Single speed as current
        hvac.SizingSpeed = 0
        totalCap_CurveValue = MathTools.biquadratic(@wetbulb_indoor_cooling, enteringTemp, hvac.COOL_CAP_FT_SPEC[hvac.SizingSpeed])
        sensibleCap_CurveValue = MathTools.biquadratic(@wetbulb_indoor_cooling, enteringTemp, hvac.COOL_SH_FT_SPEC[hvac.SizingSpeed])
        bypassFactor_CurveValue = MathTools.biquadratic(@wetbulb_indoor_cooling, @cool_setpoint, hvac.COIL_BF_FT_SPEC[hvac.SizingSpeed])

        hvac_final_values.Cool_Capacity = hvac_final_values.Cool_Load_Tot / totalCap_CurveValue # Note: cool_Capacity_Design = hvac_final_values.Cool_Load_Tot
        hvac_final_values.Cool_Capacity_Sens = hvac_final_values.Cool_Capacity * hvac.SHRRated[hvac.SizingSpeed]

        cool_Load_SensCap_Design = (hvac_final_values.Cool_Capacity_Sens * sensibleCap_CurveValue /
                                   (1.0 + (1.0 - hvac.CoilBF * bypassFactor_CurveValue) *
                                   (80.0 - @cool_setpoint) / (@cool_setpoint - hvac.LeavingAirTemp)))
        cool_Load_LatCap_Design = hvac_final_values.Cool_Load_Tot - cool_Load_SensCap_Design

        # Adjust Sizing so that coil sensible at design >= CoolingLoad_MJ8_Sens, and coil latent at design >= CoolingLoad_MJ8_Lat, and equipment SHRRated is maintained.
        cool_Load_SensCap_Design = [cool_Load_SensCap_Design, hvac_final_values.Cool_Load_Sens].max
        cool_Load_LatCap_Design = [cool_Load_LatCap_Design, hvac_final_values.Cool_Load_Lat].max
        cool_Capacity_Design = cool_Load_SensCap_Design + cool_Load_LatCap_Design

        # Limit total capacity via oversizing limit
        cool_Capacity_Design = [cool_Capacity_Design, hvac.OverSizeLimit * hvac_final_values.Cool_Load_Tot].min
        hvac_final_values.Cool_Capacity = cool_Capacity_Design / totalCap_CurveValue
        hvac_final_values.Cool_Capacity_Sens = hvac_final_values.Cool_Capacity * hvac.SHRRated[hvac.SizingSpeed]

        # Recalculate the air flow rate in case the oversizing limit has been used
        cool_Load_SensCap_Design = (hvac_final_values.Cool_Capacity_Sens * sensibleCap_CurveValue /
                                   (1.0 + (1.0 - hvac.CoilBF * bypassFactor_CurveValue) *
                                   (80.0 - @cool_setpoint) / (@cool_setpoint - hvac.LeavingAirTemp)))
        hvac_final_values.Cool_Airflow = calc_airflow_rate(cool_Load_SensCap_Design, (@cool_setpoint - hvac.LeavingAirTemp))
      else

        fail "Unexpected cooling system."
      end

    elsif hvac.has_type(Constants.ObjectNameEvaporativeCooler)
      hvac_final_values.Cool_Capacity = hvac_final_values.Cool_Load_Tot
      hvac_final_values.Cool_Capacity_Sens = hvac_final_values.Cool_Load_Sens
      if @cool_setpoint - hvac.LeavingAirTemp > 0
        hvac_final_values.Cool_Airflow = calc_airflow_rate(hvac_final_values.Cool_Load_Sens, (@cool_setpoint - hvac.LeavingAirTemp))
      else
        hvac_final_values.Cool_Airflow = @cfa * 2.0 # Use industry rule of thumb sizing method adopted by HEScore
      end
    else
      hvac_final_values.Cool_Capacity = 0.0
      hvac_final_values.Cool_Capacity_Sens = 0.0
      hvac_final_values.Cool_Airflow = 0.0

    end

    # Heating
    if hvac.has_type(Constants.ObjectNameAirSourceHeatPump)
      hvac_final_values = process_heat_pump_adjustment(hvac_final_values, weather, hvac, totalCap_CurveValue)

      hvac_final_values.Heat_Capacity = hvac_final_values.Cool_Capacity
      hvac_final_values.Heat_Capacity_Supp = hvac_final_values.Heat_Load

      if hvac_final_values.Cool_Capacity > @min_cooling_capacity
        hvac_final_values.Heat_Airflow = calc_airflow_rate(hvac_final_values.Heat_Capacity, (hvac.SupplyAirTemp - @heat_setpoint))
      else
        hvac_final_values.Heat_Airflow = calc_airflow_rate(hvac_final_values.Heat_Capacity_Supp, (hvac.SupplyAirTemp - @heat_setpoint))
      end

    elsif hvac.has_type(Constants.ObjectNameMiniSplitHeatPump)
      hvac_final_values = process_heat_pump_adjustment(hvac_final_values, weather, hvac, totalCap_CurveValue)

      hvac_final_values.Heat_Capacity = [hvac_final_values.Cool_Capacity + hvac.HeatingCapacityOffset, Constants.small].max
      hvac_final_values.Heat_Capacity_Supp = hvac_final_values.Heat_Load

      hvac_final_values.Heat_Airflow = hvac.HeatingCFMs[-1] * UnitConversions.convert(hvac_final_values.Heat_Capacity, "Btu/hr", "ton") # Maximum air flow under heating operation

    elsif hvac.has_type(Constants.ObjectNameGroundSourceHeatPump)
      hvac_final_values.Heat_Capacity = hvac_final_values.Heat_Load
      hvac_final_values.Heat_Capacity_Supp = hvac_final_values.Heat_Load

      # For single stage compressor, when heating capacity is much larger than cooling capacity,
      # in order to avoid frequent cycling in cooling mode, heating capacity is derated to 75%.
      if hvac_final_values.Heat_Capacity >= 1.5 * hvac_final_values.Cool_Capacity
        hvac_final_values.Heat_Capacity = hvac_final_values.Heat_Load * 0.75
      elsif hvac_final_values.Heat_Capacity < hvac_final_values.Cool_Capacity
        hvac_final_values.Heat_Capacity_Supp = hvac_final_values.Heat_Capacity
      end

      hvac_final_values.Cool_Capacity = [hvac_final_values.Cool_Capacity, hvac_final_values.Heat_Capacity].max
      hvac_final_values.Heat_Capacity = hvac_final_values.Cool_Capacity

      hvac_final_values.Cool_Capacity_Sens = hvac_final_values.Cool_Capacity * hvac.SHRRated[hvac.SizingSpeed]
      cool_Load_SensCap_Design = (hvac_final_values.Cool_Capacity_Sens * sensibleCap_CurveValue /
                                 (1.0 + (1.0 - hvac.CoilBF * bypassFactor_CurveValue) *
                                 (80.0 - @cool_setpoint) / (@cool_setpoint - hvac.LeavingAirTemp)))
      hvac_final_values.Cool_Airflow = calc_airflow_rate(cool_Load_SensCap_Design, (@cool_setpoint - hvac.LeavingAirTemp))
      hvac_final_values.Heat_Airflow = calc_airflow_rate(hvac_final_values.Heat_Capacity, (hvac.SupplyAirTemp - @heat_setpoint))

    elsif hvac.has_type(Constants.ObjectNameFurnace)
      hvac_final_values.Heat_Capacity = hvac_final_values.Heat_Load
      hvac_final_values.Heat_Capacity_Supp = 0.0

      hvac_final_values.Heat_Airflow = calc_airflow_rate(hvac_final_values.Heat_Capacity, (hvac.SupplyAirTemp - @heat_setpoint))

    elsif hvac.has_type(Constants.ObjectNameUnitHeater)
      hvac_final_values.Heat_Capacity = hvac_final_values.Heat_Load
      hvac_final_values.Heat_Capacity_Supp = 0.0

      if hvac.RatedCFMperTonHeating[0] > 0
        # Fixed airflow rate
        hvac_final_values.Heat_Airflow = UnitConversions.convert(hvac_final_values.Heat_Capacity, "Btu/hr", "ton") * hvac.RatedCFMperTonHeating[0]
      else
        # Autosized airflow rate
        hvac_final_values.Heat_Airflow = calc_airflow_rate(hvac_final_values.Heat_Capacity, (hvac.SupplyAirTemp - @heat_setpoint))
      end

    elsif hvac.has_type([Constants.ObjectNameBoiler,
                         Constants.ObjectNameElectricBaseboard])
      hvac_final_values.Heat_Capacity = hvac_final_values.Heat_Load
      hvac_final_values.Heat_Capacity_Supp = 0.0
      hvac_final_values.Heat_Airflow = 0.0

    else
      hvac_final_values.Heat_Capacity = 0.0
      hvac_final_values.Heat_Capacity_Supp = 0.0
      hvac_final_values.Heat_Airflow = 0.0

    end

    return hvac_final_values
  end

  def self.process_fixed_equipment(hvac_final_values, hvac)
    '''
    Fixed Sizing Equipment
    '''

    # Override Manual J sizes if Fixed sizes are being used
    if not hvac.FixedCoolingCapacity.nil?
      prev_capacity = hvac_final_values.Cool_Capacity
      hvac_final_values.Cool_Capacity = UnitConversions.convert(hvac.FixedCoolingCapacity, "ton", "Btu/hr")
      hvac_final_values.Cool_Capacity_Sens = hvac_final_values.Cool_Capacity * hvac.SHRRated[hvac.SizingSpeed]
      if prev_capacity > 0 # Preserve cfm/ton
        hvac_final_values.Cool_Airflow = hvac_final_values.Cool_Airflow * hvac_final_values.Cool_Capacity / prev_capacity
      else
        hvac_final_values.Cool_Airflow = 0.0
      end
    end
    if not hvac.FixedHeatingCapacity.nil?
      prev_capacity = hvac_final_values.Heat_Capacity
      hvac_final_values.Heat_Capacity = UnitConversions.convert(hvac.FixedHeatingCapacity, "ton", "Btu/hr")
      if prev_capacity > 0 # Preserve cfm/ton
        hvac_final_values.Heat_Airflow = hvac_final_values.Heat_Airflow * hvac_final_values.Heat_Capacity / prev_capacity
      else
        hvac_final_values.Heat_Airflow = 0.0
      end
    end
    if not hvac.FixedSuppHeatingCapacity.nil?
      hvac_final_values.Heat_Capacity_Supp = UnitConversions.convert(hvac.FixedSuppHeatingCapacity, "ton", "Btu/hr")
    end

    return hvac_final_values
  end

  def self.process_ground_loop(hvac_final_values, weather, hvac)
    '''
    GSHP Ground Loop Sizing Calculations
    '''
    if hvac.has_type(Constants.ObjectNameGroundSourceHeatPump)
      ground_conductivity = UnitConversions.convert(hvac.GSHP_HXVertical.groundThermalConductivity.get, "W/(m*K)", "Btu/(hr*ft*R)")
      grout_conductivity = UnitConversions.convert(hvac.GSHP_HXVertical.groutThermalConductivity.get, "W/(m*K)", "Btu/(hr*ft*R)")
      bore_diameter = UnitConversions.convert(hvac.GSHP_HXVertical.boreHoleRadius.get * 2.0, "m", "in")
      pipe_od = UnitConversions.convert(hvac.GSHP_HXVertical.pipeOutDiameter.get, "m", "in")
      pipe_id = pipe_od - UnitConversions.convert(hvac.GSHP_HXVertical.pipeThickness.get * 2.0, "m", "in")
      pipe_cond = UnitConversions.convert(hvac.GSHP_HXVertical.pipeThermalConductivity.get, "W/(m*K)", "Btu/(hr*ft*R)")
      pipe_r_value = gshp_hx_pipe_rvalue(pipe_od, pipe_id, pipe_cond)

      # Autosize ground loop heat exchanger length
      nom_length_heat, nom_length_cool = gshp_hxbore_ft_per_ton(weather, hvac.GSHP_BoreSpacing, ground_conductivity, hvac.GSHP_SpacingType, grout_conductivity, bore_diameter, pipe_od, pipe_r_value, hvac.HeatingEIR, hvac.CoolingEIR, hvac.GSHP_HXCHWDesign, hvac.GSHP_HXHWDesign, hvac.GSHP_HXDTDesign)

      bore_length_heat = nom_length_heat * hvac_final_values.Heat_Capacity / UnitConversions.convert(1.0, "ton", "Btu/hr")
      bore_length_cool = nom_length_cool * hvac_final_values.Cool_Capacity / UnitConversions.convert(1.0, "ton", "Btu/hr")
      bore_length = [bore_length_heat, bore_length_cool].max

      loop_flow = [1.0, UnitConversions.convert([hvac_final_values.Heat_Capacity, hvac_final_values.Cool_Capacity].max, "Btu/hr", "ton")].max.floor * 3.0

      if hvac.GSHP_BoreHoles == Constants.SizingAuto and hvac.GSHP_BoreDepth == Constants.SizingAuto
        hvac.GSHP_BoreHoles = [1, (UnitConversions.convert(hvac_final_values.Cool_Capacity, "Btu/hr", "ton") + 0.5).floor].max
        hvac.GSHP_BoreDepth = (bore_length / hvac.GSHP_BoreHoles).floor
        min_bore_depth = 0.15 * hvac.GSHP_BoreSpacing # 0.15 is the maximum Spacing2DepthRatio defined for the G-function

        (0..4).to_a.each do |tmp|
          if hvac.GSHP_BoreDepth < min_bore_depth and hvac.GSHP_BoreHoles > 1
            hvac.GSHP_BoreHoles -= 1
            hvac.GSHP_BoreDepth = (bore_length / hvac.GSHP_BoreHoles).floor
          elsif hvac.GSHP_BoreDepth > 345
            hvac.GSHP_BoreHoles += 1
            hvac.GSHP_BoreDepth = (bore_length / hvac.GSHP_BoreHoles).floor
          end
        end

        hvac.GSHP_BoreDepth = (bore_length / hvac.GSHP_BoreHoles).floor + 5

      elsif hvac.GSHP_BoreHoles == Constants.SizingAuto and hvac.GSHP_BoreDepth != Constants.SizingAuto
        hvac.GSHP_BoreHoles = (bore_length / hvac.GSHP_BoreDepth.to_f + 0.5).floor
        hvac.GSHP_BoreDepth = hvac.GSHP_BoreDepth.to_f
      elsif hvac.GSHP_BoreHoles != Constants.SizingAuto and hvac.GSHP_BoreDepth == Constants.SizingAuto
        hvac.GSHP_BoreHoles = hvac.GSHP_BoreHoles.to_f
        hvac.GSHP_BoreDepth = (bore_length / hvac.GSHP_BoreHoles).floor + 5
      else
        @runner.registerWarning("User is hard sizing the bore field, improper sizing may lead to unbalanced / unsteady ground loop temperature and erroneous prediction of system energy related cost.")
        hvac.GSHP_BoreHoles = hvac.GSHP_BoreHoles.to_f
        hvac.GSHP_BoreDepth = hvac.GSHP_BoreDepth.to_f
      end

      bore_length = hvac.GSHP_BoreDepth * hvac.GSHP_BoreHoles

      if hvac.GSHP_BoreConfig == Constants.SizingAuto
        if hvac.GSHP_BoreHoles == 1
          hvac.GSHP_BoreConfig = Constants.BoreConfigSingle
        elsif hvac.GSHP_BoreHoles == 2
          hvac.GSHP_BoreConfig = Constants.BoreConfigLine
        elsif hvac.GSHP_BoreHoles == 3
          hvac.GSHP_BoreConfig = Constants.BoreConfigLine
        elsif hvac.GSHP_BoreHoles == 4
          hvac.GSHP_BoreConfig = Constants.BoreConfigRectangle
        elsif hvac.GSHP_BoreHoles == 5
          hvac.GSHP_BoreConfig = Constants.BoreConfigUconfig
        elsif hvac.GSHP_BoreHoles > 5
          hvac.GSHP_BoreConfig = Constants.BoreConfigLine
        end
      end

      # Test for valid GSHP bore field configurations
      valid_configs = { Constants.BoreConfigSingle => [1],
                        Constants.BoreConfigLine => [2, 3, 4, 5, 6, 7, 8, 9, 10],
                        Constants.BoreConfigLconfig => [3, 4, 5, 6],
                        Constants.BoreConfigRectangle => [2, 4, 6, 8],
                        Constants.BoreConfigUconfig => [5, 7, 9],
                        Constants.BoreConfigL2config => [8],
                        Constants.BoreConfigOpenRectangle => [8] }
      valid_num_bores = valid_configs[hvac.GSHP_BoreConfig]
      max_valid_configs = { Constants.BoreConfigLine => 10, Constants.BoreConfigLconfig => 6 }
      unless valid_num_bores.include? hvac.GSHP_BoreHoles
        # Any configuration with a max_valid_configs value can accept any number of bores up to the maximum
        if max_valid_configs.keys.include? hvac.GSHP_BoreConfig
          max_bore_holes = max_valid_configs[hvac.GSHP_BoreConfig]
          @runner.registerWarning("Maximum number of bore holes for '#{hvac.GSHP_BoreConfig}' bore configuration is #{max_bore_holes}. Overriding value of #{hvac.GSHP_BoreHoles} bore holes to #{max_bore_holes}.")
          hvac.GSHP_BoreHoles = max_bore_holes
        else
          # Search for first valid bore field
          new_bore_config = nil
          valid_field_found = false
          valid_configs.keys.each do |bore_config|
            if valid_configs[bore_config].include? hvac.GSHP_BoreHoles
              valid_field_found = true
              new_bore_config = bore_config
              break
            end
          end
          if valid_field_found
            @runner.registerWarning("Bore field '#{hvac.GSHP_BoreConfig}' with #{hvac.GSHP_BoreHoles.to_i} bore holes is an invalid configuration. Changing layout to '#{new_bore_config}' configuration.")
            hvac.GSHP_BoreConfig = new_bore_config
          else
            fail "Could not construct a valid GSHP bore field configuration."
          end
        end
      end

      spacing_to_depth_ratio = hvac.GSHP_BoreSpacing / hvac.GSHP_BoreDepth

      lntts = [-8.5, -7.8, -7.2, -6.5, -5.9, -5.2, -4.5, -3.963, -3.27, -2.864, -2.577, -2.171, -1.884, -1.191, -0.497, -0.274, -0.051, 0.196, 0.419, 0.642, 0.873, 1.112, 1.335, 1.679, 2.028, 2.275, 3.003]
      gfnc_coeff = gshp_gfnc_coeff(hvac.GSHP_BoreConfig, hvac.GSHP_BoreHoles, spacing_to_depth_ratio)

      hvac_final_values.GSHP_Loop_flow = loop_flow
      hvac_final_values.GSHP_Bore_Depth = hvac.GSHP_BoreDepth
      hvac_final_values.GSHP_Bore_Holes = hvac.GSHP_BoreHoles
      hvac_final_values.GSHP_G_Functions = [lntts, gfnc_coeff]
    end
    return hvac_final_values
  end

  def self.process_finalize(hvac_final_values, zone_loads, weather, hvac)
    '''
    Finalize Sizing Calculations
    '''

    # Prevent errors of "has no air flow"
    min_air_flow = 3.0 # cfm; E+ minimum is 0.001 m^3/s"
    if hvac_final_values.Heat_Airflow > 0
      hvac_final_values.Heat_Airflow = [hvac_final_values.Heat_Airflow, min_air_flow].max
    end
    if hvac_final_values.Cool_Airflow > 0
      hvac_final_values.Cool_Airflow = [hvac_final_values.Cool_Airflow, min_air_flow].max
    end

    return hvac_final_values
  end

  def self.process_heat_pump_adjustment(hvac_final_values, weather, hvac, totalCap_CurveValue)
    '''
    Adjust heat pump sizing
    '''
    if hvac.NumSpeedsHeating > 1
      coefficients = hvac.HEAT_CAP_FT_SPEC[hvac.NumSpeedsHeating - 1]
      capacity_ratio = hvac.CapacityRatioHeating[hvac.NumSpeedsHeating - 1]
    else
      coefficients = hvac.HEAT_CAP_FT_SPEC[0]
      capacity_ratio = 1.0
    end

    heatCap_Rated = (hvac_final_values.Heat_Load / MathTools.biquadratic(@heat_setpoint, weather.design.HeatingDrybulb, coefficients)) / capacity_ratio

    if heatCap_Rated < hvac_final_values.Cool_Capacity
      if hvac.has_type(Constants.ObjectNameAirSourceHeatPump)
        hvac_final_values.Heat_Capacity = hvac_final_values.Cool_Capacity
      elsif hvac.has_type(Constants.ObjectNameMiniSplitHeatPump)
        hvac_final_values.Heat_Capacity = [hvac_final_values.Cool_Capacity + hvac.HeatingCapacityOffset, Constants.small].max
      end
    else
      cfm_Btu = hvac_final_values.Cool_Airflow / hvac_final_values.Cool_Capacity
      load_shr = hvac_final_values.Cool_Load_Sens / hvac_final_values.Cool_Load_Tot
      if (weather.data.HDD65F / weather.data.CDD50F) < 2.0 or load_shr < 0.95
        # Mild winter or has a latent cooling load
        hvac_final_values.Cool_Capacity = [(hvac.OverSizeLimit * hvac_final_values.Cool_Load_Tot) / totalCap_CurveValue, heatCap_Rated].min
      else
        # Cold winter and no latent cooling load (add a ton rule applies)
        hvac_final_values.Cool_Capacity = [(hvac_final_values.Cool_Load_Tot + hvac.OverSizeDelta) / totalCap_CurveValue, heatCap_Rated].min
      end
      if hvac.has_type(Constants.ObjectNameAirSourceHeatPump)
        hvac_final_values.Cool_Airflow = cfm_Btu * hvac_final_values.Cool_Capacity
        hvac_final_values.Heat_Capacity = hvac_final_values.Cool_Capacity
      elsif hvac.has_type(Constants.ObjectNameMiniSplitHeatPump)
        hvac_final_values.Cool_Airflow = hvac.CoolingCFMs[-1] * UnitConversions.convert(hvac_final_values.Cool_Capacity, "Btu/hr", "ton")
        hvac_final_values.Heat_Capacity = [hvac_final_values.Cool_Capacity + hvac.HeatingCapacityOffset, Constants.small].max
      end
    end

    return hvac_final_values
  end

  def self.get_shelter_class(building, min_neighbor_distance)
    height_ft = 8.0 * @ncfl_ag
    above_grade_exterior_wall_area = Geometry.calculate_above_grade_exterior_wall_area(building)
    above_grade_wall_area = Geometry.calculate_above_grade_wall_area(building)
    exposed_wall_ratio = above_grade_exterior_wall_area / above_grade_wall_area

    if exposed_wall_ratio > 0.5 # 3 or 4 exposures; Table 5D
      if min_neighbor_distance.nil?
        shelter_class = 2 # Typical shelter for isolated rural house
      elsif min_neighbor_distance > height_ft
        shelter_class = 3 # Typical shelter caused by other buildings across the street
      else
        shelter_class = 4 # Typical shelter for urban buildings where sheltering obstacles are less than one building height away
      end
    else # 0, 1, or 2 exposures; Table 5E
      if min_neighbor_distance.nil?
        if exposed_wall_ratio > 0.25 # 2 exposures; Table 5E
          shelter_class = 2 # Typical shelter for isolated rural house
        else # 1 exposure; Table 5E
          shelter_class = 3 # Typical shelter caused by other buildings across the street
        end
      elsif min_neighbor_distance > height_ft
        shelter_class = 4 # Typical shelter for urban buildings where sheltering obstacles are less than one building height away
      else
        shelter_class = 5 # Typical shelter for urban buildings where sheltering obstacles are less than one building height away
      end
    end

    return shelter_class
  end

  def self.get_wallgroup_wood_or_steel_stud(cavity_r)
    '''
    Determine the base Group Number based on cavity R-value for siding or stucco walls
    '''
    if cavity_r < 2
      wallGroup = 1   # A
    elsif cavity_r <= 11
      wallGroup = 2   # B
    elsif cavity_r <= 13
      wallGroup = 3   # C
    elsif cavity_r <= 15
      wallGroup = 4   # D
    elsif cavity_r <= 19
      wallGroup = 5   # E
    elsif cavity_r <= 21
      wallGroup = 6   # F
    else
      wallGroup = 7   # G
    end

    return wallGroup
  end

  def self.get_ventilation_rates(building)
    whole_house_fan = building.elements["BuildingDetails/Systems/MechanicalVentilation/VentilationFans/VentilationFan[UsedForWholeBuildingVentilation='true']"]
    mechVentType = Constants.VentTypeNone
    mechVentWholeHouseRate = 0.0
    unless whole_house_fan.nil?
      mechVentType = XMLHelper.get_value(whole_house_fan, "extension/Type")
      mechVentWholeHouseRate = Float(XMLHelper.get_value(whole_house_fan, "extension/WholeHouseRate"))
    end

    q_unb = 0.0
    q_bal_Sens = 0.0
    q_bal_Lat = 0.0

    if mechVentType == Constants.VentTypeExhaust
      q_unb = mechVentWholeHouseRate
    elsif mechVentType == Constants.VentTypeSupply or mechVentType == Constants.VentTypeCFIS
      q_unb = mechVentWholeHouseRate
    elsif mechVentType == Constants.VentTypeBalanced
      totalEfficiency = Float(XMLHelper.get_value(whole_house_fan, "extension/TotalEfficiency"))
      apparentSensibleEffectiveness = Float(XMLHelper.get_value(whole_house_fan, "extension/ApparentSensibleEffectiveness"))
      latentEffectiveness = Float(XMLHelper.get_value(whole_house_fan, "extension/LatentEffectiveness"))

      q_bal_Sens = mechVentWholeHouseRate * (1.0 - apparentSensibleEffectiveness)
      q_bal_Lat = mechVentWholeHouseRate * (1.0 - latentEffectiveness)
    elsif mechVentType == Constants.VentTypeNone
      # nop
    else
      fail "Unexpected mechanical ventilation type: #{mechVentType}."
    end

    return [q_unb, q_bal_Sens, q_bal_Lat]
  end

  def self.calc_airflow_rate(load_or_capacity, deltaT)
    return load_or_capacity / (1.1 * @acf * deltaT)
  end

  def self.calc_delivery_effectiveness_heating(dse_Qs, dse_Qr, system_cfm, load_sens, dse_Tamb_s, dse_Tamb_r, dse_As, dse_Ar, t_setpoint, dse_Fregain_s, dse_Fregain_r, supply_r, return_r, air_dens = @inside_air_dens, air_cp = Gas.Air.cp)
    '''
    Calculate the Delivery Effectiveness for heating (using the method of ASHRAE Standard 152).
    '''
    dse_Bs, dse_Br, dse_a_s, dse_a_r, dse_dTe, dse_dT_s, dse_dT_r = _calc_dse_init(system_cfm, load_sens, dse_Tamb_s, dse_Tamb_r, dse_As, dse_Ar, t_setpoint, dse_Qs, dse_Qr, supply_r, return_r, air_dens, air_cp)
    dse_DE = _calc_dse_DE_heating(dse_a_s, dse_Bs, dse_a_r, dse_Br, dse_dT_s, dse_dT_r, dse_dTe)
    dse_DEcorr = _calc_dse_DEcorr(dse_DE, dse_Fregain_s, dse_Fregain_r, dse_Br, dse_a_r, dse_dT_r, dse_dTe)

    return dse_DEcorr
  end

  def self.calc_delivery_effectiveness_cooling(dse_Qs, dse_Qr, leavingAirTemp, system_cfm, load_sens, dse_Tamb_s, dse_Tamb_r, dse_As, dse_Ar, t_setpoint, dse_Fregain_s, dse_Fregain_r, load_total, dse_h_r, supply_r, return_r, air_dens = @inside_air_dens, air_cp = Gas.Air.cp, h_in = @enthalpy_indoor_cooling)
    '''
    Calculate the Delivery Effectiveness for cooling (using the method of ASHRAE Standard 152).
    '''
    dse_Bs, dse_Br, dse_a_s, dse_a_r, dse_dTe, dse_dT_s, dse_dT_r = _calc_dse_init(system_cfm, load_sens, dse_Tamb_s, dse_Tamb_r, dse_As, dse_Ar, t_setpoint, dse_Qs, dse_Qr, supply_r, return_r, air_dens, air_cp)
    dse_dTe *= -1.0
    dse_DE, coolingLoad_Ducts_Sens = _calc_dse_DE_cooling(dse_a_s, system_cfm, load_total, dse_a_r, dse_h_r, dse_Br, dse_dT_r, dse_Bs, leavingAirTemp, dse_Tamb_s, load_sens, air_dens, air_cp, h_in)
    dse_DEcorr = _calc_dse_DEcorr(dse_DE, dse_Fregain_s, dse_Fregain_r, dse_Br, dse_a_r, dse_dT_r, dse_dTe)

    return dse_DEcorr, dse_dTe, coolingLoad_Ducts_Sens
  end

  def self._calc_dse_init(system_cfm, load_sens, dse_Tamb_s, dse_Tamb_r, dse_As, dse_Ar, t_setpoint, dse_Qs, dse_Qr, supply_r, return_r, air_dens, air_cp)
    # Supply and return conduction functions, Bs and Br
    dse_Bs = Math.exp((-1.0 * dse_As) / (60.0 * system_cfm * air_dens * air_cp * supply_r))
    dse_Br = Math.exp((-1.0 * dse_Ar) / (60.0 * system_cfm * air_dens * air_cp * return_r))

    dse_a_s = (system_cfm - dse_Qs) / system_cfm
    dse_a_r = (system_cfm - dse_Qr) / system_cfm

    dse_dTe = load_sens / (60.0 * system_cfm * air_dens * air_cp)
    dse_dT_s = t_setpoint - dse_Tamb_s
    dse_dT_r = t_setpoint - dse_Tamb_r

    return dse_Bs, dse_Br, dse_a_s, dse_a_r, dse_dTe, dse_dT_s, dse_dT_r
  end

  def self._calc_dse_DE_cooling(dse_a_s, system_cfm, load_total, dse_a_r, dse_h_r, dse_Br, dse_dT_r, dse_Bs, leavingAirTemp, dse_Tamb_s, load_sens, air_dens, air_cp, h_in)
    # Calculate the delivery effectiveness (Equation 6-25)
    dse_DE = ((dse_a_s * 60.0 * system_cfm * air_dens) / (-1.0 * load_total)) * \
             (((-1.0 * load_total) / (60.0 * system_cfm * air_dens)) + \
              (1.0 - dse_a_r) * (dse_h_r - h_in) + \
              dse_a_r * air_cp * (dse_Br - 1.0) * dse_dT_r + \
              air_cp * (dse_Bs - 1.0) * (leavingAirTemp - dse_Tamb_s))

    # Calculate the sensible heat transfer from surroundings
    coolingLoad_Ducts_Sens = (1.0 - [dse_DE, 0.0].max) * load_sens

    return dse_DE, coolingLoad_Ducts_Sens
  end

  def self._calc_dse_DE_heating(dse_a_s, dse_Bs, dse_a_r, dse_Br, dse_dT_s, dse_dT_r, dse_dTe)
    # Calculate the delivery effectiveness (Equation 6-23)
    dse_DE = (dse_a_s * dse_Bs -
              dse_a_s * dse_Bs * (1.0 - dse_a_r * dse_Br) * (dse_dT_r / dse_dTe) -
              dse_a_s * (1.0 - dse_Bs) * (dse_dT_s / dse_dTe))

    return dse_DE
  end

  def self._calc_dse_DEcorr(dse_DE, dse_Fregain_s, dse_Fregain_r, dse_Br, dse_a_r, dse_dT_r, dse_dTe)
    # Calculate the delivery effectiveness corrector for regain (Equation 6-40)
    dse_DEcorr = (dse_DE + dse_Fregain_s * (1.0 - dse_DE) - (dse_Fregain_s - dse_Fregain_r -
                  dse_Br * (dse_a_r * dse_Fregain_s - dse_Fregain_r)) * dse_dT_r / dse_dTe)

    # Limit the DE to a reasonable value to prevent negative values and huge equipment
    dse_DEcorr = [dse_DEcorr, 0.25].max
    dse_DEcorr = [dse_DEcorr, 1.00].min

    return dse_DEcorr
  end

  def self.calculate_sensible_latent_split(return_leakage_cfm, cool_load_tot, coolingLoadLat)
    # Calculate the latent duct leakage load (Manual J accounts only for return duct leakage)
    dse_Cool_Load_Latent = [0.0, 0.68 * @acf * return_leakage_cfm * (@cool_design_grains - @cool_indoor_grains)].max

    # Calculate final latent and load
    cool_Load_Lat = coolingLoadLat + dse_Cool_Load_Latent
    cool_Load_Sens = cool_load_tot - cool_Load_Lat

    return cool_Load_Lat, cool_Load_Sens
  end

  def self.get_ducts_for_hvac(hvac_distribution)
    ducts = []

    air_distribution = hvac_distribution.elements["DistributionSystemType/AirDistribution"]

    # Leakage values
    leakage_fracs = XMLHelper.get_value(air_distribution, "extension/duct_leakage_fracs")
    leakage_cfm25s = XMLHelper.get_value(air_distribution, "extension/duct_leakage_cfm25s")
    return ducts if leakage_fracs.nil? and leakage_cfm25s.nil?

    leakage_fracs = leakage_fracs.split(",").map(&:to_f)
    leakage_cfm25s = leakage_cfm25s.split(",").map(&:to_f)
    if leakage_fracs.empty?
      leakage_fracs = [nil] * leakage_fracs.size
    else
      leakage_cfm25s = [nil] * leakage_cfm25s.size
    end

    # Areas
    areas = XMLHelper.get_value(air_distribution, "extension/duct_areas")
    areas = areas.split(",").map(&:to_f)

    # R-values
    rvalues = XMLHelper.get_value(air_distribution, "extension/duct_rvalues")
    rvalues = rvalues.split(",").map(&:to_f)

    # Locations
    locations = XMLHelper.get_value(air_distribution, "extension/duct_locations")
    locations = locations.split(",")

    # Sides
    sides = XMLHelper.get_value(air_distribution, "extension/duct_sides")
    sides = sides.split(",")

    locations.each_with_index do |location, index|
      d = DuctInfo.new
      d.Location = location
      d.LeakageFrac = leakage_fracs[index]
      d.LeakageCFM25 = leakage_cfm25s[index]
      d.Area = areas[index]
      d.Rvalue = rvalues[index]
      d.Side = sides[index]
      ducts << d
    end

    return ducts
  end

  def self.calc_ducts_area_weighted_average(ducts, values)
    '''
    Calculate area-weighted average values for unconditioned duct(s)
    '''
    uncond_area = { Constants.DuctSideSupply => 0.0, Constants.DuctSideReturn => 0.0 }
    ducts.each do |duct|
      next if duct.Location == "living space"

      uncond_area[duct.Side] += duct.Area
    end

    value = { Constants.DuctSideSupply => 0.0, Constants.DuctSideReturn => 0.0 }
    ducts.each do |duct|
      next if duct.Location == "living space"

      if uncond_area[duct.Side] > 0
        value[duct.Side] += values[duct.Side][duct.Location] * duct.Area / uncond_area[duct.Side]
      else
        value[duct.Side] += values[duct.Side][duct.Location]
      end
    end

    return value[Constants.DuctSideSupply], value[Constants.DuctSideReturn]
  end

  def self.calc_ducts_areas(ducts)
    '''
    Calculate total supply & return duct areas in unconditioned space
    '''

    areas = { Constants.DuctSideSupply => 0.0, Constants.DuctSideReturn => 0.0 }
    ducts.each do |duct|
      next if duct.Location == "living space"

      areas[duct.Side] += duct.Area
    end

    return areas[Constants.DuctSideSupply], areas[Constants.DuctSideReturn]
  end

  def self.calc_ducts_leakages(ducts, system_cfm)
    '''
    Calculate total supply & return duct leakage in cfm.
    '''

    cfms = { Constants.DuctSideSupply => 0.0, Constants.DuctSideReturn => 0.0 }
    ducts.each do |duct|
      next if duct.Location == "living space"

      if not duct.LeakageFrac.nil?
        cfms[duct.Side] += duct.LeakageFrac * system_cfm
      elsif not duct.LeakageCFM25.nil?
        cfms[duct.Side] += duct.LeakageCFM25
      end
    end

    return cfms[Constants.DuctSideSupply], cfms[Constants.DuctSideReturn]
  end

  def self.calc_ducts_rvalues(ducts)
    '''
    Calculate UA-weighted average R-value for supply & return ducts.
    '''

    u_factors = { Constants.DuctSideSupply => {}, Constants.DuctSideReturn => {} }
    ducts.each do |duct|
      next if duct.Location == "living space"

      u_factors[duct.Side][duct.Location] = 1.0 / duct.Rvalue
    end

    supply_u, return_u = calc_ducts_area_weighted_average(ducts, u_factors)

    return 1.0 / supply_u, 1.0 / return_u
  end

  def self.assign_heating_system(building, hvac, heating_system)
    heating_system_values = HPXML.get_heating_system_values(heating_system: heating_system)

    @hvac_map[heating_system_values[:id]].each do |object|
      if object.is_a? OpenStudio::Model::AirLoopHVACUnitarySystem or
         object.is_a? OpenStudio::Model::ZoneHVACBaseboardConvectiveWater or
         object.is_a? OpenStudio::Model::ZoneHVACBaseboardConvectiveElectric
        hvac.Objects << object
      end
    end
    hvac.HeatType = XMLHelper.get_value(heating_system, "extension/HeatType")
    hvac.RatedCFMperTonHeating = XMLHelper.get_value(heating_system, "extension/RatedCFMperTonHeating").split(",").map(&:to_f) unless XMLHelper.get_value(heating_system, "extension/RatedCFMperTonHeating").nil?
    hvac.HeatingLoadFraction = heating_system_values[:fraction_heat_load_served]
    hvac.FixedHeatingCapacity = heating_system_values[:heating_capacity]
    unless hvac.FixedHeatingCapacity.nil?
      hvac.FixedHeatingCapacity = UnitConversions.convert(hvac.FixedHeatingCapacity, "Btu/hr", "ton")
      hvac.FixedHeatingCapacity = nil if hvac.FixedHeatingCapacity < 0
    end
    hvac.NumSpeedsHeating = to_float_or_nil(XMLHelper.get_value(heating_system, "extension/NumSpeedsHeating"))
    hvac.BoilerDesignTemp = to_float_or_nil(XMLHelper.get_value(heating_system, "extension/BoilerDesignTemp"))

    return true
  end

  def self.assign_cooling_system(building, hvac, cooling_system)
    cooling_system_values = HPXML.get_cooling_system_values(cooling_system: cooling_system)

    @hvac_map[cooling_system_values[:id]].each do |object|
      if object.is_a? OpenStudio::Model::AirLoopHVACUnitarySystem or
         object.is_a? OpenStudio::Model::ZoneHVACPackagedTerminalAirConditioner or
         object.is_a? OpenStudio::Model::EvaporativeCoolerDirectResearchSpecial
        hvac.Objects << object
      end
    end
    hvac.CoolType = XMLHelper.get_value(cooling_system, "extension/CoolType")
    hvac.RatedCFMperTonCooling = XMLHelper.get_value(cooling_system, "extension/RatedCFMperTonCooling").split(",").map(&:to_f) unless XMLHelper.get_value(cooling_system, "extension/RatedCFMperTonCooling").nil?
    hvac.CoolingLoadFraction = cooling_system_values[:fraction_cool_load_served]
    hvac.CoolingCFMs = XMLHelper.get_value(cooling_system, "extension/CoolingCFMs").split(",").map(&:to_f) unless XMLHelper.get_value(cooling_system, "extension/CoolingCFMs").nil?
    hvac.COOL_CAP_FT_SPEC = XMLHelper.get_value(cooling_system, "extension/COOL_CAP_FT_SPEC")
    unless hvac.COOL_CAP_FT_SPEC.nil?
      hvac.COOL_CAP_FT_SPEC = hvac.COOL_CAP_FT_SPEC.split(";")
      hvac.COOL_CAP_FT_SPEC.each_with_index do |curve, i|
        hvac.COOL_CAP_FT_SPEC[i] = hvac.COOL_CAP_FT_SPEC[i].split(",").map(&:to_f)
      end
    end
    hvac.SHRRated = XMLHelper.get_value(cooling_system, "extension/SHRRated").split(",").map(&:to_f) unless XMLHelper.get_value(cooling_system, "extension/SHRRated").nil?
    hvac.FanspeedRatioCooling = XMLHelper.get_value(cooling_system, "extension/FanspeedRatioCooling").split(",").map(&:to_f) unless XMLHelper.get_value(cooling_system, "extension/FanspeedRatioCooling").nil?
    hvac.FixedCoolingCapacity = cooling_system_values[:cooling_capacity]
    unless hvac.FixedCoolingCapacity.nil?
      hvac.FixedCoolingCapacity = UnitConversions.convert(hvac.FixedCoolingCapacity, "Btu/hr", "ton")
      hvac.FixedCoolingCapacity = nil if hvac.FixedCoolingCapacity < 0
    end
    hvac.NumSpeedsCooling = Float(XMLHelper.get_value(cooling_system, "extension/NumSpeedsCooling")) unless XMLHelper.get_value(cooling_system, "extension/NumSpeedsCooling").nil?
    if hvac.NumSpeedsCooling == 2
      hvac.OverSizeLimit = 1.2
    elsif hvac.NumSpeedsCooling > 2
      hvac.OverSizeLimit = 1.3
    end
    hvac.CapacityRatioCooling = XMLHelper.get_value(cooling_system, "extension/CapacityRatioCooling").split(",").map(&:to_f) unless XMLHelper.get_value(cooling_system, "extension/CapacityRatioCooling").nil?
    hvac.EvapCoolerEffectiveness = to_float_or_nil(XMLHelper.get_value(cooling_system, "extension/EvapCoolerEffectiveness"))

    return true
  end

  def self.assign_heat_pump(building, hvac, heat_pump)
    heat_pump_values = HPXML.get_heat_pump_values(heat_pump: heat_pump)

    @hvac_map[heat_pump_values[:id]].each do |object|
      if object.is_a? OpenStudio::Model::AirLoopHVACUnitarySystem
        hvac.Objects << object
      end
    end
    hvac.HeatType = XMLHelper.get_value(heat_pump, "extension/HeatType")
    hvac.CoolType = XMLHelper.get_value(heat_pump, "extension/CoolType")
    hvac.RatedCFMperTonCooling = XMLHelper.get_value(heat_pump, "extension/RatedCFMperTonCooling").split(",").map(&:to_f) unless XMLHelper.get_value(heat_pump, "extension/RatedCFMperTonCooling").nil?
    hvac.RatedCFMperTonHeating = XMLHelper.get_value(heat_pump, "extension/RatedCFMperTonHeating").split(",").map(&:to_f) unless XMLHelper.get_value(heat_pump, "extension/RatedCFMperTonHeating").nil?
    hvac.CoolingLoadFraction = heat_pump_values[:fraction_cool_load_served]
    hvac.HeatingLoadFraction = heat_pump_values[:fraction_heat_load_served]
    hvac.CoolingCFMs = XMLHelper.get_value(heat_pump, "extension/CoolingCFMs").split(",").map(&:to_f) unless XMLHelper.get_value(heat_pump, "extension/CoolingCFMs").nil?
    hvac.HeatingCFMs = XMLHelper.get_value(heat_pump, "extension/HeatingCFMs").split(",").map(&:to_f) unless XMLHelper.get_value(heat_pump, "extension/HeatingCFMs").nil?
    hvac.HEAT_CAP_FT_SPEC = XMLHelper.get_value(heat_pump, "extension/HEAT_CAP_FT_SPEC")
    unless hvac.HEAT_CAP_FT_SPEC.nil?
      hvac.HEAT_CAP_FT_SPEC = hvac.HEAT_CAP_FT_SPEC.split(";")
      hvac.HEAT_CAP_FT_SPEC.each_with_index do |curve, i|
        hvac.HEAT_CAP_FT_SPEC[i] = hvac.HEAT_CAP_FT_SPEC[i].split(",").map(&:to_f)
      end
    end
    hvac.COOL_CAP_FT_SPEC = XMLHelper.get_value(heat_pump, "extension/COOL_CAP_FT_SPEC")
    unless hvac.COOL_CAP_FT_SPEC.nil?
      hvac.COOL_CAP_FT_SPEC = hvac.COOL_CAP_FT_SPEC.split(";")
      hvac.COOL_CAP_FT_SPEC.each_with_index do |curve, i|
        hvac.COOL_CAP_FT_SPEC[i] = hvac.COOL_CAP_FT_SPEC[i].split(",").map(&:to_f)
      end
    end
    hvac.COOL_SH_FT_SPEC = XMLHelper.get_value(heat_pump, "extension/COOL_SH_FT_SPEC")
    unless hvac.COOL_SH_FT_SPEC.nil?
      hvac.COOL_SH_FT_SPEC = hvac.COOL_SH_FT_SPEC.split(";")
      hvac.COOL_SH_FT_SPEC.each_with_index do |curve, i|
        hvac.COOL_SH_FT_SPEC[i] = hvac.COOL_SH_FT_SPEC[i].split(",").map(&:to_f)
      end
    end
    hvac.COIL_BF_FT_SPEC = XMLHelper.get_value(heat_pump, "extension/COIL_BF_FT_SPEC")
    unless hvac.COIL_BF_FT_SPEC.nil?
      hvac.COIL_BF_FT_SPEC = hvac.COIL_BF_FT_SPEC.split(";")
      hvac.COIL_BF_FT_SPEC.each_with_index do |curve, i|
        hvac.COIL_BF_FT_SPEC[i] = hvac.COIL_BF_FT_SPEC[i].split(",").map(&:to_f)
      end
    end
    hvac.CoolingEIR = to_float_or_nil(XMLHelper.get_value(heat_pump, "extension/CoolingEIR"))
    hvac.HeatingEIR = to_float_or_nil(XMLHelper.get_value(heat_pump, "extension/HeatingEIR"))
    hvac.CoilBF = to_float_or_nil(XMLHelper.get_value(heat_pump, "extension/CoilBF"))
    hvac.SHRRated = XMLHelper.get_value(heat_pump, "extension/SHRRated").split(",").map(&:to_f) unless XMLHelper.get_value(heat_pump, "extension/SHRRated").nil?
    hvac.GSHP_BoreSpacing = to_float_or_nil(XMLHelper.get_value(heat_pump, "extension/GSHP_BoreSpacing"))
    hvac.GSHP_BoreHoles = XMLHelper.get_value(heat_pump, "extension/GSHP_BoreHoles")
    hvac.GSHP_BoreDepth = XMLHelper.get_value(heat_pump, "extension/GSHP_BoreDepth")
    hvac.GSHP_BoreConfig = XMLHelper.get_value(heat_pump, "extension/GSHP_BoreConfig")
    hvac.GSHP_SpacingType = XMLHelper.get_value(heat_pump, "extension/GSHP_SpacingType")
    @hvac_map[heat_pump_values[:id]].each do |object|
      if object.is_a? OpenStudio::Model::GroundHeatExchangerVertical
        hvac.GSHP_HXVertical = object
      end
    end
    hvac.GSHP_HXDTDesign = UnitConversions.convert(Float(XMLHelper.get_value(heat_pump, "extension/GSHP_HXDTDesign")), "K", "R") unless XMLHelper.get_value(heat_pump, "extension/GSHP_HXDTDesign").nil?
    hvac.GSHP_HXCHWDesign = UnitConversions.convert(Float(XMLHelper.get_value(heat_pump, "extension/GSHP_HXCHWDesign")), "C", "F") unless XMLHelper.get_value(heat_pump, "extension/GSHP_HXCHWDesign").nil?
    hvac.GSHP_HXHWDesign = UnitConversions.convert(Float(XMLHelper.get_value(heat_pump, "extension/GSHP_HXHWDesign")), "C", "F") unless XMLHelper.get_value(heat_pump, "extension/GSHP_HXHWDesign").nil?
    hvac.FixedHeatingCapacity = heat_pump_values[:heating_capacity]
    unless hvac.FixedHeatingCapacity.nil?
      hvac.FixedHeatingCapacity = UnitConversions.convert(hvac.FixedHeatingCapacity, "Btu/hr", "ton")
      hvac.FixedHeatingCapacity = nil if hvac.FixedHeatingCapacity < 0
    end
    hvac.FixedSuppHeatingCapacity = heat_pump_values[:backup_heating_capacity]
    unless hvac.FixedSuppHeatingCapacity.nil?
      hvac.FixedSuppHeatingCapacity = UnitConversions.convert(hvac.FixedSuppHeatingCapacity, "Btu/hr", "ton")
      hvac.FixedSuppHeatingCapacity = nil if hvac.FixedSuppHeatingCapacity < 0
    end
    hvac.HeatingCapacityOffset = to_float_or_nil(XMLHelper.get_value(heat_pump, "extension/HeatingCapacityOffset"))
    hvac.FixedCoolingCapacity = heat_pump_values[:cooling_capacity]
    unless hvac.FixedCoolingCapacity.nil?
      hvac.FixedCoolingCapacity = UnitConversions.convert(hvac.FixedCoolingCapacity, "Btu/hr", "ton")
      hvac.FixedCoolingCapacity = nil if hvac.FixedCoolingCapacity < 0
    end
    hvac.NumSpeedsHeating = to_float_or_nil(XMLHelper.get_value(heat_pump, "extension/NumSpeedsHeating"))
    hvac.NumSpeedsCooling = to_float_or_nil(XMLHelper.get_value(heat_pump, "extension/NumSpeedsCooling"))
    hvac.CapacityRatioCooling = XMLHelper.get_value(heat_pump, "extension/CapacityRatioCooling").split(",").map(&:to_f) unless XMLHelper.get_value(heat_pump, "extension/CapacityRatioCooling").nil?
    hvac.CapacityRatioHeating = XMLHelper.get_value(heat_pump, "extension/CapacityRatioHeating").split(",").map(&:to_f) unless XMLHelper.get_value(heat_pump, "extension/CapacityRatioHeating").nil?

    return true
  end

  def self.get_hvacs(building)
    # Get unique set of HVAC equipment
    hvacs = []

    building.elements.each("BuildingDetails/Systems/HVAC/HVACDistribution") do |hvac_distribution|
      hvac_distribution_values = HPXML.get_hvac_distribution_values(hvac_distribution: hvac_distribution)

      # heating/cooling systems
      hvac = HVACInfo.new
      if hvac_distribution_values[:distribution_system_type] == "AirDistribution"
        hvac.Ducts = get_ducts_for_hvac(hvac_distribution)
      end
      assigned_heating_system = false
      building.elements.each("BuildingDetails/Systems/HVAC/HVACPlant/HeatingSystem") do |heating_system|
        heating_system_values = HPXML.get_heating_system_values(heating_system: heating_system)
        next if heating_system_values[:distribution_system_idref] != hvac_distribution_values[:id]

        assigned_heating_system = assign_heating_system(building, hvac, heating_system)
      end
      assigned_cooling_system = false
      building.elements.each("BuildingDetails/Systems/HVAC/HVACPlant/CoolingSystem") do |cooling_system|
        cooling_system_values = HPXML.get_cooling_system_values(cooling_system: cooling_system)
        next if cooling_system_values[:distribution_system_idref] != hvac_distribution_values[:id]

        assigned_cooling_system = assign_cooling_system(building, hvac, cooling_system)
      end
      if assigned_heating_system or assigned_cooling_system
        hvacs << hvac
      end

      # heat pump systems
      hvac = HVACInfo.new
      if hvac_distribution_values[:distribution_system_type] == "AirDistribution"
        hvac.Ducts = get_ducts_for_hvac(hvac_distribution)
      end
      assigned_heat_pump = false
      building.elements.each("BuildingDetails/Systems/HVAC/HVACPlant/HeatPump") do |heat_pump|
        heat_pump_values = HPXML.get_heat_pump_values(heat_pump: heat_pump)
        next if heat_pump_values[:distribution_system_idref] != hvac_distribution_values[:id]

        assigned_heat_pump = assign_heat_pump(building, hvac, heat_pump)
      end
      if assigned_heat_pump
        hvacs << hvac
      end
    end

    building.elements.each("BuildingDetails/Systems/HVAC/HVACPlant/HeatingSystem") do |heating_system|
      heating_system_values = HPXML.get_heating_system_values(heating_system: heating_system)
      next unless heating_system_values[:distribution_system_idref].nil?

      hvac = HVACInfo.new
      assign_heating_system(building, hvac, heating_system)
      hvacs << hvac
    end

    building.elements.each("BuildingDetails/Systems/HVAC/HVACPlant/CoolingSystem") do |cooling_system|
      cooling_system_values = HPXML.get_cooling_system_values(cooling_system: cooling_system)
      next unless cooling_system_values[:distribution_system_idref].nil?

      hvac = HVACInfo.new
      assign_cooling_system(building, hvac, cooling_system)
      hvacs << hvac
    end

    building.elements.each("BuildingDetails/Systems/HVAC/HVACPlant/HeatPump") do |heat_pump|
      heat_pump_values = HPXML.get_heat_pump_values(heat_pump: heat_pump)
      next unless heat_pump_values[:distribution_system_idref].nil?

      hvac = HVACInfo.new
      assign_heat_pump(building, hvac, heat_pump)
      hvacs << hvac
    end

    return hvacs
  end

  def self.get_2d_vector_from_CAP_FT_SPEC_curves(curves, num_speeds)
    vector = []
    curves.each do |curve|
      bi = curve.to_CurveBiquadratic.get
      c_si = [bi.coefficient1Constant, bi.coefficient2x, bi.coefficient3xPOW2, bi.coefficient4y, bi.coefficient5yPOW2, bi.coefficient6xTIMESY]
      vector << HVAC.convert_curve_biquadratic(c_si, curves_in_ip = false)
    end
    if num_speeds > 1 and vector.size == 1
      # Repeat coefficients for each speed
      for i in 1..num_speeds
        vector << vector[0]
      end
    end
    return vector
  end

  def self.process_curve_fit(airFlowRate, capacity, temp)
    # TODO: Get rid of this curve by using ADP/BF calculations
    return 0 if capacity == 0

    capacity_tons = UnitConversions.convert(capacity, "Btu/hr", "ton")
    return MathTools.biquadratic(airFlowRate / capacity_tons, temp, @shr_biquadratic)
  end

  def self.get_sizing_speed(hvac)
    if hvac.NumSpeedsCooling > 1
      sizingSpeed = hvac.NumSpeedsCooling # Default
      sizingSpeed_Test = 10 # Initialize
      for speed in 0..(hvac.NumSpeedsCooling - 1)
        # Select curves for sizing using the speed with the capacity ratio closest to 1
        temp = (hvac.CapacityRatioCooling[speed] - 1).abs
        if temp <= sizingSpeed_Test
          sizingSpeed = speed
          sizingSpeed_Test = temp
        end
      end
      return sizingSpeed
    end
    return 0
  end

  def self.get_true_azimuth(azimuth)
    true_az = azimuth - 180.0
    if true_az < 0
      true_az += 360.0
    end
    return true_az
  end

  def self.get_unconditioned_space_ua_values(building, space, weather)
    space_UAs = { "foundation" => 0.0, "outdoors" => 0.0, "surface" => 0.0 }

    # Surface UAs
    building.elements.each("BuildingDetails/Enclosure/FoundationWalls/FoundationWall") do |foundation_wall|
      foundation_wall_values = HPXML.get_foundation_wall_values(foundation_wall: foundation_wall)
      if foundation_wall_values[:interior_adjacent_to] == space and foundation_wall_values[:exterior_adjacent_to] == "ground"
        u_wall_with_soil, u_wall_without_soil, is_insulated = get_foundation_wall_insulation_props(foundation_wall_values)
        space_UAs["foundation"] += u_wall_without_soil * foundation_wall_values[:area]
      end
    end

    building.elements.each("BuildingDetails/Enclosure/Walls/Wall") do |wall|
      wall_values = HPXML.get_wall_values(wall: wall)
      if wall_values[:interior_adjacent_to] == space and wall_values[:exterior_adjacent_to] == "outside"
        ufactor = 1.0 / wall_values[:insulation_assembly_r_value]
        space_UAs["outdoors"] += ufactor * wall_values[:area]
      elsif wall_values[:interior_adjacent_to] == space and wall_values[:exterior_adjacent_to] == "living space"
        ufactor = 1.0 / wall_values[:insulation_assembly_r_value]
        space_UAs["surface"] += ufactor * wall_values[:area]
      end
    end

    building.elements.each("BuildingDetails/Enclosure/FrameFloors/FrameFloor") do |framefloor|
      framefloor_values = HPXML.get_framefloor_values(framefloor: framefloor)
      if framefloor_values[:interior_adjacent_to] == space and framefloor_values[:exterior_adjacent_to] == "outside"
        ufactor = 1.0 / framefloor_values[:insulation_assembly_r_value]
        space_UAs["outdoors"] += ufactor * framefloor_values[:area]
      elsif (framefloor_values[:exterior_adjacent_to] == space and framefloor_values[:interior_adjacent_to] == "living space") or
            (framefloor_values[:interior_adjacent_to] == space and framefloor_values[:exterior_adjacent_to] == "living space")
        ufactor = 1.0 / framefloor_values[:insulation_assembly_r_value]
        space_UAs["surface"] += ufactor * framefloor_values[:area]
      end
    end

    # Infiltration UA
    spaces = { "basement - unconditioned" => "BasementUnconditioned",
               "crawlspace - vented" => "CrawlspaceVented",
               "crawlspace - unvented" => "CrawlspaceUnvented",
               "attic - vented" => "AtticVented",
               "attic - unvented" => "AtticUnvented" }
    air_infil = building.elements["BuildingDetails/Enclosure/AirInfiltration/AirInfiltrationMeasurement"]

    infiltration_cfm = to_float_or_nil(XMLHelper.get_value(air_infil, "extension/#{spaces[space]}CFM"))
    outside_air_density = UnitConversions.convert(weather.header.LocalPressure, "atm", "Btu/ft^3") / (Gas.Air.r * (weather.data.AnnualAvgDrybulb + 460.0))
    space_UAs["infil"] = infiltration_cfm * outside_air_density * Gas.Air.cp * UnitConversions.convert(1.0, "hr", "min")

    # Total UA
    total_UA = 0.0
    space_UAs.each do |ua_type, ua|
      total_UA += ua
    end
    space_UAs["total"] = total_UA
    return space_UAs
  end

  def self.calculate_space_design_temps(building, space, weather, conditioned_design_temp,
                                        design_db, ground_db, is_cooling_for_unvented_attic_roof_insulation = false)
    space_UAs = get_unconditioned_space_ua_values(building, space, weather)

    # Calculate space design temp from space UAs
    design_temp = nil
    if not is_cooling_for_unvented_attic_roof_insulation

      sum_uat = 0.0
      space_UAs.each do |ua_type, ua|
        if ua_type == "foundation"
          sum_uat += ua * ground_db
        elsif ua_type == "outdoors" or ua_type == "infil"
          sum_uat += ua * design_db
        elsif ua_type == "surface" # adjacent to conditioned
          sum_uat += ua * conditioned_design_temp
        elsif ua_type == "total"
        # skip
        else
          fail "Unexpected space ua type: '#{ua_type}'."
        end
      end
      design_temp = sum_uat / space_UAs["total"]

    else

      # Special case due to effect of solar

      # This number comes from the number from the Vented Attic
      # assumption, but assuming an unvented attic will be hotter
      # during the summer when insulation is at the ceiling level
      max_temp_rise = 50.0
      # Estimate from running a few cases in E+ and DOE2 since the
      # attic will always be a little warmer than the living space
      # when the roof is insulated
      min_temp_rise = 5.0

      max_cooling_temp = @conditioned_cool_design_temp + max_temp_rise
      min_cooling_temp = @conditioned_cool_design_temp + min_temp_rise

      ua_conditioned = 0.0
      ua_outside = 0.0
      space_UAs.each do |ua_type, ua|
        if ua_type == "outdoors" or ua_type == "infil"
          ua_outside += ua
        elsif ua_type == "surface" # adjacent to conditioned
          ua_conditioned += ua
        elsif not (ua_type == "total" or ua_type == "foundation")
          fail "Unexpected space ua type: '#{ua_type}'."
        end
      end
      percent_ua_conditioned = ua_conditioned / (ua_conditioned + ua_outside)
      design_temp = max_cooling_temp - percent_ua_conditioned * (max_cooling_temp - min_cooling_temp)

    end

    return design_temp
  end

  def self.get_wallgroup(wall, wall_values)
    wall_type = wall_values[:wall_type]
    rigid_r = Float(XMLHelper.get_value(wall, "extension/rigid_r"))
    ext_finish_density = Float(XMLHelper.get_value(wall, "extension/ext_finish_density"))

    # Determine the wall Group Number (A - K = 1 - 11) for exterior walls (ie. all walls except basement walls)
    maxWallGroup = 11

    # The following correlations were estimated by analyzing MJ8 construction tables. This is likely a better
    # approach than including the Group Number.
    if ['WoodStud', 'SteelFrame'].include?(wall_type)
      cavity_r = Float(XMLHelper.get_value(wall, "extension/cavity_r"))

      wallGroup = get_wallgroup_wood_or_steel_stud(cavity_r)

      # Adjust the base wall group for rigid foam insulation
      if rigid_r > 1 and rigid_r <= 7
        if cavity_r < 2
          wallGroup = wallGroup + 2
        else
          wallGroup = wallGroup + 4
        end
      elsif rigid_r > 7
        if cavity_r < 2
          wallGroup = wallGroup + 4
        else
          wallGroup = wallGroup + 6
        end
      end

      # Assume brick if the outside finish density is >= 100 lb/ft^3
      if ext_finish_density >= 100
        if cavity_r < 2
          wallGroup = wallGroup + 4
        else
          wallGroup = wallGroup + 6
        end
      end

    elsif wall_type == 'DoubleWoodStud'
      wallGroup = 10 # J (assumed since MJ8 does not include double stud constructions)
      if ext_finish_density >= 100
        wallGroup = 11 # K
      end

    elsif wall_type == 'StructurallyInsulatedPanel'
      rigid_thick_in = Float(XMLHelper.get_value(wall, "extension/rigid_thick_in"))
      sip_ins_thick_in = Float(XMLHelper.get_value(wall, "extension/sip_ins_thick_in"))

      # Manual J refers to SIPs as Structural Foam Panel (SFP)
      if sip_ins_thick_in + rigid_thick_in < 4.5
        wallGroup = 7   # G
      elsif sip_ins_thick_in + rigid_thick_in < 6.5
        wallGroup = 9   # I
      else
        wallGroup = 11  # K
      end
      if ext_finish_density >= 100
        wallGroup = wallGroup + 3
      end

    elsif wall_type == 'ConcreteMasonryUnit'
      cmu_furring_ins_r = Float(XMLHelper.get_value(wall, "extension/cmu_furring_ins_r"))

      # Manual J uses the same wall group for filled or hollow block
      if cmu_furring_ins_r < 2
        wallGroup = 5   # E
      elsif cmu_furring_ins_r <= 11
        wallGroup = 8   # H
      elsif cmu_furring_ins_r <= 13
        wallGroup = 9   # I
      elsif cmu_furring_ins_r <= 15
        wallGroup = 9   # I
      elsif cmu_furring_ins_r <= 19
        wallGroup = 10  # J
      elsif cmu_furring_ins_r <= 21
        wallGroup = 11  # K
      else
        wallGroup = 11  # K
      end
      # This is an estimate based on Table 4A - Construction Number 13
      wallGroup = wallGroup + (rigid_r / 3.0).floor # Group is increased by approximately 1 letter for each R3

    elsif wall_type == 'InsulatedConcreteForms'
      wallGroup = 11 # K

    elsif ["SolidConcrete", "StructuralBrick", "StrawBale", "Stone", "LogWall"].include?(wall_type)
      # Assume Wall Group K since 'Other' Wall Type is likely to have a high thermal mass
      wallGroup = 11 # K

    else
      fail "Unexpected wall type: '#{wall_type}'."
    end

    # Maximum wall group is K
    wallGroup = [wallGroup, maxWallGroup].min

    return wallGroup
  end

  def self.gshp_hx_pipe_rvalue(pipe_od, pipe_id, pipe_cond)
    # Thermal Resistance of Pipe
    return Math.log(pipe_od / pipe_id) / 2.0 / Math::PI / pipe_cond
  end

  def self.gshp_hxbore_ft_per_ton(weather, bore_spacing, ground_conductivity, spacing_type, grout_conductivity, bore_diameter, pipe_od, pipe_r_value, heating_eir, cooling_eir, chw_design, hw_design, design_delta_t)
    if spacing_type == "b"
      beta_0 = 17.4427
      beta_1 = -0.6052
    elsif spacing_type == "c"
      beta_0 = 21.9059
      beta_1 = -0.3796
    elsif spacing_type == "as"
      beta_0 = 20.1004
      beta_1 = -0.94467
    end

    r_value_ground = Math.log(bore_spacing / bore_diameter * 12.0) / 2.0 / Math::PI / ground_conductivity
    r_value_grout = 1.0 / grout_conductivity / beta_0 / ((bore_diameter / pipe_od)**beta_1)
    r_value_bore = r_value_grout + pipe_r_value / 2.0 # Note: Convection resistance is negligible when calculated against Glhepro (Jeffrey D. Spitler, 2000)

    rtf_DesignMon_Heat = [0.25, (71.0 - weather.data.MonthlyAvgDrybulbs[0]) / @htd].max
    rtf_DesignMon_Cool = [0.25, (weather.data.MonthlyAvgDrybulbs[6] - 76.0) / @ctd].max

    nom_length_heat = (1.0 - heating_eir) * (r_value_bore + r_value_ground * rtf_DesignMon_Heat) / (weather.data.AnnualAvgDrybulb - (2.0 * hw_design - design_delta_t) / 2.0) * UnitConversions.convert(1.0, "ton", "Btu/hr")
    nom_length_cool = (1.0 + cooling_eir) * (r_value_bore + r_value_ground * rtf_DesignMon_Cool) / ((2.0 * chw_design + design_delta_t) / 2.0 - weather.data.AnnualAvgDrybulb) * UnitConversions.convert(1.0, "ton", "Btu/hr")

    return nom_length_heat, nom_length_cool
  end

  def self.gshp_gfnc_coeff(bore_config, num_bore_holes, spacing_to_depth_ratio)
    # Set GFNC coefficients
    gfnc_coeff = nil
    if bore_config == Constants.BoreConfigSingle
      gfnc_coeff = 2.681, 3.024, 3.320, 3.666, 3.963, 4.306, 4.645, 4.899, 5.222, 5.405, 5.531, 5.704, 5.821, 6.082, 6.304, 6.366, 6.422, 6.477, 6.520, 6.558, 6.591, 6.619, 6.640, 6.665, 6.893, 6.694, 6.715
    elsif bore_config == Constants.BoreConfigLine
      if num_bore_holes == 2
        if spacing_to_depth_ratio <= 0.02
          gfnc_coeff = 2.681, 3.043, 3.397, 3.9, 4.387, 5.005, 5.644, 6.137, 6.77, 7.131, 7.381, 7.722, 7.953, 8.462, 8.9, 9.022, 9.13, 9.238, 9.323, 9.396, 9.46, 9.515, 9.556, 9.604, 9.636, 9.652, 9.678
        elsif spacing_to_depth_ratio <= 0.03
          gfnc_coeff = 2.679, 3.024, 3.332, 3.734, 4.143, 4.691, 5.29, 5.756, 6.383, 6.741, 6.988, 7.326, 7.557, 8.058, 8.5, 8.622, 8.731, 8.839, 8.923, 8.997, 9.061, 9.115, 9.156, 9.203, 9.236, 9.252, 9.277
        elsif spacing_to_depth_ratio <= 0.05
          gfnc_coeff = 2.679, 3.023, 3.319, 3.668, 3.988, 4.416, 4.921, 5.323, 5.925, 6.27, 6.512, 6.844, 7.073, 7.574, 8.015, 8.137, 8.247, 8.354, 8.439, 8.511, 8.575, 8.629, 8.67, 8.718, 8.75, 8.765, 8.791
        elsif spacing_to_depth_ratio <= 0.1
          gfnc_coeff = 2.679, 3.023, 3.318, 3.664, 3.961, 4.31, 4.672, 4.919, 5.406, 5.711, 5.932, 6.246, 6.465, 6.945, 7.396, 7.52, 7.636, 7.746, 7.831, 7.905, 7.969, 8.024, 8.066, 8.113, 8.146, 8.161, 8.187
        else
          gfnc_coeff = 2.679, 3.023, 3.318, 3.664, 3.961, 4.306, 4.648, 4.835, 5.232, 5.489, 5.682, 5.964, 6.166, 6.65, 7.087, 7.208, 7.32, 7.433, 7.52, 7.595, 7.661, 7.717, 7.758, 7.806, 7.839, 7.855, 7.88
        end
      elsif num_bore_holes == 3
        if spacing_to_depth_ratio <= 0.02
          gfnc_coeff = 2.682, 3.05, 3.425, 3.992, 4.575, 5.366, 6.24, 6.939, 7.86, 8.39, 8.759, 9.263, 9.605, 10.358, 11.006, 11.185, 11.345, 11.503, 11.628, 11.736, 11.831, 11.911, 11.971, 12.041, 12.089, 12.112, 12.151
        elsif spacing_to_depth_ratio <= 0.03
          gfnc_coeff = 2.679, 3.025, 3.336, 3.758, 4.21, 4.855, 5.616, 6.243, 7.124, 7.639, 7.999, 8.493, 8.833, 9.568, 10.22, 10.399, 10.56, 10.718, 10.841, 10.949, 11.043, 11.122, 11.182, 11.252, 11.299, 11.322, 11.36
        elsif spacing_to_depth_ratio <= 0.05
          gfnc_coeff = 2.679, 3.023, 3.319, 3.67, 3.997, 4.454, 5.029, 5.517, 6.298, 6.768, 7.106, 7.578, 7.907, 8.629, 9.274, 9.452, 9.612, 9.769, 9.893, 9.999, 10.092, 10.171, 10.231, 10.3, 10.347, 10.37, 10.407
        elsif spacing_to_depth_ratio <= 0.1
          gfnc_coeff = 2.679, 3.023, 3.318, 3.664, 3.962, 4.311, 4.681, 4.942, 5.484, 5.844, 6.116, 6.518, 6.807, 7.453, 8.091, 8.269, 8.435, 8.595, 8.719, 8.826, 8.919, 8.999, 9.06, 9.128, 9.175, 9.198, 9.235
        else
          gfnc_coeff = 2.679, 3.023, 3.318, 3.664, 3.961, 4.306, 4.649, 4.836, 5.25, 5.53, 5.746, 6.076, 6.321, 6.924, 7.509, 7.678, 7.836, 7.997, 8.121, 8.229, 8.325, 8.405, 8.465, 8.535, 8.582, 8.605, 8.642
        end
      elsif num_bore_holes == 4
        if spacing_to_depth_ratio <= 0.02
          gfnc_coeff = 2.682, 3.054, 3.438, 4.039, 4.676, 5.575, 6.619, 7.487, 8.662, 9.35, 9.832, 10.492, 10.943, 11.935, 12.787, 13.022, 13.232, 13.44, 13.604, 13.745, 13.869, 13.975, 14.054, 14.145, 14.208, 14.238, 14.289
        elsif spacing_to_depth_ratio <= 0.03
          gfnc_coeff = 2.679, 3.025, 3.339, 3.77, 4.244, 4.941, 5.798, 6.539, 7.622, 8.273, 8.734, 9.373, 9.814, 10.777, 11.63, 11.864, 12.074, 12.282, 12.443, 12.584, 12.706, 12.81, 12.888, 12.979, 13.041, 13.071, 13.12
        elsif spacing_to_depth_ratio <= 0.05
          gfnc_coeff = 2.679, 3.023, 3.319, 3.671, 4.001, 4.474, 5.086, 5.62, 6.514, 7.075, 7.487, 8.075, 8.49, 9.418, 10.253, 10.484, 10.692, 10.897, 11.057, 11.195, 11.316, 11.419, 11.497, 11.587, 11.647, 11.677, 11.726
        elsif spacing_to_depth_ratio <= 0.1
          gfnc_coeff = 2.679, 3.023, 3.318, 3.664, 3.962, 4.311, 4.686, 4.953, 5.523, 5.913, 6.214, 6.67, 7.005, 7.78, 8.574, 8.798, 9.011, 9.215, 9.373, 9.512, 9.632, 9.735, 9.814, 9.903, 9.963, 9.993, 10.041
        else
          gfnc_coeff = 2.679, 3.023, 3.318, 3.664, 3.961, 4.306, 4.649, 4.837, 5.259, 5.55, 5.779, 6.133, 6.402, 7.084, 7.777, 7.983, 8.178, 8.379, 8.536, 8.672, 8.795, 8.898, 8.975, 9.064, 9.125, 9.155, 9.203
        end
      elsif num_bore_holes == 5
        if spacing_to_depth_ratio <= 0.02
          gfnc_coeff = 2.683, 3.056, 3.446, 4.067, 4.737, 5.709, 6.877, 7.879, 9.272, 10.103, 10.69, 11.499, 12.053, 13.278, 14.329, 14.618, 14.878, 15.134, 15.336, 15.51, 15.663, 15.792, 15.89, 16.002, 16.079, 16.117, 16.179
        elsif spacing_to_depth_ratio <= 0.03
          gfnc_coeff = 2.679, 3.025, 3.34, 3.777, 4.265, 4.993, 5.913, 6.735, 7.974, 8.737, 9.285, 10.054, 10.591, 11.768, 12.815, 13.103, 13.361, 13.616, 13.814, 13.987, 14.137, 14.264, 14.36, 14.471, 14.548, 14.584, 14.645
        elsif spacing_to_depth_ratio <= 0.05
          gfnc_coeff = 2.679, 3.023, 3.319, 3.671, 4.004, 4.485, 5.12, 5.683, 6.653, 7.279, 7.747, 8.427, 8.914, 10.024, 11.035, 11.316, 11.571, 11.82, 12.016, 12.185, 12.332, 12.458, 12.553, 12.663, 12.737, 12.773, 12.833
        elsif spacing_to_depth_ratio <= 0.1
          gfnc_coeff = 2.679, 3.023, 3.318, 3.664, 3.962, 4.312, 4.688, 4.96, 5.547, 5.955, 6.274, 6.764, 7.132, 8.002, 8.921, 9.186, 9.439, 9.683, 9.873, 10.041, 10.186, 10.311, 10.406, 10.514, 10.588, 10.624, 10.683
        else
          gfnc_coeff = 2.679, 3.023, 3.318, 3.664, 3.961, 4.306, 4.65, 4.837, 5.264, 5.562, 5.798, 6.168, 6.452, 7.186, 7.956, 8.191, 8.415, 8.649, 8.834, 8.995, 9.141, 9.265, 9.357, 9.465, 9.539, 9.575, 9.634
        end
      elsif num_bore_holes == 6
        if spacing_to_depth_ratio <= 0.02
          gfnc_coeff = 2.683, 3.057, 3.452, 4.086, 4.779, 5.8, 7.06, 8.162, 9.74, 10.701, 11.385, 12.334, 12.987, 14.439, 15.684, 16.027, 16.335, 16.638, 16.877, 17.083, 17.264, 17.417, 17.532, 17.665, 17.756, 17.801, 17.874
        elsif spacing_to_depth_ratio <= 0.03
          gfnc_coeff = 2.679, 3.025, 3.341, 3.782, 4.278, 5.029, 5.992, 6.87, 8.226, 9.081, 9.704, 10.59, 11.212, 12.596, 13.828, 14.168, 14.473, 14.773, 15.007, 15.211, 15.388, 15.538, 15.652, 15.783, 15.872, 15.916, 15.987
        elsif spacing_to_depth_ratio <= 0.05
          gfnc_coeff = 2.679, 3.023, 3.319, 3.671, 4.005, 4.493, 5.143, 5.726, 6.747, 7.42, 7.93, 8.681, 9.227, 10.5, 11.672, 12.001, 12.299, 12.591, 12.821, 13.019, 13.192, 13.34, 13.452, 13.581, 13.668, 13.71, 13.78
        elsif spacing_to_depth_ratio <= 0.1
          gfnc_coeff = 2.679, 3.023, 3.318, 3.664, 3.962, 4.312, 4.69, 4.964, 5.563, 5.983, 6.314, 6.828, 7.218, 8.159, 9.179, 9.479, 9.766, 10.045, 10.265, 10.458, 10.627, 10.773, 10.883, 11.01, 11.096, 11.138, 11.207
        else
          gfnc_coeff = 2.679, 3.023, 3.318, 3.664, 3.961, 4.306, 4.65, 4.838, 5.268, 5.57, 5.811, 6.191, 6.485, 7.256, 8.082, 8.339, 8.586, 8.848, 9.055, 9.238, 9.404, 9.546, 9.653, 9.778, 9.864, 9.907, 9.976
        end
      elsif num_bore_holes == 7
        if spacing_to_depth_ratio <= 0.02
          gfnc_coeff = 2.683, 3.058, 3.456, 4.1, 4.809, 5.867, 7.195, 8.38, 10.114, 11.189, 11.961, 13.04, 13.786, 15.456, 16.89, 17.286, 17.64, 17.989, 18.264, 18.501, 18.709, 18.886, 19.019, 19.172, 19.276, 19.328, 19.412
        elsif spacing_to_depth_ratio <= 0.03
          gfnc_coeff = 2.679, 3.025, 3.342, 3.785, 4.288, 5.054, 6.05, 6.969, 8.418, 9.349, 10.036, 11.023, 11.724, 13.296, 14.706, 15.096, 15.446, 15.791, 16.059, 16.293, 16.497, 16.668, 16.799, 16.949, 17.052, 17.102, 17.183
        elsif spacing_to_depth_ratio <= 0.05
          gfnc_coeff = 2.679, 3.023, 3.319, 3.672, 4.007, 4.499, 5.159, 5.756, 6.816, 7.524, 8.066, 8.874, 9.469, 10.881, 12.2, 12.573, 12.912, 13.245, 13.508, 13.734, 13.932, 14.1, 14.228, 14.376, 14.475, 14.524, 14.604
        elsif spacing_to_depth_ratio <= 0.1
          gfnc_coeff = 2.679, 3.023, 3.318, 3.664, 3.962, 4.312, 4.691, 4.967, 5.574, 6.003, 6.343, 6.874, 7.28, 8.276, 9.377, 9.706, 10.022, 10.333, 10.578, 10.795, 10.985, 11.15, 11.276, 11.419, 11.518, 11.565, 11.644
        else
          gfnc_coeff = 2.679, 3.023, 3.318, 3.664, 3.961, 4.306, 4.65, 4.838, 5.27, 5.576, 5.821, 6.208, 6.509, 7.307, 8.175, 8.449, 8.715, 8.998, 9.224, 9.426, 9.61, 9.768, 9.887, 10.028, 10.126, 10.174, 10.252
        end
      elsif num_bore_holes == 8
        if spacing_to_depth_ratio <= 0.02
          gfnc_coeff = 2.683, 3.059, 3.459, 4.11, 4.832, 5.918, 7.3, 8.55, 10.416, 11.59, 12.442, 13.641, 14.475, 16.351, 17.97, 18.417, 18.817, 19.211, 19.522, 19.789, 20.024, 20.223, 20.373, 20.546, 20.664, 20.721, 20.816
        elsif spacing_to_depth_ratio <= 0.03
          gfnc_coeff = 2.679, 3.025, 3.342, 3.788, 4.295, 5.073, 6.093, 7.045, 8.567, 9.56, 10.301, 11.376, 12.147, 13.892, 15.472, 15.911, 16.304, 16.692, 16.993, 17.257, 17.486, 17.679, 17.826, 17.995, 18.111, 18.167, 18.259
        elsif spacing_to_depth_ratio <= 0.05
          gfnc_coeff = 2.679, 3.023, 3.319, 3.672, 4.008, 4.503, 5.171, 5.779, 6.868, 7.603, 8.17, 9.024, 9.659, 11.187, 12.64, 13.055, 13.432, 13.804, 14.098, 14.351, 14.573, 14.762, 14.905, 15.07, 15.182, 15.237, 15.326
        elsif spacing_to_depth_ratio <= 0.1
          gfnc_coeff = 2.679, 3.023, 3.318, 3.664, 3.962, 4.312, 4.692, 4.97, 5.583, 6.018, 6.364, 6.909, 7.327, 8.366, 9.531, 9.883, 10.225, 10.562, 10.83, 11.069, 11.28, 11.463, 11.602, 11.762, 11.872, 11.925, 12.013
        else
          gfnc_coeff = 2.679, 3.023, 3.318, 3.664, 3.961, 4.306, 4.65, 4.838, 5.272, 5.58, 5.828, 6.22, 6.527, 7.345, 8.246, 8.533, 8.814, 9.114, 9.356, 9.573, 9.772, 9.944, 10.076, 10.231, 10.34, 10.393, 10.481
        end
      elsif num_bore_holes == 9
        if spacing_to_depth_ratio <= 0.02
          gfnc_coeff = 2.683, 3.06, 3.461, 4.118, 4.849, 5.958, 7.383, 8.687, 10.665, 11.927, 12.851, 14.159, 15.075, 17.149, 18.947, 19.443, 19.888, 20.326, 20.672, 20.969, 21.23, 21.452, 21.618, 21.81, 21.941, 22.005, 22.11
        elsif spacing_to_depth_ratio <= 0.03
          gfnc_coeff = 2.679, 3.025, 3.342, 3.79, 4.301, 5.088, 6.127, 7.105, 8.686, 9.732, 10.519, 11.671, 12.504, 14.408, 16.149, 16.633, 17.069, 17.499, 17.833, 18.125, 18.379, 18.593, 18.756, 18.943, 19.071, 19.133, 19.235
        elsif spacing_to_depth_ratio <= 0.05
          gfnc_coeff = 2.679, 3.023, 3.319, 3.672, 4.008, 4.506, 5.181, 5.797, 6.909, 7.665, 8.253, 9.144, 9.813, 11.441, 13.015, 13.468, 13.881, 14.29, 14.613, 14.892, 15.136, 15.345, 15.503, 15.686, 15.809, 15.87, 15.969
        elsif spacing_to_depth_ratio <= 0.1
          gfnc_coeff = 2.679, 3.023, 3.318, 3.664, 3.962, 4.312, 4.693, 4.972, 5.589, 6.03, 6.381, 6.936, 7.364, 8.436, 9.655, 10.027, 10.391, 10.751, 11.04, 11.298, 11.527, 11.726, 11.879, 12.054, 12.175, 12.234, 12.331
        else
          gfnc_coeff = 2.679, 3.023, 3.318, 3.664, 3.961, 4.306, 4.65, 4.838, 5.273, 5.584, 5.833, 6.23, 6.541, 7.375, 8.302, 8.6, 8.892, 9.208, 9.463, 9.692, 9.905, 10.089, 10.231, 10.4, 10.518, 10.576, 10.673
        end
      elsif num_bore_holes == 10
        if spacing_to_depth_ratio <= 0.02
          gfnc_coeff = 2.683, 3.06, 3.463, 4.125, 4.863, 5.99, 7.45, 8.799, 10.872, 12.211, 13.197, 14.605, 15.598, 17.863, 19.834, 20.379, 20.867, 21.348, 21.728, 22.055, 22.342, 22.585, 22.767, 22.978, 23.122, 23.192, 23.307
        elsif spacing_to_depth_ratio <= 0.03
          gfnc_coeff = 2.679, 3.026, 3.343, 3.792, 4.306, 5.1, 6.154, 7.153, 8.784, 9.873, 10.699, 11.918, 12.805, 14.857, 16.749, 17.278, 17.755, 18.225, 18.591, 18.91, 19.189, 19.423, 19.601, 19.807, 19.947, 20.015, 20.126
        elsif spacing_to_depth_ratio <= 0.05
          gfnc_coeff = 2.679, 3.023, 3.319, 3.672, 4.009, 4.509, 5.189, 5.812, 6.942, 7.716, 8.32, 9.242, 9.939, 11.654, 13.336, 13.824, 14.271, 14.714, 15.065, 15.368, 15.635, 15.863, 16.036, 16.235, 16.37, 16.435, 16.544
        elsif spacing_to_depth_ratio <= 0.1
          gfnc_coeff = 2.679, 3.023, 3.318, 3.664, 3.962, 4.312, 4.694, 4.973, 5.595, 6.039, 6.395, 6.958, 7.394, 8.493, 9.757, 10.146, 10.528, 10.909, 11.215, 11.491, 11.736, 11.951, 12.116, 12.306, 12.437, 12.501, 12.607
        else
          gfnc_coeff = 2.679, 3.023, 3.318, 3.664, 3.961, 4.306, 4.65, 4.838, 5.275, 5.587, 5.837, 6.238, 6.552, 7.399, 8.347, 8.654, 8.956, 9.283, 9.549, 9.79, 10.014, 10.209, 10.36, 10.541, 10.669, 10.732, 10.837
        end
      end
    elsif bore_config == Constants.BoreConfigLconfig
      if num_bore_holes == 3
        if spacing_to_depth_ratio <= 0.02
          gfnc_coeff = 2.682, 3.052, 3.435, 4.036, 4.668, 5.519, 6.435, 7.155, 8.091, 8.626, 8.997, 9.504, 9.847, 10.605, 11.256, 11.434, 11.596, 11.755, 11.88, 11.988, 12.083, 12.163, 12.224, 12.294, 12.342, 12.365, 12.405
        elsif spacing_to_depth_ratio <= 0.03
          gfnc_coeff = 2.679, 3.025, 3.337, 3.767, 4.242, 4.937, 5.754, 6.419, 7.33, 7.856, 8.221, 8.721, 9.063, 9.818, 10.463, 10.641, 10.801, 10.959, 11.084, 11.191, 11.285, 11.365, 11.425, 11.495, 11.542, 11.565, 11.603
        elsif spacing_to_depth_ratio <= 0.05
          gfnc_coeff = 2.679, 3.023, 3.319, 3.67, 3.999, 4.472, 5.089, 5.615, 6.449, 6.942, 7.292, 7.777, 8.111, 8.847, 9.497, 9.674, 9.836, 9.993, 10.117, 10.224, 10.317, 10.397, 10.457, 10.525, 10.573, 10.595, 10.633
        elsif spacing_to_depth_ratio <= 0.1
          gfnc_coeff = 2.679, 3.023, 3.318, 3.664, 3.962, 4.311, 4.684, 4.95, 5.525, 5.915, 6.209, 6.64, 6.946, 7.645, 8.289, 8.466, 8.63, 8.787, 8.912, 9.018, 9.112, 9.192, 9.251, 9.32, 9.367, 9.39, 9.427
        else
          gfnc_coeff = 2.679, 3.023, 3.318, 3.664, 3.961, 4.306, 4.649, 4.836, 5.255, 5.547, 5.777, 6.132, 6.397, 7.069, 7.673, 7.848, 8.005, 8.161, 8.29, 8.397, 8.492, 8.571, 8.631, 8.7, 8.748, 8.771, 8.808
        end
      elsif num_bore_holes == 4
        if spacing_to_depth_ratio <= 0.02
          gfnc_coeff = 2.683, 3.055, 3.446, 4.075, 4.759, 5.729, 6.841, 7.753, 8.96, 9.659, 10.147, 10.813, 11.266, 12.265, 13.122, 13.356, 13.569, 13.778, 13.942, 14.084, 14.208, 14.314, 14.393, 14.485, 14.548, 14.579, 14.63
        elsif spacing_to_depth_ratio <= 0.03
          gfnc_coeff = 2.679, 3.025, 3.339, 3.777, 4.27, 5.015, 5.945, 6.739, 7.875, 8.547, 9.018, 9.668, 10.116, 11.107, 11.953, 12.186, 12.395, 12.603, 12.766, 12.906, 13.029, 13.133, 13.212, 13.303, 13.365, 13.395, 13.445
        elsif spacing_to_depth_ratio <= 0.05
          gfnc_coeff = 2.679, 3.023, 3.319, 3.671, 4.003, 4.488, 5.137, 5.713, 6.678, 7.274, 7.707, 8.319, 8.747, 9.698, 10.543, 10.774, 10.984, 11.19, 11.351, 11.49, 11.612, 11.715, 11.793, 11.882, 11.944, 11.974, 12.022
        elsif spacing_to_depth_ratio <= 0.1
          gfnc_coeff = 2.679, 3.023, 3.318, 3.664, 3.962, 4.311, 4.688, 4.959, 5.558, 5.976, 6.302, 6.794, 7.155, 8.008, 8.819, 9.044, 9.255, 9.456, 9.618, 9.755, 9.877, 9.98, 10.057, 10.146, 10.207, 10.236, 10.285
        else
          gfnc_coeff = 2.679, 3.023, 3.318, 3.664, 3.961, 4.306, 4.649, 4.837, 5.263, 5.563, 5.804, 6.183, 6.473, 7.243, 7.969, 8.185, 8.382, 8.58, 8.743, 8.88, 9.001, 9.104, 9.181, 9.27, 9.332, 9.361, 9.409
        end
      elsif num_bore_holes == 5
        if spacing_to_depth_ratio <= 0.02
          gfnc_coeff = 2.683, 3.057, 3.453, 4.097, 4.806, 5.842, 7.083, 8.14, 9.579, 10.427, 11.023, 11.841, 12.399, 13.633, 14.691, 14.98, 15.242, 15.499, 15.701, 15.877, 16.03, 16.159, 16.257, 16.37, 16.448, 16.485, 16.549
        elsif spacing_to_depth_ratio <= 0.03
          gfnc_coeff = 2.679, 3.025, 3.34, 3.783, 4.285, 5.054, 6.038, 6.915, 8.219, 9.012, 9.576, 10.362, 10.907, 12.121, 13.161, 13.448, 13.705, 13.96, 14.16, 14.332, 14.483, 14.61, 14.707, 14.819, 14.895, 14.932, 14.993
        elsif spacing_to_depth_ratio <= 0.05
          gfnc_coeff = 2.679, 3.023, 3.319, 3.671, 4.005, 4.497, 5.162, 5.76, 6.796, 7.461, 7.954, 8.665, 9.17, 10.31, 11.338, 11.62, 11.877, 12.127, 12.324, 12.494, 12.643, 12.77, 12.865, 12.974, 13.049, 13.085, 13.145
        elsif spacing_to_depth_ratio <= 0.1
          gfnc_coeff = 2.679, 3.023, 3.318, 3.664, 3.962, 4.312, 4.69, 4.964, 5.575, 6.006, 6.347, 6.871, 7.263, 8.219, 9.164, 9.432, 9.684, 9.926, 10.121, 10.287, 10.434, 10.56, 10.654, 10.762, 10.836, 10.872, 10.93
        else
          gfnc_coeff = 2.679, 3.023, 3.318, 3.664, 3.961, 4.306, 4.65, 4.837, 5.267, 5.573, 5.819, 6.208, 6.51, 7.33, 8.136, 8.384, 8.613, 8.844, 9.037, 9.2, 9.345, 9.468, 9.562, 9.67, 9.744, 9.78, 9.839
        end
      elsif num_bore_holes == 6
        if spacing_to_depth_ratio <= 0.02
          gfnc_coeff = 2.683, 3.058, 3.457, 4.111, 4.837, 5.916, 7.247, 8.41, 10.042, 11.024, 11.72, 12.681, 13.339, 14.799, 16.054, 16.396, 16.706, 17.011, 17.25, 17.458, 17.639, 17.792, 17.907, 18.041, 18.133, 18.177, 18.253
        elsif spacing_to_depth_ratio <= 0.03
          gfnc_coeff = 2.679, 3.025, 3.341, 3.786, 4.296, 5.08, 6.099, 7.031, 8.456, 9.346, 9.988, 10.894, 11.528, 12.951, 14.177, 14.516, 14.819, 15.12, 15.357, 15.56, 15.737, 15.888, 16.002, 16.134, 16.223, 16.267, 16.338
        elsif spacing_to_depth_ratio <= 0.05
          gfnc_coeff = 2.679, 3.023, 3.319, 3.671, 4.007, 4.503, 5.178, 5.791, 6.872, 7.583, 8.119, 8.905, 9.472, 10.774, 11.969, 12.3, 12.6, 12.895, 13.126, 13.326, 13.501, 13.649, 13.761, 13.89, 13.977, 14.02, 14.09
        elsif spacing_to_depth_ratio <= 0.1
          gfnc_coeff = 2.679, 3.023, 3.318, 3.664, 3.962, 4.312, 4.691, 4.968, 5.586, 6.026, 6.375, 6.919, 7.331, 8.357, 9.407, 9.71, 9.997, 10.275, 10.501, 10.694, 10.865, 11.011, 11.121, 11.247, 11.334, 11.376, 11.445
        else
          gfnc_coeff = 2.679, 3.023, 3.318, 3.664, 3.961, 4.306, 4.65, 4.838, 5.27, 5.579, 5.828, 6.225, 6.535, 7.384, 8.244, 8.515, 8.768, 9.026, 9.244, 9.428, 9.595, 9.737, 9.845, 9.97, 10.057, 10.099, 10.168
        end
      end
    elsif bore_config == Constants.BoreConfigL2config
      if num_bore_holes == 8
        if spacing_to_depth_ratio <= 0.02
          gfnc_coeff = 2.685, 3.078, 3.547, 4.438, 5.521, 7.194, 9.237, 10.973, 13.311, 14.677, 15.634, 16.942, 17.831, 19.791, 21.462, 21.917, 22.329, 22.734, 23.052, 23.328, 23.568, 23.772, 23.925, 24.102, 24.224, 24.283, 24.384
        elsif spacing_to_depth_ratio <= 0.03
          gfnc_coeff = 2.679, 3.027, 3.354, 3.866, 4.534, 5.682, 7.271, 8.709, 10.845, 12.134, 13.046, 14.308, 15.177, 17.106, 18.741, 19.19, 19.592, 19.989, 20.303, 20.57, 20.805, 21.004, 21.155, 21.328, 21.446, 21.504, 21.598
        elsif spacing_to_depth_ratio <= 0.05
          gfnc_coeff = 2.679, 3.023, 3.319, 3.676, 4.034, 4.639, 5.587, 6.514, 8.195, 9.283, 10.09, 11.244, 12.058, 13.88, 15.491, 15.931, 16.328, 16.716, 17.02, 17.282, 17.511, 17.706, 17.852, 18.019, 18.134, 18.19, 18.281
        elsif spacing_to_depth_ratio <= 0.1
          gfnc_coeff = 2.679, 3.023, 3.318, 3.664, 3.962, 4.315, 4.72, 5.041, 5.874, 6.525, 7.06, 7.904, 8.541, 10.093, 11.598, 12.018, 12.41, 12.784, 13.084, 13.338, 13.562, 13.753, 13.895, 14.058, 14.169, 14.223, 14.312
        else
          gfnc_coeff = 2.679, 3.023, 3.318, 3.664, 3.961, 4.307, 4.653, 4.842, 5.325, 5.717, 6.058, 6.635, 7.104, 8.419, 9.714, 10.108, 10.471, 10.834, 11.135, 11.387, 11.61, 11.798, 11.94, 12.103, 12.215, 12.268, 12.356
        end
      elsif num_bore_holes == 10
        if spacing_to_depth_ratio <= 0.02
          gfnc_coeff = 2.685, 3.08, 3.556, 4.475, 5.611, 7.422, 9.726, 11.745, 14.538, 16.199, 17.369, 18.975, 20.071, 22.489, 24.551, 25.111, 25.619, 26.118, 26.509, 26.848, 27.143, 27.393, 27.582, 27.8, 27.949, 28.022, 28.146
        elsif spacing_to_depth_ratio <= 0.03
          gfnc_coeff = 2.679, 3.027, 3.356, 3.874, 4.559, 5.758, 7.466, 9.07, 11.535, 13.06, 14.153, 15.679, 16.739, 19.101, 21.106, 21.657, 22.15, 22.637, 23.021, 23.348, 23.635, 23.879, 24.063, 24.275, 24.42, 24.49, 24.605
        elsif spacing_to_depth_ratio <= 0.05
          gfnc_coeff = 2.679, 3.023, 3.319, 3.676, 4.037, 4.653, 5.634, 6.61, 8.44, 9.664, 10.589, 11.936, 12.899, 15.086, 17.041, 17.575, 18.058, 18.53, 18.9, 19.218, 19.496, 19.733, 19.91, 20.113, 20.252, 20.32, 20.431
        elsif spacing_to_depth_ratio <= 0.1
          gfnc_coeff = 2.679, 3.023, 3.318, 3.664, 3.962, 4.315, 4.723, 5.048, 5.904, 6.584, 7.151, 8.062, 8.764, 10.521, 12.281, 12.779, 13.246, 13.694, 14.054, 14.36, 14.629, 14.859, 15.03, 15.226, 15.36, 15.425, 15.531
        else
          gfnc_coeff = 2.679, 3.023, 3.318, 3.664, 3.961, 4.307, 4.653, 4.842, 5.331, 5.731, 6.083, 6.683, 7.178, 8.6, 10.054, 10.508, 10.929, 11.356, 11.711, 12.009, 12.275, 12.5, 12.671, 12.866, 13, 13.064, 13.17
        end
      end
    elsif bore_config == Constants.BoreConfigUconfig
      if num_bore_holes == 5
        if spacing_to_depth_ratio <= 0.02
          gfnc_coeff = 2.683, 3.057, 3.46, 4.134, 4.902, 6.038, 7.383, 8.503, 9.995, 10.861, 11.467, 12.294, 12.857, 14.098, 15.16, 15.449, 15.712, 15.97, 16.173, 16.349, 16.503, 16.633, 16.731, 16.844, 16.922, 16.96, 17.024
        elsif spacing_to_depth_ratio <= 0.03
          gfnc_coeff = 2.679, 3.025, 3.341, 3.789, 4.31, 5.136, 6.219, 7.172, 8.56, 9.387, 9.97, 10.774, 11.328, 12.556, 13.601, 13.889, 14.147, 14.403, 14.604, 14.777, 14.927, 15.056, 15.153, 15.265, 15.341, 15.378, 15.439
        elsif spacing_to_depth_ratio <= 0.05
          gfnc_coeff = 2.679, 3.023, 3.319, 3.671, 4.007, 4.51, 5.213, 5.864, 6.998, 7.717, 8.244, 8.993, 9.518, 10.69, 11.73, 12.015, 12.273, 12.525, 12.723, 12.893, 13.043, 13.17, 13.265, 13.374, 13.449, 13.486, 13.546
        elsif spacing_to_depth_ratio <= 0.1
          gfnc_coeff = 2.679, 3.023, 3.318, 3.664, 3.962, 4.312, 4.692, 4.969, 5.607, 6.072, 6.444, 7.018, 7.446, 8.474, 9.462, 9.737, 9.995, 10.241, 10.438, 10.606, 10.754, 10.88, 10.975, 11.083, 11.157, 11.193, 11.252
        else
          gfnc_coeff = 2.679, 3.023, 3.318, 3.664, 3.961, 4.306, 4.65, 4.838, 5.27, 5.585, 5.843, 6.26, 6.588, 7.486, 8.353, 8.614, 8.854, 9.095, 9.294, 9.46, 9.608, 9.733, 9.828, 9.936, 10.011, 10.047, 10.106
        end
      elsif num_bore_holes == 7
        if spacing_to_depth_ratio <= 0.02
          gfnc_coeff = 2.683, 3.059, 3.467, 4.164, 4.994, 6.319, 8.011, 9.482, 11.494, 12.679, 13.511, 14.651, 15.427, 17.139, 18.601, 18.999, 19.359, 19.714, 19.992, 20.233, 20.443, 20.621, 20.755, 20.91, 21.017, 21.069, 21.156
        elsif spacing_to_depth_ratio <= 0.03
          gfnc_coeff = 2.679, 3.025, 3.342, 3.795, 4.329, 5.214, 6.465, 7.635, 9.435, 10.54, 11.327, 12.421, 13.178, 14.861, 16.292, 16.685, 17.038, 17.386, 17.661, 17.896, 18.101, 18.276, 18.408, 18.56, 18.663, 18.714, 18.797
        elsif spacing_to_depth_ratio <= 0.05
          gfnc_coeff = 2.679, 3.023, 3.319, 3.672, 4.009, 4.519, 5.253, 5.965, 7.304, 8.204, 8.882, 9.866, 10.566, 12.145, 13.555, 13.941, 14.29, 14.631, 14.899, 15.129, 15.331, 15.502, 15.631, 15.778, 15.879, 15.928, 16.009
        elsif spacing_to_depth_ratio <= 0.1
          gfnc_coeff = 2.679, 3.023, 3.318, 3.664, 3.962, 4.312, 4.694, 4.975, 5.629, 6.127, 6.54, 7.207, 7.723, 9.019, 10.314, 10.68, 11.023, 11.352, 11.617, 11.842, 12.04, 12.209, 12.335, 12.48, 12.579, 12.627, 12.705
        else
          gfnc_coeff = 2.679, 3.023, 3.318, 3.664, 3.961, 4.306, 4.65, 4.838, 5.275, 5.595, 5.861, 6.304, 6.665, 7.709, 8.785, 9.121, 9.434, 9.749, 10.013, 10.233, 10.43, 10.597, 10.723, 10.868, 10.967, 11.015, 11.094
        end
      elsif num_bore_holes == 9
        if spacing_to_depth_ratio <= 0.02
          gfnc_coeff = 2.683, 3.061, 3.47, 4.178, 5.039, 6.472, 8.405, 10.147, 12.609, 14.086, 15.131, 16.568, 17.55, 19.72, 21.571, 22.073, 22.529, 22.976, 23.327, 23.632, 23.896, 24.121, 24.29, 24.485, 24.619, 24.684, 24.795
        elsif spacing_to_depth_ratio <= 0.03
          gfnc_coeff = 2.679, 3.025, 3.343, 3.798, 4.338, 5.248, 6.588, 7.902, 10.018, 11.355, 12.321, 13.679, 14.625, 16.74, 18.541, 19.036, 19.478, 19.916, 20.261, 20.555, 20.812, 21.031, 21.197, 21.387, 21.517, 21.58, 21.683
        elsif spacing_to_depth_ratio <= 0.05
          gfnc_coeff = 2.679, 3.023, 3.319, 3.672, 4.01, 4.524, 5.27, 6.01, 7.467, 8.489, 9.281, 10.452, 11.299, 13.241, 14.995, 15.476, 15.912, 16.337, 16.67, 16.957, 17.208, 17.421, 17.581, 17.764, 17.889, 17.95, 18.05
        elsif spacing_to_depth_ratio <= 0.1
          gfnc_coeff = 2.679, 3.023, 3.318, 3.664, 3.962, 4.312, 4.695, 4.977, 5.639, 6.15, 6.583, 7.298, 7.869, 9.356, 10.902, 11.347, 11.766, 12.169, 12.495, 12.772, 13.017, 13.225, 13.381, 13.559, 13.681, 13.74, 13.837
        else
          gfnc_coeff = 2.679, 3.023, 3.318, 3.664, 3.961, 4.306, 4.65, 4.838, 5.277, 5.6, 5.87, 6.322, 6.698, 7.823, 9.044, 9.438, 9.809, 10.188, 10.506, 10.774, 11.015, 11.219, 11.374, 11.552, 11.674, 11.733, 11.83
        end
      end
    elsif bore_config == Constants.BoreConfigOpenRectangle
      if num_bore_holes == 8
        if spacing_to_depth_ratio <= 0.02
          gfnc_coeff = 2.684, 3.066, 3.497, 4.275, 5.229, 6.767, 8.724, 10.417, 12.723, 14.079, 15.03, 16.332, 17.217, 19.17, 20.835, 21.288, 21.698, 22.101, 22.417, 22.692, 22.931, 23.133, 23.286, 23.462, 23.583, 23.642, 23.742
        elsif spacing_to_depth_ratio <= 0.03
          gfnc_coeff = 2.679, 3.026, 3.347, 3.821, 4.409, 5.418, 6.87, 8.226, 10.299, 11.565, 12.466, 13.716, 14.58, 16.498, 18.125, 18.572, 18.972, 19.368, 19.679, 19.946, 20.179, 20.376, 20.527, 20.699, 20.816, 20.874, 20.967
        elsif spacing_to_depth_ratio <= 0.05
          gfnc_coeff = 2.679, 3.023, 3.319, 3.673, 4.018, 4.564, 5.389, 6.21, 7.763, 8.801, 9.582, 10.709, 11.51, 13.311, 14.912, 15.349, 15.744, 16.13, 16.432, 16.693, 16.921, 17.114, 17.259, 17.426, 17.54, 17.595, 17.686
        elsif spacing_to_depth_ratio <= 0.1
          gfnc_coeff = 2.679, 3.023, 3.318, 3.664, 3.962, 4.313, 4.704, 4.999, 5.725, 6.294, 6.771, 7.543, 8.14, 9.629, 11.105, 11.52, 11.908, 12.28, 12.578, 12.831, 13.054, 13.244, 13.386, 13.548, 13.659, 13.712, 13.8
        else
          gfnc_coeff = 2.679, 3.023, 3.318, 3.664, 3.961, 4.306, 4.651, 4.839, 5.293, 5.641, 5.938, 6.44, 6.856, 8.062, 9.297, 9.681, 10.036, 10.394, 10.692, 10.941, 11.163, 11.35, 11.492, 11.654, 11.766, 11.819, 11.907
        end
      elsif num_bore_holes == 10
        if spacing_to_depth_ratio <= 0.02
          gfnc_coeff = 2.684, 3.066, 3.494, 4.262, 5.213, 6.81, 8.965, 10.906, 13.643, 15.283, 16.443, 18.038, 19.126, 21.532, 23.581, 24.138, 24.642, 25.137, 25.525, 25.862, 26.155, 26.403, 26.59, 26.806, 26.955, 27.027, 27.149
        elsif spacing_to_depth_ratio <= 0.03
          gfnc_coeff = 2.679, 3.026, 3.346, 3.818, 4.399, 5.4, 6.889, 8.358, 10.713, 12.198, 13.27, 14.776, 15.824, 18.167, 20.158, 20.704, 21.194, 21.677, 22.057, 22.382, 22.666, 22.907, 23.09, 23.3, 23.443, 23.513, 23.627
        elsif spacing_to_depth_ratio <= 0.05
          gfnc_coeff = 2.679, 3.023, 3.319, 3.673, 4.018, 4.559, 5.374, 6.193, 7.814, 8.951, 9.831, 11.13, 12.069, 14.219, 16.154, 16.684, 17.164, 17.631, 17.998, 18.314, 18.59, 18.824, 19, 19.201, 19.338, 19.405, 19.515
        elsif spacing_to_depth_ratio <= 0.1
          gfnc_coeff = 2.679, 3.023, 3.318, 3.664, 3.962, 4.313, 4.703, 4.996, 5.712, 6.275, 6.755, 7.549, 8.183, 9.832, 11.54, 12.029, 12.49, 12.933, 13.29, 13.594, 13.862, 14.09, 14.26, 14.455, 14.588, 14.652, 14.758
        else
          gfnc_coeff = 2.679, 3.023, 3.318, 3.664, 3.961, 4.306, 4.651, 4.839, 5.292, 5.636, 5.928, 6.425, 6.841, 8.089, 9.44, 9.875, 10.284, 10.7, 11.05, 11.344, 11.608, 11.831, 12.001, 12.196, 12.329, 12.393, 12.499
        end
      end
    elsif bore_config == Constants.BoreConfigRectangle
      if num_bore_holes == 4
        if spacing_to_depth_ratio <= 0.02
          gfnc_coeff = 2.684, 3.066, 3.493, 4.223, 5.025, 6.131, 7.338, 8.291, 9.533, 10.244, 10.737, 11.409, 11.865, 12.869, 13.73, 13.965, 14.178, 14.388, 14.553, 14.696, 14.821, 14.927, 15.007, 15.099, 15.162, 15.193, 15.245
        elsif spacing_to_depth_ratio <= 0.03
          gfnc_coeff = 2.679, 3.026, 3.347, 3.818, 4.383, 5.255, 6.314, 7.188, 8.392, 9.087, 9.571, 10.233, 10.686, 11.685, 12.536, 12.77, 12.98, 13.189, 13.353, 13.494, 13.617, 13.721, 13.801, 13.892, 13.955, 13.985, 14.035
        elsif spacing_to_depth_ratio <= 0.05
          gfnc_coeff = 2.679, 3.023, 3.319, 3.673, 4.018, 4.555, 5.313, 5.984, 7.069, 7.717, 8.177, 8.817, 9.258, 10.229, 11.083, 11.316, 11.527, 11.733, 11.895, 12.035, 12.157, 12.261, 12.339, 12.429, 12.491, 12.521, 12.57
        elsif spacing_to_depth_ratio <= 0.1
          gfnc_coeff = 2.679, 3.023, 3.318, 3.664, 3.962, 4.313, 4.703, 4.998, 5.69, 6.18, 6.557, 7.115, 7.514, 8.428, 9.27, 9.501, 9.715, 9.92, 10.083, 10.221, 10.343, 10.447, 10.525, 10.614, 10.675, 10.704, 10.753
        else
          gfnc_coeff = 2.679, 3.023, 3.318, 3.664, 3.961, 4.306, 4.651, 4.839, 5.293, 5.633, 5.913, 6.355, 6.693, 7.559, 8.343, 8.57, 8.776, 8.979, 9.147, 9.286, 9.409, 9.512, 9.59, 9.68, 9.741, 9.771, 9.819
        end
      elsif num_bore_holes == 6
        if spacing_to_depth_ratio <= 0.02
          gfnc_coeff = 2.684, 3.074, 3.526, 4.349, 5.308, 6.719, 8.363, 9.72, 11.52, 12.562, 13.289, 14.282, 14.956, 16.441, 17.711, 18.057, 18.371, 18.679, 18.921, 19.132, 19.315, 19.47, 19.587, 19.722, 19.815, 19.861, 19.937
        elsif spacing_to_depth_ratio <= 0.03
          gfnc_coeff = 2.679, 3.026, 3.351, 3.847, 4.472, 5.499, 6.844, 8.016, 9.702, 10.701, 11.403, 12.369, 13.032, 14.502, 15.749, 16.093, 16.4, 16.705, 16.945, 17.15, 17.329, 17.482, 17.598, 17.731, 17.822, 17.866, 17.938
        elsif spacing_to_depth_ratio <= 0.05
          gfnc_coeff = 2.679, 3.023, 3.319, 3.675, 4.028, 4.605, 5.471, 6.283, 7.688, 8.567, 9.207, 10.112, 10.744, 12.149, 13.389, 13.727, 14.033, 14.332, 14.567, 14.769, 14.946, 15.096, 15.21, 15.339, 15.428, 15.471, 15.542
        elsif spacing_to_depth_ratio <= 0.1
          gfnc_coeff = 2.679, 3.023, 3.318, 3.664, 3.962, 4.314, 4.714, 5.024, 5.798, 6.378, 6.841, 7.553, 8.079, 9.327, 10.512, 10.84, 11.145, 11.437, 11.671, 11.869, 12.044, 12.192, 12.303, 12.431, 12.518, 12.56, 12.629
        else
          gfnc_coeff = 2.679, 3.023, 3.318, 3.664, 3.961, 4.307, 4.652, 4.841, 5.313, 5.684, 5.999, 6.517, 6.927, 8.034, 9.087, 9.401, 9.688, 9.974, 10.21, 10.408, 10.583, 10.73, 10.841, 10.969, 11.056, 11.098, 11.167
        end
      elsif num_bore_holes == 8
        if spacing_to_depth_ratio <= 0.02
          gfnc_coeff = 2.685, 3.078, 3.543, 4.414, 5.459, 7.06, 9.021, 10.701, 12.991, 14.34, 15.287, 16.586, 17.471, 19.423, 21.091, 21.545, 21.956, 22.36, 22.677, 22.953, 23.192, 23.395, 23.548, 23.725, 23.847, 23.906, 24.006
        elsif spacing_to_depth_ratio <= 0.03
          gfnc_coeff = 2.679, 3.027, 3.354, 3.862, 4.517, 5.627, 7.142, 8.525, 10.589, 11.846, 12.741, 13.986, 14.847, 16.762, 18.391, 18.839, 19.24, 19.637, 19.95, 20.217, 20.45, 20.649, 20.8, 20.973, 21.091, 21.148, 21.242
        elsif spacing_to_depth_ratio <= 0.05
          gfnc_coeff = 2.679, 3.023, 3.319, 3.675, 4.033, 4.63, 5.553, 6.444, 8.051, 9.096, 9.874, 10.995, 11.79, 13.583, 15.182, 15.619, 16.016, 16.402, 16.705, 16.967, 17.195, 17.389, 17.535, 17.702, 17.817, 17.873, 17.964
        elsif spacing_to_depth_ratio <= 0.1
          gfnc_coeff = 2.679, 3.023, 3.318, 3.664, 3.962, 4.315, 4.719, 5.038, 5.852, 6.48, 6.993, 7.799, 8.409, 9.902, 11.371, 11.784, 12.17, 12.541, 12.839, 13.092, 13.315, 13.505, 13.647, 13.81, 13.921, 13.975, 14.063
        else
          gfnc_coeff = 2.679, 3.023, 3.318, 3.664, 3.961, 4.307, 4.653, 4.842, 5.323, 5.71, 6.042, 6.6, 7.05, 8.306, 9.552, 9.935, 10.288, 10.644, 10.94, 11.188, 11.409, 11.596, 11.738, 11.9, 12.011, 12.065, 12.153
        end
      elsif num_bore_holes == 9
        if spacing_to_depth_ratio <= 0.02
          gfnc_coeff = 2.685, 3.082, 3.561, 4.49, 5.635, 7.436, 9.672, 11.59, 14.193, 15.721, 16.791, 18.256, 19.252, 21.447, 23.318, 23.826, 24.287, 24.74, 25.095, 25.404, 25.672, 25.899, 26.071, 26.269, 26.405, 26.471, 26.583
        elsif spacing_to_depth_ratio <= 0.03
          gfnc_coeff = 2.679, 3.027, 3.357, 3.879, 4.57, 5.781, 7.488, 9.052, 11.408, 12.84, 13.855, 15.263, 16.235, 18.39, 20.216, 20.717, 21.166, 21.61, 21.959, 22.257, 22.519, 22.74, 22.909, 23.102, 23.234, 23.298, 23.403
        elsif spacing_to_depth_ratio <= 0.05
          gfnc_coeff = 2.679, 3.023, 3.319, 3.676, 4.039, 4.659, 5.65, 6.633, 8.447, 9.638, 10.525, 11.802, 12.705, 14.731, 16.525, 17.014, 17.456, 17.887, 18.225, 18.516, 18.77, 18.986, 19.148, 19.334, 19.461, 19.523, 19.625
        elsif spacing_to_depth_ratio <= 0.1
          gfnc_coeff = 2.679, 3.023, 3.318, 3.664, 3.962, 4.316, 4.725, 5.052, 5.917, 6.603, 7.173, 8.08, 8.772, 10.47, 12.131, 12.596, 13.029, 13.443, 13.775, 14.057, 14.304, 14.515, 14.673, 14.852, 14.975, 15.035, 15.132
        else
          gfnc_coeff = 2.679, 3.023, 3.318, 3.664, 3.961, 4.307, 4.653, 4.842, 5.334, 5.739, 6.094, 6.7, 7.198, 8.611, 10.023, 10.456, 10.855, 11.256, 11.588, 11.866, 12.112, 12.32, 12.477, 12.656, 12.779, 12.839, 12.935
        end
      elsif num_bore_holes == 10
        if spacing_to_depth_ratio <= 0.02
          gfnc_coeff = 2.685, 3.08, 3.553, 4.453, 5.552, 7.282, 9.472, 11.405, 14.111, 15.737, 16.888, 18.476, 19.562, 21.966, 24.021, 24.579, 25.086, 25.583, 25.973, 26.311, 26.606, 26.855, 27.043, 27.26, 27.409, 27.482, 27.605
        elsif spacing_to_depth_ratio <= 0.03
          gfnc_coeff = 2.679, 3.027, 3.355, 3.871, 4.545, 5.706, 7.332, 8.863, 11.218, 12.688, 13.749, 15.242, 16.284, 18.618, 20.613, 21.161, 21.652, 22.138, 22.521, 22.847, 23.133, 23.376, 23.56, 23.771, 23.915, 23.985, 24.1
        elsif spacing_to_depth_ratio <= 0.05
          gfnc_coeff = 2.679, 3.023, 3.319, 3.676, 4.036, 4.645, 5.603, 6.543, 8.285, 9.449, 10.332, 11.623, 12.553, 14.682, 16.613, 17.143, 17.624, 18.094, 18.462, 18.78, 19.057, 19.293, 19.47, 19.673, 19.811, 19.879, 19.989
        elsif spacing_to_depth_ratio <= 0.1
          gfnc_coeff = 2.679, 3.023, 3.318, 3.664, 3.962, 4.315, 4.722, 5.045, 5.885, 6.543, 7.086, 7.954, 8.621, 10.291, 11.988, 12.473, 12.931, 13.371, 13.727, 14.03, 14.299, 14.527, 14.698, 14.894, 15.027, 15.092, 15.199
        else
          gfnc_coeff = 2.679, 3.023, 3.318, 3.664, 3.961, 4.307, 4.653, 4.842, 5.329, 5.725, 6.069, 6.651, 7.126, 8.478, 9.863, 10.298, 10.704, 11.117, 11.463, 11.755, 12.016, 12.239, 12.407, 12.602, 12.735, 12.8, 12.906
        end
      end
    end
    return gfnc_coeff
  end

  def self.get_foundation_walls_ceilings_insulated(building)
    # Check if walls insulated via Kiva:Foundation object
    walls_insulated = nil
    building.elements.each("BuildingDetails/Enclosure/FoundationWalls/FoundationWall") do |foundation_wall|
      foundation_wall_values = HPXML.get_foundation_wall_values(foundation_wall: foundation_wall)

      u_wall_with_soil, u_wall_without_soil, walls_insulated = get_foundation_wall_insulation_props(foundation_wall_values)
      break
    end
    fail "Unable to identify the foundation wall." if walls_insulated.nil?

    # Check if ceilings insulated
    ceilings_insulated = false
    ceiling_ufactor = nil
    building.elements.each("BuildingDetails/Enclosure/FrameFloors/FrameFloor") do |framefloor|
      framefloor_values = HPXML.get_framefloor_values(framefloor: framefloor)

      ceiling_ufactor = 1.0 / framefloor_values[:insulation_assembly_r_value]
    end
    fail "Unable to identify the foundation ceiling." if ceiling_ufactor.nil?

    ceiling_rvalue = 1.0 / ceiling_ufactor
    if ceiling_rvalue >= 3.0
      ceilings_insulated = true
    end

    return walls_insulated, ceilings_insulated
  end

  def self.get_foundation_wall_insulation_props(fnd_wall_values)
    wall_height_ag = fnd_wall_values[:height] - fnd_wall_values[:depth_below_grade]

    # Vertical interior/exterior insulation
    wall_ins_rvalues = [fnd_wall_values[:insulation_interior_r_value],
                        fnd_wall_values[:insulation_exterior_r_value]]
    wall_ins_offsets = [fnd_wall_values[:insulation_interior_distance_to_top],
                        fnd_wall_values[:insulation_exterior_distance_to_top]]
    wall_ins_heights = [fnd_wall_values[:insulation_interior_distance_to_bottom] - fnd_wall_values[:insulation_interior_distance_to_top],
                        fnd_wall_values[:insulation_exterior_distance_to_bottom] - fnd_wall_values[:insulation_exterior_distance_to_top]]

    # Base wall construction
    if not fnd_wall_values[:insulation_assembly_r_value].nil?
      wall_constr_rvalue = fnd_wall_values[:insulation_assembly_r_value] - Material.AirFilmVertical.rvalue
    else
      wall_constr_rvalue = Material.Concrete(fnd_wall_values[:thickness]).rvalue
    end

    # Calculate effective U-factor
    k_soil = UnitConversions.convert(BaseMaterial.Soil.k_in, "in", "ft")

    # Calculated based on Manual J 8th Ed. procedure in section A12-4 (15% decrease due to soil thermal storage)
    u_wall_with_soil = 0.0
    u_wall_without_soil = 0.0
    is_insulated = false
    wall_height = fnd_wall_values[:height].round
    for d in 1..wall_height
      r_soil = (Math::PI * d / 2.0) / k_soil

      # Calculate R-wall at this depth
      r_wall = wall_constr_rvalue + Material.AirFilmVertical.rvalue # Base wall construction + interior film
      if d <= wall_height_ag
        r_wall += Material.AirFilmOutside.rvalue # Above-grade, add exterior film
      end
      for i in 0..wall_ins_rvalues.size - 1
        next if wall_ins_rvalues[i].nil?

        if d > wall_ins_offsets[i] and d <= wall_ins_offsets[i] + wall_ins_heights[i]
          r_wall += wall_ins_rvalues[i] # Insulation at this depth, add R-value
        end
        is_insulated = true
      end
      u_wall_with_soil += 1.0 / (r_soil + r_wall)
      u_wall_without_soil += 1.0 / r_wall
    end
    u_wall_with_soil = (u_wall_with_soil / wall_height) * 0.85
    u_wall_without_soil = (u_wall_without_soil / wall_height)

    return u_wall_with_soil, u_wall_without_soil, is_insulated
  end

  def self.set_object_values(building, hvac, hvac_final_values)
    # Updates object properties in the model

    hvac.Objects.uniq.each do |object|
      if object.is_a? OpenStudio::Model::AirLoopHVACUnitarySystem

        # Fixed airflow rate?
        if object.supplyAirFlowRateDuringHeatingOperation.is_initialized and object.heatingCoil.is_initialized
          if object.supplyAirFlowRateDuringHeatingOperation.get > 0
            hvac_final_values.Heat_Airflow = UnitConversions.convert(object.supplyAirFlowRateDuringHeatingOperation.get, "m^3/s", "cfm")
          end
        end
        if object.supplyAirFlowRateDuringCoolingOperation.is_initialized and object.coolingCoil.is_initialized
          if object.supplyAirFlowRateDuringCoolingOperation.get > 0
            hvac_final_values.Cool_Airflow = UnitConversions.convert(object.supplyAirFlowRateDuringCoolingOperation.get, "m^3/s", "cfm")
          end
        end

        # Fan Airflow
        if object.coolingCoil.is_initialized and object.heatingCoil.is_initialized
          fan_airflow = [hvac_final_values.Heat_Airflow, hvac_final_values.Cool_Airflow].max
        elsif object.coolingCoil.is_initialized
          fan_airflow = hvac_final_values.Cool_Airflow
        elsif object.heatingCoil.is_initialized
          fan_airflow = hvac_final_values.Heat_Airflow
        end
      end

      if object.is_a? OpenStudio::Model::AirLoopHVACUnitarySystem and object.airLoopHVAC.is_initialized

        ## Air Loop HVAC Unitary System ##

        # Unitary System
        object.setSupplyAirFlowRateMethodDuringCoolingOperation("SupplyAirFlowRate")
        if object.coolingCoil.is_initialized
          object.setSupplyAirFlowRateDuringCoolingOperation(UnitConversions.convert(hvac_final_values.Cool_Airflow, "cfm", "m^3/s"))
        else
          object.setSupplyAirFlowRateDuringCoolingOperation(0.0)
        end
        object.setSupplyAirFlowRateMethodDuringHeatingOperation("SupplyAirFlowRate")
        if object.heatingCoil.is_initialized
          object.setSupplyAirFlowRateDuringHeatingOperation(UnitConversions.convert(hvac_final_values.Heat_Airflow, "cfm", "m^3/s"))
        else
          object.setSupplyAirFlowRateDuringHeatingOperation(0.0)
        end

        # Fan
        fanonoff = object.supplyFan.get.to_FanOnOff.get
        fanonoff.setMaximumFlowRate(hvac.FanspeedRatioCooling.max * UnitConversions.convert(fan_airflow + 0.01, "cfm", "m^3/s"))

        # Air Loop
        air_loop = object.airLoopHVAC.get
        air_loop.setDesignSupplyAirFlowRate(hvac.FanspeedRatioCooling.max * UnitConversions.convert(fan_airflow, "cfm", "m^3/s"))

        # Air Terminal
        air_loop.components.each do |component|
          next unless component.to_AirTerminalSingleDuctUncontrolled.is_initialized

          aterm = component.to_AirTerminalSingleDuctUncontrolled.get
          next if air_loop != aterm.airLoopHVAC.get

          aterm.setMaximumAirFlowRate(UnitConversions.convert(fan_airflow, "cfm", "m^3/s"))
        end

        # Coils
        htg_coil = HVAC.get_coil_from_hvac_component(object.heatingCoil)
        clg_coil = HVAC.get_coil_from_hvac_component(object.coolingCoil)
        supp_htg_coil = HVAC.get_coil_from_hvac_component(object.supplementalHeatingCoil)
        setCoilsObjectValues(hvac, object, hvac_final_values, htg_coil, clg_coil, supp_htg_coil)

        if hvac.has_type(Constants.ObjectNameGroundSourceHeatPump)

          # Get plant loop
          if not htg_coil.nil?
            plant_loop = htg_coil.plantLoop.get
          elsif not clg_coil.nil?
            plant_loop = clg_coil.plantLoop.get
          end

          # Plant Loop
          plant_loop.setMaximumLoopFlowRate(UnitConversions.convert(hvac_final_values.GSHP_Loop_flow, "gal/min", "m^3/s"))

          # Ground Heat Exchanger Vertical
          hvac.GSHP_HXVertical.setDesignFlowRate(UnitConversions.convert(hvac_final_values.GSHP_Loop_flow, "gal/min", "m^3/s"))
          hvac.GSHP_HXVertical.setNumberofBoreHoles(hvac_final_values.GSHP_Bore_Holes.to_i)
          hvac.GSHP_HXVertical.setBoreHoleLength(UnitConversions.convert(hvac_final_values.GSHP_Bore_Depth, "ft", "m"))
          hvac.GSHP_HXVertical.removeAllGFunctions
          for i in 0..(hvac_final_values.GSHP_G_Functions[0].size - 1)
            hvac.GSHP_HXVertical.addGFunction(hvac_final_values.GSHP_G_Functions[0][i], hvac_final_values.GSHP_G_Functions[1][i])
          end

          plant_loop.supplyComponents.each do |plc|
            if plc.to_PumpVariableSpeed.is_initialized
              # Pump
              pump = plc.to_PumpVariableSpeed.get
              pump.setRatedFlowRate(UnitConversions.convert(hvac_final_values.GSHP_Loop_flow, "gal/min", "m^3/s"))
            end
          end
        end

      elsif object.is_a? OpenStudio::Model::AirLoopHVACUnitarySystem

        ## Zone HVAC Unitary System ##

        # Unitary System
        object.setSupplyAirFlowRateMethodDuringCoolingOperation("SupplyAirFlowRate")
        if object.coolingCoil.is_initialized
          object.setSupplyAirFlowRateDuringCoolingOperation(UnitConversions.convert(hvac_final_values.Cool_Airflow, "cfm", "m^3/s"))
        else
          object.setSupplyAirFlowRateDuringCoolingOperation(0.0)
        end
        object.setSupplyAirFlowRateMethodDuringHeatingOperation("SupplyAirFlowRate")
        if object.heatingCoil.is_initialized
          object.setSupplyAirFlowRateDuringHeatingOperation(UnitConversions.convert(hvac_final_values.Heat_Airflow, "cfm", "m^3/s"))
        else
          object.setSupplyAirFlowRateDuringHeatingOperation(0.0)
        end

        # Fan
        fanonoff = object.supplyFan.get.to_FanOnOff.get
        fanonoff.setMaximumFlowRate(UnitConversions.convert(fan_airflow + 0.01, "cfm", "m^3/s"))

        # Coils
        htg_coil = HVAC.get_coil_from_hvac_component(object.heatingCoil)
        clg_coil = HVAC.get_coil_from_hvac_component(object.coolingCoil)
        supp_htg_coil = HVAC.get_coil_from_hvac_component(object.supplementalHeatingCoil)
        setCoilsObjectValues(hvac, object, hvac_final_values, htg_coil, clg_coil, supp_htg_coil)

      elsif object.is_a? OpenStudio::Model::EvaporativeCoolerDirectResearchSpecial

        ## Evaporative Cooler ##

        # Air Loop
        vfr = UnitConversions.convert(hvac_final_values.Cool_Airflow, "cfm", "m^3/s")
        # evap cooler design flow rate
        object.setPrimaryAirDesignFlowRate(vfr)
        # air loop object design flow rates
        air_loop = object.airLoopHVAC.get
        air_loop.setDesignSupplyAirFlowRate(vfr)
        fan = air_loop.supplyFan.get.to_FanVariableVolume.get
        fan.setMaximumFlowRate(vfr)

        # Fan pressure rise calculation (based on design cfm)
        fan_power = [2.79 * (hvac_final_values.Cool_Airflow)**(-0.29), 0.6].min # fit of efficacy to air flow from the CEC listed equipment  W/cfm
        fan_eff = 0.75 # Overall Efficiency of the Fan, Motor and Drive
        fan.setFanEfficiency(fan_eff)
        fan.setPressureRise(HVAC.calculate_fan_pressure_rise(fan_eff, fan_power))

        # Air Terminal
        air_loop.components.each do |component|
          next unless component.to_AirTerminalSingleDuctVAVNoReheat.is_initialized

          aterm = component.to_AirTerminalSingleDuctVAVNoReheat.get
          next if air_loop != aterm.airLoopHVAC.get

          aterm.setMaximumAirFlowRate(vfr)
        end

      elsif object.is_a? OpenStudio::Model::ZoneHVACBaseboardConvectiveWater

        ## Hot Water Boiler ##

        plant_loop = object.heatingCoil.plantLoop.get

        bb_UA = UnitConversions.convert(hvac_final_values.Heat_Capacity, "Btu/hr", "W") / (UnitConversions.convert(hvac.BoilerDesignTemp - 10.0 - 95.0, "R", "K")) * 3.0
        bb_max_flow = UnitConversions.convert(hvac_final_values.Heat_Capacity, "Btu/hr", "W") / UnitConversions.convert(20.0, "R", "K") / 4.186 / 998.2 / 1000.0 * 2.0

        # Baseboard Coil
        coil = object.heatingCoil.to_CoilHeatingWaterBaseboard.get
        coil.setUFactorTimesAreaValue(bb_UA)
        coil.setMaximumWaterFlowRate(bb_max_flow)
        coil.setHeatingDesignCapacityMethod("autosize")

        plant_loop.components.each do |component|
          # Boiler
          if component.to_BoilerHotWater.is_initialized
            boiler = component.to_BoilerHotWater.get
            boiler.setNominalCapacity(UnitConversions.convert(hvac_final_values.Heat_Capacity, "Btu/hr", "W"))
          end

          # Pump
          if component.to_PumpVariableSpeed.is_initialized
            pump = component.to_PumpVariableSpeed.get
            pump.setRatedFlowRate(UnitConversions.convert(hvac_final_values.Heat_Capacity / 20.0 / 500.0, "gal/min", "m^3/s"))
          end
        end

      elsif object.is_a? OpenStudio::Model::ZoneHVACBaseboardConvectiveElectric

        ## Electric Baseboard ##

        # Baseboard
        object.setNominalCapacity(UnitConversions.convert(hvac_final_values.Heat_Capacity, "Btu/hr", "W"))

      elsif object.is_a? OpenStudio::Model::ZoneHVACPackagedTerminalAirConditioner

        ## Window AC ##

        # PTAC
        object.setSupplyAirFlowRateDuringCoolingOperation(UnitConversions.convert(hvac_final_values.Cool_Airflow, "cfm", "m^3/s"))
        object.setSupplyAirFlowRateDuringHeatingOperation(0.00001)
        object.setSupplyAirFlowRateWhenNoCoolingorHeatingisNeeded(0.0)
        object.setOutdoorAirFlowRateDuringCoolingOperation(0.0)
        object.setOutdoorAirFlowRateDuringHeatingOperation(0.0)
        object.setOutdoorAirFlowRateWhenNoCoolingorHeatingisNeeded(0.0)

        # Fan
        fanonoff = object.supplyAirFan.to_FanOnOff.get
        fanonoff.setMaximumFlowRate(UnitConversions.convert(hvac_final_values.Cool_Airflow, "cfm", "m^3/s"))

        # Coils
        clg_coil = HVAC.get_coil_from_hvac_component(object.coolingCoil)
        setCoilsObjectValues(hvac, object, hvac_final_values, nil, clg_coil, nil)

        # Heating Coil override
        ptac_htg_coil = object.heatingCoil.to_CoilHeatingElectric.get
        ptac_htg_coil.setNominalCapacity(0.0)

      else
        fail "Unexpected object type: #{object.class}."

      end # object type
    end # hvac Object
  end

  def self.setCoilsObjectValues(hvac, equip, hvac_final_values, htg_coil, clg_coil, supp_htg_coil)
    # Cooling coil
    if clg_coil.is_a? OpenStudio::Model::CoilCoolingDXSingleSpeed
      clg_coil.setRatedTotalCoolingCapacity(UnitConversions.convert(hvac_final_values.Cool_Capacity, "Btu/hr", "W"))
      clg_coil.setRatedAirFlowRate(UnitConversions.convert(hvac_final_values.Cool_Capacity, "Btu/hr", "ton") * UnitConversions.convert(hvac.RatedCFMperTonCooling[0], "cfm", "m^3/s"))

    elsif clg_coil.is_a? OpenStudio::Model::CoilCoolingDXMultiSpeed
      clg_coil.stages.each_with_index do |stage, speed|
        stage.setGrossRatedTotalCoolingCapacity(UnitConversions.convert(hvac_final_values.Cool_Capacity, "Btu/hr", "W") * hvac.CapacityRatioCooling[speed])
        if clg_coil.name.to_s.start_with? Constants.ObjectNameAirSourceHeatPump or clg_coil.name.to_s.start_with? Constants.ObjectNameCentralAirConditioner
          stage.setRatedAirFlowRate(UnitConversions.convert(hvac_final_values.Cool_Capacity, "Btu/hr", "ton") * UnitConversions.convert(hvac.RatedCFMperTonCooling[speed], "cfm", "m^3/s") * hvac.CapacityRatioCooling[speed])
        elsif clg_coil.name.to_s.start_with? Constants.ObjectNameMiniSplitHeatPump
          stage.setRatedAirFlowRate(UnitConversions.convert(hvac_final_values.Cool_Capacity, "Btu/hr", "ton") * UnitConversions.convert(hvac.CoolingCFMs[speed], "cfm", "m^3/s"))
        end
      end

    elsif clg_coil.is_a? OpenStudio::Model::CoilCoolingWaterToAirHeatPumpEquationFit
      clg_coil.setRatedAirFlowRate(UnitConversions.convert(hvac_final_values.Cool_Airflow, "cfm", "m^3/s"))
      clg_coil.setRatedWaterFlowRate(UnitConversions.convert(hvac_final_values.GSHP_Loop_flow, "gal/min", "m^3/s"))
      clg_coil.setRatedTotalCoolingCapacity(UnitConversions.convert(hvac_final_values.Cool_Capacity, "Btu/hr", "W"))
      clg_coil.setRatedSensibleCoolingCapacity(UnitConversions.convert(hvac_final_values.Cool_Capacity_Sens, "Btu/hr", "W"))

    end

    # Heating coil
    if htg_coil.is_a? OpenStudio::Model::CoilHeatingElectric
      htg_coil.setNominalCapacity(UnitConversions.convert(hvac_final_values.Heat_Capacity, "Btu/hr", "W"))

    elsif htg_coil.is_a? OpenStudio::Model::CoilHeatingGas
      htg_coil.setNominalCapacity(UnitConversions.convert(hvac_final_values.Heat_Capacity, "Btu/hr", "W"))

    elsif htg_coil.is_a? OpenStudio::Model::CoilHeatingDXSingleSpeed
      htg_coil.setRatedTotalHeatingCapacity(UnitConversions.convert(hvac_final_values.Heat_Capacity, "Btu/hr", "W"))
      htg_coil.setRatedAirFlowRate(UnitConversions.convert(hvac_final_values.Heat_Capacity, "Btu/hr", "ton") * UnitConversions.convert(hvac.RatedCFMperTonHeating[0], "cfm", "m^3/s"))

    elsif htg_coil.is_a? OpenStudio::Model::CoilHeatingDXMultiSpeed
      htg_coil.stages.each_with_index do |stage, speed|
        stage.setGrossRatedHeatingCapacity(UnitConversions.convert(hvac_final_values.Heat_Capacity, "Btu/hr", "W") * hvac.CapacityRatioHeating[speed])
        if htg_coil.name.to_s.start_with? Constants.ObjectNameAirSourceHeatPump
          stage.setRatedAirFlowRate(UnitConversions.convert(hvac_final_values.Heat_Capacity, "Btu/hr", "ton") * UnitConversions.convert(hvac.RatedCFMperTonHeating[speed], "cfm", "m^3/s") * hvac.CapacityRatioHeating[speed])
        elsif htg_coil.name.to_s.start_with? Constants.ObjectNameMiniSplitHeatPump
          stage.setRatedAirFlowRate(UnitConversions.convert(hvac_final_values.Heat_Capacity, "Btu/hr", "ton") * UnitConversions.convert(hvac.HeatingCFMs[speed], "cfm", "m^3/s"))
        end
      end

    elsif htg_coil.is_a? OpenStudio::Model::CoilHeatingWaterToAirHeatPumpEquationFit
      htg_coil.setRatedAirFlowRate(UnitConversions.convert(hvac_final_values.Heat_Airflow, "cfm", "m^3/s"))
      htg_coil.setRatedWaterFlowRate(UnitConversions.convert(hvac_final_values.GSHP_Loop_flow, "gal/min", "m^3/s"))
      htg_coil.setRatedHeatingCapacity(UnitConversions.convert(hvac_final_values.Heat_Capacity, "Btu/hr", "W"))

    end

    # Supplemental heating coil
    if supp_htg_coil.is_a? OpenStudio::Model::CoilHeatingElectric or supp_htg_coil.is_a? OpenStudio::Model::CoilHeatingGas
      supp_htg_coil.setNominalCapacity(UnitConversions.convert(hvac_final_values.Heat_Capacity_Supp, "Btu/hr", "W"))
    end
  end

  def self.get_space_r_value(building, space, surface_type)
    # Get area-weighted space r-value
    sum_surface_ua = 0.0
    total_area = 0.0
    if surface_type == "floor"
      building.elements.each("BuildingDetails/Enclosure/FrameFloors/FrameFloor") do |framefloor|
        framefloor_values = HPXML.get_framefloor_values(framefloor: framefloor,
                                                        select: [:exterior_adjacent_to, :area, :insulation_assembly_r_value])

        next if framefloor_values[:exterior_adjacent_to] != space

        surf_area = framefloor_values[:area]
        ufactor = 1.0 / framefloor_values[:insulation_assembly_r_value]
        next if ufactor.nil?

        sum_surface_ua += surf_area * ufactor
        total_area += surf_area
      end
    elsif surface_type == "roofceiling"
      building.elements.each("BuildingDetails/Enclosure/Roofs/Roof") do |roof|
        roof_values = HPXML.get_roof_values(roof: roof,
                                            select: [:interior_adjacent_to, :area, :insulation_assembly_r_value])

        next if roof_values[:interior_adjacent_to] != space

        surf_area = roof_values[:area]
        ufactor = 1.0 / roof_values[:insulation_assembly_r_value]
        next if ufactor.nil?

        sum_surface_ua += surf_area * ufactor
        total_area += surf_area
      end
    end
    fail "Calculated zero UA for #{space.name}" if sum_surface_ua == 0

    return total_area / sum_surface_ua
  end

  def self.get_surface_ufactor(surface, surface_type)
    if surface_type.downcase.include?("window")
      simple_glazing = get_window_simple_glazing(surface)
      return UnitConversions.convert(simple_glazing.uFactor, "W/(m^2*K)", "Btu/(hr*ft^2*F)")
    else
      if not surface.construction.is_initialized
        fail "Construction not assigned to '#{surface.name.to_s}'."
      end

      ufactor = UnitConversions.convert(surface.uFactor.get, "W/(m^2*K)", "Btu/(hr*ft^2*F)")
      if surface.class.method_defined?('adjacentSurface') and surface.adjacentSurface.is_initialized
        # Use average u-factor of adjacent surface, as OpenStudio returns
        # two different values for, e.g., floor vs adjacent roofceiling
        if not surface.adjacentSurface.get.construction.is_initialized
          fail "Construction not assigned to '#{surface.adjacentSurface.get.name.to_s}'."
        end

        adjacent_ufactor = UnitConversions.convert(surface.adjacentSurface.get.uFactor.get, "W/(m^2*K)", "Btu/(hr*ft^2*F)")
        return (ufactor + adjacent_ufactor) / 2.0
      end
      return ufactor
    end
  end

  def self.get_window_simple_glazing(surface)
    if not surface.construction.is_initialized
      fail "Construction not assigned to '#{surface.name.to_s}'."
    end

    construction = surface.construction.get
    if not construction.to_LayeredConstruction.is_initialized
      fail "Expected LayeredConstruction for '#{surface.name.to_s}'."
    end

    window_layered_construction = construction.to_LayeredConstruction.get
    if not window_layered_construction.getLayer(0).to_SimpleGlazing.is_initialized
      fail "Expected SimpleGlazing for '#{surface.name.to_s}'."
    end

    simple_glazing = window_layered_construction.getLayer(0).to_SimpleGlazing.get
    return simple_glazing
  end

  def self.display_zone_loads(zone_loads)
    s = "Zone Loads:"
    properties = [
      :Heat_Windows, :Heat_Skylights,
      :Heat_Doors, :Heat_Walls,
      :Heat_Roofs, :Heat_Floors,
      :Heat_Infil,
      :Cool_Windows, :Cool_Skylights,
      :Cool_Doors, :Cool_Walls,
      :Cool_Roofs, :Cool_Floors,
      :Cool_Infil_Sens, :Cool_Infil_Lat,
      :Cool_IntGains_Sens, :Cool_IntGains_Lat,
    ]
    properties.each do |property|
      s += "\n#{property.to_s.gsub("_", " ")} = #{zone_loads.send(property).round(0).to_s} Btu/hr"
    end
    @runner.registerInfo("#{s}\n")
  end

  def self.display_hvac_final_values_results(hvac_final_values, hvac)
    s = "Final Results for #{hvac.Objects[0].name.to_s}:"
    loads = [
      :Heat_Load, :Heat_Load_Ducts,
      :Cool_Load_Lat, :Cool_Load_Sens,
      :Cool_Load_Ducts_Lat, :Cool_Load_Ducts_Sens,
    ]
    caps = [
      :Cool_Capacity, :Cool_Capacity_Sens,
      :Heat_Capacity, :Heat_Capacity_Supp,
    ]
    airflows = [
      :Cool_Airflow, :Heat_Airflow,
    ]
    loads.each do |load|
      s += "\n#{load.to_s.gsub("_", " ")} = #{hvac_final_values.send(load).round(0).to_s} Btu/hr"
    end
    caps.each do |cap|
      s += "\n#{cap.to_s.gsub("_", " ")} = #{hvac_final_values.send(cap).round(0).to_s} Btu/hr"
    end
    airflows.each do |airflow|
      s += "\n#{airflow.to_s.gsub("_", " ")} = #{hvac_final_values.send(airflow).round(0).to_s} cfm"
    end
    @runner.registerInfo("#{s}\n")
  end
end

class ZoneLoads
  # Thermal zone loads
  def initialize
  end
  attr_accessor(:Cool_Windows, :Cool_Skylights, :Cool_Doors, :Cool_Walls, :Cool_Roofs, :Cool_Floors,
                :Cool_Infil_Sens, :Cool_Infil_Lat, :Cool_IntGains_Sens, :Cool_IntGains_Lat,
                :Heat_Windows, :Heat_Skylights, :Heat_Doors, :Heat_Walls, :Heat_Roofs, :Heat_Floors,
                :Heat_Infil)
end

class InitialLoads
  # Initial loads (aggregated across thermal zones and excluding ducts)
  def initialize
  end
  attr_accessor(:Cool_Sens, :Cool_Lat, :Cool_Tot, :Heat)
end

class FinalValues
  # Final loads (including ducts), airflow rates, equipment capacities, etc.
  def initialize
  end
  attr_accessor(:Cool_Load_Sens, :Cool_Load_Lat, :Cool_Load_Tot,
                :Cool_Load_Ducts_Sens, :Cool_Load_Ducts_Lat, :Cool_Load_Ducts_Tot,
                :Cool_Capacity, :Cool_Capacity_Sens, :Cool_Airflow,
                :Heat_Load, :Heat_Load_Ducts,
                :Heat_Capacity, :Heat_Capacity_Supp, :Heat_Airflow,
                :GSHP_Loop_flow, :GSHP_Bore_Holes, :GSHP_Bore_Depth, :GSHP_G_Functions)
end

class HVACInfo
  def initialize
    self.NumSpeedsCooling = 0
    self.NumSpeedsHeating = 0
    self.HeatingLoadFraction = 0.0
    self.CoolingLoadFraction = 0.0
    self.CapacityRatioCooling = [1.0]
    self.CapacityRatioHeating = [1.0]
    self.OverSizeLimit = 1.15
    self.OverSizeDelta = 15000.0
    self.FanspeedRatioCooling = [1.0]
    self.Objects = []
    self.Ducts = []
  end

  def has_type(name_or_names)
    if not name_or_names.is_a? Array
      name_or_names = [name_or_names]
    end
    name_or_names.each do |name|
      next unless self.HeatType == name or self.CoolType == name

      return true
    end
    return false
  end

  attr_accessor(:HeatType, :CoolType, :Handle, :Objects, :Ducts, :NumSpeedsCooling, :NumSpeedsHeating,
                :FixedCoolingCapacity, :FixedHeatingCapacity, :FixedSuppHeatingCapacity,
                :CoolingCFMs, :HeatingCFMs, :RatedCFMperTonCooling, :RatedCFMperTonHeating,
                :COOL_CAP_FT_SPEC, :HEAT_CAP_FT_SPEC, :COOL_SH_FT_SPEC, :COIL_BF_FT_SPEC,
                :SHRRated, :CapacityRatioCooling, :CapacityRatioHeating,
                :HeatingCapacityOffset, :OverSizeLimit, :OverSizeDelta, :FanspeedRatioCooling,
                :BoilerDesignTemp, :CoilBF, :HeatingEIR, :CoolingEIR, :SizingSpeed,
                :GSHP_HXVertical, :GSHP_HXDTDesign, :GSHP_HXCHWDesign, :GSHP_HXHWDesign,
                :GSHP_BoreSpacing, :GSHP_BoreHoles, :GSHP_BoreDepth, :GSHP_BoreConfig, :GSHP_SpacingType,
                :HeatingLoadFraction, :CoolingLoadFraction, :SupplyAirTemp, :LeavingAirTemp,
                :EvapCoolerEffectiveness)
end

class DuctInfo
  def initial
  end
  attr_accessor(:LeakageFrac, :LeakageCFM25, :Area, :Rvalue, :Location, :Side)
end

class Numeric
  def deg2rad
    self * Math::PI / 180
  end

  def rad2deg
    self * 180 / Math::PI
  end
end<|MERGE_RESOLUTION|>--- conflicted
+++ resolved
@@ -6,7 +6,6 @@
 require_relative "constructions"
 
 class HVACSizing
-<<<<<<< HEAD
   def self.apply(runner:,
                  building:,
                  weather:,
@@ -15,11 +14,7 @@
                  min_neighbor_distance:,
                  ncfl_ag:,
                  infilvolume:,
-                 hvac_map:,
-                 show_debug_info: false)
-=======
-  def self.apply(model, runner, weather, cfa, infilvolume, nbeds, min_neighbor_distance, living_space)
->>>>>>> b394f4df
+                 hvac_map:)
     @runner = runner
     @cfa = cfa
     @nbeds = nbeds
