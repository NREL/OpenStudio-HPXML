--- conflicted
+++ resolved
@@ -1,2765 +1,2384 @@
-Parameter Name	Option Name	Measure Dir	Measure Arg 1	Measure Arg 2	...																																										
-Location Region	CR02																																														
-Location Region	CR03																																														
-Location Region	CR04																																														
-Location Region	CR05																																														
-Location Region	CR06																																														
-Location Region	CR07																																														
-Location Region	CR08																																														
-Location Region	CR09																																														
-Location Region	CR10																																														
-Location Region	CR11																																														
-Location Heating Region	H1																																														
-Location Heating Region	H2																																														
-Location Heating Region	H3																																														
-Location Cooling Region	C1																																														
-Location Cooling Region	C2																																														
-Location Cooling Region	C3																																														
-Location EPW	USA_FL_Key.West.Intl.AP.722010_TMY3.epw	ResidentialLocation	weather_directory=../../../../weather	weather_file_name=USA_FL_Key.West.Intl.AP.722010_TMY3.epw	dst_start_date=April 7	dst_end_date=October 26																																									
-Location EPW	USA_FL_Miami.Intl.AP.722020_TMY3.epw	ResidentialLocation	weather_directory=../../../../weather	weather_file_name=USA_FL_Miami.Intl.AP.722020_TMY3.epw	dst_start_date=April 7	dst_end_date=October 26																																									
-Location EPW	USA_FL_West.Palm.Beach.Intl.AP.722030_TMY3.epw	ResidentialLocation	weather_directory=../../../../weather	weather_file_name=USA_FL_West.Palm.Beach.Intl.AP.722030_TMY3.epw	dst_start_date=April 7	dst_end_date=October 26																																									
-Location EPW	USA_FL_Orlando.Intl.AP.722050_TMY3.epw	ResidentialLocation	weather_directory=../../../../weather	weather_file_name=USA_FL_Orlando.Intl.AP.722050_TMY3.epw	dst_start_date=April 7	dst_end_date=October 26																																									
-Location EPW	USA_FL_Daytona.Beach.Intl.AP.722056_TMY3.epw	ResidentialLocation	weather_directory=../../../../weather	weather_file_name=USA_FL_Daytona.Beach.Intl.AP.722056_TMY3.epw	dst_start_date=April 7	dst_end_date=October 26																																									
-Location EPW	USA_FL_Jacksonville.Intl.AP.722060_TMY3.epw	ResidentialLocation	weather_directory=../../../../weather	weather_file_name=USA_FL_Jacksonville.Intl.AP.722060_TMY3.epw	dst_start_date=April 7	dst_end_date=October 26																																									
-Location EPW	USA_GA_Savannah.Intl.AP.722070_TMY3.epw	ResidentialLocation	weather_directory=../../../../weather	weather_file_name=USA_GA_Savannah.Intl.AP.722070_TMY3.epw	dst_start_date=April 7	dst_end_date=October 26																																									
-Location EPW	USA_SC_Charleston.Intl.AP.722080_TMY3.epw	ResidentialLocation	weather_directory=../../../../weather	weather_file_name=USA_SC_Charleston.Intl.AP.722080_TMY3.epw	dst_start_date=April 7	dst_end_date=October 26																																									
-Location EPW	USA_FL_Tallahassee.Rgnl.AP.722140_TMY3.epw	ResidentialLocation	weather_directory=../../../../weather	weather_file_name=USA_FL_Tallahassee.Rgnl.AP.722140_TMY3.epw	dst_start_date=April 7	dst_end_date=October 26																																									
-Location EPW	USA_GA_Macon-Middle.Georgia.Rgnl.AP.722170_TMY3.epw	ResidentialLocation	weather_directory=../../../../weather	weather_file_name=USA_GA_Macon-Middle.Georgia.Rgnl.AP.722170_TMY3.epw	dst_start_date=April 7	dst_end_date=October 26																																									
-Location EPW	USA_GA_Augusta-Bush-Field.722180_TMY3.epw	ResidentialLocation	weather_directory=../../../../weather	weather_file_name=USA_GA_Augusta-Bush-Field.722180_TMY3.epw	dst_start_date=April 7	dst_end_date=October 26																																									
-Location EPW	USA_GA_Atlanta-Hartsfield-Jackson.Intl.AP.722190_TMY3.epw	ResidentialLocation	weather_directory=../../../../weather	weather_file_name=USA_GA_Atlanta-Hartsfield-Jackson.Intl.AP.722190_TMY3.epw	dst_start_date=April 7	dst_end_date=October 26																																									
-Location EPW	USA_AL_Mobile-Rgnl.AP.722230_TMY3.epw	ResidentialLocation	weather_directory=../../../../weather	weather_file_name=USA_AL_Mobile-Rgnl.AP.722230_TMY3.epw	dst_start_date=April 7	dst_end_date=October 26																																									
-Location EPW	USA_GA_Columbus.Metro.AP.722255_TMY3.epw	ResidentialLocation	weather_directory=../../../../weather	weather_file_name=USA_GA_Columbus.Metro.AP.722255_TMY3.epw	dst_start_date=April 7	dst_end_date=October 26																																									
-Location EPW	USA_AL_Montgomery-Dannelly.Field.722260_TMY3.epw	ResidentialLocation	weather_directory=../../../../weather	weather_file_name=USA_AL_Montgomery-Dannelly.Field.722260_TMY3.epw	dst_start_date=April 7	dst_end_date=October 26																																									
-Location EPW	USA_AL_Birmingham.Muni.AP.722280_TMY3.epw	ResidentialLocation	weather_directory=../../../../weather	weather_file_name=USA_AL_Birmingham.Muni.AP.722280_TMY3.epw	dst_start_date=April 7	dst_end_date=October 26																																									
-Location EPW	USA_LA_New.Orleans.Intl.AP.722310_TMY3.epw	ResidentialLocation	weather_directory=../../../../weather	weather_file_name=USA_LA_New.Orleans.Intl.AP.722310_TMY3.epw	dst_start_date=April 7	dst_end_date=October 26																																									
-Location EPW	USA_LA_Baton.Rouge-Ryan.AP.722317_TMY3.epw	ResidentialLocation	weather_directory=../../../../weather	weather_file_name=USA_LA_Baton.Rouge-Ryan.AP.722317_TMY3.epw	dst_start_date=April 7	dst_end_date=October 26																																									
-Location EPW	USA_MS_Meridian-Key.Field.722340_TMY3.epw	ResidentialLocation	weather_directory=../../../../weather	weather_file_name=USA_MS_Meridian-Key.Field.722340_TMY3.epw	dst_start_date=April 7	dst_end_date=October 26																																									
-Location EPW	USA_MS_Jackson.Intl.AP.722350_TMY3.epw	ResidentialLocation	weather_directory=../../../../weather	weather_file_name=USA_MS_Jackson.Intl.AP.722350_TMY3.epw	dst_start_date=April 7	dst_end_date=October 26																																									
-Location EPW	USA_LA_Lake.Charles.Rgnl.AP.722400_TMY3.epw	ResidentialLocation	weather_directory=../../../../weather	weather_file_name=USA_LA_Lake.Charles.Rgnl.AP.722400_TMY3.epw	dst_start_date=April 7	dst_end_date=October 26																																									
-Location EPW	USA_TX_Port.Arthur-Jefferson.Co.AP.722410_TMY3.epw	ResidentialLocation	weather_directory=../../../../weather	weather_file_name=USA_TX_Port.Arthur-Jefferson.Co.AP.722410_TMY3.epw	dst_start_date=April 7	dst_end_date=October 26																																									
-Location EPW	USA_TX_Houston-Bush.Intercontinental.AP.722430_TMY3.epw	ResidentialLocation	weather_directory=../../../../weather	weather_file_name=USA_TX_Houston-Bush.Intercontinental.AP.722430_TMY3.epw	dst_start_date=April 7	dst_end_date=October 26																																									
-Location EPW	USA_TX_Lufkin-Angelina.Co.AP.722446_TMY3.epw	ResidentialLocation	weather_directory=../../../../weather	weather_file_name=USA_TX_Lufkin-Angelina.Co.AP.722446_TMY3.epw	dst_start_date=April 7	dst_end_date=October 26																																									
-Location EPW	USA_LA_Shreveport.Rgnl.AP.722480_TMY3.epw	ResidentialLocation	weather_directory=../../../../weather	weather_file_name=USA_LA_Shreveport.Rgnl.AP.722480_TMY3.epw	dst_start_date=April 7	dst_end_date=October 26																																									
-Location EPW	USA_TX_Brownsville-South.Padre.Island.AP.722500_TMY3.epw	ResidentialLocation	weather_directory=../../../../weather	weather_file_name=USA_TX_Brownsville-South.Padre.Island.AP.722500_TMY3.epw	dst_start_date=April 7	dst_end_date=October 26																																									
-Location EPW	USA_TX_Corpus.Christi.Intl.AP.722510_TMY3.epw	ResidentialLocation	weather_directory=../../../../weather	weather_file_name=USA_TX_Corpus.Christi.Intl.AP.722510_TMY3.epw	dst_start_date=April 7	dst_end_date=October 26																																									
-Location EPW	USA_TX_San.Antonio.Intl.AP.722530_TMY3.epw	ResidentialLocation	weather_directory=../../../../weather	weather_file_name=USA_TX_San.Antonio.Intl.AP.722530_TMY3.epw	dst_start_date=April 7	dst_end_date=October 26																																									
-Location EPW	USA_TX_Austin-Mueller.Muni.AP.722540_TMY3.epw	ResidentialLocation	weather_directory=../../../../weather	weather_file_name=USA_TX_Austin-Mueller.Muni.AP.722540_TMY3.epw	dst_start_date=April 7	dst_end_date=October 26																																									
-Location EPW	USA_TX_Victoria.Rgnl.AP.722550_TMY3.epw	ResidentialLocation	weather_directory=../../../../weather	weather_file_name=USA_TX_Victoria.Rgnl.AP.722550_TMY3.epw	dst_start_date=April 7	dst_end_date=October 26																																									
-Location EPW	USA_TX_Waco.Rgnl.AP.722560_TMY3.epw	ResidentialLocation	weather_directory=../../../../weather	weather_file_name=USA_TX_Waco.Rgnl.AP.722560_TMY3.epw	dst_start_date=April 7	dst_end_date=October 26																																									
-Location EPW	USA_TX_Dallas-Fort.Worth.Intl.AP.722590_TMY3.epw	ResidentialLocation	weather_directory=../../../../weather	weather_file_name=USA_TX_Dallas-Fort.Worth.Intl.AP.722590_TMY3.epw	dst_start_date=April 7	dst_end_date=October 26																																									
-Location EPW	USA_TX_San.Angelo-Mathis.AP.722630_TMY3.epw	ResidentialLocation	weather_directory=../../../../weather	weather_file_name=USA_TX_San.Angelo-Mathis.AP.722630_TMY3.epw	dst_start_date=April 7	dst_end_date=October 26																																									
-Location EPW	USA_TX_Midland.Intl.AP.722650_TMY3.epw	ResidentialLocation	weather_directory=../../../../weather	weather_file_name=USA_TX_Midland.Intl.AP.722650_TMY3.epw	dst_start_date=April 7	dst_end_date=October 26																																									
-Location EPW	USA_TX_Abilene.Rgnl.AP.722660_TMY3.epw	ResidentialLocation	weather_directory=../../../../weather	weather_file_name=USA_TX_Abilene.Rgnl.AP.722660_TMY3.epw	dst_start_date=April 7	dst_end_date=October 26																																									
-Location EPW	USA_TX_Lubbock.Intl.AP.722670_TMY3.epw	ResidentialLocation	weather_directory=../../../../weather	weather_file_name=USA_TX_Lubbock.Intl.AP.722670_TMY3.epw	dst_start_date=April 7	dst_end_date=October 26																																									
-Location EPW	USA_TX_El.Paso.Intl.AP.722700_TMY3.epw	ResidentialLocation	weather_directory=../../../../weather	weather_file_name=USA_TX_El.Paso.Intl.AP.722700_TMY3.epw	dst_start_date=April 7	dst_end_date=October 26																																									
-Location EPW	USA_AZ_Tucson.Intl.AP.722740_TMY3.epw	ResidentialLocation	weather_directory=../../../../weather	weather_file_name=USA_AZ_Tucson.Intl.AP.722740_TMY3.epw	dst_start_date=April 7	dst_end_date=October 26																																									
-Location EPW	USA_AZ_Phoenix-Sky.Harbor.Intl.AP.722780_TMY3.epw	ResidentialLocation	weather_directory=../../../../weather	weather_file_name=USA_AZ_Phoenix-Sky.Harbor.Intl.AP.722780_TMY3.epw	dst_start_date=April 7	dst_end_date=October 26																																									
-Location EPW	USA_CA_San.Diego-Lindbergh.Field.722900_TMY3.epw	ResidentialLocation	weather_directory=../../../../weather	weather_file_name=USA_CA_San.Diego-Lindbergh.Field.722900_TMY3.epw	dst_start_date=April 7	dst_end_date=October 26																																									
-Location EPW	USA_CA_Los.Angeles.Intl.AP.722950_TMY3.epw	ResidentialLocation	weather_directory=../../../../weather	weather_file_name=USA_CA_Los.Angeles.Intl.AP.722950_TMY3.epw	dst_start_date=April 7	dst_end_date=October 26																																									
-Location EPW	USA_CA_Long.Beach-Daugherty.Field.722970_TMY3.epw	ResidentialLocation	weather_directory=../../../../weather	weather_file_name=USA_CA_Long.Beach-Daugherty.Field.722970_TMY3.epw	dst_start_date=April 7	dst_end_date=October 26																																									
-Location EPW	USA_NC_Wilmington.Intl.AP.723013_TMY3.epw	ResidentialLocation	weather_directory=../../../../weather	weather_file_name=USA_NC_Wilmington.Intl.AP.723013_TMY3.epw	dst_start_date=April 7	dst_end_date=October 26																																									
-Location EPW	USA_NC_Cape.Hatteras.723040_TMY3.epw	ResidentialLocation	weather_directory=../../../../weather	weather_file_name=USA_NC_Cape.Hatteras.723040_TMY3.epw	dst_start_date=April 7	dst_end_date=October 26																																									
-Location EPW	USA_NC_Raleigh-Durham.Intl.AP.723060_TMY3.epw	ResidentialLocation	weather_directory=../../../../weather	weather_file_name=USA_NC_Raleigh-Durham.Intl.AP.723060_TMY3.epw	dst_start_date=April 7	dst_end_date=October 26																																									
-Location EPW	USA_VA_Norfolk.Intl.AP.723080_TMY3.epw	ResidentialLocation	weather_directory=../../../../weather	weather_file_name=USA_VA_Norfolk.Intl.AP.723080_TMY3.epw	dst_start_date=April 7	dst_end_date=October 26																																									
-Location EPW	USA_SC_Columbia.Metro.AP.723100_TMY3.epw	ResidentialLocation	weather_directory=../../../../weather	weather_file_name=USA_SC_Columbia.Metro.AP.723100_TMY3.epw	dst_start_date=April 7	dst_end_date=October 26																																									
-Location EPW	USA_GA_Athens-Ben.Epps.AP.723110_TMY3.epw	ResidentialLocation	weather_directory=../../../../weather	weather_file_name=USA_GA_Athens-Ben.Epps.AP.723110_TMY3.epw	dst_start_date=April 7	dst_end_date=October 26																																									
-Location EPW	USA_SC_Greer.Greenville-Spartanburg.AP.723120_TMY3.epw	ResidentialLocation	weather_directory=../../../../weather	weather_file_name=USA_SC_Greer.Greenville-Spartanburg.AP.723120_TMY3.epw	dst_start_date=April 7	dst_end_date=October 26																																									
-Location EPW	USA_NC_Charlotte-Douglas.Intl.AP.723140_TMY3.epw	ResidentialLocation	weather_directory=../../../../weather	weather_file_name=USA_NC_Charlotte-Douglas.Intl.AP.723140_TMY3.epw	dst_start_date=April 7	dst_end_date=October 26																																									
-Location EPW	USA_NC_Asheville.Rgnl.AP.723150_TMY3.epw	ResidentialLocation	weather_directory=../../../../weather	weather_file_name=USA_NC_Asheville.Rgnl.AP.723150_TMY3.epw	dst_start_date=April 7	dst_end_date=October 26																																									
-Location EPW	USA_NC_Greensboro-Piedmont.Triad.Intl.AP.723170_TMY3.epw	ResidentialLocation	weather_directory=../../../../weather	weather_file_name=USA_NC_Greensboro-Piedmont.Triad.Intl.AP.723170_TMY3.epw	dst_start_date=April 7	dst_end_date=October 26																																									
-Location EPW	USA_TN_Bristol-TriCities.Rgnl.AP.723183_TMY3.epw	ResidentialLocation	weather_directory=../../../../weather	weather_file_name=USA_TN_Bristol-TriCities.Rgnl.AP.723183_TMY3.epw	dst_start_date=April 7	dst_end_date=October 26																																									
-Location EPW	USA_AL_Huntsville.Intl.AP-Jones.Field.723230_TMY3.epw	ResidentialLocation	weather_directory=../../../../weather	weather_file_name=USA_AL_Huntsville.Intl.AP-Jones.Field.723230_TMY3.epw	dst_start_date=April 7	dst_end_date=October 26																																									
-Location EPW	USA_TN_Chattanooga-Lovell.Field.AP.723240_TMY3.epw	ResidentialLocation	weather_directory=../../../../weather	weather_file_name=USA_TN_Chattanooga-Lovell.Field.AP.723240_TMY3.epw	dst_start_date=April 7	dst_end_date=October 26																																									
-Location EPW	USA_TN_Knoxville-McGhee.Tyson.AP.723260_TMY3.epw	ResidentialLocation	weather_directory=../../../../weather	weather_file_name=USA_TN_Knoxville-McGhee.Tyson.AP.723260_TMY3.epw	dst_start_date=April 7	dst_end_date=October 26																																									
-Location EPW	USA_TN_Nashville.Intl.AP.723270_TMY3.epw	ResidentialLocation	weather_directory=../../../../weather	weather_file_name=USA_TN_Nashville.Intl.AP.723270_TMY3.epw	dst_start_date=April 7	dst_end_date=October 26																																									
-Location EPW	USA_TN_Memphis.Intl.AP.723340_TMY3.epw	ResidentialLocation	weather_directory=../../../../weather	weather_file_name=USA_TN_Memphis.Intl.AP.723340_TMY3.epw	dst_start_date=April 7	dst_end_date=October 26																																									
-Location EPW	USA_AR_Little.Rock-Adams.Field.723403_TMY3.epw	ResidentialLocation	weather_directory=../../../../weather	weather_file_name=USA_AR_Little.Rock-Adams.Field.723403_TMY3.epw	dst_start_date=April 7	dst_end_date=October 26																																									
-Location EPW	USA_AR_Fort.Smith.Rgnl.AP.723440_TMY3.epw	ResidentialLocation	weather_directory=../../../../weather	weather_file_name=USA_AR_Fort.Smith.Rgnl.AP.723440_TMY3.epw	dst_start_date=April 7	dst_end_date=October 26																																									
-Location EPW	USA_TX_Wichita.Falls.Muni.AP.723510_TMY3.epw	ResidentialLocation	weather_directory=../../../../weather	weather_file_name=USA_TX_Wichita.Falls.Muni.AP.723510_TMY3.epw	dst_start_date=April 7	dst_end_date=October 26																																									
-Location EPW	USA_OK_Oklahoma.City-Will.Rogers.World.AP.723530_TMY3.epw	ResidentialLocation	weather_directory=../../../../weather	weather_file_name=USA_OK_Oklahoma.City-Will.Rogers.World.AP.723530_TMY3.epw	dst_start_date=April 7	dst_end_date=October 26																																									
-Location EPW	USA_OK_Tulsa.Intl.AP.723560_TMY3.epw	ResidentialLocation	weather_directory=../../../../weather	weather_file_name=USA_OK_Tulsa.Intl.AP.723560_TMY3.epw	dst_start_date=April 7	dst_end_date=October 26																																									
-Location EPW	USA_TX_Amarillo.Intl.AP.723630_TMY3.epw	ResidentialLocation	weather_directory=../../../../weather	weather_file_name=USA_TX_Amarillo.Intl.AP.723630_TMY3.epw	dst_start_date=April 7	dst_end_date=October 26																																									
-Location EPW	USA_NM_Albuquerque.Intl.AP.723650_TMY3.epw	ResidentialLocation	weather_directory=../../../../weather	weather_file_name=USA_NM_Albuquerque.Intl.AP.723650_TMY3.epw	dst_start_date=April 7	dst_end_date=October 26																																									
-Location EPW	USA_NM_Tucumcari.AP.723676_TMY3.epw	ResidentialLocation	weather_directory=../../../../weather	weather_file_name=USA_NM_Tucumcari.AP.723676_TMY3.epw	dst_start_date=April 7	dst_end_date=October 26																																									
-Location EPW	USA_AZ_Prescott-Love.Field.723723_TMY3.epw	ResidentialLocation	weather_directory=../../../../weather	weather_file_name=USA_AZ_Prescott-Love.Field.723723_TMY3.epw	dst_start_date=April 7	dst_end_date=October 26																																									
-Location EPW	USA_AZ_Flagstaff-Pulliam.AP.723755_TMY3.epw	ResidentialLocation	weather_directory=../../../../weather	weather_file_name=USA_AZ_Flagstaff-Pulliam.AP.723755_TMY3.epw	dst_start_date=April 7	dst_end_date=October 26																																									
-Location EPW	USA_CA_Barstow.Daggett.AP.723815_TMY3.epw	ResidentialLocation	weather_directory=../../../../weather	weather_file_name=USA_CA_Barstow.Daggett.AP.723815_TMY3.epw	dst_start_date=April 7	dst_end_date=October 26																																									
-Location EPW	USA_CA_Bakersfield-Meadows.Field.723840_TMY3.epw	ResidentialLocation	weather_directory=../../../../weather	weather_file_name=USA_CA_Bakersfield-Meadows.Field.723840_TMY3.epw	dst_start_date=April 7	dst_end_date=October 26																																									
-Location EPW	USA_NV_Las.Vegas-McCarran.Intl.AP.723860_TMY3.epw	ResidentialLocation	weather_directory=../../../../weather	weather_file_name=USA_NV_Las.Vegas-McCarran.Intl.AP.723860_TMY3.epw	dst_start_date=April 7	dst_end_date=October 26																																									
-Location EPW	USA_CA_Fresno.Air.Terminal.723890_TMY3.epw	ResidentialLocation	weather_directory=../../../../weather	weather_file_name=USA_CA_Fresno.Air.Terminal.723890_TMY3.epw	dst_start_date=April 7	dst_end_date=October 26																																									
-Location EPW	USA_CA_Santa.Maria.Public.AP.723940_TMY3.epw	ResidentialLocation	weather_directory=../../../../weather	weather_file_name=USA_CA_Santa.Maria.Public.AP.723940_TMY3.epw	dst_start_date=April 7	dst_end_date=October 26																																									
-Location EPW	USA_VA_Richmond.Intl.AP.724010_TMY3.epw	ResidentialLocation	weather_directory=../../../../weather	weather_file_name=USA_VA_Richmond.Intl.AP.724010_TMY3.epw	dst_start_date=April 7	dst_end_date=October 26																																									
-Location EPW	USA_VA_Sterling-Washington.Dulles.Intl.AP.724030_TMY3.epw	ResidentialLocation	weather_directory=../../../../weather	weather_file_name=USA_VA_Sterling-Washington.Dulles.Intl.AP.724030_TMY3.epw	dst_start_date=April 7	dst_end_date=October 26																																									
-Location EPW	USA_MD_Baltimore-Washington.Intl.AP.724060_TMY3.epw	ResidentialLocation	weather_directory=../../../../weather	weather_file_name=USA_MD_Baltimore-Washington.Intl.AP.724060_TMY3.epw	dst_start_date=April 7	dst_end_date=October 26																																									
-Location EPW	USA_NJ_Atlantic.City.Intl.AP.724070_TMY3.epw	ResidentialLocation	weather_directory=../../../../weather	weather_file_name=USA_NJ_Atlantic.City.Intl.AP.724070_TMY3.epw	dst_start_date=April 7	dst_end_date=October 26																																									
-Location EPW	USA_PA_Philadelphia.Intl.AP.724080_TMY3.epw	ResidentialLocation	weather_directory=../../../../weather	weather_file_name=USA_PA_Philadelphia.Intl.AP.724080_TMY3.epw	dst_start_date=April 7	dst_end_date=October 26																																									
-Location EPW	USA_DE_Wilmington-New.Castle.County.AP.724089_TMY3.epw	ResidentialLocation	weather_directory=../../../../weather	weather_file_name=USA_DE_Wilmington-New.Castle.County.AP.724089_TMY3.epw	dst_start_date=April 7	dst_end_date=October 26																																									
-Location EPW	USA_VA_Lynchburg.Rgnl.AP-Preston.Glen.Field.724100_TMY3.epw	ResidentialLocation	weather_directory=../../../../weather	weather_file_name=USA_VA_Lynchburg.Rgnl.AP-Preston.Glen.Field.724100_TMY3.epw	dst_start_date=April 7	dst_end_date=October 26																																									
-Location EPW	USA_VA_Roanoke.Rgnl.AP-Woodrum.Field.724110_TMY3.epw	ResidentialLocation	weather_directory=../../../../weather	weather_file_name=USA_VA_Roanoke.Rgnl.AP-Woodrum.Field.724110_TMY3.epw	dst_start_date=April 7	dst_end_date=October 26																																									
-Location EPW	USA_WV_Charleston-Yeager.AP.724140_TMY3.epw	ResidentialLocation	weather_directory=../../../../weather	weather_file_name=USA_WV_Charleston-Yeager.AP.724140_TMY3.epw	dst_start_date=April 7	dst_end_date=October 26																																									
-Location EPW	USA_WV_Elkins-Randolph.County.AP.724170_TMY3.epw	ResidentialLocation	weather_directory=../../../../weather	weather_file_name=USA_WV_Elkins-Randolph.County.AP.724170_TMY3.epw	dst_start_date=April 7	dst_end_date=October 26																																									
-Location EPW	USA_KY_Cincinnati-Northern.Kentucky.AP.724210_TMY3.epw	ResidentialLocation	weather_directory=../../../../weather	weather_file_name=USA_KY_Cincinnati-Northern.Kentucky.AP.724210_TMY3.epw	dst_start_date=April 7	dst_end_date=October 26																																									
-Location EPW	USA_KY_Lexington-Bluegrass.AP.724220_TMY3.epw	ResidentialLocation	weather_directory=../../../../weather	weather_file_name=USA_KY_Lexington-Bluegrass.AP.724220_TMY3.epw	dst_start_date=April 7	dst_end_date=October 26																																									
-Location EPW	USA_KY_Louisville-Standiford.Field.724230_TMY3.epw	ResidentialLocation	weather_directory=../../../../weather	weather_file_name=USA_KY_Louisville-Standiford.Field.724230_TMY3.epw	dst_start_date=April 7	dst_end_date=October 26																																									
-Location EPW	USA_WV_Huntington-Tri.State.Walker.Long.Field.724250_TMY3.epw	ResidentialLocation	weather_directory=../../../../weather	weather_file_name=USA_WV_Huntington-Tri.State.Walker.Long.Field.724250_TMY3.epw	dst_start_date=April 7	dst_end_date=October 26																																									
-Location EPW	USA_OH_Columbus-Port.Columbus.Intl.AP.724280_TMY3.epw	ResidentialLocation	weather_directory=../../../../weather	weather_file_name=USA_OH_Columbus-Port.Columbus.Intl.AP.724280_TMY3.epw	dst_start_date=April 7	dst_end_date=October 26																																									
-Location EPW	USA_OH_Dayton.Intl.AP.724290_TMY3.epw	ResidentialLocation	weather_directory=../../../../weather	weather_file_name=USA_OH_Dayton.Intl.AP.724290_TMY3.epw	dst_start_date=April 7	dst_end_date=October 26																																									
-Location EPW	USA_IN_Evansville.Rgnl.AP.724320_TMY3.epw	ResidentialLocation	weather_directory=../../../../weather	weather_file_name=USA_IN_Evansville.Rgnl.AP.724320_TMY3.epw	dst_start_date=April 7	dst_end_date=October 26																																									
-Location EPW	USA_MO_St.Louis-Lambert.Intl.AP.724340_TMY3.epw	ResidentialLocation	weather_directory=../../../../weather	weather_file_name=USA_MO_St.Louis-Lambert.Intl.AP.724340_TMY3.epw	dst_start_date=April 7	dst_end_date=October 26																																									
-Location EPW	USA_IN_Indianapolis.Intl.AP.724380_TMY3.epw	ResidentialLocation	weather_directory=../../../../weather	weather_file_name=USA_IN_Indianapolis.Intl.AP.724380_TMY3.epw	dst_start_date=April 7	dst_end_date=October 26																																									
-Location EPW	USA_IL_Springfield-Capital.AP.724390_TMY3.epw	ResidentialLocation	weather_directory=../../../../weather	weather_file_name=USA_IL_Springfield-Capital.AP.724390_TMY3.epw	dst_start_date=April 7	dst_end_date=October 26																																									
-Location EPW	USA_MO_Springfield.Rgnl.AP.724400_TMY3.epw	ResidentialLocation	weather_directory=../../../../weather	weather_file_name=USA_MO_Springfield.Rgnl.AP.724400_TMY3.epw	dst_start_date=April 7	dst_end_date=October 26																																									
-Location EPW	USA_MO_Columbia.Rgnl.AP.724450_TMY3.epw	ResidentialLocation	weather_directory=../../../../weather	weather_file_name=USA_MO_Columbia.Rgnl.AP.724450_TMY3.epw	dst_start_date=April 7	dst_end_date=October 26																																									
-Location EPW	USA_MO_Kansas.City.Intl.AP.724460_TMY3.epw	ResidentialLocation	weather_directory=../../../../weather	weather_file_name=USA_MO_Kansas.City.Intl.AP.724460_TMY3.epw	dst_start_date=April 7	dst_end_date=October 26																																									
-Location EPW	USA_KS_Wichita-Mid.Continent.AP.724500_TMY3.epw	ResidentialLocation	weather_directory=../../../../weather	weather_file_name=USA_KS_Wichita-Mid.Continent.AP.724500_TMY3.epw	dst_start_date=April 7	dst_end_date=October 26																																									
-Location EPW	USA_KS_Dodge.City.Rgnl.AP.724510_TMY3.epw	ResidentialLocation	weather_directory=../../../../weather	weather_file_name=USA_KS_Dodge.City.Rgnl.AP.724510_TMY3.epw	dst_start_date=April 7	dst_end_date=October 26																																									
-Location EPW	USA_KS_Topeka-Phillip.Billard.Muni.AP.724560_TMY3.epw	ResidentialLocation	weather_directory=../../../../weather	weather_file_name=USA_KS_Topeka-Phillip.Billard.Muni.AP.724560_TMY3.epw	dst_start_date=April 7	dst_end_date=October 26																																									
-Location EPW	USA_CO_Alamosa.Muni.AP.724620_TMY3.epw	ResidentialLocation	weather_directory=../../../../weather	weather_file_name=USA_CO_Alamosa.Muni.AP.724620_TMY3.epw	dst_start_date=April 7	dst_end_date=October 26																																									
-Location EPW	USA_CO_Pueblo.Mem.AP.724640_TMY3.epw	ResidentialLocation	weather_directory=../../../../weather	weather_file_name=USA_CO_Pueblo.Mem.AP.724640_TMY3.epw	dst_start_date=April 7	dst_end_date=October 26																																									
-Location EPW	USA_KS_Goodland-Renner.Field.724650_TMY3.epw	ResidentialLocation	weather_directory=../../../../weather	weather_file_name=USA_KS_Goodland-Renner.Field.724650_TMY3.epw	dst_start_date=April 7	dst_end_date=October 26																																									
-Location EPW	USA_CO_Colorado.Springs-Peterson.Field.724660_TMY3.epw	ResidentialLocation	weather_directory=../../../../weather	weather_file_name=USA_CO_Colorado.Springs-Peterson.Field.724660_TMY3.epw	dst_start_date=April 7	dst_end_date=October 26																																									
-Location EPW	USA_CO_Eagle.County.Rgnl.AP.724675_TMY3.epw	ResidentialLocation	weather_directory=../../../../weather	weather_file_name=USA_CO_Eagle.County.Rgnl.AP.724675_TMY3.epw	dst_start_date=April 7	dst_end_date=October 26																																									
-Location EPW	USA_CO_Boulder-Broomfield-Jefferson.County.AP.724699_TMY3.epw	ResidentialLocation	weather_directory=../../../../weather	weather_file_name=USA_CO_Boulder-Broomfield-Jefferson.County.AP.724699_TMY3.epw	dst_start_date=April 7	dst_end_date=October 26																																									
-Location EPW	USA_UT_Cedar.City.Muni.AP.724755_TMY3.epw	ResidentialLocation	weather_directory=../../../../weather	weather_file_name=USA_UT_Cedar.City.Muni.AP.724755_TMY3.epw	dst_start_date=April 7	dst_end_date=October 26																																									
-Location EPW	USA_CO_Grand.Junction-Walker.Field.724760_TMY3.epw	ResidentialLocation	weather_directory=../../../../weather	weather_file_name=USA_CO_Grand.Junction-Walker.Field.724760_TMY3.epw	dst_start_date=April 7	dst_end_date=October 26																																									
-Location EPW	USA_CA_Sacramento.Exec.AP.724830_TMY3.epw	ResidentialLocation	weather_directory=../../../../weather	weather_file_name=USA_CA_Sacramento.Exec.AP.724830_TMY3.epw	dst_start_date=April 7	dst_end_date=October 26																																									
-Location EPW	USA_NV_Tonopah.AP.724855_TMY3.epw	ResidentialLocation	weather_directory=../../../../weather	weather_file_name=USA_NV_Tonopah.AP.724855_TMY3.epw	dst_start_date=April 7	dst_end_date=October 26																																									
-Location EPW	USA_NV_Ely-Yelland.Field.724860_TMY3.epw	ResidentialLocation	weather_directory=../../../../weather	weather_file_name=USA_NV_Ely-Yelland.Field.724860_TMY3.epw	dst_start_date=April 7	dst_end_date=October 26																																									
-Location EPW	USA_NV_Reno-Tahoe.Intl.AP.724880_TMY3.epw	ResidentialLocation	weather_directory=../../../../weather	weather_file_name=USA_NV_Reno-Tahoe.Intl.AP.724880_TMY3.epw	dst_start_date=April 7	dst_end_date=October 26																																									
-Location EPW	USA_CA_San.Francisco.Intl.AP.724940_TMY3.epw	ResidentialLocation	weather_directory=../../../../weather	weather_file_name=USA_CA_San.Francisco.Intl.AP.724940_TMY3.epw	dst_start_date=April 7	dst_end_date=October 26																																									
-Location EPW	USA_NJ_Newark.Intl.AP.725020_TMY3.epw	ResidentialLocation	weather_directory=../../../../weather	weather_file_name=USA_NJ_Newark.Intl.AP.725020_TMY3.epw	dst_start_date=April 7	dst_end_date=October 26																																									
-Location EPW	USA_CT_Bridgeport-Sikorsky.Mem.AP.725040_TMY3.epw	ResidentialLocation	weather_directory=../../../../weather	weather_file_name=USA_CT_Bridgeport-Sikorsky.Mem.AP.725040_TMY3.epw	dst_start_date=April 7	dst_end_date=October 26																																									
-Location EPW	USA_RI_Providence-T.F.Green.State.AP.725070_TMY3.epw	ResidentialLocation	weather_directory=../../../../weather	weather_file_name=USA_RI_Providence-T.F.Green.State.AP.725070_TMY3.epw	dst_start_date=April 7	dst_end_date=October 26																																									
-Location EPW	USA_CT_Hartford-Bradley.Intl.AP.725080_TMY3.epw	ResidentialLocation	weather_directory=../../../../weather	weather_file_name=USA_CT_Hartford-Bradley.Intl.AP.725080_TMY3.epw	dst_start_date=April 7	dst_end_date=October 26																																									
-Location EPW	USA_MA_Boston-Logan.Intl.AP.725090_TMY3.epw	ResidentialLocation	weather_directory=../../../../weather	weather_file_name=USA_MA_Boston-Logan.Intl.AP.725090_TMY3.epw	dst_start_date=April 7	dst_end_date=October 26																																									
-Location EPW	USA_MA_Worcester.Rgnl.AP.725095_TMY3.epw	ResidentialLocation	weather_directory=../../../../weather	weather_file_name=USA_MA_Worcester.Rgnl.AP.725095_TMY3.epw	dst_start_date=April 7	dst_end_date=October 26																																									
-Location EPW	USA_PA_Harrisburg-Capital.City.AP.725118_TMY3.epw	ResidentialLocation	weather_directory=../../../../weather	weather_file_name=USA_PA_Harrisburg-Capital.City.AP.725118_TMY3.epw	dst_start_date=April 7	dst_end_date=October 26																																									
-Location EPW	USA_PA_Wilkes-Barre-Scranton.Intl.AP.725130_TMY3.epw	ResidentialLocation	weather_directory=../../../../weather	weather_file_name=USA_PA_Wilkes-Barre-Scranton.Intl.AP.725130_TMY3.epw	dst_start_date=April 7	dst_end_date=October 26																																									
-Location EPW	USA_PA_Williamsport.Rgnl.AP.725140_TMY3.epw	ResidentialLocation	weather_directory=../../../../weather	weather_file_name=USA_PA_Williamsport.Rgnl.AP.725140_TMY3.epw	dst_start_date=April 7	dst_end_date=October 26																																									
-Location EPW	USA_NY_Binghamton-Edwin.A.Link.Field.725150_TMY3.epw	ResidentialLocation	weather_directory=../../../../weather	weather_file_name=USA_NY_Binghamton-Edwin.A.Link.Field.725150_TMY3.epw	dst_start_date=April 7	dst_end_date=October 26																																									
-Location EPW	USA_PA_Allentown-Lehigh.Valley.Intl.AP.725170_TMY3.epw	ResidentialLocation	weather_directory=../../../../weather	weather_file_name=USA_PA_Allentown-Lehigh.Valley.Intl.AP.725170_TMY3.epw	dst_start_date=April 7	dst_end_date=October 26																																									
-Location EPW	USA_NY_Albany.County.AP.725180_TMY3.epw	ResidentialLocation	weather_directory=../../../../weather	weather_file_name=USA_NY_Albany.County.AP.725180_TMY3.epw	dst_start_date=April 7	dst_end_date=October 26																																									
-Location EPW	USA_NY_Syracuse-Hancock.Intl.AP.725190_TMY3.epw	ResidentialLocation	weather_directory=../../../../weather	weather_file_name=USA_NY_Syracuse-Hancock.Intl.AP.725190_TMY3.epw	dst_start_date=April 7	dst_end_date=October 26																																									
-Location EPW	USA_PA_Pittsburgh.Intl.AP.725200_TMY3.epw	ResidentialLocation	weather_directory=../../../../weather	weather_file_name=USA_PA_Pittsburgh.Intl.AP.725200_TMY3.epw	dst_start_date=April 7	dst_end_date=October 26																																									
-Location EPW	USA_OH_Akron.Canton.Rgnl.AP.725210_TMY3.epw	ResidentialLocation	weather_directory=../../../../weather	weather_file_name=USA_OH_Akron.Canton.Rgnl.AP.725210_TMY3.epw	dst_start_date=April 7	dst_end_date=October 26																																									
-Location EPW	USA_OH_Cleveland-Hopkins.Intl.AP.725240_TMY3.epw	ResidentialLocation	weather_directory=../../../../weather	weather_file_name=USA_OH_Cleveland-Hopkins.Intl.AP.725240_TMY3.epw	dst_start_date=April 7	dst_end_date=October 26																																									
-Location EPW	USA_OH_Mansfield-Lahm.Muni.AP.725246_TMY3.epw	ResidentialLocation	weather_directory=../../../../weather	weather_file_name=USA_OH_Mansfield-Lahm.Muni.AP.725246_TMY3.epw	dst_start_date=April 7	dst_end_date=October 26																																									
-Location EPW	USA_OH_Youngstown.Rgnl.AP.725250_TMY3.epw	ResidentialLocation	weather_directory=../../../../weather	weather_file_name=USA_OH_Youngstown.Rgnl.AP.725250_TMY3.epw	dst_start_date=April 7	dst_end_date=October 26																																									
-Location EPW	USA_PA_Erie.Intl.AP.725260_TMY3.epw	ResidentialLocation	weather_directory=../../../../weather	weather_file_name=USA_PA_Erie.Intl.AP.725260_TMY3.epw	dst_start_date=April 7	dst_end_date=October 26																																									
-Location EPW	USA_PA_Bradford.Rgnl.AP.725266_TMY3.epw	ResidentialLocation	weather_directory=../../../../weather	weather_file_name=USA_PA_Bradford.Rgnl.AP.725266_TMY3.epw	dst_start_date=April 7	dst_end_date=October 26																																									
-Location EPW	USA_NY_Buffalo-Greater.Buffalo.Intl.AP.725280_TMY3.epw	ResidentialLocation	weather_directory=../../../../weather	weather_file_name=USA_NY_Buffalo-Greater.Buffalo.Intl.AP.725280_TMY3.epw	dst_start_date=April 7	dst_end_date=October 26																																									
-Location EPW	USA_NY_Rochester-Greater.Rochester.Intl.AP.725290_TMY3.epw	ResidentialLocation	weather_directory=../../../../weather	weather_file_name=USA_NY_Rochester-Greater.Rochester.Intl.AP.725290_TMY3.epw	dst_start_date=April 7	dst_end_date=October 26																																									
-Location EPW	USA_IL_Chicago-OHare.Intl.AP.725300_TMY3.epw	ResidentialLocation	weather_directory=../../../../weather	weather_file_name=USA_IL_Chicago-OHare.Intl.AP.725300_TMY3.epw	dst_start_date=April 7	dst_end_date=October 26																																									
-Location EPW	USA_IL_Peoria-Greater.Peoria.AP.725320_TMY3.epw	ResidentialLocation	weather_directory=../../../../weather	weather_file_name=USA_IL_Peoria-Greater.Peoria.AP.725320_TMY3.epw	dst_start_date=April 7	dst_end_date=October 26																																									
-Location EPW	USA_IN_Fort.Wayne.Intl.AP.725330_TMY3.epw	ResidentialLocation	weather_directory=../../../../weather	weather_file_name=USA_IN_Fort.Wayne.Intl.AP.725330_TMY3.epw	dst_start_date=April 7	dst_end_date=October 26																																									
-Location EPW	USA_IN_South.Bend-Michiana.Rgnl.AP.725350_TMY3.epw	ResidentialLocation	weather_directory=../../../../weather	weather_file_name=USA_IN_South.Bend-Michiana.Rgnl.AP.725350_TMY3.epw	dst_start_date=April 7	dst_end_date=October 26																																									
-Location EPW	USA_OH_Toledo.Express.AP.725360_TMY3.epw	ResidentialLocation	weather_directory=../../../../weather	weather_file_name=USA_OH_Toledo.Express.AP.725360_TMY3.epw	dst_start_date=April 7	dst_end_date=October 26																																									
-Location EPW	USA_MI_Detroit.Metro.AP.725370_TMY3.epw	ResidentialLocation	weather_directory=../../../../weather	weather_file_name=USA_MI_Detroit.Metro.AP.725370_TMY3.epw	dst_start_date=April 7	dst_end_date=October 26																																									
-Location EPW	USA_MI_Lansing-Capital.City.AP.725390_TMY3.epw	ResidentialLocation	weather_directory=../../../../weather	weather_file_name=USA_MI_Lansing-Capital.City.AP.725390_TMY3.epw	dst_start_date=April 7	dst_end_date=October 26																																									
-Location EPW	USA_IL_Rockford-Greater.Rockford.AP.725430_TMY3.epw	ResidentialLocation	weather_directory=../../../../weather	weather_file_name=USA_IL_Rockford-Greater.Rockford.AP.725430_TMY3.epw	dst_start_date=April 7	dst_end_date=October 26																																									
-Location EPW	USA_IL_Moline-Quad.City.Intl.AP.725440_TMY3.epw	ResidentialLocation	weather_directory=../../../../weather	weather_file_name=USA_IL_Moline-Quad.City.Intl.AP.725440_TMY3.epw	dst_start_date=April 7	dst_end_date=October 26																																									
-Location EPW	USA_IA_Des.Moines.Intl.AP.725460_TMY3.epw	ResidentialLocation	weather_directory=../../../../weather	weather_file_name=USA_IA_Des.Moines.Intl.AP.725460_TMY3.epw	dst_start_date=April 7	dst_end_date=October 26																																									
-Location EPW	USA_IA_Waterloo.Muni.AP.725480_TMY3.epw	ResidentialLocation	weather_directory=../../../../weather	weather_file_name=USA_IA_Waterloo.Muni.AP.725480_TMY3.epw	dst_start_date=April 7	dst_end_date=October 26																																									
-Location EPW	USA_IA_Mason.City.Muni.AP.725485_TMY3.epw	ResidentialLocation	weather_directory=../../../../weather	weather_file_name=USA_IA_Mason.City.Muni.AP.725485_TMY3.epw	dst_start_date=April 7	dst_end_date=October 26																																									
-Location EPW	USA_NE_Omaha-Eppley.Airfield.725500_TMY3.epw	ResidentialLocation	weather_directory=../../../../weather	weather_file_name=USA_NE_Omaha-Eppley.Airfield.725500_TMY3.epw	dst_start_date=April 7	dst_end_date=October 26																																									
-Location EPW	USA_NE_Grand.Island-Central.Nebraska.Rgnl.AP.725520_TMY3.epw	ResidentialLocation	weather_directory=../../../../weather	weather_file_name=USA_NE_Grand.Island-Central.Nebraska.Rgnl.AP.725520_TMY3.epw	dst_start_date=April 7	dst_end_date=October 26																																									
-Location EPW	USA_NE_Norfolk-Karl.Stefan.Mem.AP.725560_TMY3.epw	ResidentialLocation	weather_directory=../../../../weather	weather_file_name=USA_NE_Norfolk-Karl.Stefan.Mem.AP.725560_TMY3.epw	dst_start_date=April 7	dst_end_date=October 26																																									
-Location EPW	USA_IA_Sioux.City-Sioux.Gateway.AP.725570_TMY3.epw	ResidentialLocation	weather_directory=../../../../weather	weather_file_name=USA_IA_Sioux.City-Sioux.Gateway.AP.725570_TMY3.epw	dst_start_date=April 7	dst_end_date=October 26																																									
-Location EPW	USA_NE_North.Platte.Rgnl.AP.725620_TMY3.epw	ResidentialLocation	weather_directory=../../../../weather	weather_file_name=USA_NE_North.Platte.Rgnl.AP.725620_TMY3.epw	dst_start_date=April 7	dst_end_date=October 26																																									
-Location EPW	USA_WY_Cheyenne.Muni.AP.725640_TMY3.epw	ResidentialLocation	weather_directory=../../../../weather	weather_file_name=USA_WY_Cheyenne.Muni.AP.725640_TMY3.epw	dst_start_date=April 7	dst_end_date=October 26																																									
-Location EPW	USA_NE_Scottsbluff-W.B.Heilig.Field.725660_TMY3.epw	ResidentialLocation	weather_directory=../../../../weather	weather_file_name=USA_NE_Scottsbluff-W.B.Heilig.Field.725660_TMY3.epw	dst_start_date=April 7	dst_end_date=October 26																																									
-Location EPW	USA_WY_Casper-Natrona.County.Intl.AP.725690_TMY3.epw	ResidentialLocation	weather_directory=../../../../weather	weather_file_name=USA_WY_Casper-Natrona.County.Intl.AP.725690_TMY3.epw	dst_start_date=April 7	dst_end_date=October 26																																									
-Location EPW	USA_UT_Salt.Lake.City.Intl.AP.725720_TMY3.epw	ResidentialLocation	weather_directory=../../../../weather	weather_file_name=USA_UT_Salt.Lake.City.Intl.AP.725720_TMY3.epw	dst_start_date=April 7	dst_end_date=October 26																																									
-Location EPW	USA_WY_Green.River-Greater.Green.River.Intergalactic.Spaceport.725744_TMY3.epw	ResidentialLocation	weather_directory=../../../../weather	weather_file_name=USA_WY_Green.River-Greater.Green.River.Intergalactic.Spaceport.725744_TMY3.epw	dst_start_date=April 7	dst_end_date=October 26																																									
-Location EPW	USA_WY_Lander-Hunt.Field.725760_TMY3.epw	ResidentialLocation	weather_directory=../../../../weather	weather_file_name=USA_WY_Lander-Hunt.Field.725760_TMY3.epw	dst_start_date=April 7	dst_end_date=October 26																																									
-Location EPW	USA_ID_Pocatello.Muni.AP.725780_TMY3.epw	ResidentialLocation	weather_directory=../../../../weather	weather_file_name=USA_ID_Pocatello.Muni.AP.725780_TMY3.epw	dst_start_date=April 7	dst_end_date=October 26																																									
-Location EPW	USA_NV_Elko.Muni.AP.725825_TMY3.epw	ResidentialLocation	weather_directory=../../../../weather	weather_file_name=USA_NV_Elko.Muni.AP.725825_TMY3.epw	dst_start_date=April 7	dst_end_date=October 26																																									
-Location EPW	USA_NV_Winnemucca.Muni.AP.725830_TMY3.epw	ResidentialLocation	weather_directory=../../../../weather	weather_file_name=USA_NV_Winnemucca.Muni.AP.725830_TMY3.epw	dst_start_date=April 7	dst_end_date=October 26																																									
-Location EPW	USA_CA_Arcata.AP.725945_TMY3.epw	ResidentialLocation	weather_directory=../../../../weather	weather_file_name=USA_CA_Arcata.AP.725945_TMY3.epw	dst_start_date=April 7	dst_end_date=October 26																																									
-Location EPW	USA_OR_Medford-Rogue.Valley.Intl.AP.725970_TMY3.epw	ResidentialLocation	weather_directory=../../../../weather	weather_file_name=USA_OR_Medford-Rogue.Valley.Intl.AP.725970_TMY3.epw	dst_start_date=April 7	dst_end_date=October 26																																									
-Location EPW	USA_NH_Concord.Muni.AP.726050_TMY3.epw	ResidentialLocation	weather_directory=../../../../weather	weather_file_name=USA_NH_Concord.Muni.AP.726050_TMY3.epw	dst_start_date=April 7	dst_end_date=October 26																																									
-Location EPW	USA_ME_Portland.Intl.Jetport.726060_TMY3.epw	ResidentialLocation	weather_directory=../../../../weather	weather_file_name=USA_ME_Portland.Intl.Jetport.726060_TMY3.epw	dst_start_date=April 7	dst_end_date=October 26																																									
-Location EPW	USA_VT_Burlington.Intl.AP.726170_TMY3.epw	ResidentialLocation	weather_directory=../../../../weather	weather_file_name=USA_VT_Burlington.Intl.AP.726170_TMY3.epw	dst_start_date=April 7	dst_end_date=October 26																																									
-Location EPW	USA_NY_Massena.AP.726223_TMY3.epw	ResidentialLocation	weather_directory=../../../../weather	weather_file_name=USA_NY_Massena.AP.726223_TMY3.epw	dst_start_date=April 7	dst_end_date=October 26																																									
-Location EPW	USA_MI_Grand.Rapids-Kent.County.Intl.AP.726350_TMY3.epw	ResidentialLocation	weather_directory=../../../../weather	weather_file_name=USA_MI_Grand.Rapids-Kent.County.Intl.AP.726350_TMY3.epw	dst_start_date=April 7	dst_end_date=October 26																																									
-Location EPW	USA_MI_Muskegon.County.AP.726360_TMY3.epw	ResidentialLocation	weather_directory=../../../../weather	weather_file_name=USA_MI_Muskegon.County.AP.726360_TMY3.epw	dst_start_date=April 7	dst_end_date=October 26																																									
-Location EPW	USA_MI_Flint-Bishop.Intl.AP.726370_TMY3.epw	ResidentialLocation	weather_directory=../../../../weather	weather_file_name=USA_MI_Flint-Bishop.Intl.AP.726370_TMY3.epw	dst_start_date=April 7	dst_end_date=October 26																																									
-Location EPW	USA_MI_Houghton-Lake.Roscommon.County.AP.726380_TMY3.epw	ResidentialLocation	weather_directory=../../../../weather	weather_file_name=USA_MI_Houghton-Lake.Roscommon.County.AP.726380_TMY3.epw	dst_start_date=April 7	dst_end_date=October 26																																									
-Location EPW	USA_MI_Traverse.City-Cherry.Capital.AP.726387_TMY3.epw	ResidentialLocation	weather_directory=../../../../weather	weather_file_name=USA_MI_Traverse.City-Cherry.Capital.AP.726387_TMY3.epw	dst_start_date=April 7	dst_end_date=October 26																																									
-Location EPW	USA_MI_Alpena.County.Rgnl.AP.726390_TMY3.epw	ResidentialLocation	weather_directory=../../../../weather	weather_file_name=USA_MI_Alpena.County.Rgnl.AP.726390_TMY3.epw	dst_start_date=April 7	dst_end_date=October 26																																									
-Location EPW	USA_WI_Milwaukee-Mitchell.Intl.AP.726400_TMY3.epw	ResidentialLocation	weather_directory=../../../../weather	weather_file_name=USA_WI_Milwaukee-Mitchell.Intl.AP.726400_TMY3.epw	dst_start_date=April 7	dst_end_date=October 26																																									
-Location EPW	USA_WI_Madison-Dane.County.Rgnl.AP.726410_TMY3.epw	ResidentialLocation	weather_directory=../../../../weather	weather_file_name=USA_WI_Madison-Dane.County.Rgnl.AP.726410_TMY3.epw	dst_start_date=April 7	dst_end_date=October 26																																									
-Location EPW	USA_WI_La.Crosse.Muni.AP.726430_TMY3.epw	ResidentialLocation	weather_directory=../../../../weather	weather_file_name=USA_WI_La.Crosse.Muni.AP.726430_TMY3.epw	dst_start_date=April 7	dst_end_date=October 26																																									
-Location EPW	USA_WI_Eau.Claire.County.AP.726435_TMY3.epw	ResidentialLocation	weather_directory=../../../../weather	weather_file_name=USA_WI_Eau.Claire.County.AP.726435_TMY3.epw	dst_start_date=April 7	dst_end_date=October 26																																									
-Location EPW	USA_MN_Rochester.Intl.AP.726440_TMY3.epw	ResidentialLocation	weather_directory=../../../../weather	weather_file_name=USA_MN_Rochester.Intl.AP.726440_TMY3.epw	dst_start_date=April 7	dst_end_date=October 26																																									
-Location EPW	USA_WI_Green.Bay-Austin.Straubel.Intl.AP.726450_TMY3.epw	ResidentialLocation	weather_directory=../../../../weather	weather_file_name=USA_WI_Green.Bay-Austin.Straubel.Intl.AP.726450_TMY3.epw	dst_start_date=April 7	dst_end_date=October 26																																									
-Location EPW	USA_SD_Sioux.Falls-Foss.Field.726510_TMY3.epw	ResidentialLocation	weather_directory=../../../../weather	weather_file_name=USA_SD_Sioux.Falls-Foss.Field.726510_TMY3.epw	dst_start_date=April 7	dst_end_date=October 26																																									
-Location EPW	USA_SD_Huron.Rgnl.AP.726540_TMY3.epw	ResidentialLocation	weather_directory=../../../../weather	weather_file_name=USA_SD_Huron.Rgnl.AP.726540_TMY3.epw	dst_start_date=April 7	dst_end_date=October 26																																									
-Location EPW	USA_MN_St.Cloud.Muni.AP.726550_TMY3.epw	ResidentialLocation	weather_directory=../../../../weather	weather_file_name=USA_MN_St.Cloud.Muni.AP.726550_TMY3.epw	dst_start_date=April 7	dst_end_date=October 26																																									
-Location EPW	USA_MN_Minneapolis-St.Paul.Intl.AP.726580_TMY3.epw	ResidentialLocation	weather_directory=../../../../weather	weather_file_name=USA_MN_Minneapolis-St.Paul.Intl.AP.726580_TMY3.epw	dst_start_date=April 7	dst_end_date=October 26																																									
-Location EPW	USA_SD_Rapid.City.Rgnl.AP.726620_TMY3.epw	ResidentialLocation	weather_directory=../../../../weather	weather_file_name=USA_SD_Rapid.City.Rgnl.AP.726620_TMY3.epw	dst_start_date=April 7	dst_end_date=October 26																																									
-Location EPW	USA_WY_Sheridan.County.AP.726660_TMY3.epw	ResidentialLocation	weather_directory=../../../../weather	weather_file_name=USA_WY_Sheridan.County.AP.726660_TMY3.epw	dst_start_date=April 7	dst_end_date=October 26																																									
-Location EPW	USA_SD_Pierre.Muni.AP.726686_TMY3.epw	ResidentialLocation	weather_directory=../../../../weather	weather_file_name=USA_SD_Pierre.Muni.AP.726686_TMY3.epw	dst_start_date=April 7	dst_end_date=October 26																																									
-Location EPW	USA_MT_Billings-Logan.Intl.AP.726770_TMY3.epw	ResidentialLocation	weather_directory=../../../../weather	weather_file_name=USA_MT_Billings-Logan.Intl.AP.726770_TMY3.epw	dst_start_date=April 7	dst_end_date=October 26																																									
-Location EPW	USA_MT_Lewistown.Muni.AP.726776_TMY3.epw	ResidentialLocation	weather_directory=../../../../weather	weather_file_name=USA_MT_Lewistown.Muni.AP.726776_TMY3.epw	dst_start_date=April 7	dst_end_date=October 26																																									
-Location EPW	USA_ID_Boise.Air.Terminal.726810_TMY3.epw	ResidentialLocation	weather_directory=../../../../weather	weather_file_name=USA_ID_Boise.Air.Terminal.726810_TMY3.epw	dst_start_date=April 7	dst_end_date=October 26																																									
-Location EPW	USA_OR_Burns.Muni.AP.726830_TMY3.epw	ResidentialLocation	weather_directory=../../../../weather	weather_file_name=USA_OR_Burns.Muni.AP.726830_TMY3.epw	dst_start_date=April 7	dst_end_date=October 26																																									
-Location EPW	USA_OR_Redmond-Roberts.Field.726835_TMY3.epw	ResidentialLocation	weather_directory=../../../../weather	weather_file_name=USA_OR_Redmond-Roberts.Field.726835_TMY3.epw	dst_start_date=April 7	dst_end_date=October 26																																									
-Location EPW	USA_OR_Pendleton-Eastern.Oregon.Rgnl.AP.726880_TMY3.epw	ResidentialLocation	weather_directory=../../../../weather	weather_file_name=USA_OR_Pendleton-Eastern.Oregon.Rgnl.AP.726880_TMY3.epw	dst_start_date=April 7	dst_end_date=October 26																																									
-Location EPW	USA_OR_North.Bend.Muni.AP.726917_TMY3.epw	ResidentialLocation	weather_directory=../../../../weather	weather_file_name=USA_OR_North.Bend.Muni.AP.726917_TMY3.epw	dst_start_date=April 7	dst_end_date=October 26																																									
-Location EPW	USA_OR_Eugene-Mahlon.Sweet.AP.726930_TMY3.epw	ResidentialLocation	weather_directory=../../../../weather	weather_file_name=USA_OR_Eugene-Mahlon.Sweet.AP.726930_TMY3.epw	dst_start_date=April 7	dst_end_date=October 26																																									
-Location EPW	USA_OR_Salem-McNary.Field.726940_TMY3.epw	ResidentialLocation	weather_directory=../../../../weather	weather_file_name=USA_OR_Salem-McNary.Field.726940_TMY3.epw	dst_start_date=April 7	dst_end_date=October 26																																									
-Location EPW	USA_OR_Portland.Intl.AP.726980_TMY3.epw	ResidentialLocation	weather_directory=../../../../weather	weather_file_name=USA_OR_Portland.Intl.AP.726980_TMY3.epw	dst_start_date=April 7	dst_end_date=October 26																																									
-Location EPW	USA_ME_Caribou.Muni.AP.727120_TMY3.epw	ResidentialLocation	weather_directory=../../../../weather	weather_file_name=USA_ME_Caribou.Muni.AP.727120_TMY3.epw	dst_start_date=April 7	dst_end_date=October 26																																									
-Location EPW	USA_MI_Sault.Ste.Marie-Sanderson.Field.727340_TMY3.epw	ResidentialLocation	weather_directory=../../../../weather	weather_file_name=USA_MI_Sault.Ste.Marie-Sanderson.Field.727340_TMY3.epw	dst_start_date=April 7	dst_end_date=October 26																																									
-Location EPW	USA_MN_Duluth.Intl.AP.727450_TMY3.epw	ResidentialLocation	weather_directory=../../../../weather	weather_file_name=USA_MN_Duluth.Intl.AP.727450_TMY3.epw	dst_start_date=April 7	dst_end_date=October 26																																									
-Location EPW	USA_MN_International.Falls.Intl.AP.727470_TMY3.epw	ResidentialLocation	weather_directory=../../../../weather	weather_file_name=USA_MN_International.Falls.Intl.AP.727470_TMY3.epw	dst_start_date=April 7	dst_end_date=October 26																																									
-Location EPW	USA_ND_Fargo-Hector.Intl.AP.727530_TMY3.epw	ResidentialLocation	weather_directory=../../../../weather	weather_file_name=USA_ND_Fargo-Hector.Intl.AP.727530_TMY3.epw	dst_start_date=April 7	dst_end_date=October 26																																									
-Location EPW	USA_ND_Bismarck.Muni.AP.727640_TMY3.epw	ResidentialLocation	weather_directory=../../../../weather	weather_file_name=USA_ND_Bismarck.Muni.AP.727640_TMY3.epw	dst_start_date=April 7	dst_end_date=October 26																																									
-Location EPW	USA_ND_Minot.Intl.AP.727676_TMY3.epw	ResidentialLocation	weather_directory=../../../../weather	weather_file_name=USA_ND_Minot.Intl.AP.727676_TMY3.epw	dst_start_date=April 7	dst_end_date=October 26																																									
-Location EPW	USA_MT_Glasgow.Intl.AP.727680_TMY3.epw	ResidentialLocation	weather_directory=../../../../weather	weather_file_name=USA_MT_Glasgow.Intl.AP.727680_TMY3.epw	dst_start_date=April 7	dst_end_date=October 26																																									
-Location EPW	USA_MT_Helena.Rgnl.AP.727720_TMY3.epw	ResidentialLocation	weather_directory=../../../../weather	weather_file_name=USA_MT_Helena.Rgnl.AP.727720_TMY3.epw	dst_start_date=April 7	dst_end_date=October 26																																									
-Location EPW	USA_MT_Missoula.Intl.AP.727730_TMY3.epw	ResidentialLocation	weather_directory=../../../../weather	weather_file_name=USA_MT_Missoula.Intl.AP.727730_TMY3.epw	dst_start_date=April 7	dst_end_date=October 26																																									
-Location EPW	USA_MT_Great.Falls.Intl.AP.727750_TMY3.epw	ResidentialLocation	weather_directory=../../../../weather	weather_file_name=USA_MT_Great.Falls.Intl.AP.727750_TMY3.epw	dst_start_date=April 7	dst_end_date=October 26																																									
-Location EPW	USA_MT_Kalispell-Glacier.Park.Intl.AP.727790_TMY3.epw	ResidentialLocation	weather_directory=../../../../weather	weather_file_name=USA_MT_Kalispell-Glacier.Park.Intl.AP.727790_TMY3.epw	dst_start_date=April 7	dst_end_date=October 26																																									
-Location EPW	USA_MT_Cut.Bank.Muni.AP.727796_TMY3.epw	ResidentialLocation	weather_directory=../../../../weather	weather_file_name=USA_MT_Cut.Bank.Muni.AP.727796_TMY3.epw	dst_start_date=April 7	dst_end_date=October 26																																									
-Location EPW	USA_WA_Yakima.Air.Terminal-McAllister.Field.727810_TMY3.epw	ResidentialLocation	weather_directory=../../../../weather	weather_file_name=USA_WA_Yakima.Air.Terminal-McAllister.Field.727810_TMY3.epw	dst_start_date=April 7	dst_end_date=October 26																																									
-Location EPW	USA_WA_Spokane.Intl.AP.727850_TMY3.epw	ResidentialLocation	weather_directory=../../../../weather	weather_file_name=USA_WA_Spokane.Intl.AP.727850_TMY3.epw	dst_start_date=April 7	dst_end_date=October 26																																									
-Location EPW	USA_OR_Astoria.Rgnl.AP.727910_TMY3.epw	ResidentialLocation	weather_directory=../../../../weather	weather_file_name=USA_OR_Astoria.Rgnl.AP.727910_TMY3.epw	dst_start_date=April 7	dst_end_date=October 26																																									
-Location EPW	USA_WA_Olympia.AP.727920_TMY3.epw	ResidentialLocation	weather_directory=../../../../weather	weather_file_name=USA_WA_Olympia.AP.727920_TMY3.epw	dst_start_date=April 7	dst_end_date=October 26																																									
-Location EPW	USA_WA_Seattle-Tacoma.Intl.AP.727930_TMY3.epw	ResidentialLocation	weather_directory=../../../../weather	weather_file_name=USA_WA_Seattle-Tacoma.Intl.AP.727930_TMY3.epw	dst_start_date=April 7	dst_end_date=October 26																																									
-Location EPW	USA_WA_Quillayute.State.AP.727970_TMY3.epw	ResidentialLocation	weather_directory=../../../../weather	weather_file_name=USA_WA_Quillayute.State.AP.727970_TMY3.epw	dst_start_date=April 7	dst_end_date=October 26																																									
-Location EPW	USA_MT_Miles.City.Muni.AP.742300_TMY3.epw	ResidentialLocation	weather_directory=../../../../weather	weather_file_name=USA_MT_Miles.City.Muni.AP.742300_TMY3.epw	dst_start_date=April 7	dst_end_date=October 26																																									
-Location EPW	USA_NY_New.York-J.F.Kennedy.Intl.AP.744860_TMY3.epw	ResidentialLocation	weather_directory=../../../../weather	weather_file_name=USA_NY_New.York-J.F.Kennedy.Intl.AP.744860_TMY3.epw	dst_start_date=April 7	dst_end_date=October 26																																									
-Location EPW	USA_ID_Lewiston-Nez.Perce.County.AP.727830_TMY3.epw	ResidentialLocation	weather_directory=../../../../weather	weather_file_name=USA_ID_Lewiston-Nez.Perce.County.AP.727830_TMY3.epw	dst_start_date=April 7	dst_end_date=October 26																																									
-Location EPW	USA_ID_Mountain.Home.AFB.726815_TMY3.epw	ResidentialLocation	weather_directory=../../../../weather	weather_file_name=USA_ID_Mountain.Home.AFB.726815_TMY3.epw	dst_start_date=April 7	dst_end_date=October 26																																									
-Location EPW	0095843_US_WA_Clallam_53009_0-20000-0-72797_47.93_-124.58_NSRDB_2.0.1_AMY.epw	ResidentialLocation	weather_directory=../../../../weather	weather_file_name=0095843_US_WA_Clallam_53009_0-20000-0-72797_47.93_-124.58_NSRDB_2.0.1_AMY.epw	dst_start_date=April 7	dst_end_date=October 26																																									
-Location EPW	0098927_US_OR_Coos_41011_0-20000-0-72693_43.41_-124.26_NSRDB_2.0.1_AMY.epw	ResidentialLocation	weather_directory=../../../../weather	weather_file_name=0098927_US_OR_Coos_41011_0-20000-0-72693_43.41_-124.26_NSRDB_2.0.1_AMY.epw	dst_start_date=April 7	dst_end_date=October 26																																									
-Location EPW	0101017_US_CA_Humboldt_6023_0-20000-0-72594_40.97_-124.1_NSRDB_2.0.1_AMY.epw	ResidentialLocation	weather_directory=../../../../weather	weather_file_name=0101017_US_CA_Humboldt_6023_0-20000-0-72594_40.97_-124.1_NSRDB_2.0.1_AMY.epw	dst_start_date=April 7	dst_end_date=October 26																																									
-Location EPW	0103553_US_OR_Clatsop_41007_0-20000-0-72791_46.13_-123.9_NSRDB_2.0.1_AMY.epw	ResidentialLocation	weather_directory=../../../../weather	weather_file_name=0103553_US_OR_Clatsop_41007_0-20000-0-72791_46.13_-123.9_NSRDB_2.0.1_AMY.epw	dst_start_date=April 7	dst_end_date=October 26																																									
-Location EPW	0114831_US_OR_Lane_41039_0-20000-0-72693_44.05_-123.06_NSRDB_2.0.1_AMY.epw	ResidentialLocation	weather_directory=../../../../weather	weather_file_name=0114831_US_OR_Lane_41039_0-20000-0-72693_44.05_-123.06_NSRDB_2.0.1_AMY.epw	dst_start_date=April 7	dst_end_date=October 26																																									
-Location EPW	0115653_US_OR_Marion_41047_0-20000-0-72694_44.89_-123.02_NSRDB_2.0.1_AMY.epw	ResidentialLocation	weather_directory=../../../../weather	weather_file_name=0115653_US_OR_Marion_41047_0-20000-0-72694_44.89_-123.02_NSRDB_2.0.1_AMY.epw	dst_start_date=April 7	dst_end_date=October 26																																									
-Location EPW	0117406_US_WA_Thurston_53067_0-20000-0-72792_46.97_-122.9_NSRDB_2.0.1_AMY.epw	ResidentialLocation	weather_directory=../../../../weather	weather_file_name=0117406_US_WA_Thurston_53067_0-20000-0-72792_46.97_-122.9_NSRDB_2.0.1_AMY.epw	dst_start_date=April 7	dst_end_date=October 26																																									
-Location EPW	0120110_US_OR_Jackson_41029_0-20000-0-72597_42.21_-122.7_NSRDB_2.0.1_AMY.epw	ResidentialLocation	weather_directory=../../../../weather	weather_file_name=0120110_US_OR_Jackson_41029_0-20000-0-72597_42.21_-122.7_NSRDB_2.0.1_AMY.epw	dst_start_date=April 7	dst_end_date=October 26																																									
-Location EPW	0121187_US_WA_Clark_53011_0-20000-0-72698_45.61_-122.62_NSRDB_2.0.1_AMY.epw	ResidentialLocation	weather_directory=../../../../weather	weather_file_name=0121187_US_WA_Clark_53011_0-20000-0-72698_45.61_-122.62_NSRDB_2.0.1_AMY.epw	dst_start_date=April 7	dst_end_date=October 26																																									
-Location EPW	0123959_US_CA_San_Mateo_6081_0-20000-0-72494_37.61_-122.42_NSRDB_2.0.1_AMY.epw	ResidentialLocation	weather_directory=../../../../weather	weather_file_name=0123959_US_CA_San_Mateo_6081_0-20000-0-72494_37.61_-122.42_NSRDB_2.0.1_AMY.epw	dst_start_date=April 7	dst_end_date=October 26																																									
-Location EPW	0125711_US_WA_King_53033_0-20000-0-72793_47.45_-122.3_NSRDB_2.0.1_AMY.epw	ResidentialLocation	weather_directory=../../../../weather	weather_file_name=0125711_US_WA_King_53033_0-20000-0-72793_47.45_-122.3_NSRDB_2.0.1_AMY.epw	dst_start_date=April 7	dst_end_date=October 26																																									
-Location EPW	0138102_US_CA_Sacramento_6067_0-20000-0-72483_38.49_-121.5_NSRDB_2.0.1_AMY.epw	ResidentialLocation	weather_directory=../../../../weather	weather_file_name=0138102_US_CA_Sacramento_6067_0-20000-0-72483_38.49_-121.5_NSRDB_2.0.1_AMY.epw	dst_start_date=April 7	dst_end_date=October 26																																									
-Location EPW	0142626_US_OR_Deschutes_41017_0-20000-0-72692_44.25_-121.18_NSRDB_2.0.1_AMY.epw	ResidentialLocation	weather_directory=../../../../weather	weather_file_name=0142626_US_OR_Deschutes_41017_0-20000-0-72692_44.25_-121.18_NSRDB_2.0.1_AMY.epw	dst_start_date=April 7	dst_end_date=October 26																																									
-Location EPW	0152773_US_WA_Yakima_53077_0-20000-0-72781_46.57_-120.54_NSRDB_2.0.1_AMY.epw	ResidentialLocation	weather_directory=../../../../weather	weather_file_name=0152773_US_WA_Yakima_53077_0-20000-0-72781_46.57_-120.54_NSRDB_2.0.1_AMY.epw	dst_start_date=April 7	dst_end_date=October 26																																									
-Location EPW	0154150_US_CA_Santa_Barbara_6083_0-20000-0-72394_34.93_-120.46_NSRDB_2.0.1_AMY.epw	ResidentialLocation	weather_directory=../../../../weather	weather_file_name=0154150_US_CA_Santa_Barbara_6083_0-20000-0-72394_34.93_-120.46_NSRDB_2.0.1_AMY.epw	dst_start_date=April 7	dst_end_date=October 26																																									
-Location EPW	0165368_US_NV_Washoe_32031_0-20000-0-72488_39.49_-119.78_NSRDB_2.0.1_AMY.epw	ResidentialLocation	weather_directory=../../../../weather	weather_file_name=0165368_US_NV_Washoe_32031_0-20000-0-72488_39.49_-119.78_NSRDB_2.0.1_AMY.epw	dst_start_date=April 7	dst_end_date=October 26																																									
-Location EPW	0166725_US_CA_Fresno_6019_0-20000-0-72389_36.77_-119.7_NSRDB_2.0.1_AMY.epw	ResidentialLocation	weather_directory=../../../../weather	weather_file_name=0166725_US_CA_Fresno_6019_0-20000-0-72389_36.77_-119.7_NSRDB_2.0.1_AMY.epw	dst_start_date=April 7	dst_end_date=October 26																																									
-Location EPW	0176998_US_CA_Kern_6029_0-20000-0-72384_35.45_-119.06_NSRDB_2.0.1_AMY.epw	ResidentialLocation	weather_directory=../../../../weather	weather_file_name=0176998_US_CA_Kern_6029_0-20000-0-72384_35.45_-119.06_NSRDB_2.0.1_AMY.epw	dst_start_date=April 7	dst_end_date=October 26																																									
-Location EPW	0178096_US_OR_Harney_41025_0-20000-0-72683_43.53_-119.02_NSRDB_2.0.1_AMY.epw	ResidentialLocation	weather_directory=../../../../weather	weather_file_name=0178096_US_OR_Harney_41025_0-20000-0-72683_43.53_-119.02_NSRDB_2.0.1_AMY.epw	dst_start_date=April 7	dst_end_date=October 26																																									
-Location EPW	0181247_US_OR_Umatilla_41059_0-20000-0-72688_45.69_-118.82_NSRDB_2.0.1_AMY.epw	ResidentialLocation	weather_directory=../../../../weather	weather_file_name=0181247_US_OR_Umatilla_41059_0-20000-0-72688_45.69_-118.82_NSRDB_2.0.1_AMY.epw	dst_start_date=April 7	dst_end_date=October 26																																									
-Location EPW	0187962_US_CA_Los_Angeles_6037_0-20000-0-72295_33.93_-118.42_NSRDB_2.0.1_AMY.epw	ResidentialLocation	weather_directory=../../../../weather	weather_file_name=0187962_US_CA_Los_Angeles_6037_0-20000-0-72295_33.93_-118.42_NSRDB_2.0.1_AMY.epw	dst_start_date=April 7	dst_end_date=October 26																																									
-Location EPW	0192307_US_CA_Los_Angeles_6037_0-20000-0-72297_33.85_-118.18_NSRDB_2.0.1_AMY.epw	ResidentialLocation	weather_directory=../../../../weather	weather_file_name=0192307_US_CA_Los_Angeles_6037_0-20000-0-72297_33.85_-118.18_NSRDB_2.0.1_AMY.epw	dst_start_date=April 7	dst_end_date=October 26																																									
-Location EPW	0198571_US_NV_Humboldt_32013_0-20000-0-72583_40.89_-117.82_NSRDB_2.0.1_AMY.epw	ResidentialLocation	weather_directory=../../../../weather	weather_file_name=0198571_US_NV_Humboldt_32013_0-20000-0-72583_40.89_-117.82_NSRDB_2.0.1_AMY.epw	dst_start_date=April 7	dst_end_date=October 26																																									
-Location EPW	0202713_US_WA_Spokane_53063_0-20000-0-72785_47.49_-117.58_NSRDB_2.0.1_AMY.epw	ResidentialLocation	weather_directory=../../../../weather	weather_file_name=0202713_US_WA_Spokane_53063_0-20000-0-72785_47.49_-117.58_NSRDB_2.0.1_AMY.epw	dst_start_date=April 7	dst_end_date=October 26																																									
-Location EPW	0209523_US_CA_San_Diego_6073_0-20000-0-72290_32.73_-117.18_NSRDB_2.0.1_AMY.epw	ResidentialLocation	weather_directory=../../../../weather	weather_file_name=0209523_US_CA_San_Diego_6073_0-20000-0-72290_32.73_-117.18_NSRDB_2.0.1_AMY.epw	dst_start_date=April 7	dst_end_date=October 26																																									
-Location EPW	0210592_US_NV_Nye_32023_0-20000-0-72480_38.05_-117.1_NSRDB_2.0.1_AMY.epw	ResidentialLocation	weather_directory=../../../../weather	weather_file_name=0210592_US_NV_Nye_32023_0-20000-0-72480_38.05_-117.1_NSRDB_2.0.1_AMY.epw	dst_start_date=April 7	dst_end_date=October 26																																									
-Location EPW	0215768_US_CA_San_Bernardino_6071_0-20000-0-74611_34.85_-116.82_NSRDB_2.0.1_AMY.epw	ResidentialLocation	weather_directory=../../../../weather	weather_file_name=0215768_US_CA_San_Bernardino_6071_0-20000-0-74611_34.85_-116.82_NSRDB_2.0.1_AMY.epw	dst_start_date=April 7	dst_end_date=October 26																																									
-Location EPW	0226465_US_ID_Ada_16001_0-20000-0-72681_43.61_-116.22_NSRDB_2.0.1_AMY.epw	ResidentialLocation	weather_directory=../../../../weather	weather_file_name=0226465_US_ID_Ada_16001_0-20000-0-72681_43.61_-116.22_NSRDB_2.0.1_AMY.epw	dst_start_date=April 7	dst_end_date=October 26																																									
-Location EPW	0233741_US_NV_Elko_32007_0-20000-0-72582_40.85_-115.82_NSRDB_2.0.1_AMY.epw	ResidentialLocation	weather_directory=../../../../weather	weather_file_name=0233741_US_NV_Elko_32007_0-20000-0-72582_40.85_-115.82_NSRDB_2.0.1_AMY.epw	dst_start_date=April 7	dst_end_date=October 26																																									
-Location EPW	0247402_US_NV_Clark_32003_0-20000-0-72386_36.09_-115.14_NSRDB_2.0.1_AMY.epw	ResidentialLocation	weather_directory=../../../../weather	weather_file_name=0247402_US_NV_Clark_32003_0-20000-0-72386_36.09_-115.14_NSRDB_2.0.1_AMY.epw	dst_start_date=April 7	dst_end_date=October 26																																									
-Location EPW	0252977_US_NV_White_Pine_32033_0-20000-0-72486_39.29_-114.86_NSRDB_2.0.1_AMY.epw	ResidentialLocation	weather_directory=../../../../weather	weather_file_name=0252977_US_NV_White_Pine_32033_0-20000-0-72486_39.29_-114.86_NSRDB_2.0.1_AMY.epw	dst_start_date=April 7	dst_end_date=October 26																																									
-Location EPW	0264842_US_MT_Flathead_30029_0-20000-0-72779_48.33_-114.26_NSRDB_2.0.1_AMY.epw	ResidentialLocation	weather_directory=../../../../weather	weather_file_name=0264842_US_MT_Flathead_30029_0-20000-0-72779_48.33_-114.26_NSRDB_2.0.1_AMY.epw	dst_start_date=April 7	dst_end_date=October 26																																									
-Location EPW	0268333_US_MT_Missoula_30063_0-20000-0-72773_46.93_-114.1_NSRDB_2.0.1_AMY.epw	ResidentialLocation	weather_directory=../../../../weather	weather_file_name=0268333_US_MT_Missoula_30063_0-20000-0-72773_46.93_-114.1_NSRDB_2.0.1_AMY.epw	dst_start_date=April 7	dst_end_date=October 26																																									
-Location EPW	0288222_US_UT_Iron_49021_0-20000-0-72475_37.69_-113.1_NSRDB_2.0.1_AMY.epw	ResidentialLocation	weather_directory=../../../../weather	weather_file_name=0288222_US_UT_Iron_49021_0-20000-0-72475_37.69_-113.1_NSRDB_2.0.1_AMY.epw	dst_start_date=April 7	dst_end_date=October 26																																									
-Location EPW	0299006_US_ID_Power_16077_0-20000-0-72578_42.93_-112.58_NSRDB_2.0.1_AMY.epw	ResidentialLocation	weather_directory=../../../../weather	weather_file_name=0299006_US_ID_Power_16077_0-20000-0-72578_42.93_-112.58_NSRDB_2.0.1_AMY.epw	dst_start_date=April 7	dst_end_date=October 26																																									
-Location EPW	0303097_US_AZ_Yavapai_4025_0-20000-0-72376_34.65_-112.42_NSRDB_2.0.1_AMY.epw	ResidentialLocation	weather_directory=../../../../weather	weather_file_name=0303097_US_AZ_Yavapai_4025_0-20000-0-72376_34.65_-112.42_NSRDB_2.0.1_AMY.epw	dst_start_date=April 7	dst_end_date=October 26																																									
-Location EPW	0303807_US_MT_Glacier_30035_0-20000-0-72769_48.61_-112.38_NSRDB_2.0.1_AMY.epw	ResidentialLocation	weather_directory=../../../../weather	weather_file_name=0303807_US_MT_Glacier_30035_0-20000-0-72769_48.61_-112.38_NSRDB_2.0.1_AMY.epw	dst_start_date=April 7	dst_end_date=October 26																																									
-Location EPW	0311954_US_MT_Lewis_and_Clark_30049_0-20000-0-72772_46.61_-111.98_NSRDB_2.0.1_AMY.epw	ResidentialLocation	weather_directory=../../../../weather	weather_file_name=0311954_US_MT_Lewis_and_Clark_30049_0-20000-0-72772_46.61_-111.98_NSRDB_2.0.1_AMY.epw	dst_start_date=April 7	dst_end_date=October 26																																									
-Location EPW	0312258_US_AZ_Maricopa_4013_0-20000-0-74626_33.45_-111.98_NSRDB_2.0.1_AMY.epw	ResidentialLocation	weather_directory=../../../../weather	weather_file_name=0312258_US_AZ_Maricopa_4013_0-20000-0-74626_33.45_-111.98_NSRDB_2.0.1_AMY.epw	dst_start_date=April 7	dst_end_date=October 26																																									
-Location EPW	0312288_US_UT_Salt_Lake_49035_0-20000-0-72572_40.77_-111.98_NSRDB_2.0.1_AMY.epw	ResidentialLocation	weather_directory=../../../../weather	weather_file_name=0312288_US_UT_Salt_Lake_49035_0-20000-0-72572_40.77_-111.98_NSRDB_2.0.1_AMY.epw	dst_start_date=April 7	dst_end_date=October 26																																									
-Location EPW	0319428_US_AZ_Coconino_4005_0-20000-0-72376_35.13_-111.66_NSRDB_2.0.1_AMY.epw	ResidentialLocation	weather_directory=../../../../weather	weather_file_name=0319428_US_AZ_Coconino_4005_0-20000-0-72376_35.13_-111.66_NSRDB_2.0.1_AMY.epw	dst_start_date=April 7	dst_end_date=October 26																																									
-Location EPW	0325150_US_MT_Cascade_30013_0-20000-0-72776_47.45_-111.38_NSRDB_2.0.1_AMY.epw	ResidentialLocation	weather_directory=../../../../weather	weather_file_name=0325150_US_MT_Cascade_30013_0-20000-0-72776_47.45_-111.38_NSRDB_2.0.1_AMY.epw	dst_start_date=April 7	dst_end_date=October 26																																									
-Location EPW	0335177_US_AZ_Pima_4019_0-20000-0-72274_32.13_-110.94_NSRDB_2.0.1_AMY.epw	ResidentialLocation	weather_directory=../../../../weather	weather_file_name=0335177_US_AZ_Pima_4019_0-20000-0-72274_32.13_-110.94_NSRDB_2.0.1_AMY.epw	dst_start_date=April 7	dst_end_date=October 26																																									
-Location EPW	0367624_US_MT_Fergus_30027_0-20000-0-72777_47.05_-109.46_NSRDB_2.0.1_AMY.epw	ResidentialLocation	weather_directory=../../../../weather	weather_file_name=0367624_US_MT_Fergus_30027_0-20000-0-72777_47.05_-109.46_NSRDB_2.0.1_AMY.epw	dst_start_date=April 7	dst_end_date=October 26																																									
-Location EPW	0368181_US_WY_Sweetwater_56037_0-20000-0-74420_41.45_-109.46_NSRDB_2.0.1_AMY.epw	ResidentialLocation	weather_directory=../../../../weather	weather_file_name=0368181_US_WY_Sweetwater_56037_0-20000-0-74420_41.45_-109.46_NSRDB_2.0.1_AMY.epw	dst_start_date=April 7	dst_end_date=October 26																																									
-Location EPW	0383503_US_WY_Fremont_56013_0-20000-0-72576_42.81_-108.74_NSRDB_2.0.1_AMY.epw	ResidentialLocation	weather_directory=../../../../weather	weather_file_name=0383503_US_WY_Fremont_56013_0-20000-0-72576_42.81_-108.74_NSRDB_2.0.1_AMY.epw	dst_start_date=April 7	dst_end_date=October 26																																									
-Location EPW	0387816_US_MT_Yellowstone_30111_0-20000-0-72677_45.81_-108.54_NSRDB_2.0.1_AMY.epw	ResidentialLocation	weather_directory=../../../../weather	weather_file_name=0387816_US_MT_Yellowstone_30111_0-20000-0-72677_45.81_-108.54_NSRDB_2.0.1_AMY.epw	dst_start_date=April 7	dst_end_date=October 26																																									
-Location EPW	0388443_US_CO_Mesa_8077_0-20000-0-72476_39.13_-108.54_NSRDB_2.0.1_AMY.epw	ResidentialLocation	weather_directory=../../../../weather	weather_file_name=0388443_US_CO_Mesa_8077_0-20000-0-72476_39.13_-108.54_NSRDB_2.0.1_AMY.epw	dst_start_date=April 7	dst_end_date=October 26																																									
-Location EPW	0422628_US_WY_Sheridan_56033_0-20000-0-72666_44.77_-106.98_NSRDB_2.0.1_AMY.epw	ResidentialLocation	weather_directory=../../../../weather	weather_file_name=0422628_US_WY_Sheridan_56033_0-20000-0-72666_44.77_-106.98_NSRDB_2.0.1_AMY.epw	dst_start_date=April 7	dst_end_date=October 26																																									
-Location EPW	0424575_US_CO_Eagle_8037_0-20000-0-74421_39.65_-106.9_NSRDB_2.0.1_AMY.epw	ResidentialLocation	weather_directory=../../../../weather	weather_file_name=0424575_US_CO_Eagle_8037_0-20000-0-74421_39.65_-106.9_NSRDB_2.0.1_AMY.epw	dst_start_date=April 7	dst_end_date=October 26																																									
-Location EPW	0431499_US_NM_Bernalillo_35001_0-20000-0-72365_35.05_-106.62_NSRDB_2.0.1_AMY.epw	ResidentialLocation	weather_directory=../../../../weather	weather_file_name=0431499_US_NM_Bernalillo_35001_0-20000-0-72365_35.05_-106.62_NSRDB_2.0.1_AMY.epw	dst_start_date=April 7	dst_end_date=October 26																																									
-Location EPW	0431562_US_MT_Valley_30105_0-20000-0-72768_48.21_-106.62_NSRDB_2.0.1_AMY.epw	ResidentialLocation	weather_directory=../../../../weather	weather_file_name=0431562_US_MT_Valley_30105_0-20000-0-72768_48.21_-106.62_NSRDB_2.0.1_AMY.epw	dst_start_date=April 7	dst_end_date=October 26																																									
-Location EPW	0434720_US_TX_El_Paso_48141_0-20000-0-72270_31.77_-106.5_NSRDB_2.0.1_AMY.epw	ResidentialLocation	weather_directory=../../../../weather	weather_file_name=0434720_US_TX_El_Paso_48141_0-20000-0-72270_31.77_-106.5_NSRDB_2.0.1_AMY.epw	dst_start_date=April 7	dst_end_date=October 26																																									
-Location EPW	0435469_US_WY_Natrona_56025_0-20000-0-72569_42.89_-106.46_NSRDB_2.0.1_AMY.epw	ResidentialLocation	weather_directory=../../../../weather	weather_file_name=0435469_US_WY_Natrona_56025_0-20000-0-72569_42.89_-106.46_NSRDB_2.0.1_AMY.epw	dst_start_date=April 7	dst_end_date=October 26																																									
-Location EPW	0448678_US_MT_Custer_30017_0-20000-0-74230_46.45_-105.9_NSRDB_2.0.1_AMY.epw	ResidentialLocation	weather_directory=../../../../weather	weather_file_name=0448678_US_MT_Custer_30017_0-20000-0-74230_46.45_-105.9_NSRDB_2.0.1_AMY.epw	dst_start_date=April 7	dst_end_date=October 26																																									
-Location EPW	0449343_US_CO_Alamosa_8003_0-20000-0-72462_37.45_-105.86_NSRDB_2.0.1_AMY.epw	ResidentialLocation	weather_directory=../../../../weather	weather_file_name=0449343_US_CO_Alamosa_8003_0-20000-0-72462_37.45_-105.86_NSRDB_2.0.1_AMY.epw	dst_start_date=April 7	dst_end_date=October 26																																									
-Location EPW	0465925_US_CO_Boulder_8013_0-20000-0-72469_40.13_-105.22_NSRDB_2.0.1_AMY.epw	ResidentialLocation	weather_directory=../../../../weather	weather_file_name=0465925_US_CO_Boulder_8013_0-20000-0-72469_40.13_-105.22_NSRDB_2.0.1_AMY.epw	dst_start_date=April 7	dst_end_date=October 26																																									
-Location EPW	0476524_US_WY_Laramie_56021_0-20000-0-72564_41.13_-104.78_NSRDB_2.0.1_AMY.epw	ResidentialLocation	weather_directory=../../../../weather	weather_file_name=0476524_US_WY_Laramie_56021_0-20000-0-72564_41.13_-104.78_NSRDB_2.0.1_AMY.epw	dst_start_date=April 7	dst_end_date=October 26																																									
-Location EPW	0478381_US_CO_El_Paso_8041_0-20000-0-72466_38.81_-104.7_NSRDB_2.0.1_AMY.epw	ResidentialLocation	weather_directory=../../../../weather	weather_file_name=0478381_US_CO_El_Paso_8041_0-20000-0-72466_38.81_-104.7_NSRDB_2.0.1_AMY.epw	dst_start_date=April 7	dst_end_date=October 26																																									
-Location EPW	0483733_US_CO_Pueblo_8101_0-20000-0-72464_38.29_-104.5_NSRDB_2.0.1_AMY.epw	ResidentialLocation	weather_directory=../../../../weather	weather_file_name=0483733_US_CO_Pueblo_8101_0-20000-0-72464_38.29_-104.5_NSRDB_2.0.1_AMY.epw	dst_start_date=April 7	dst_end_date=October 26																																									
-Location EPW	0507311_US_NM_Quay_35037_0-20000-0-74731_35.17_-103.58_NSRDB_2.0.1_AMY.epw	ResidentialLocation	weather_directory=../../../../weather	weather_file_name=0507311_US_NM_Quay_35037_0-20000-0-74731_35.17_-103.58_NSRDB_2.0.1_AMY.epw	dst_start_date=April 7	dst_end_date=October 26																																									
-Location EPW	0508156_US_NE_Scotts_Bluff_31157_0-20000-0-72566_41.85_-103.58_NSRDB_2.0.1_AMY.epw	ResidentialLocation	weather_directory=../../../../weather	weather_file_name=0508156_US_NE_Scotts_Bluff_31157_0-20000-0-72566_41.85_-103.58_NSRDB_2.0.1_AMY.epw	dst_start_date=April 7	dst_end_date=October 26																																									
-Location EPW	0521881_US_SD_Pennington_46103_0-20000-0-72662_44.05_-103.06_NSRDB_2.0.1_AMY.epw	ResidentialLocation	weather_directory=../../../../weather	weather_file_name=0521881_US_SD_Pennington_46103_0-20000-0-72662_44.05_-103.06_NSRDB_2.0.1_AMY.epw	dst_start_date=April 7	dst_end_date=October 26																																									
-Location EPW	0544930_US_TX_Midland_48329_0-20000-0-72265_31.97_-102.18_NSRDB_2.0.1_AMY.epw	ResidentialLocation	weather_directory=../../../../weather	weather_file_name=0544930_US_TX_Midland_48329_0-20000-0-72265_31.97_-102.18_NSRDB_2.0.1_AMY.epw	dst_start_date=April 7	dst_end_date=October 26																																									
-Location EPW	0552253_US_TX_Randall_48381_0-20000-0-72363_35.01_-101.9_NSRDB_2.0.1_AMY.epw	ResidentialLocation	weather_directory=../../../../weather	weather_file_name=0552253_US_TX_Randall_48381_0-20000-0-72363_35.01_-101.9_NSRDB_2.0.1_AMY.epw	dst_start_date=April 7	dst_end_date=October 26																																									
-Location EPW	0554069_US_TX_Lubbock_48303_0-20000-0-72267_33.65_-101.82_NSRDB_2.0.1_AMY.epw	ResidentialLocation	weather_directory=../../../../weather	weather_file_name=0554069_US_TX_Lubbock_48303_0-20000-0-72267_33.65_-101.82_NSRDB_2.0.1_AMY.epw	dst_start_date=April 7	dst_end_date=October 26																																									
-Location EPW	0557418_US_KS_Sherman_20181_0-20000-0-72465_39.37_-101.7_NSRDB_2.0.1_AMY.epw	ResidentialLocation	weather_directory=../../../../weather	weather_file_name=0557418_US_KS_Sherman_20181_0-20000-0-72465_39.37_-101.7_NSRDB_2.0.1_AMY.epw	dst_start_date=April 7	dst_end_date=October 26																																									
-Location EPW	0568167_US_ND_Ward_38101_0-20000-0-72765_48.25_-101.3_NSRDB_2.0.1_AMY.epw	ResidentialLocation	weather_directory=../../../../weather	weather_file_name=0568167_US_ND_Ward_38101_0-20000-0-72765_48.25_-101.3_NSRDB_2.0.1_AMY.epw	dst_start_date=April 7	dst_end_date=October 26																																									
-Location EPW	0582358_US_ND_Burleigh_38015_0-20000-0-72764_46.77_-100.78_NSRDB_2.0.1_AMY.epw	ResidentialLocation	weather_directory=../../../../weather	weather_file_name=0582358_US_ND_Burleigh_38015_0-20000-0-72764_46.77_-100.78_NSRDB_2.0.1_AMY.epw	dst_start_date=April 7	dst_end_date=October 26																																									
-Location EPW	0585417_US_NE_Lincoln_31111_0-20000-0-72562_41.13_-100.66_NSRDB_2.0.1_AMY.epw	ResidentialLocation	weather_directory=../../../../weather	weather_file_name=0585417_US_NE_Lincoln_31111_0-20000-0-72562_41.13_-100.66_NSRDB_2.0.1_AMY.epw	dst_start_date=April 7	dst_end_date=October 26																																									
-Location EPW	0590027_US_TX_Tom_Green_48451_0-20000-0-72263_31.37_-100.5_NSRDB_2.0.1_AMY.epw	ResidentialLocation	weather_directory=../../../../weather	weather_file_name=0590027_US_TX_Tom_Green_48451_0-20000-0-72263_31.37_-100.5_NSRDB_2.0.1_AMY.epw	dst_start_date=April 7	dst_end_date=October 26																																									
-Location EPW	0594658_US_SD_Hughes_46065_0-20000-0-72656_44.37_-100.3_NSRDB_2.0.1_AMY.epw	ResidentialLocation	weather_directory=../../../../weather	weather_file_name=0594658_US_SD_Hughes_46065_0-20000-0-72656_44.37_-100.3_NSRDB_2.0.1_AMY.epw	dst_start_date=April 7	dst_end_date=October 26																																									
-Location EPW	0603294_US_KS_Ford_20057_0-20000-0-72451_37.77_-99.98_NSRDB_2.0.1_AMY.epw	ResidentialLocation	weather_directory=../../../../weather	weather_file_name=0603294_US_KS_Ford_20057_0-20000-0-72451_37.77_-99.98_NSRDB_2.0.1_AMY.epw	dst_start_date=April 7	dst_end_date=October 26																																									
-Location EPW	0610784_US_TX_Taylor_48441_0-20000-0-72266_32.45_-99.7_NSRDB_2.0.1_AMY.epw	ResidentialLocation	weather_directory=../../../../weather	weather_file_name=0610784_US_TX_Taylor_48441_0-20000-0-72266_32.45_-99.7_NSRDB_2.0.1_AMY.epw	dst_start_date=April 7	dst_end_date=October 26																																									
-Location EPW	0643670_US_TX_Wichita_48485_0-20000-0-72351_33.97_-98.5_NSRDB_2.0.1_AMY.epw	ResidentialLocation	weather_directory=../../../../weather	weather_file_name=0643670_US_TX_Wichita_48485_0-20000-0-72351_33.97_-98.5_NSRDB_2.0.1_AMY.epw	dst_start_date=April 7	dst_end_date=October 26																																									
-Location EPW	0645548_US_TX_Bexar_48029_0-20000-0-72253_29.53_-98.46_NSRDB_2.0.1_AMY.epw	ResidentialLocation	weather_directory=../../../../weather	weather_file_name=0645548_US_TX_Bexar_48029_0-20000-0-72253_29.53_-98.46_NSRDB_2.0.1_AMY.epw	dst_start_date=April 7	dst_end_date=October 26																																									
-Location EPW	0649310_US_NE_Hall_31079_0-20000-0-72552_40.97_-98.3_NSRDB_2.0.1_AMY.epw	ResidentialLocation	weather_directory=../../../../weather	weather_file_name=0649310_US_NE_Hall_31079_0-20000-0-72552_40.97_-98.3_NSRDB_2.0.1_AMY.epw	dst_start_date=April 7	dst_end_date=October 26																																									
-Location EPW	0651451_US_SD_Beadle_46005_0-20000-0-72654_44.41_-98.22_NSRDB_2.0.1_AMY.epw	ResidentialLocation	weather_directory=../../../../weather	weather_file_name=0651451_US_SD_Beadle_46005_0-20000-0-72654_44.41_-98.22_NSRDB_2.0.1_AMY.epw	dst_start_date=April 7	dst_end_date=October 26																																									
-Location EPW	0664421_US_TX_Travis_48453_0-20000-0-72254_30.29_-97.74_NSRDB_2.0.1_AMY.epw	ResidentialLocation	weather_directory=../../../../weather	weather_file_name=0664421_US_TX_Travis_48453_0-20000-0-72254_30.29_-97.74_NSRDB_2.0.1_AMY.epw	dst_start_date=April 7	dst_end_date=October 26																																									
-Location EPW	0667846_US_TX_Nueces_48355_0-20000-0-72251_27.89_-97.62_NSRDB_2.0.1_AMY.epw	ResidentialLocation	weather_directory=../../../../weather	weather_file_name=0667846_US_TX_Nueces_48355_0-20000-0-72251_27.89_-97.62_NSRDB_2.0.1_AMY.epw	dst_start_date=April 7	dst_end_date=October 26																																									
-Location EPW	0669326_US_OK_Cleveland_40027_0-20000-0-72353_35.37_-97.58_NSRDB_2.0.1_AMY.epw	ResidentialLocation	weather_directory=../../../../weather	weather_file_name=0669326_US_OK_Cleveland_40027_0-20000-0-72353_35.37_-97.58_NSRDB_2.0.1_AMY.epw	dst_start_date=April 7	dst_end_date=October 26																																									
-Location EPW	0673600_US_NE_Madison_31119_0-20000-0-72556_41.97_-97.42_NSRDB_2.0.1_AMY.epw	ResidentialLocation	weather_directory=../../../../weather	weather_file_name=0673600_US_NE_Madison_31119_0-20000-0-72556_41.97_-97.42_NSRDB_2.0.1_AMY.epw	dst_start_date=April 7	dst_end_date=October 26																																									
-Location EPW	0673801_US_TX_Cameron_48061_0-20000-0-72250_25.89_-97.42_NSRDB_2.0.1_AMY.epw	ResidentialLocation	weather_directory=../../../../weather	weather_file_name=0673801_US_TX_Cameron_48061_0-20000-0-72250_25.89_-97.42_NSRDB_2.0.1_AMY.epw	dst_start_date=April 7	dst_end_date=October 26																																									
-Location EPW	0674071_US_KS_Sedgwick_20173_0-20000-0-72450_37.65_-97.42_NSRDB_2.0.1_AMY.epw	ResidentialLocation	weather_directory=../../../../weather	weather_file_name=0674071_US_KS_Sedgwick_20173_0-20000-0-72450_37.65_-97.42_NSRDB_2.0.1_AMY.epw	dst_start_date=April 7	dst_end_date=October 26																																									
-Location EPW	0678744_US_TX_McLennan_48309_0-20000-0-72256_31.61_-97.22_NSRDB_2.0.1_AMY.epw	ResidentialLocation	weather_directory=../../../../weather	weather_file_name=0678744_US_TX_McLennan_48309_0-20000-0-72256_31.61_-97.22_NSRDB_2.0.1_AMY.epw	dst_start_date=April 7	dst_end_date=October 26																																									
-Location EPW	0684122_US_TX_Dallas_48113_0-20000-0-72259_32.89_-97.02_NSRDB_2.0.1_AMY.epw	ResidentialLocation	weather_directory=../../../../weather	weather_file_name=0684122_US_TX_Dallas_48113_0-20000-0-72259_32.89_-97.02_NSRDB_2.0.1_AMY.epw	dst_start_date=April 7	dst_end_date=October 26																																									
-Location EPW	0685917_US_TX_Victoria_48469_0-20000-0-72255_28.85_-96.94_NSRDB_2.0.1_AMY.epw	ResidentialLocation	weather_directory=../../../../weather	weather_file_name=0685917_US_TX_Victoria_48469_0-20000-0-72255_28.85_-96.94_NSRDB_2.0.1_AMY.epw	dst_start_date=April 7	dst_end_date=October 26																																									
-Location EPW	0688666_US_ND_Cass_38017_0-20000-0-72753_46.93_-96.82_NSRDB_2.0.1_AMY.epw	ResidentialLocation	weather_directory=../../../../weather	weather_file_name=0688666_US_ND_Cass_38017_0-20000-0-72753_46.93_-96.82_NSRDB_2.0.1_AMY.epw	dst_start_date=April 7	dst_end_date=October 26																																									
-Location EPW	0690509_US_SD_Minnehaha_46099_0-20000-0-72651_43.57_-96.74_NSRDB_2.0.1_AMY.epw	ResidentialLocation	weather_directory=../../../../weather	weather_file_name=0690509_US_SD_Minnehaha_46099_0-20000-0-72651_43.57_-96.74_NSRDB_2.0.1_AMY.epw	dst_start_date=April 7	dst_end_date=October 26																																									
-Location EPW	0699147_US_IA_Woodbury_19193_0-20000-0-72557_42.37_-96.38_NSRDB_2.0.1_AMY.epw	ResidentialLocation	weather_directory=../../../../weather	weather_file_name=0699147_US_IA_Woodbury_19193_0-20000-0-72557_42.37_-96.38_NSRDB_2.0.1_AMY.epw	dst_start_date=April 7	dst_end_date=October 26																																									
-Location EPW	0709364_US_IA_Pottawattamie_19155_0-20000-0-72550_41.33_-95.9_NSRDB_2.0.1_AMY.epw	ResidentialLocation	weather_directory=../../../../weather	weather_file_name=0709364_US_IA_Pottawattamie_19155_0-20000-0-72550_41.33_-95.9_NSRDB_2.0.1_AMY.epw	dst_start_date=April 7	dst_end_date=October 26																																									
-Location EPW	0709953_US_OK_Tulsa_40143_0-20000-0-72356_36.21_-95.9_NSRDB_2.0.1_AMY.epw	ResidentialLocation	weather_directory=../../../../weather	weather_file_name=0709953_US_OK_Tulsa_40143_0-20000-0-72356_36.21_-95.9_NSRDB_2.0.1_AMY.epw	dst_start_date=April 7	dst_end_date=October 26																																									
-Location EPW	0716134_US_KS_Shawnee_20177_0-20000-0-72456_39.05_-95.62_NSRDB_2.0.1_AMY.epw	ResidentialLocation	weather_directory=../../../../weather	weather_file_name=0716134_US_KS_Shawnee_20177_0-20000-0-72456_39.05_-95.62_NSRDB_2.0.1_AMY.epw	dst_start_date=April 7	dst_end_date=October 26																																									
-Location EPW	0721297_US_TX_Harris_48201_0-20000-0-72243_30.01_-95.38_NSRDB_2.0.1_AMY.epw	ResidentialLocation	weather_directory=../../../../weather	weather_file_name=0721297_US_TX_Harris_48201_0-20000-0-72243_30.01_-95.38_NSRDB_2.0.1_AMY.epw	dst_start_date=April 7	dst_end_date=October 26																																									
-Location EPW	0734649_US_TX_Angelina_48005_0-20000-0-72247_31.25_-94.74_NSRDB_2.0.1_AMY.epw	ResidentialLocation	weather_directory=../../../../weather	weather_file_name=0734649_US_TX_Angelina_48005_0-20000-0-72247_31.25_-94.74_NSRDB_2.0.1_AMY.epw	dst_start_date=April 7	dst_end_date=October 26																																									
-Location EPW	0735452_US_MO_Platte_29165_0-20000-0-72446_39.29_-94.7_NSRDB_2.0.1_AMY.epw	ResidentialLocation	weather_directory=../../../../weather	weather_file_name=0735452_US_MO_Platte_29165_0-20000-0-72446_39.29_-94.7_NSRDB_2.0.1_AMY.epw	dst_start_date=April 7	dst_end_date=October 26																																									
-Location EPW	0742491_US_AR_Sebastian_5131_0-20000-0-72344_35.33_-94.38_NSRDB_2.0.1_AMY.epw	ResidentialLocation	weather_directory=../../../../weather	weather_file_name=0742491_US_AR_Sebastian_5131_0-20000-0-72344_35.33_-94.38_NSRDB_2.0.1_AMY.epw	dst_start_date=April 7	dst_end_date=October 26																																									
-Location EPW	0748653_US_MN_Sherburne_27141_0-20000-0-72655_45.53_-94.06_NSRDB_2.0.1_AMY.epw	ResidentialLocation	weather_directory=../../../../weather	weather_file_name=0748653_US_MN_Sherburne_27141_0-20000-0-72655_45.53_-94.06_NSRDB_2.0.1_AMY.epw	dst_start_date=April 7	dst_end_date=October 26																																									
-Location EPW	0749293_US_TX_Jefferson_48245_0-20000-0-72241_29.97_-94.02_NSRDB_2.0.1_AMY.epw	ResidentialLocation	weather_directory=../../../../weather	weather_file_name=0749293_US_TX_Jefferson_48245_0-20000-0-72241_29.97_-94.02_NSRDB_2.0.1_AMY.epw	dst_start_date=April 7	dst_end_date=October 26																																									
-Location EPW	0753608_US_LA_Caddo_22017_0-20000-0-72248_32.45_-93.82_NSRDB_2.0.1_AMY.epw	ResidentialLocation	weather_directory=../../../../weather	weather_file_name=0753608_US_LA_Caddo_22017_0-20000-0-72248_32.45_-93.82_NSRDB_2.0.1_AMY.epw	dst_start_date=April 7	dst_end_date=October 26																																									
-Location EPW	0756995_US_IA_Polk_19153_0-20000-0-72546_41.53_-93.66_NSRDB_2.0.1_AMY.epw	ResidentialLocation	weather_directory=../../../../weather	weather_file_name=0756995_US_IA_Polk_19153_0-20000-0-72546_41.53_-93.66_NSRDB_2.0.1_AMY.epw	dst_start_date=April 7	dst_end_date=October 26																																									
-Location EPW	0762035_US_MN_Koochiching_27071_0-20000-0-72747_48.57_-93.42_NSRDB_2.0.1_AMY.epw	ResidentialLocation	weather_directory=../../../../weather	weather_file_name=0762035_US_MN_Koochiching_27071_0-20000-0-72747_48.57_-93.42_NSRDB_2.0.1_AMY.epw	dst_start_date=April 7	dst_end_date=October 26																																									
-Location EPW	0762564_US_MO_Greene_29077_0-20000-0-72440_37.25_-93.38_NSRDB_2.0.1_AMY.epw	ResidentialLocation	weather_directory=../../../../weather	weather_file_name=0762564_US_MO_Greene_29077_0-20000-0-72440_37.25_-93.38_NSRDB_2.0.1_AMY.epw	dst_start_date=April 7	dst_end_date=October 26																																									
-Location EPW	0763587_US_IA_Cerro_Gordo_19033_0-20000-0-72549_43.17_-93.34_NSRDB_2.0.1_AMY.epw	ResidentialLocation	weather_directory=../../../../weather	weather_file_name=0763587_US_IA_Cerro_Gordo_19033_0-20000-0-72549_43.17_-93.34_NSRDB_2.0.1_AMY.epw	dst_start_date=April 7	dst_end_date=October 26																																									
-Location EPW	0766075_US_LA_Calcasieu_22019_0-20000-0-72240_30.13_-93.22_NSRDB_2.0.1_AMY.epw	ResidentialLocation	weather_directory=../../../../weather	weather_file_name=0766075_US_LA_Calcasieu_22019_0-20000-0-72240_30.13_-93.22_NSRDB_2.0.1_AMY.epw	dst_start_date=April 7	dst_end_date=October 26																																									
-Location EPW	0766157_US_MN_Hennepin_27053_0-20000-0-72658_44.89_-93.22_NSRDB_2.0.1_AMY.epw	ResidentialLocation	weather_directory=../../../../weather	weather_file_name=0766157_US_MN_Hennepin_27053_0-20000-0-72658_44.89_-93.22_NSRDB_2.0.1_AMY.epw	dst_start_date=April 7	dst_end_date=October 26																																									
-Location EPW	0780666_US_MN_Olmsted_27109_0-20000-0-72644_43.89_-92.5_NSRDB_2.0.1_AMY.epw	ResidentialLocation	weather_directory=../../../../weather	weather_file_name=0780666_US_MN_Olmsted_27109_0-20000-0-72644_43.89_-92.5_NSRDB_2.0.1_AMY.epw	dst_start_date=April 7	dst_end_date=October 26																																									
-Location EPW	0782661_US_IA_Black_Hawk_19013_0-20000-0-72548_42.53_-92.42_NSRDB_2.0.1_AMY.epw	ResidentialLocation	weather_directory=../../../../weather	weather_file_name=0782661_US_IA_Black_Hawk_19013_0-20000-0-72548_42.53_-92.42_NSRDB_2.0.1_AMY.epw	dst_start_date=April 7	dst_end_date=October 26																																									
-Location EPW	0786725_US_AR_Pulaski_5119_0-20000-0-72340_34.77_-92.22_NSRDB_2.0.1_AMY.epw	ResidentialLocation	weather_directory=../../../../weather	weather_file_name=0786725_US_AR_Pulaski_5119_0-20000-0-72340_34.77_-92.22_NSRDB_2.0.1_AMY.epw	dst_start_date=April 7	dst_end_date=October 26																																									
-Location EPW	0786774_US_MN_St._Louis_27137_0-20000-0-72745_46.85_-92.22_NSRDB_2.0.1_AMY.epw	ResidentialLocation	weather_directory=../../../../weather	weather_file_name=0786774_US_MN_St._Louis_27137_0-20000-0-72745_46.85_-92.22_NSRDB_2.0.1_AMY.epw	dst_start_date=April 7	dst_end_date=October 26																																									
-Location EPW	0786796_US_MO_Boone_29019_0-20000-0-72445_38.81_-92.22_NSRDB_2.0.1_AMY.epw	ResidentialLocation	weather_directory=../../../../weather	weather_file_name=0786796_US_MO_Boone_29019_0-20000-0-72445_38.81_-92.22_NSRDB_2.0.1_AMY.epw	dst_start_date=April 7	dst_end_date=October 26																																									
-Location EPW	0801512_US_WI_Eau_Claire_55035_0-20000-0-72643_44.85_-91.5_NSRDB_2.0.1_AMY.epw	ResidentialLocation	weather_directory=../../../../weather	weather_file_name=0801512_US_WI_Eau_Claire_55035_0-20000-0-72643_44.85_-91.5_NSRDB_2.0.1_AMY.epw	dst_start_date=April 7	dst_end_date=October 26																																									
-Location EPW	0807619_US_WI_La_Crosse_55063_0-20000-0-72643_43.85_-91.26_NSRDB_2.0.1_AMY.epw	ResidentialLocation	weather_directory=../../../../weather	weather_file_name=0807619_US_WI_La_Crosse_55063_0-20000-0-72643_43.85_-91.26_NSRDB_2.0.1_AMY.epw	dst_start_date=April 7	dst_end_date=October 26																																									
-Location EPW	0809786_US_LA_East_Baton_Rouge_22033_0-20000-0-72232_30.53_-91.14_NSRDB_2.0.1_AMY.epw	ResidentialLocation	weather_directory=../../../../weather	weather_file_name=0809786_US_LA_East_Baton_Rouge_22033_0-20000-0-72232_30.53_-91.14_NSRDB_2.0.1_AMY.epw	dst_start_date=April 7	dst_end_date=October 26																																									
-Location EPW	0824582_US_IL_Rock_Island_17161_0-20000-0-72544_41.45_-90.5_NSRDB_2.0.1_AMY.epw	ResidentialLocation	weather_directory=../../../../weather	weather_file_name=0824582_US_IL_Rock_Island_17161_0-20000-0-72544_41.45_-90.5_NSRDB_2.0.1_AMY.epw	dst_start_date=April 7	dst_end_date=October 26																																									
-Location EPW	0827825_US_MO_St._Louis_29189_0-20000-0-72434_38.77_-90.38_NSRDB_2.0.1_AMY.epw	ResidentialLocation	weather_directory=../../../../weather	weather_file_name=0827825_US_MO_St._Louis_29189_0-20000-0-72434_38.77_-90.38_NSRDB_2.0.1_AMY.epw	dst_start_date=April 7	dst_end_date=October 26																																									
-Location EPW	0830233_US_LA_Jefferson_22051_0-20000-0-72231_30.01_-90.26_NSRDB_2.0.1_AMY.epw	ResidentialLocation	weather_directory=../../../../weather	weather_file_name=0830233_US_LA_Jefferson_22051_0-20000-0-72231_30.01_-90.26_NSRDB_2.0.1_AMY.epw	dst_start_date=April 7	dst_end_date=October 26																																									
-Location EPW	0834407_US_MS_Rankin_28121_0-20000-0-72235_32.33_-90.1_NSRDB_2.0.1_AMY.epw	ResidentialLocation	weather_directory=../../../../weather	weather_file_name=0834407_US_MS_Rankin_28121_0-20000-0-72235_32.33_-90.1_NSRDB_2.0.1_AMY.epw	dst_start_date=April 7	dst_end_date=October 26																																									
-Location EPW	0836851_US_TN_Shelby_47157_0-20000-0-72334_35.05_-89.98_NSRDB_2.0.1_AMY.epw	ResidentialLocation	weather_directory=../../../../weather	weather_file_name=0836851_US_TN_Shelby_47157_0-20000-0-72334_35.05_-89.98_NSRDB_2.0.1_AMY.epw	dst_start_date=April 7	dst_end_date=October 26																																									
-Location EPW	0843663_US_IL_Peoria_17143_0-20000-0-72532_40.65_-89.7_NSRDB_2.0.1_AMY.epw	ResidentialLocation	weather_directory=../../../../weather	weather_file_name=0843663_US_IL_Peoria_17143_0-20000-0-72532_40.65_-89.7_NSRDB_2.0.1_AMY.epw	dst_start_date=April 7	dst_end_date=October 26																																									
-Location EPW	0843767_US_IL_Sangamon_17167_0-20000-0-72439_39.85_-89.7_NSRDB_2.0.1_AMY.epw	ResidentialLocation	weather_directory=../../../../weather	weather_file_name=0843767_US_IL_Sangamon_17167_0-20000-0-72439_39.85_-89.7_NSRDB_2.0.1_AMY.epw	dst_start_date=April 7	dst_end_date=October 26																																									
-Location EPW	0851867_US_WI_Dane_55025_0-20000-0-72641_43.13_-89.34_NSRDB_2.0.1_AMY.epw	ResidentialLocation	weather_directory=../../../../weather	weather_file_name=0851867_US_WI_Dane_55025_0-20000-0-72641_43.13_-89.34_NSRDB_2.0.1_AMY.epw	dst_start_date=April 7	dst_end_date=October 26																																									
-Location EPW	0857218_US_IL_Winnebago_17201_0-20000-0-72543_42.21_-89.1_NSRDB_2.0.1_AMY.epw	ResidentialLocation	weather_directory=../../../../weather	weather_file_name=0857218_US_IL_Winnebago_17201_0-20000-0-72543_42.21_-89.1_NSRDB_2.0.1_AMY.epw	dst_start_date=April 7	dst_end_date=October 26																																									
-Location EPW	0865865_US_MS_Lauderdale_28075_0-20000-0-72234_32.33_-88.74_NSRDB_2.0.1_AMY.epw	ResidentialLocation	weather_directory=../../../../weather	weather_file_name=0865865_US_MS_Lauderdale_28075_0-20000-0-72234_32.33_-88.74_NSRDB_2.0.1_AMY.epw	dst_start_date=April 7	dst_end_date=October 26																																									
-Location EPW	0876146_US_AL_Mobile_1097_0-20000-0-72223_30.69_-88.26_NSRDB_2.0.1_AMY.epw	ResidentialLocation	weather_directory=../../../../weather	weather_file_name=0876146_US_AL_Mobile_1097_0-20000-0-72223_30.69_-88.26_NSRDB_2.0.1_AMY.epw	dst_start_date=April 7	dst_end_date=October 26																																									
-Location EPW	0879387_US_WI_Brown_55009_0-20000-0-72645_44.49_-88.14_NSRDB_2.0.1_AMY.epw	ResidentialLocation	weather_directory=../../../../weather	weather_file_name=0879387_US_WI_Brown_55009_0-20000-0-72645_44.49_-88.14_NSRDB_2.0.1_AMY.epw	dst_start_date=April 7	dst_end_date=October 26																																									
-Location EPW	0884256_US_WI_Milwaukee_55079_0-20000-0-72640_42.97_-87.9_NSRDB_2.0.1_AMY.epw	ResidentialLocation	weather_directory=../../../../weather	weather_file_name=0884256_US_WI_Milwaukee_55079_0-20000-0-72640_42.97_-87.9_NSRDB_2.0.1_AMY.epw	dst_start_date=April 7	dst_end_date=October 26																																									
-Location EPW	0884454_US_IL_Cook_17031_0-20000-0-72530_41.97_-87.9_NSRDB_2.0.1_AMY.epw	ResidentialLocation	weather_directory=../../../../weather	weather_file_name=0884454_US_IL_Cook_17031_0-20000-0-72530_41.97_-87.9_NSRDB_2.0.1_AMY.epw	dst_start_date=April 7	dst_end_date=October 26																																									
-Location EPW	0891926_US_IN_Vanderburgh_18163_0-20000-0-72432_38.05_-87.54_NSRDB_2.0.1_AMY.epw	ResidentialLocation	weather_directory=../../../../weather	weather_file_name=0891926_US_IN_Vanderburgh_18163_0-20000-0-72432_38.05_-87.54_NSRDB_2.0.1_AMY.epw	dst_start_date=April 7	dst_end_date=October 26																																									
-Location EPW	0908125_US_AL_Madison_1089_0-20000-0-72323_34.65_-86.78_NSRDB_2.0.1_AMY.epw	ResidentialLocation	weather_directory=../../../../weather	weather_file_name=0908125_US_AL_Madison_1089_0-20000-0-72323_34.65_-86.78_NSRDB_2.0.1_AMY.epw	dst_start_date=April 7	dst_end_date=October 26																																									
-Location EPW	0909107_US_AL_Jefferson_1073_0-20000-0-72228_33.57_-86.74_NSRDB_2.0.1_AMY.epw	ResidentialLocation	weather_directory=../../../../weather	weather_file_name=0909107_US_AL_Jefferson_1073_0-20000-0-72228_33.57_-86.74_NSRDB_2.0.1_AMY.epw	dst_start_date=April 7	dst_end_date=October 26																																									
-Location EPW	0909238_US_TN_Davidson_47037_0-20001-0-72327_36.13_-86.7_NSRDB_2.0.1_AMY.epw	ResidentialLocation	weather_directory=../../../../weather	weather_file_name=0909238_US_TN_Davidson_47037_0-20001-0-72327_36.13_-86.7_NSRDB_2.0.1_AMY.epw	dst_start_date=April 7	dst_end_date=October 26																																									
-Location EPW	0915204_US_AL_Montgomery_1101_0-20000-0-72226_32.29_-86.42_NSRDB_2.0.1_AMY.epw	ResidentialLocation	weather_directory=../../../../weather	weather_file_name=0915204_US_AL_Montgomery_1101_0-20000-0-72226_32.29_-86.42_NSRDB_2.0.1_AMY.epw	dst_start_date=April 7	dst_end_date=October 26																																									
-Location EPW	0916470_US_IN_St._Joseph_18141_0-20000-0-72535_41.69_-86.34_NSRDB_2.0.1_AMY.epw	ResidentialLocation	weather_directory=../../../../weather	weather_file_name=0916470_US_IN_St._Joseph_18141_0-20000-0-72535_41.69_-86.34_NSRDB_2.0.1_AMY.epw	dst_start_date=April 7	dst_end_date=October 26																																									
-Location EPW	0918490_US_IN_Marion_18097_0-20000-0-72438_39.73_-86.26_NSRDB_2.0.1_AMY.epw	ResidentialLocation	weather_directory=../../../../weather	weather_file_name=0918490_US_IN_Marion_18097_0-20000-0-72438_39.73_-86.26_NSRDB_2.0.1_AMY.epw	dst_start_date=April 7	dst_end_date=October 26																																									
-Location EPW	0918749_US_MI_Muskegon_26121_0-20000-0-72636_43.17_-86.22_NSRDB_2.0.1_AMY.epw	ResidentialLocation	weather_directory=../../../../weather	weather_file_name=0918749_US_MI_Muskegon_26121_0-20000-0-72636_43.17_-86.22_NSRDB_2.0.1_AMY.epw	dst_start_date=April 7	dst_end_date=October 26																																									
-Location EPW	0928593_US_KY_Jefferson_21111_0-20000-0-72423_38.17_-85.74_NSRDB_2.0.1_AMY.epw	ResidentialLocation	weather_directory=../../../../weather	weather_file_name=0928593_US_KY_Jefferson_21111_0-20000-0-72423_38.17_-85.74_NSRDB_2.0.1_AMY.epw	dst_start_date=April 7	dst_end_date=October 26																																									
-Location EPW	0932184_US_MI_Grand_Traverse_26055_0-20000-0-72634_44.73_-85.58_NSRDB_2.0.1_AMY.epw	ResidentialLocation	weather_directory=../../../../weather	weather_file_name=0932184_US_MI_Grand_Traverse_26055_0-20000-0-72634_44.73_-85.58_NSRDB_2.0.1_AMY.epw	dst_start_date=April 7	dst_end_date=October 26																																									
-Location EPW	0933680_US_MI_Kent_26081_0-20000-0-72635_42.89_-85.5_NSRDB_2.0.1_AMY.epw	ResidentialLocation	weather_directory=../../../../weather	weather_file_name=0933680_US_MI_Kent_26081_0-20000-0-72635_42.89_-85.5_NSRDB_2.0.1_AMY.epw	dst_start_date=April 7	dst_end_date=October 26																																									
-Location EPW	0939310_US_IN_Allen_18003_0-20000-0-72533_41.01_-85.22_NSRDB_2.0.1_AMY.epw	ResidentialLocation	weather_directory=../../../../weather	weather_file_name=0939310_US_IN_Allen_18003_0-20000-0-72533_41.01_-85.22_NSRDB_2.0.1_AMY.epw	dst_start_date=April 7	dst_end_date=October 26																																									
-Location EPW	0939546_US_TN_Hamilton_47065_0-20000-0-72324_35.05_-85.22_NSRDB_2.0.1_AMY.epw	ResidentialLocation	weather_directory=../../../../weather	weather_file_name=0939546_US_TN_Hamilton_47065_0-20000-0-72324_35.05_-85.22_NSRDB_2.0.1_AMY.epw	dst_start_date=April 7	dst_end_date=October 26																																									
-Location EPW	0945611_US_GA_Muscogee_13215_0-20000-0-72225_32.53_-84.94_NSRDB_2.0.1_AMY.epw	ResidentialLocation	weather_directory=../../../../weather	weather_file_name=0945611_US_GA_Muscogee_13215_0-20000-0-72225_32.53_-84.94_NSRDB_2.0.1_AMY.epw	dst_start_date=April 7	dst_end_date=October 26																																									
-Location EPW	0950549_US_MI_Roscommon_26143_0-20000-0-72638_44.37_-84.7_NSRDB_2.0.1_AMY.epw	ResidentialLocation	weather_directory=../../../../weather	weather_file_name=0950549_US_MI_Roscommon_26143_0-20000-0-72638_44.37_-84.7_NSRDB_2.0.1_AMY.epw	dst_start_date=April 7	dst_end_date=October 26																																									
-Location EPW	0951484_US_KY_Boone_21015_0-20000-0-72421_39.05_-84.66_NSRDB_2.0.1_AMY.epw	ResidentialLocation	weather_directory=../../../../weather	weather_file_name=0951484_US_KY_Boone_21015_0-20000-0-72421_39.05_-84.66_NSRDB_2.0.1_AMY.epw	dst_start_date=April 7	dst_end_date=October 26																																									
-Location EPW	0952710_US_KY_Fayette_21067_0-20000-0-72422_38.05_-84.58_NSRDB_2.0.1_AMY.epw	ResidentialLocation	weather_directory=../../../../weather	weather_file_name=0952710_US_KY_Fayette_21067_0-20000-0-72422_38.05_-84.58_NSRDB_2.0.1_AMY.epw	dst_start_date=April 7	dst_end_date=October 26																																									
-Location EPW	0953005_US_MI_Clinton_26037_0-20000-0-72539_42.77_-84.58_NSRDB_2.0.1_AMY.epw	ResidentialLocation	weather_directory=../../../../weather	weather_file_name=0953005_US_MI_Clinton_26037_0-20000-0-72539_42.77_-84.58_NSRDB_2.0.1_AMY.epw	dst_start_date=April 7	dst_end_date=October 26																																									
-Location EPW	0956302_US_GA_Fulton_13121_0-20000-0-72219_33.65_-84.42_NSRDB_2.0.1_AMY.epw	ResidentialLocation	weather_directory=../../../../weather	weather_file_name=0956302_US_GA_Fulton_13121_0-20000-0-72219_33.65_-84.42_NSRDB_2.0.1_AMY.epw	dst_start_date=April 7	dst_end_date=October 26																																									
-Location EPW	0957319_US_FL_Leon_12073_0-20000-0-72214_30.37_-84.38_NSRDB_2.0.1_AMY.epw	ResidentialLocation	weather_directory=../../../../weather	weather_file_name=0957319_US_FL_Leon_12073_0-20000-0-72214_30.37_-84.38_NSRDB_2.0.1_AMY.epw	dst_start_date=April 7	dst_end_date=October 26																																									
-Location EPW	0957764_US_MI_Chippewa_26033_0-20000-0-71260_46.45_-84.34_NSRDB_2.0.1_AMY.epw	ResidentialLocation	weather_directory=../../../../weather	weather_file_name=0957764_US_MI_Chippewa_26033_0-20000-0-71260_46.45_-84.34_NSRDB_2.0.1_AMY.epw	dst_start_date=April 7	dst_end_date=October 26																																									
-Location EPW	0960702_US_OH_Montgomery_39113_0-20001-0-72429_39.89_-84.22_NSRDB_2.0.1_AMY.epw	ResidentialLocation	weather_directory=../../../../weather	weather_file_name=0960702_US_OH_Montgomery_39113_0-20001-0-72429_39.89_-84.22_NSRDB_2.0.1_AMY.epw	dst_start_date=April 7	dst_end_date=October 26																																									
-Location EPW	0965848_US_TN_Blount_47009_0-20000-0-72326_35.81_-83.98_NSRDB_2.0.1_AMY.epw	ResidentialLocation	weather_directory=../../../../weather	weather_file_name=0965848_US_TN_Blount_47009_0-20000-0-72326_35.81_-83.98_NSRDB_2.0.1_AMY.epw	dst_start_date=April 7	dst_end_date=October 26																																									
-Location EPW	0969777_US_OH_Lucas_39095_0-20000-0-72536_41.57_-83.78_NSRDB_2.0.1_AMY.epw	ResidentialLocation	weather_directory=../../../../weather	weather_file_name=0969777_US_OH_Lucas_39095_0-20000-0-72536_41.57_-83.78_NSRDB_2.0.1_AMY.epw	dst_start_date=April 7	dst_end_date=October 26																																									
-Location EPW	0971255_US_MI_Genesee_26049_0-20000-0-72637_42.97_-83.74_NSRDB_2.0.1_AMY.epw	ResidentialLocation	weather_directory=../../../../weather	weather_file_name=0971255_US_MI_Genesee_26049_0-20000-0-72637_42.97_-83.74_NSRDB_2.0.1_AMY.epw	dst_start_date=April 7	dst_end_date=October 26																																									
-Location EPW	0972837_US_GA_Bibb_13021_0-20000-0-72217_32.69_-83.66_NSRDB_2.0.1_AMY.epw	ResidentialLocation	weather_directory=../../../../weather	weather_file_name=0972837_US_GA_Bibb_13021_0-20000-0-72217_32.69_-83.66_NSRDB_2.0.1_AMY.epw	dst_start_date=April 7	dst_end_date=October 26																																									
-Location EPW	0974142_US_MI_Alpena_26007_0-20000-0-72639_45.05_-83.58_NSRDB_2.0.1_AMY.epw	ResidentialLocation	weather_directory=../../../../weather	weather_file_name=0974142_US_MI_Alpena_26007_0-20000-0-72639_45.05_-83.58_NSRDB_2.0.1_AMY.epw	dst_start_date=April 7	dst_end_date=October 26																																									
-Location EPW	0979529_US_MI_Wayne_26163_0-20000-0-72537_42.21_-83.34_NSRDB_2.0.1_AMY.epw	ResidentialLocation	weather_directory=../../../../weather	weather_file_name=0979529_US_MI_Wayne_26163_0-20000-0-72537_42.21_-83.34_NSRDB_2.0.1_AMY.epw	dst_start_date=April 7	dst_end_date=October 26																																									
-Location EPW	0979938_US_GA_Clarke_13059_0-20000-0-72311_33.97_-83.34_NSRDB_2.0.1_AMY.epw	ResidentialLocation	weather_directory=../../../../weather	weather_file_name=0979938_US_GA_Clarke_13059_0-20000-0-72311_33.97_-83.34_NSRDB_2.0.1_AMY.epw	dst_start_date=April 7	dst_end_date=October 26																																									
-Location EPW	0988702_US_OH_Franklin_39049_0-20000-0-72428_39.97_-82.9_NSRDB_2.0.1_AMY.epw	ResidentialLocation	weather_directory=../../../../weather	weather_file_name=0988702_US_OH_Franklin_39049_0-20000-0-72428_39.97_-82.9_NSRDB_2.0.1_AMY.epw	dst_start_date=April 7	dst_end_date=October 26																																									
-Location EPW	0996055_US_WV_Wayne_54099_0-20000-0-72425_38.37_-82.54_NSRDB_2.0.1_AMY.epw	ResidentialLocation	weather_directory=../../../../weather	weather_file_name=0996055_US_WV_Wayne_54099_0-20000-0-72425_38.37_-82.54_NSRDB_2.0.1_AMY.epw	dst_start_date=April 7	dst_end_date=October 26																																									
-Location EPW	0996216_US_NC_Buncombe_37021_0-20000-0-72315_35.45_-82.54_NSRDB_2.0.1_AMY.epw	ResidentialLocation	weather_directory=../../../../weather	weather_file_name=0996216_US_NC_Buncombe_37021_0-20000-0-72315_35.45_-82.54_NSRDB_2.0.1_AMY.epw	dst_start_date=April 7	dst_end_date=October 26																																									
-Location EPW	0997215_US_OH_Richland_39139_0-20000-0-72420_40.81_-82.5_NSRDB_2.0.1_AMY.epw	ResidentialLocation	weather_directory=../../../../weather	weather_file_name=0997215_US_OH_Richland_39139_0-20000-0-72420_40.81_-82.5_NSRDB_2.0.1_AMY.epw	dst_start_date=April 7	dst_end_date=October 26																																									
-Location EPW	0998813_US_TN_Sullivan_47163_0-20000-0-72335_36.45_-82.42_NSRDB_2.0.1_AMY.epw	ResidentialLocation	weather_directory=../../../../weather	weather_file_name=0998813_US_TN_Sullivan_47163_0-20000-0-72335_36.45_-82.42_NSRDB_2.0.1_AMY.epw	dst_start_date=April 7	dst_end_date=October 26																																									
-Location EPW	1002341_US_SC_Spartanburg_45083_0-20000-0-72312_34.89_-82.22_NSRDB_2.0.1_AMY.epw	ResidentialLocation	weather_directory=../../../../weather	weather_file_name=1002341_US_SC_Spartanburg_45083_0-20000-0-72312_34.89_-82.22_NSRDB_2.0.1_AMY.epw	dst_start_date=April 7	dst_end_date=October 26																																									
-Location EPW	1007559_US_GA_Richmond_13245_0-20000-0-72218_33.37_-81.98_NSRDB_2.0.1_AMY.epw	ResidentialLocation	weather_directory=../../../../weather	weather_file_name=1007559_US_GA_Richmond_13245_0-20000-0-72218_33.37_-81.98_NSRDB_2.0.1_AMY.epw	dst_start_date=April 7	dst_end_date=October 26																																									
-Location EPW	1009747_US_OH_Cuyahoga_39035_0-20000-0-72524_41.41_-81.86_NSRDB_2.0.1_AMY.epw	ResidentialLocation	weather_directory=../../../../weather	weather_file_name=1009747_US_OH_Cuyahoga_39035_0-20000-0-72524_41.41_-81.86_NSRDB_2.0.1_AMY.epw	dst_start_date=April 7	dst_end_date=October 26																																									
-Location EPW	1012278_US_FL_Monroe_12087_0-20000-0-72201_24.57_-81.74_NSRDB_2.0.1_AMY.epw	ResidentialLocation	weather_directory=../../../../weather	weather_file_name=1012278_US_FL_Monroe_12087_0-20000-0-72201_24.57_-81.74_NSRDB_2.0.1_AMY.epw	dst_start_date=April 7	dst_end_date=October 26																																									
-Location EPW	1013666_US_FL_Duval_12031_0-20000-0-72206_30.49_-81.7_NSRDB_2.0.1_AMY.epw	ResidentialLocation	weather_directory=../../../../weather	weather_file_name=1013666_US_FL_Duval_12031_0-20000-0-72206_30.49_-81.7_NSRDB_2.0.1_AMY.epw	dst_start_date=April 7	dst_end_date=October 26																																									
-Location EPW	1015813_US_WV_Kanawha_54039_0-20000-0-72414_38.37_-81.58_NSRDB_2.0.1_AMY.epw	ResidentialLocation	weather_directory=../../../../weather	weather_file_name=1015813_US_WV_Kanawha_54039_0-20000-0-72414_38.37_-81.58_NSRDB_2.0.1_AMY.epw	dst_start_date=April 7	dst_end_date=October 26																																									
-Location EPW	1019172_US_OH_Summit_39153_0-20000-0-72521_40.93_-81.42_NSRDB_2.0.1_AMY.epw	ResidentialLocation	weather_directory=../../../../weather	weather_file_name=1019172_US_OH_Summit_39153_0-20000-0-72521_40.93_-81.42_NSRDB_2.0.1_AMY.epw	dst_start_date=April 7	dst_end_date=October 26																																									
-Location EPW	1020908_US_FL_Orange_12095_0-20000-0-72205_28.45_-81.34_NSRDB_2.0.1_AMY.epw	ResidentialLocation	weather_directory=../../../../weather	weather_file_name=1020908_US_FL_Orange_12095_0-20000-0-72205_28.45_-81.34_NSRDB_2.0.1_AMY.epw	dst_start_date=April 7	dst_end_date=October 26																																									
-Location EPW	1024834_US_GA_Chatham_13051_0-20000-0-72207_32.13_-81.18_NSRDB_2.0.1_AMY.epw	ResidentialLocation	weather_directory=../../../../weather	weather_file_name=1024834_US_GA_Chatham_13051_0-20000-0-72207_32.13_-81.18_NSRDB_2.0.1_AMY.epw	dst_start_date=April 7	dst_end_date=October 26																																									
-Location EPW	1026416_US_SC_Lexington_45063_0-20000-0-72310_33.97_-81.1_NSRDB_2.0.1_AMY.epw	ResidentialLocation	weather_directory=../../../../weather	weather_file_name=1026416_US_SC_Lexington_45063_0-20000-0-72310_33.97_-81.1_NSRDB_2.0.1_AMY.epw	dst_start_date=April 7	dst_end_date=October 26																																									
-Location EPW	1027864_US_FL_Volusia_12127_0-20000-0-74787_29.17_-81.06_NSRDB_2.0.1_AMY.epw	ResidentialLocation	weather_directory=../../../../weather	weather_file_name=1027864_US_FL_Volusia_12127_0-20000-0-74787_29.17_-81.06_NSRDB_2.0.1_AMY.epw	dst_start_date=April 7	dst_end_date=October 26																																									
-Location EPW	1029976_US_NC_Mecklenburg_37119_0-20000-0-72314_35.21_-80.94_NSRDB_2.0.1_AMY.epw	ResidentialLocation	weather_directory=../../../../weather	weather_file_name=1029976_US_NC_Mecklenburg_37119_0-20000-0-72314_35.21_-80.94_NSRDB_2.0.1_AMY.epw	dst_start_date=April 7	dst_end_date=October 26																																									
-Location EPW	1036547_US_OH_Trumbull_39155_0-20000-0-72525_41.25_-80.66_NSRDB_2.0.1_AMY.epw	ResidentialLocation	weather_directory=../../../../weather	weather_file_name=1036547_US_OH_Trumbull_39155_0-20000-0-72525_41.25_-80.66_NSRDB_2.0.1_AMY.epw	dst_start_date=April 7	dst_end_date=October 26																																									
-Location EPW	1044560_US_FL_Miami-Dade_12086_0-20001-0-72202_25.81_-80.3_NSRDB_2.0.1_AMY.epw	ResidentialLocation	weather_directory=../../../../weather	weather_file_name=1044560_US_FL_Miami-Dade_12086_0-20001-0-72202_25.81_-80.3_NSRDB_2.0.1_AMY.epw	dst_start_date=April 7	dst_end_date=October 26																																									
-Location EPW	1046536_US_PA_Allegheny_42003_0-20000-0-72520_40.49_-80.22_NSRDB_2.0.1_AMY.epw	ResidentialLocation	weather_directory=../../../../weather	weather_file_name=1046536_US_PA_Allegheny_42003_0-20000-0-72520_40.49_-80.22_NSRDB_2.0.1_AMY.epw	dst_start_date=April 7	dst_end_date=October 26																																									
-Location EPW	1047213_US_PA_Erie_42049_0-20000-0-72526_42.09_-80.18_NSRDB_2.0.1_AMY.epw	ResidentialLocation	weather_directory=../../../../weather	weather_file_name=1047213_US_PA_Erie_42049_0-20000-0-72526_42.09_-80.18_NSRDB_2.0.1_AMY.epw	dst_start_date=April 7	dst_end_date=October 26																																									
-Location EPW	1048979_US_FL_Palm_Beach_12099_0-20000-0-72203_26.69_-80.1_NSRDB_2.0.1_AMY.epw	ResidentialLocation	weather_directory=../../../../weather	weather_file_name=1048979_US_FL_Palm_Beach_12099_0-20000-0-72203_26.69_-80.1_NSRDB_2.0.1_AMY.epw	dst_start_date=April 7	dst_end_date=October 26																																									
-Location EPW	1050718_US_SC_Charleston_45019_0-20000-0-72208_32.89_-80.02_NSRDB_2.0.1_AMY.epw	ResidentialLocation	weather_directory=../../../../weather	weather_file_name=1050718_US_SC_Charleston_45019_0-20000-0-72208_32.89_-80.02_NSRDB_2.0.1_AMY.epw	dst_start_date=April 7	dst_end_date=October 26																																									
-Location EPW	1052460_US_VA_Roanoke_51770_0-20000-0-72411_37.33_-79.98_NSRDB_2.0.1_AMY.epw	ResidentialLocation	weather_directory=../../../../weather	weather_file_name=1052460_US_VA_Roanoke_51770_0-20000-0-72411_37.33_-79.98_NSRDB_2.0.1_AMY.epw	dst_start_date=April 7	dst_end_date=October 26																																									
-Location EPW	1053331_US_NC_Guilford_37081_0-20000-0-72317_36.09_-79.94_NSRDB_2.0.1_AMY.epw	ResidentialLocation	weather_directory=../../../../weather	weather_file_name=1053331_US_NC_Guilford_37081_0-20000-0-72317_36.09_-79.94_NSRDB_2.0.1_AMY.epw	dst_start_date=April 7	dst_end_date=October 26																																									
-Location EPW	1055168_US_WV_Randolph_54083_0-20000-0-72417_38.89_-79.86_NSRDB_2.0.1_AMY.epw	ResidentialLocation	weather_directory=../../../../weather	weather_file_name=1055168_US_WV_Randolph_54083_0-20000-0-72417_38.89_-79.86_NSRDB_2.0.1_AMY.epw	dst_start_date=April 7	dst_end_date=October 26																																									
-Location EPW	1070553_US_VA_Campbell_51031_0-20000-0-72410_37.33_-79.18_NSRDB_2.0.1_AMY.epw	ResidentialLocation	weather_directory=../../../../weather	weather_file_name=1070553_US_VA_Campbell_51031_0-20000-0-72410_37.33_-79.18_NSRDB_2.0.1_AMY.epw	dst_start_date=April 7	dst_end_date=October 26																																									
-Location EPW	1080453_US_NC_Wake_37183_0-20000-0-72306_35.85_-78.78_NSRDB_2.0.1_AMY.epw	ResidentialLocation	weather_directory=../../../../weather	weather_file_name=1080453_US_NC_Wake_37183_0-20000-0-72306_35.85_-78.78_NSRDB_2.0.1_AMY.epw	dst_start_date=April 7	dst_end_date=October 26																																									
-Location EPW	1081164_US_NY_Erie_36029_0-20000-0-72528_42.93_-78.74_NSRDB_2.0.1_AMY.epw	ResidentialLocation	weather_directory=../../../../weather	weather_file_name=1081164_US_NY_Erie_36029_0-20000-0-72528_42.93_-78.74_NSRDB_2.0.1_AMY.epw	dst_start_date=April 7	dst_end_date=October 26																																									
-Location EPW	1084878_US_PA_McKean_42083_0-20000-0-72528_41.81_-78.62_NSRDB_2.0.1_AMY.epw	ResidentialLocation	weather_directory=../../../../weather	weather_file_name=1084878_US_PA_McKean_42083_0-20000-0-72528_41.81_-78.62_NSRDB_2.0.1_AMY.epw	dst_start_date=April 7	dst_end_date=October 26																																									
-Location EPW	1104848_US_NC_New_Hanover_37129_0-20000-0-72302_34.25_-77.9_NSRDB_2.0.1_AMY.epw	ResidentialLocation	weather_directory=../../../../weather	weather_file_name=1104848_US_NC_New_Hanover_37129_0-20000-0-72302_34.25_-77.9_NSRDB_2.0.1_AMY.epw	dst_start_date=April 7	dst_end_date=October 26																																									
-Location EPW	1110426_US_NY_Monroe_36055_0-20000-0-72529_43.13_-77.7_NSRDB_2.0.1_AMY.epw	ResidentialLocation	weather_directory=../../../../weather	weather_file_name=1110426_US_NY_Monroe_36055_0-20000-0-72529_43.13_-77.7_NSRDB_2.0.1_AMY.epw	dst_start_date=April 7	dst_end_date=October 26																																									
-Location EPW	1118396_US_VA_Loudoun_51107_0-20000-0-72403_38.97_-77.46_NSRDB_2.0.1_AMY.epw	ResidentialLocation	weather_directory=../../../../weather	weather_file_name=1118396_US_VA_Loudoun_51107_0-20000-0-72403_38.97_-77.46_NSRDB_2.0.1_AMY.epw	dst_start_date=April 7	dst_end_date=October 26																																									
-Location EPW	1123808_US_VA_Henrico_51087_0-20000-0-72401_37.53_-77.3_NSRDB_2.0.1_AMY.epw	ResidentialLocation	weather_directory=../../../../weather	weather_file_name=1123808_US_VA_Henrico_51087_0-20000-0-72401_37.53_-77.3_NSRDB_2.0.1_AMY.epw	dst_start_date=April 7	dst_end_date=October 26																																									
-Location EPW	1136992_US_PA_Lycoming_42081_0-20000-0-72514_41.25_-76.9_NSRDB_2.0.1_AMY.epw	ResidentialLocation	weather_directory=../../../../weather	weather_file_name=1136992_US_PA_Lycoming_42081_0-20000-0-72514_41.25_-76.9_NSRDB_2.0.1_AMY.epw	dst_start_date=April 7	dst_end_date=October 26																																									
-Location EPW	1137624_US_PA_York_42133_0-20000-0-72399_40.21_-76.86_NSRDB_2.0.1_AMY.epw	ResidentialLocation	weather_directory=../../../../weather	weather_file_name=1137624_US_PA_York_42133_0-20000-0-72399_40.21_-76.86_NSRDB_2.0.1_AMY.epw	dst_start_date=April 7	dst_end_date=October 26																																									
-Location EPW	1142439_US_MD_Anne_Arundel_24003_0-20000-0-72406_39.17_-76.7_NSRDB_2.0.1_AMY.epw	ResidentialLocation	weather_directory=../../../../weather	weather_file_name=1142439_US_MD_Anne_Arundel_24003_0-20000-0-72406_39.17_-76.7_NSRDB_2.0.1_AMY.epw	dst_start_date=April 7	dst_end_date=October 26																																									
-Location EPW	1159308_US_VA_Norfolk_51710_0-20000-0-72308_36.89_-76.22_NSRDB_2.0.1_AMY.epw	ResidentialLocation	weather_directory=../../../../weather	weather_file_name=1159308_US_VA_Norfolk_51710_0-20000-0-72308_36.89_-76.22_NSRDB_2.0.1_AMY.epw	dst_start_date=April 7	dst_end_date=October 26																																									
-Location EPW	1163069_US_NY_Onondaga_36067_0-20000-0-72519_43.13_-76.1_NSRDB_2.0.1_AMY.epw	ResidentialLocation	weather_directory=../../../../weather	weather_file_name=1163069_US_NY_Onondaga_36067_0-20000-0-72519_43.13_-76.1_NSRDB_2.0.1_AMY.epw	dst_start_date=April 7	dst_end_date=October 26																																									
-Location EPW	1166820_US_NY_Broome_36007_0-20000-0-72515_42.21_-75.98_NSRDB_2.0.1_AMY.epw	ResidentialLocation	weather_directory=../../../../weather	weather_file_name=1166820_US_NY_Broome_36007_0-20000-0-72515_42.21_-75.98_NSRDB_2.0.1_AMY.epw	dst_start_date=April 7	dst_end_date=October 26																																									
-Location EPW	1175460_US_PA_Luzerne_42079_0-20000-0-72513_41.33_-75.74_NSRDB_2.0.1_AMY.epw	ResidentialLocation	weather_directory=../../../../weather	weather_file_name=1175460_US_PA_Luzerne_42079_0-20000-0-72513_41.33_-75.74_NSRDB_2.0.1_AMY.epw	dst_start_date=April 7	dst_end_date=October 26																																									
-Location EPW	1180747_US_DE_New_Castle_10003_0-20000-0-72418_39.65_-75.58_NSRDB_2.0.1_AMY.epw	ResidentialLocation	weather_directory=../../../../weather	weather_file_name=1180747_US_DE_New_Castle_10003_0-20000-0-72418_39.65_-75.58_NSRDB_2.0.1_AMY.epw	dst_start_date=April 7	dst_end_date=October 26																																									
-Location EPW	1182412_US_NC_Dare_37055_0-20000-0-72304_35.25_-75.54_NSRDB_2.0.1_AMY.epw	ResidentialLocation	weather_directory=../../../../weather	weather_file_name=1182412_US_NC_Dare_37055_0-20000-0-72304_35.25_-75.54_NSRDB_2.0.1_AMY.epw	dst_start_date=April 7	dst_end_date=October 26																																									
-Location EPW	1185049_US_PA_Lehigh_42077_0-20000-0-72517_40.65_-75.46_NSRDB_2.0.1_AMY.epw	ResidentialLocation	weather_directory=../../../../weather	weather_file_name=1185049_US_PA_Lehigh_42077_0-20000-0-72517_40.65_-75.46_NSRDB_2.0.1_AMY.epw	dst_start_date=April 7	dst_end_date=October 26																																									
-Location EPW	1192839_US_NJ_Gloucester_34015_0-20000-0-72408_39.85_-75.22_NSRDB_2.0.1_AMY.epw	ResidentialLocation	weather_directory=../../../../weather	weather_file_name=1192839_US_NJ_Gloucester_34015_0-20000-0-72408_39.85_-75.22_NSRDB_2.0.1_AMY.epw	dst_start_date=April 7	dst_end_date=October 26																																									
-Location EPW	1204297_US_NY_St._Lawrence_36089_0-20000-0-71712_44.93_-74.86_NSRDB_2.0.1_AMY.epw	ResidentialLocation	weather_directory=../../../../weather	weather_file_name=1204297_US_NY_St._Lawrence_36089_0-20000-0-71712_44.93_-74.86_NSRDB_2.0.1_AMY.epw	dst_start_date=April 7	dst_end_date=October 26																																									
-Location EPW	1212830_US_NJ_Atlantic_34001_0-20000-0-72407_39.45_-74.58_NSRDB_2.0.1_AMY.epw	ResidentialLocation	weather_directory=../../../../weather	weather_file_name=1212830_US_NJ_Atlantic_34001_0-20000-0-72407_39.45_-74.58_NSRDB_2.0.1_AMY.epw	dst_start_date=April 7	dst_end_date=October 26																																									
-Location EPW	1225556_US_NJ_Essex_34013_0-20000-0-72502_40.73_-74.18_NSRDB_2.0.1_AMY.epw	ResidentialLocation	weather_directory=../../../../weather	weather_file_name=1225556_US_NJ_Essex_34013_0-20000-0-72502_40.73_-74.18_NSRDB_2.0.1_AMY.epw	dst_start_date=April 7	dst_end_date=October 26																																									
-Location EPW	1237137_US_NY_Queens_36081_0-20000-0-74486_40.65_-73.82_NSRDB_2.0.1_AMY.epw	ResidentialLocation	weather_directory=../../../../weather	weather_file_name=1237137_US_NY_Queens_36081_0-20000-0-74486_40.65_-73.82_NSRDB_2.0.1_AMY.epw	dst_start_date=April 7	dst_end_date=October 26																																									
-Location EPW	1239413_US_NY_Albany_36001_0-20000-0-72518_42.77_-73.78_NSRDB_2.0.1_AMY.epw	ResidentialLocation	weather_directory=../../../../weather	weather_file_name=1239413_US_NY_Albany_36001_0-20000-0-72518_42.77_-73.78_NSRDB_2.0.1_AMY.epw	dst_start_date=April 7	dst_end_date=October 26																																									
-Location EPW	1259256_US_VT_Chittenden_50007_0-20000-0-72617_44.45_-73.14_NSRDB_2.0.1_AMY.epw	ResidentialLocation	weather_directory=../../../../weather	weather_file_name=1259256_US_VT_Chittenden_50007_0-20000-0-72617_44.45_-73.14_NSRDB_2.0.1_AMY.epw	dst_start_date=April 7	dst_end_date=October 26																																									
-Location EPW	1259614_US_CT_Fairfield_9001_0-20000-0-72504_41.17_-73.14_NSRDB_2.0.1_AMY.epw	ResidentialLocation	weather_directory=../../../../weather	weather_file_name=1259614_US_CT_Fairfield_9001_0-20000-0-72504_41.17_-73.14_NSRDB_2.0.1_AMY.epw	dst_start_date=April 7	dst_end_date=October 26																																									
-Location EPW	1272835_US_CT_Hartford_9003_0-20000-0-72508_41.93_-72.7_NSRDB_2.0.1_AMY.epw	ResidentialLocation	weather_directory=../../../../weather	weather_file_name=1272835_US_CT_Hartford_9003_0-20000-0-72508_41.93_-72.7_NSRDB_2.0.1_AMY.epw	dst_start_date=April 7	dst_end_date=October 26																																									
-Location EPW	1299055_US_MA_Worcester_25027_0-20000-0-72510_42.25_-71.9_NSRDB_2.0.1_AMY.epw	ResidentialLocation	weather_directory=../../../../weather	weather_file_name=1299055_US_MA_Worcester_25027_0-20000-0-72510_42.25_-71.9_NSRDB_2.0.1_AMY.epw	dst_start_date=April 7	dst_end_date=October 26																																									
-Location EPW	1311916_US_NH_Merrimack_33013_0-20000-0-72605_43.21_-71.5_NSRDB_2.0.1_AMY.epw	ResidentialLocation	weather_directory=../../../../weather	weather_file_name=1311916_US_NH_Merrimack_33013_0-20000-0-72605_43.21_-71.5_NSRDB_2.0.1_AMY.epw	dst_start_date=April 7	dst_end_date=October 26																																									
-Location EPW	1314625_US_RI_Kent_44003_0-20000-0-72507_41.73_-71.42_NSRDB_2.0.1_AMY.epw	ResidentialLocation	weather_directory=../../../../weather	weather_file_name=1314625_US_RI_Kent_44003_0-20000-0-72507_41.73_-71.42_NSRDB_2.0.1_AMY.epw	dst_start_date=April 7	dst_end_date=October 26																																									
-Location EPW	1327892_US_MA_Suffolk_25025_0-20000-0-72509_42.37_-71.02_NSRDB_2.0.1_AMY.epw	ResidentialLocation	weather_directory=../../../../weather	weather_file_name=1327892_US_MA_Suffolk_25025_0-20000-0-72509_42.37_-71.02_NSRDB_2.0.1_AMY.epw	dst_start_date=April 7	dst_end_date=October 26																																									
-Location EPW	1351103_US_ME_Cumberland_23005_0-20000-0-72606_43.65_-70.3_NSRDB_2.0.1_AMY.epw	ResidentialLocation	weather_directory=../../../../weather	weather_file_name=1351103_US_ME_Cumberland_23005_0-20000-0-72606_43.65_-70.3_NSRDB_2.0.1_AMY.epw	dst_start_date=April 7	dst_end_date=October 26																																									
-Location EPW	1423380_US_ME_Aroostook_23003_0-20000-0-72712_46.85_-68.02_NSRDB_2.0.1_AMY.epw	ResidentialLocation	weather_directory=../../../../weather	weather_file_name=1423380_US_ME_Aroostook_23003_0-20000-0-72712_46.85_-68.02_NSRDB_2.0.1_AMY.epw	dst_start_date=April 7	dst_end_date=October 26																																									
-Location EPW	0884454_United_States_IL_Cook_17031_725300_41.97_-87.9_NSRDB_2.0.1_AMY.epw	ResidentialLocation	weather_directory=../../../../weather	weather_file_name=0884454_United_States_IL_Cook_17031_725300_41.97_-87.9_NSRDB_2.0.1_AMY.epw	dst_start_date=April 7	dst_end_date=October 26																																									
-Location EPW	0857218_United_States_IL_Winnebago_17201_725430_42.21_-89.1_NSRDB_2.0.1_AMY.epw	ResidentialLocation	weather_directory=../../../../weather	weather_file_name=0857218_United_States_IL_Winnebago_17201_725430_42.21_-89.1_NSRDB_2.0.1_AMY.epw	dst_start_date=April 7	dst_end_date=October 26																																									
-Location EPW	None																																														
-Vintage	<1950																																														
-Vintage	1950s																																														
-Vintage	1960s																																														
-Vintage	1970s																																														
-Vintage	1980s																																														
-Vintage	1990s																																														
-Vintage	2000s																																														
-Heating Fuel	Electricity																																														
-Heating Fuel	Fuel Oil																																														
-Heating Fuel	Natural Gas																																														
-Heating Fuel	None																																														
-Heating Fuel	Other Fuel																																														
-Heating Fuel	Wood																																														
-Heating Fuel	Propane																																														
-Usage Level	Low																																														
-Usage Level	Medium																																														
-Usage Level	High																																														
-Usage Level	Average																																														
-<<<<<<< HEAD
-Geometry Building Type	Single-Family Detached	ResidentialGeometrySingleFamilyDetached																																													
-Geometry Building Type	Single-Family Attached	ResidentialGeometrySingleFamilyAttached	use_zone_mult=true																																												
-Geometry Building Type	Multi-Family with 2 - 4 Units	ResidentialGeometryMultifamily	use_zone_mult=true	use_floor_mult=true																																											
-Geometry Building Type	Multi-Family with 5+ Units	ResidentialGeometryMultifamily	use_zone_mult=true	use_floor_mult=true																																											
-Geometry Building Type	Mobile Home	ResidentialGeometrySingleFamilyDetached																																													
-Geometry Number Units	1																																														
-Geometry Number Units	2	ResidentialGeometrySingleFamilyAttached	num_units=2																																												
-		ResidentialGeometryMultifamily	num_units=2																																												
-Geometry Number Units	3	ResidentialGeometrySingleFamilyAttached	num_units=3																																												
-		ResidentialGeometryMultifamily	num_units=3																																												
-Geometry Number Units	4	ResidentialGeometrySingleFamilyAttached	num_units=4																																												
-		ResidentialGeometryMultifamily	num_units=4																																												
-Geometry Number Units	10	ResidentialGeometrySingleFamilyAttached	num_units=10																																												
-		ResidentialGeometryMultifamily	num_units=10																																												
-Geometry Number Units	20+	ResidentialGeometrySingleFamilyAttached	num_units=24																																												
-		ResidentialGeometryMultifamily	num_units=24																																												
-Geometry Foundation Type	Pier & Beam	ResidentialGeometrySingleFamilyDetached	foundation_type=pier and beam	foundation_height=4																																											
-Geometry Foundation Type	Unheated Basement	ResidentialGeometrySingleFamilyDetached	foundation_type=unfinished basement	foundation_height=8																																											
-		ResidentialGeometrySingleFamilyAttached	foundation_type=unfinished basement	foundation_height=8																																											
-		ResidentialGeometryMultifamily	foundation_type=unfinished basement	foundation_height=8																																											
-Geometry Foundation Type	Heated Basement	ResidentialGeometrySingleFamilyDetached	foundation_type=finished basement	foundation_height=8																																											
-		ResidentialGeometrySingleFamilyAttached	foundation_type=finished basement	foundation_height=8																																											
-Geometry Foundation Type	Crawl	ResidentialGeometrySingleFamilyDetached	foundation_type=crawlspace	foundation_height=4																																											
-		ResidentialGeometrySingleFamilyAttached	foundation_type=crawlspace	foundation_height=4																																											
-		ResidentialGeometryMultifamily	foundation_type=crawlspace	foundation_height=4																																											
-Geometry Foundation Type	Slab	ResidentialGeometrySingleFamilyDetached	foundation_type=slab	foundation_height=0																																											
-		ResidentialGeometrySingleFamilyAttached	foundation_type=slab	foundation_height=0																																											
-		ResidentialGeometryMultifamily	foundation_type=slab	foundation_height=0																																											
-Geometry Heated Basement	No																																														
-Geometry Heated Basement	Yes																																														
-Geometry Stories	1	ResidentialGeometrySingleFamilyDetached	num_floors=1																																												
-		ResidentialGeometrySingleFamilyAttached	num_floors=1	has_rear_units=false																																											
-		ResidentialGeometryMultifamily	num_floors=1																																												
-Geometry Stories	2+	ResidentialGeometrySingleFamilyDetached	num_floors=2																																												
-		ResidentialGeometrySingleFamilyAttached	num_floors=2	has_rear_units=true																																											
-		ResidentialGeometryMultifamily	num_floors=2																																												
-Geometry Garage	None	ResidentialGeometrySingleFamilyDetached	garage_width=0	garage_depth=24	garage_protrusion=0.5	garage_pos=Right																																									
-Geometry Garage	1 Car	ResidentialGeometrySingleFamilyDetached	garage_width=12	garage_depth=24	garage_protrusion=0.5	garage_pos=Right																																									
-Geometry Garage	2 Car	ResidentialGeometrySingleFamilyDetached	garage_width=24	garage_depth=24	garage_protrusion=0.5	garage_pos=Right																																									
-Geometry Garage	3 Car	ResidentialGeometrySingleFamilyDetached	garage_width=36	garage_depth=24	garage_protrusion=0.5	garage_pos=Right																																									
-Geometry House Size	0-1499	ResidentialGeometrySingleFamilyDetached	total_ffa=1000	wall_height=8	aspect_ratio=1.8	attic_type=unfinished attic	roof_type=gable	roof_pitch=6:12																																							
-		ResidentialGeometrySingleFamilyAttached	unit_ffa=500	wall_height=8	unit_aspect_ratio=1.8	offset=0	attic_type=unfinished attic	roof_type=gable	roof_pitch=6:12																																						
-		ResidentialGeometryMultifamily	unit_ffa=500	wall_height=8	unit_aspect_ratio=1.8	corridor_position=Double-Loaded Interior	corridor_width=10	inset_width=0	inset_depth=0	inset_position=Right	balcony_depth=0																																				
-		ResidentialGeometryNumBedsAndBaths	num_bedrooms=3	num_bathrooms=1.5																																											
-Geometry House Size	1500-2499	ResidentialGeometrySingleFamilyDetached	total_ffa=2000	wall_height=8	aspect_ratio=1.8	attic_type=unfinished attic	roof_type=gable	roof_pitch=6:12																																							
-		ResidentialGeometrySingleFamilyAttached	unit_ffa=800	wall_height=8	unit_aspect_ratio=1.8	offset=0	attic_type=unfinished attic	roof_type=gable	roof_pitch=6:12																																						
-		ResidentialGeometryMultifamily	unit_ffa=800	wall_height=8	unit_aspect_ratio=1.8	corridor_position=Double-Loaded Interior	corridor_width=10	inset_width=0	inset_depth=0	inset_position=Right	balcony_depth=0																																				
-		ResidentialGeometryNumBedsAndBaths	num_bedrooms=3	num_bathrooms=2																																											
-Geometry House Size	2500-3499	ResidentialGeometrySingleFamilyDetached	total_ffa=3000	wall_height=8	aspect_ratio=1.8	attic_type=unfinished attic	roof_type=gable	roof_pitch=6:12																																							
-		ResidentialGeometrySingleFamilyAttached	unit_ffa=1100	wall_height=8	unit_aspect_ratio=1.8	offset=0	attic_type=unfinished attic	roof_type=gable	roof_pitch=6:12																																						
-		ResidentialGeometryMultifamily	unit_ffa=1100	wall_height=8	unit_aspect_ratio=1.8	corridor_position=Double-Loaded Interior	corridor_width=10	inset_width=0	inset_depth=0	inset_position=Right	balcony_depth=0																																				
-		ResidentialGeometryNumBedsAndBaths	num_bedrooms=4	num_bathrooms=2.5																																											
-Geometry House Size	3500+	ResidentialGeometrySingleFamilyDetached	total_ffa=4500	wall_height=8	aspect_ratio=1.8	attic_type=unfinished attic	roof_type=gable	roof_pitch=6:12																																							
-		ResidentialGeometrySingleFamilyAttached	unit_ffa=1400	wall_height=8	unit_aspect_ratio=1.8	offset=0	attic_type=unfinished attic	roof_type=gable	roof_pitch=6:12																																						
-		ResidentialGeometryMultifamily	unit_ffa=1400	wall_height=8	unit_aspect_ratio=1.8	corridor_position=Double-Loaded Interior	corridor_width=10	inset_width=0	inset_depth=0	inset_position=Right	balcony_depth=0																																				
-		ResidentialGeometryNumBedsAndBaths	num_bedrooms=4	num_bathrooms=3																																											
-Occupants	Auto	ResidentialGeometryNumOccupants	num_occ=auto	occ_gain=384.0	sens_frac=0.573	lat_frac=0.427	"weekday_sch=1.00000, 1.00000, 1.00000, 1.00000, 1.00000, 1.00000, 1.00000, 0.88310, 0.40861, 0.24189, 0.24189, 0.24189, 0.24189, 0.24189, 0.24189, 0.24189, 0.29498, 0.55310, 0.89693, 0.89693, 0.89693, 1.00000, 1.00000, 1.00000"	"weekend_sch=1.00000, 1.00000, 1.00000, 1.00000, 1.00000, 1.00000, 1.00000, 0.88310, 0.40861, 0.24189, 0.24189, 0.24189, 0.24189, 0.24189, 0.24189, 0.24189, 0.29498, 0.55310, 0.89693, 0.89693, 0.89693, 1.00000, 1.00000, 1.00000"	"monthly_sch=1.0, 1.0, 1.0, 1.0, 1.0, 1.0, 1.0, 1.0, 1.0, 1.0, 1.0, 1.0"																																						
-Orientation	North	ResidentialGeometryOrientation	orientation=180																																												
-Orientation	NNE	ResidentialGeometryOrientation	orientation=202.5																																												
-Orientation	Northeast	ResidentialGeometryOrientation	orientation=225																																												
-Orientation	ENE	ResidentialGeometryOrientation	orientation=247.5																																												
-Orientation	East	ResidentialGeometryOrientation	orientation=270																																												
-Orientation	ESE	ResidentialGeometryOrientation	orientation=292.5																																												
-Orientation	Southeast	ResidentialGeometryOrientation	orientation=315																																												
-Orientation	SSE	ResidentialGeometryOrientation	orientation=337.5																																												
-Orientation	South	ResidentialGeometryOrientation	orientation=0																																												
-Orientation	SSW	ResidentialGeometryOrientation	orientation=22.5																																												
-Orientation	Southwest	ResidentialGeometryOrientation	orientation=45																																												
-Orientation	WSW	ResidentialGeometryOrientation	orientation=67.5																																												
-Orientation	West	ResidentialGeometryOrientation	orientation=90																																												
-Orientation	WNW	ResidentialGeometryOrientation	orientation=112.5																																												
-Orientation	Northwest	ResidentialGeometryOrientation	orientation=135																																												
-Orientation	NNW	ResidentialGeometryOrientation	orientation=157.5																																												
-Eaves	None																																														
-Eaves	1 ft	ResidentialGeometryEaves	"roof_structure=truss, cantilever"	eaves_depth=1																																											
-Eaves	2 ft	ResidentialGeometryEaves	"roof_structure=truss, cantilever"	eaves_depth=2																																											
-Eaves	3 ft	ResidentialGeometryEaves	"roof_structure=truss, cantilever"	eaves_depth=3																																											
-=======
-Geometry Foundation Type	Pier & Beam	ResidentialGeometryCreateSingleFamilyDetached	foundation_type=pier and beam	foundation_height=4																																											
-Geometry Foundation Type	Unheated Basement	ResidentialGeometryCreateSingleFamilyDetached	foundation_type=unfinished basement	foundation_height=8																																											
-Geometry Foundation Type	Heated Basement	ResidentialGeometryCreateSingleFamilyDetached	foundation_type=finished basement	foundation_height=8																																											
-Geometry Foundation Type	Crawl	ResidentialGeometryCreateSingleFamilyDetached	foundation_type=crawlspace	foundation_height=4																																											
-Geometry Foundation Type	Slab	ResidentialGeometryCreateSingleFamilyDetached	foundation_type=slab	foundation_height=0																																											
-Geometry Heated Basement	No																																														
-Geometry Heated Basement	Yes																																														
-Geometry Stories	1	ResidentialGeometryCreateSingleFamilyDetached	num_floors=1																																												
-Geometry Stories	2+	ResidentialGeometryCreateSingleFamilyDetached	num_floors=2																																												
-Geometry Garage	None	ResidentialGeometryCreateSingleFamilyDetached	garage_width=0	garage_depth=24	garage_protrusion=0.5	garage_position=Right																																									
-Geometry Garage	1 Car	ResidentialGeometryCreateSingleFamilyDetached	garage_width=12	garage_depth=24	garage_protrusion=0.5	garage_position=Right																																									
-Geometry Garage	2 Car	ResidentialGeometryCreateSingleFamilyDetached	garage_width=24	garage_depth=24	garage_protrusion=0.5	garage_position=Right																																									
-Geometry Garage	3 Car	ResidentialGeometryCreateSingleFamilyDetached	garage_width=36	garage_depth=24	garage_protrusion=0.5	garage_position=Right																																									
-Geometry House Size	0-1499	ResidentialGeometryCreateSingleFamilyDetached	total_ffa=1000	wall_height=8	aspect_ratio=1.8	attic_type=unfinished attic	roof_type=gable	roof_pitch=6:12	num_bedrooms=3	num_bathrooms=1.5																																					
-Geometry House Size	1500-2499	ResidentialGeometryCreateSingleFamilyDetached	total_ffa=2000	wall_height=8	aspect_ratio=1.8	attic_type=unfinished attic	roof_type=gable	roof_pitch=6:12	num_bedrooms=3	num_bathrooms=2																																					
-Geometry House Size	2500-3499	ResidentialGeometryCreateSingleFamilyDetached	total_ffa=3000	wall_height=8	aspect_ratio=1.8	attic_type=unfinished attic	roof_type=gable	roof_pitch=6:12	num_bedrooms=4	num_bathrooms=2.5																																					
-Geometry House Size	3500+	ResidentialGeometryCreateSingleFamilyDetached	total_ffa=4500	wall_height=8	aspect_ratio=1.8	attic_type=unfinished attic	roof_type=gable	roof_pitch=6:12	num_bedrooms=4	num_bathrooms=3																																					
-Occupants	Auto	ResidentialGeometryCreateSingleFamilyDetached	num_occupants=auto	"occupants_weekday_sch=1.00, 1.00, 1.00, 1.00, 1.00, 1.00, 1.00, 0.88, 0.41, 0.24, 0.24, 0.24, 0.24, 0.24, 0.24, 0.24, 0.29, 0.55, 0.90, 0.90, 0.90, 1.00, 1.00, 1.00"	"occupants_weekend_sch=1.00, 1.00, 1.00, 1.00, 1.00, 1.00, 1.00, 0.88, 0.41, 0.24, 0.24, 0.24, 0.24, 0.24, 0.24, 0.24, 0.29, 0.55, 0.90, 0.90, 0.90, 1.00, 1.00, 1.00"	"occupants_monthly_sch=1.0, 1.0, 1.0, 1.0, 1.0, 1.0, 1.0, 1.0, 1.0, 1.0, 1.0, 1.0"																																									
-Orientation	North	ResidentialGeometryCreateSingleFamilyDetached	orientation=180																																												
-Orientation	NNE	ResidentialGeometryCreateSingleFamilyDetached	orientation=202.5																																												
-Orientation	Northeast	ResidentialGeometryCreateSingleFamilyDetached	orientation=225																																												
-Orientation	ENE	ResidentialGeometryCreateSingleFamilyDetached	orientation=247.5																																												
-Orientation	East	ResidentialGeometryCreateSingleFamilyDetached	orientation=270																																												
-Orientation	ESE	ResidentialGeometryCreateSingleFamilyDetached	orientation=292.5																																												
-Orientation	Southeast	ResidentialGeometryCreateSingleFamilyDetached	orientation=315																																												
-Orientation	SSE	ResidentialGeometryCreateSingleFamilyDetached	orientation=337.5																																												
-Orientation	South	ResidentialGeometryCreateSingleFamilyDetached	orientation=0																																												
-Orientation	SSW	ResidentialGeometryCreateSingleFamilyDetached	orientation=22.5																																												
-Orientation	Southwest	ResidentialGeometryCreateSingleFamilyDetached	orientation=45																																												
-Orientation	WSW	ResidentialGeometryCreateSingleFamilyDetached	orientation=67.5																																												
-Orientation	West	ResidentialGeometryCreateSingleFamilyDetached	orientation=90																																												
-Orientation	WNW	ResidentialGeometryCreateSingleFamilyDetached	orientation=112.5																																												
-Orientation	Northwest	ResidentialGeometryCreateSingleFamilyDetached	orientation=135																																												
-Orientation	NNW	ResidentialGeometryCreateSingleFamilyDetached	orientation=157.5																																												
-Eaves	None	ResidentialGeometryCreateSingleFamilyDetached	"roof_structure=truss, cantilever"	eaves_depth=0																																											
-Eaves	1 ft	ResidentialGeometryCreateSingleFamilyDetached	"roof_structure=truss, cantilever"	eaves_depth=1																																											
-Eaves	2 ft	ResidentialGeometryCreateSingleFamilyDetached	"roof_structure=truss, cantilever"	eaves_depth=2																																											
-Eaves	3 ft	ResidentialGeometryCreateSingleFamilyDetached	"roof_structure=truss, cantilever"	eaves_depth=3																																											
->>>>>>> 86fce07e
-Door Area	20 ft^2	ResidentialGeometryDoorArea	door_area=20																																												
-Door Area	30 ft^2	ResidentialGeometryDoorArea	door_area=30																																												
-Door Area	40 ft^2	ResidentialGeometryDoorArea	door_area=40																																												
-Window Areas	None	ResidentialGeometryWindowSkylightArea	front_wwr=0.0	back_wwr=0.0	left_wwr=0.0	right_wwr=0.0	front_window_area=0	back_window_area=0	left_window_area=0	right_window_area=0	window_aspect_ratio=1.333	front_skylight_area=0	back_skylight_area=0	left_skylight_area=0	right_skylight_area=0																																
-Window Areas	F18 B18 L18 R18	ResidentialGeometryWindowSkylightArea	front_wwr=0.18	back_wwr=0.18	left_wwr=0.18	right_wwr=0.18	front_window_area=0	back_window_area=0	left_window_area=0	right_window_area=0	window_aspect_ratio=1.333	front_skylight_area=0	back_skylight_area=0	left_skylight_area=0	right_skylight_area=0																																
-Window Areas	F15 B15 L15 R15	ResidentialGeometryWindowSkylightArea	front_wwr=0.15	back_wwr=0.15	left_wwr=0.15	right_wwr=0.15	front_window_area=0	back_window_area=0	left_window_area=0	right_window_area=0	window_aspect_ratio=1.333	front_skylight_area=0	back_skylight_area=0	left_skylight_area=0	right_skylight_area=0																																
-Window Areas	F15 B15 L0 R0	ResidentialGeometryWindowSkylightArea	front_wwr=0.15	back_wwr=0.15	left_wwr=0	right_wwr=0	front_window_area=0	back_window_area=0	left_window_area=0	right_window_area=0	window_aspect_ratio=1.333	front_skylight_area=0	back_skylight_area=0	left_skylight_area=0	right_skylight_area=0																																
-Window Areas	F12 B12 L12 R12	ResidentialGeometryWindowSkylightArea	front_wwr=0.12	back_wwr=0.12	left_wwr=0.12	right_wwr=0.12	front_window_area=0	back_window_area=0	left_window_area=0	right_window_area=0	window_aspect_ratio=1.333	front_skylight_area=0	back_skylight_area=0	left_skylight_area=0	right_skylight_area=0																																
-Window Areas	F10 B30 L10 R10	ResidentialGeometryWindowSkylightArea	front_wwr=0.1	back_wwr=0.3	left_wwr=0.1	right_wwr=0.1	front_window_area=0	back_window_area=0	left_window_area=0	right_window_area=0	window_aspect_ratio=1.333	front_skylight_area=0	back_skylight_area=0	left_skylight_area=0	right_skylight_area=0																																
-Overhangs	None	ResidentialGeometryWindowSkylightArea	overhang_depth=0	overhang_offset=0	overhang_front_facade=false	overhang_back_facade=false	overhang_left_facade=false	overhang_right_facade=false																																							
-Overhangs	"2ft, All Windows"	ResidentialGeometryWindowSkylightArea	overhang_depth=2	overhang_offset=0.5	overhang_front_facade=true	overhang_back_facade=true	overhang_left_facade=true	overhang_right_facade=true																																							
-Overhangs	"2ft, Front Windows"	ResidentialGeometryWindowSkylightArea	overhang_depth=2	overhang_offset=0.5	overhang_front_facade=true	overhang_back_facade=false	overhang_left_facade=false	overhang_right_facade=false																																							
-Overhangs	"2ft, Back Windows"	ResidentialGeometryWindowSkylightArea	overhang_depth=2	overhang_offset=0.5	overhang_front_facade=false	overhang_back_facade=true	overhang_left_facade=false	overhang_right_facade=false																																							
-Overhangs	"2ft, Left Windows"	ResidentialGeometryWindowSkylightArea	overhang_depth=2	overhang_offset=0.5	overhang_front_facade=false	overhang_back_facade=false	overhang_left_facade=true	overhang_right_facade=false																																							
-Overhangs	"2ft, Right Windows"	ResidentialGeometryWindowSkylightArea	overhang_depth=2	overhang_offset=0.5	overhang_front_facade=false	overhang_back_facade=false	overhang_left_facade=false	overhang_right_facade=true																																							
-Neighbors	None	ResidentialGeometryCreateSingleFamilyDetached	neighbor_left_offset=0	neighbor_right_offset=0	neighbor_back_offset=0	neighbor_front_offset=0																																									
-Neighbors	Left/Right at 20ft	ResidentialGeometryCreateSingleFamilyDetached	neighbor_left_offset=20	neighbor_right_offset=20	neighbor_back_offset=0	neighbor_front_offset=0																																									
-Neighbors	Left/Right at 15ft	ResidentialGeometryCreateSingleFamilyDetached	neighbor_left_offset=15	neighbor_right_offset=15	neighbor_back_offset=0	neighbor_front_offset=0																																									
-Neighbors	Left/Right at 10ft	ResidentialGeometryCreateSingleFamilyDetached	neighbor_left_offset=10	neighbor_right_offset=10	neighbor_back_offset=0	neighbor_front_offset=0																																									
-Neighbors	"Left/Right at 15ft, Front/Back at 80ft"	ResidentialGeometryCreateSingleFamilyDetached	neighbor_left_offset=15	neighbor_right_offset=15	neighbor_back_offset=80	neighbor_front_offset=80																																									
-Neighbors	Left at 15ft	ResidentialGeometryCreateSingleFamilyDetached	neighbor_left_offset=15	neighbor_right_offset=0	neighbor_back_offset=0	neighbor_front_offset=0																																									
-Neighbors	Right at 15ft	ResidentialGeometryCreateSingleFamilyDetached	neighbor_left_offset=0	neighbor_right_offset=15	neighbor_back_offset=0	neighbor_front_offset=0																																									
-Neighbors	Front at 15ft	ResidentialGeometryCreateSingleFamilyDetached	neighbor_left_offset=0	neighbor_right_offset=0	neighbor_back_offset=0	neighbor_front_offset=15																																									
-Neighbors	Back at 15ft	ResidentialGeometryCreateSingleFamilyDetached	neighbor_left_offset=0	neighbor_right_offset=0	neighbor_back_offset=15	neighbor_front_offset=0																																									
-Insulation Unfinished Attic	"Uninsulated, Vented"	ResidentialConstructionsUnfinishedAttic	ceiling_r=0	ceiling_install_grade=1	ceiling_ins_thick_in=2.95	ceiling_framing_factor=0.07	ceiling_joist_height_in=3.5	ceiling_drywall_thick_in=0.5	roof_cavity_r=0	roof_install_grade=1	roof_cavity_ins_thick_in=0	roof_framing_factor=0.07	roof_framing_thick_in=7.25	has_radiant_barrier=false	roof_osb_thick_in=0.75	roof_rigid_r=0																															
-		ResidentialAirflow	unfinished_attic_sla=0.00333																																												
-Insulation Unfinished Attic	"Ceiling R-7, Vented"	ResidentialConstructionsUnfinishedAttic	ceiling_r=7	ceiling_install_grade=1	ceiling_ins_thick_in=2.95	ceiling_framing_factor=0.07	ceiling_joist_height_in=3.5	ceiling_drywall_thick_in=0.5	roof_cavity_r=0	roof_install_grade=1	roof_cavity_ins_thick_in=0	roof_framing_factor=0.07	roof_framing_thick_in=7.25	has_radiant_barrier=false	roof_osb_thick_in=0.75	roof_rigid_r=0																															
-		ResidentialAirflow	unfinished_attic_sla=0.00333																																												
-Insulation Unfinished Attic	"Ceiling R-13, Vented"	ResidentialConstructionsUnfinishedAttic	ceiling_r=13	ceiling_install_grade=1	ceiling_ins_thick_in=5.47	ceiling_framing_factor=0.07	ceiling_joist_height_in=3.5	ceiling_drywall_thick_in=0.5	roof_cavity_r=0	roof_install_grade=1	roof_cavity_ins_thick_in=0	roof_framing_factor=0.07	roof_framing_thick_in=7.25	has_radiant_barrier=false	roof_osb_thick_in=0.75	roof_rigid_r=0																															
-		ResidentialAirflow	unfinished_attic_sla=0.00333																																												
-Insulation Unfinished Attic	"Ceiling R-19, Vented"	ResidentialConstructionsUnfinishedAttic	ceiling_r=19	ceiling_install_grade=1	ceiling_ins_thick_in=7.41	ceiling_framing_factor=0.07	ceiling_joist_height_in=3.5	ceiling_drywall_thick_in=0.5	roof_cavity_r=0	roof_install_grade=1	roof_cavity_ins_thick_in=0	roof_framing_factor=0.07	roof_framing_thick_in=7.25	has_radiant_barrier=false	roof_osb_thick_in=0.75	roof_rigid_r=0																															
-		ResidentialAirflow	unfinished_attic_sla=0.00333																																												
-Insulation Unfinished Attic	"Ceiling R-30, Vented"	ResidentialConstructionsUnfinishedAttic	ceiling_r=30	ceiling_install_grade=1	ceiling_ins_thick_in=11.23	ceiling_framing_factor=0.07	ceiling_joist_height_in=3.5	ceiling_drywall_thick_in=0.5	roof_cavity_r=0	roof_install_grade=1	roof_cavity_ins_thick_in=0	roof_framing_factor=0.07	roof_framing_thick_in=7.25	has_radiant_barrier=false	roof_osb_thick_in=0.75	roof_rigid_r=0																															
-		ResidentialAirflow	unfinished_attic_sla=0.00333																																												
-Insulation Unfinished Attic	"Ceiling R-38, Vented"	ResidentialConstructionsUnfinishedAttic	ceiling_r=38	ceiling_install_grade=1	ceiling_ins_thick_in=14.01	ceiling_framing_factor=0.07	ceiling_joist_height_in=3.5	ceiling_drywall_thick_in=0.5	roof_cavity_r=0	roof_install_grade=1	roof_cavity_ins_thick_in=0	roof_framing_factor=0.07	roof_framing_thick_in=7.25	has_radiant_barrier=false	roof_osb_thick_in=0.75	roof_rigid_r=0																															
-		ResidentialAirflow	unfinished_attic_sla=0.00333																																												
-Insulation Unfinished Attic	"Ceiling R-49, Vented"	ResidentialConstructionsUnfinishedAttic	ceiling_r=49	ceiling_install_grade=1	ceiling_ins_thick_in=17.84	ceiling_framing_factor=0.07	ceiling_joist_height_in=3.5	ceiling_drywall_thick_in=0.5	roof_cavity_r=0	roof_install_grade=1	roof_cavity_ins_thick_in=0	roof_framing_factor=0.07	roof_framing_thick_in=7.25	has_radiant_barrier=false	roof_osb_thick_in=0.75	roof_rigid_r=0																															
-		ResidentialAirflow	unfinished_attic_sla=0.00333																																												
-Insulation Unfinished Attic	"Ceiling R-60, Vented"	ResidentialConstructionsUnfinishedAttic	ceiling_r=60	ceiling_install_grade=1	ceiling_ins_thick_in=21.66	ceiling_framing_factor=0.07	ceiling_joist_height_in=3.5	ceiling_drywall_thick_in=0.5	roof_cavity_r=0	roof_install_grade=1	roof_cavity_ins_thick_in=0	roof_framing_factor=0.07	roof_framing_thick_in=7.25	has_radiant_barrier=false	roof_osb_thick_in=0.75	roof_rigid_r=0																															
-		ResidentialAirflow	unfinished_attic_sla=0.00333																																												
-Insulation Unfinished Attic	"Roof R-19, Unvented"	ResidentialConstructionsUnfinishedAttic	ceiling_r=0	ceiling_install_grade=1	ceiling_ins_thick_in=0	ceiling_framing_factor=0.07	ceiling_joist_height_in=3.5	ceiling_drywall_thick_in=0.5	roof_cavity_r=19	roof_install_grade=1	roof_cavity_ins_thick_in=6.25	roof_framing_factor=0.07	roof_framing_thick_in=7.25	has_radiant_barrier=false	roof_osb_thick_in=0.75	roof_rigid_r=0																															
-		ResidentialAirflow	unfinished_attic_sla=0																																												
-Insulation Unfinished Attic	"Roof R-49, Unvented"	ResidentialConstructionsUnfinishedAttic	ceiling_r=0	ceiling_install_grade=1	ceiling_ins_thick_in=0	ceiling_framing_factor=0.07	ceiling_joist_height_in=3.5	ceiling_drywall_thick_in=0.5	roof_cavity_r=49	roof_install_grade=1	roof_cavity_ins_thick_in=6.25	roof_framing_factor=0.07	roof_framing_thick_in=7.25	has_radiant_barrier=false	roof_osb_thick_in=0.75	roof_rigid_r=0																															
-		ResidentialAirflow	unfinished_attic_sla=0																																												
-<<<<<<< HEAD
-Insulation Finished Roof	Uninsulated	ResidentialConstructionsCeilingsRoofsFinishedRoof	cavity_r=0	install_grade=I	cavity_depth=9.25	ins_fills_cavity=false	framing_factor=0.07																																								
-Insulation Finished Roof	R-30	ResidentialConstructionsCeilingsRoofsFinishedRoof	cavity_r=30	install_grade=I	cavity_depth=9.25	ins_fills_cavity=true	framing_factor=0.07																																								
-Roof Sheathing	3/4 in. OSB	ResidentialConstructionsCeilingsRoofsSheathing	osb_thick_in=0.75	rigid_r=0	rigid_thick_in=0																																										
-Roof Material	"Asphalt Shingles, Dark"	ResidentialConstructionsCeilingsRoofsRoofingMaterial	solar_abs=0.92	emissivity=0.91	material=asphalt shingles	color=dark																																									
-Roof Material	"Asphalt Shingles, Medium"	ResidentialConstructionsCeilingsRoofsRoofingMaterial	solar_abs=0.85	emissivity=0.91	material=asphalt shingles	color=medium																																									
-Roof Material	"Asphalt Shingles, Light"	ResidentialConstructionsCeilingsRoofsRoofingMaterial	solar_abs=0.8	emissivity=0.91	material=asphalt shingles	color=light																																									
-Roof Material	"Asphalt Shingles, White or cool colors"	ResidentialConstructionsCeilingsRoofsRoofingMaterial	solar_abs=0.75	emissivity=0.91	material=asphalt shingles	color=white																																									
-Roof Material	"Tile, Dark"	ResidentialConstructionsCeilingsRoofsRoofingMaterial	solar_abs=0.9	emissivity=0.94	material=tile	color=dark																																									
-Roof Material	"Tile, Medium"	ResidentialConstructionsCeilingsRoofsRoofingMaterial	solar_abs=0.75	emissivity=0.94	material=tile	color=medium																																									
-Roof Material	"Tile, Light"	ResidentialConstructionsCeilingsRoofsRoofingMaterial	solar_abs=0.6	emissivity=0.93	material=tile	color=light																																									
-Roof Material	"Tile, White"	ResidentialConstructionsCeilingsRoofsRoofingMaterial	solar_abs=0.3	emissivity=0.93	material=tile	color=white																																									
-Roof Material	"Metal, Dark"	ResidentialConstructionsCeilingsRoofsRoofingMaterial	solar_abs=0.9	emissivity=0.9	material=metal	color=dark																																									
-Roof Material	"Metal, Medium"	ResidentialConstructionsCeilingsRoofsRoofingMaterial	solar_abs=0.75	emissivity=0.9	material=metal	color=medium																																									
-Roof Material	"Metal, Light"	ResidentialConstructionsCeilingsRoofsRoofingMaterial	solar_abs=0.6	emissivity=0.88	material=metal	color=light																																									
-Roof Material	"Metal, White"	ResidentialConstructionsCeilingsRoofsRoofingMaterial	solar_abs=0.3	emissivity=0.88	material=metal	color=white																																									
-Roof Material	Galvanized Steel	ResidentialConstructionsCeilingsRoofsRoofingMaterial	solar_abs=0.7	emissivity=0.88	material=metal	color=light																																									
-Thermal Mass Ceiling	None																																														
-Thermal Mass Ceiling	1/2 in. Drywall	ResidentialConstructionsCeilingsRoofsThermalMass	thick_in1=0.5	thick_in2=	cond1=1.1112	cond2=	dens1=50	dens2=	specheat1=0.2	specheat2=																																					
-Thermal Mass Ceiling	5/8 in. Drywall	ResidentialConstructionsCeilingsRoofsThermalMass	thick_in1=0.625	thick_in2=	cond1=1.1112	cond2=	dens1=50	dens2=	specheat1=0.2	specheat2=																																					
-Thermal Mass Ceiling	2 x 1/2 in. Drywall	ResidentialConstructionsCeilingsRoofsThermalMass	thick_in1=0.5	thick_in2=0.5	cond1=1.1112	cond2=1.1112	dens1=50	dens2=50	specheat1=0.2	specheat2=0.2																																					
-Thermal Mass Ceiling	2 x 5/8 in. Drywall	ResidentialConstructionsCeilingsRoofsThermalMass	thick_in1=0.625	thick_in2=0.625	cond1=1.1112	cond2=1.1112	dens1=50	dens2=50	specheat1=0.2	specheat2=0.2																																					
-=======
-Roof Material	"Asphalt Shingles, Dark"	ResidentialConstructionsUnfinishedAttic	"roofing_material=Asphalt Shingles, Dark"																																												
-Roof Material	"Asphalt Shingles, Medium"	ResidentialConstructionsUnfinishedAttic	"roofing_material=Asphalt Shingles, Medium"																																												
-Roof Material	"Asphalt Shingles, Light"	ResidentialConstructionsUnfinishedAttic	"roofing_material=Asphalt Shingles, Light"																																												
-Roof Material	"Asphalt Shingles, White or cool colors"	ResidentialConstructionsUnfinishedAttic	"roofing_material=Asphalt Shingles, White or Cool Colors"																																												
-Roof Material	"Tile, Dark"	ResidentialConstructionsUnfinishedAttic	"roofing_material=Tile, Dark"																																												
-Roof Material	"Tile, Medium"	ResidentialConstructionsUnfinishedAttic	"roofing_material=Tile, Medium"																																												
-Roof Material	"Tile, Light"	ResidentialConstructionsUnfinishedAttic	"roofing_material=Tile, Light"																																												
-Roof Material	"Tile, White"	ResidentialConstructionsUnfinishedAttic	"roofing_material=Tile, White"																																												
-Roof Material	"Metal, Dark"	ResidentialConstructionsUnfinishedAttic	"roofing_material=Metal, Dark"																																												
-Roof Material	"Metal, Medium"	ResidentialConstructionsUnfinishedAttic	"roofing_material=Metal, Medium"																																												
-Roof Material	"Metal, Light"	ResidentialConstructionsUnfinishedAttic	"roofing_material=Metal, Light"																																												
-Roof Material	"Metal, White"	ResidentialConstructionsUnfinishedAttic	"roofing_material=Metal, White"																																												
-Roof Material	Galvanized Steel	ResidentialConstructionsUnfinishedAttic	roofing_material=Galvanized Steel																																												
->>>>>>> 86fce07e
-Insulation Slab	None																																														
-Insulation Slab	Uninsulated	ResidentialConstructionsSlab	perimeter_r=0	perimeter_width=0	whole_r=0	gap_r=0	exterior_r=0	exterior_depth=0																																							
-Insulation Slab	"2ft R5 Perimeter, R5 Gap"	ResidentialConstructionsSlab	perimeter_r=5	perimeter_width=2	whole_r=0	gap_r=5	exterior_r=0	exterior_depth=0																																							
-Insulation Slab	"2ft R10 Perimeter, R10 Gap"	ResidentialConstructionsSlab	perimeter_r=10	perimeter_width=2	whole_r=0	gap_r=10	exterior_r=0	exterior_depth=0																																							
-Insulation Slab	"4ft R5 Perimeter, R5 Gap"	ResidentialConstructionsSlab	perimeter_r=5	perimeter_width=4	whole_r=0	gap_r=5	exterior_r=0	exterior_depth=0																																							
-Insulation Slab	2ft R5 Exterior	ResidentialConstructionsSlab	perimeter_r=0	perimeter_width=0	whole_r=0	gap_r=0	exterior_r=5	exterior_depth=2																																							
-Insulation Slab	2ft R10 Exterior	ResidentialConstructionsSlab	perimeter_r=0	perimeter_width=0	whole_r=0	gap_r=0	exterior_r=10	exterior_depth=2																																							
-Insulation Slab	"R10 Whole Slab, R5 Gap"	ResidentialConstructionsSlab	perimeter_r=0	perimeter_width=0	whole_r=10	gap_r=5	exterior_r=0	exterior_depth=0																																							
-Insulation Crawlspace	None	ResidentialAirflow	crawl_ach=0																																												
-Insulation Crawlspace	"Uninsulated, Vented"	ResidentialConstructionsCrawlspace	wall_rigid_r=0	ceiling_cavity_r=0	ceiling_install_grade=1	ceiling_framing_factor=0.13	ceiling_joist_height_in=9.25	slab_whole_r=0																																							
-		ResidentialAirflow	crawl_ach=2																																												
-Insulation Crawlspace	"Uninsulated, Unvented"	ResidentialConstructionsCrawlspace	wall_rigid_r=0	ceiling_cavity_r=0	ceiling_install_grade=1	ceiling_framing_factor=0.13	ceiling_joist_height_in=9.25	slab_whole_r=0																																							
-		ResidentialAirflow	crawl_ach=0																																												
-Insulation Crawlspace	"Wall R-5, Unvented"	ResidentialConstructionsCrawlspace	wall_rigid_r=5	ceiling_cavity_r=0	ceiling_install_grade=1	ceiling_framing_factor=0.13	ceiling_joist_height_in=9.25	slab_whole_r=0																																							
-		ResidentialAirflow	crawl_ach=0																																												
-Insulation Crawlspace	"Wall R-10, Unvented"	ResidentialConstructionsCrawlspace	wall_rigid_r=10	ceiling_cavity_r=0	ceiling_install_grade=1	ceiling_framing_factor=0.13	ceiling_joist_height_in=9.25	slab_whole_r=0																																							
-		ResidentialAirflow	crawl_ach=0																																												
-Insulation Crawlspace	"Wall R-13, Unvented"	ResidentialConstructionsCrawlspace	wall_rigid_r=13	ceiling_cavity_r=0	ceiling_install_grade=1	ceiling_framing_factor=0.13	ceiling_joist_height_in=9.25	slab_whole_r=0																																							
-		ResidentialAirflow	crawl_ach=0																																												
-Insulation Crawlspace	"Ceiling R-13, Vented"	ResidentialConstructionsCrawlspace	wall_rigid_r=0	ceiling_cavity_r=13	ceiling_install_grade=1	ceiling_framing_factor=0.13	ceiling_joist_height_in=9.25	slab_whole_r=0																																							
-		ResidentialAirflow	crawl_ach=2																																												
-Insulation Crawlspace	"Ceiling R-19, Vented"	ResidentialConstructionsCrawlspace	wall_rigid_r=0	ceiling_cavity_r=19	ceiling_install_grade=1	ceiling_framing_factor=0.13	ceiling_joist_height_in=9.25	slab_whole_r=0																																							
-		ResidentialAirflow	crawl_ach=2																																												
-Insulation Crawlspace	"Ceiling R-30, Vented"	ResidentialConstructionsCrawlspace	wall_rigid_r=0	ceiling_cavity_r=30	ceiling_install_grade=1	ceiling_framing_factor=0.13	ceiling_joist_height_in=9.25	slab_whole_r=0																																							
-		ResidentialAirflow	crawl_ach=2																																												
-Insulation Unfinished Basement	None																																														
-Insulation Unfinished Basement	Uninsulated	ResidentialConstructionsUnfinishedBasement	wall_ins_height=0	wall_cavity_r=0	wall_install_grade=1	wall_cavity_depth_in=0	wall_filled_cavity=true	wall_framing_factor=0	wall_rigid_r=0	wall_drywall_thick_in=0.5	ceiling_cavity_r=0	ceiling_install_grade=1	ceiling_framing_factor=0.13	ceiling_joist_height_in=9.25	slab_whole_r=0																																
-Insulation Unfinished Basement	Ceiling R-13	ResidentialConstructionsUnfinishedBasement	wall_ins_height=0	wall_cavity_r=0	wall_install_grade=1	wall_cavity_depth_in=0	wall_filled_cavity=true	wall_framing_factor=0	wall_rigid_r=0	wall_drywall_thick_in=0.5	ceiling_cavity_r=13	ceiling_install_grade=1	ceiling_framing_factor=0.13	ceiling_joist_height_in=9.25	slab_whole_r=0																																
-Insulation Unfinished Basement	Ceiling R-19	ResidentialConstructionsUnfinishedBasement	wall_ins_height=0	wall_cavity_r=0	wall_install_grade=1	wall_cavity_depth_in=0	wall_filled_cavity=true	wall_framing_factor=0	wall_rigid_r=0	wall_drywall_thick_in=0.5	ceiling_cavity_r=19	ceiling_install_grade=1	ceiling_framing_factor=0.13	ceiling_joist_height_in=9.25	slab_whole_r=0																																
-Insulation Unfinished Basement	Half Wall R-5	ResidentialConstructionsUnfinishedBasement	wall_ins_height=4	wall_cavity_r=0	wall_install_grade=1	wall_cavity_depth_in=0	wall_filled_cavity=true	wall_framing_factor=0	wall_rigid_r=5	wall_drywall_thick_in=0.5	ceiling_cavity_r=0	ceiling_install_grade=1	ceiling_framing_factor=0.13	ceiling_joist_height_in=9.25	slab_whole_r=0																																
-Insulation Unfinished Basement	Half Wall R-10	ResidentialConstructionsUnfinishedBasement	wall_ins_height=4	wall_cavity_r=0	wall_install_grade=1	wall_cavity_depth_in=0	wall_filled_cavity=true	wall_framing_factor=0	wall_rigid_r=10	wall_drywall_thick_in=0.5	ceiling_cavity_r=0	ceiling_install_grade=1	ceiling_framing_factor=0.13	ceiling_joist_height_in=9.25	slab_whole_r=0																																
-Insulation Unfinished Basement	Wall R-5	ResidentialConstructionsUnfinishedBasement	wall_ins_height=8	wall_cavity_r=0	wall_install_grade=1	wall_cavity_depth_in=0	wall_filled_cavity=true	wall_framing_factor=0	wall_rigid_r=5	wall_drywall_thick_in=0.5	ceiling_cavity_r=0	ceiling_install_grade=1	ceiling_framing_factor=0.13	ceiling_joist_height_in=9.25	slab_whole_r=0																																
-Insulation Unfinished Basement	Wall R-10	ResidentialConstructionsUnfinishedBasement	wall_ins_height=8	wall_cavity_r=0	wall_install_grade=1	wall_cavity_depth_in=0	wall_filled_cavity=true	wall_framing_factor=0	wall_rigid_r=10	wall_drywall_thick_in=0.5	ceiling_cavity_r=0	ceiling_install_grade=1	ceiling_framing_factor=0.13	ceiling_joist_height_in=9.25	slab_whole_r=0																																
-Insulation Unfinished Basement	Wall R-13	ResidentialConstructionsUnfinishedBasement	wall_ins_height=8	wall_cavity_r=13	wall_install_grade=1	wall_cavity_depth_in=3.5	wall_filled_cavity=true	wall_framing_factor=0.25	wall_rigid_r=0	wall_drywall_thick_in=0.5	ceiling_cavity_r=0	ceiling_install_grade=1	ceiling_framing_factor=0.13	ceiling_joist_height_in=9.25	slab_whole_r=0																																
-Insulation Finished Basement	None																																														
-Insulation Finished Basement	Uninsulated	ResidentialConstructionsFinishedBasement	wall_ins_height=0	wall_cavity_r=0	wall_install_grade=1	wall_cavity_depth_in=0	wall_filled_cavity=true	wall_framing_factor=0	wall_rigid_r=0	wall_drywall_thick_in=0.5	slab_whole_r=0																																				
-Insulation Finished Basement	Half Wall R-5	ResidentialConstructionsFinishedBasement	wall_ins_height=4	wall_cavity_r=0	wall_install_grade=1	wall_cavity_depth_in=0	wall_filled_cavity=true	wall_framing_factor=0	wall_rigid_r=5	wall_drywall_thick_in=0.5	slab_whole_r=0																																				
-Insulation Finished Basement	Half Wall R-10	ResidentialConstructionsFinishedBasement	wall_ins_height=4	wall_cavity_r=0	wall_install_grade=1	wall_cavity_depth_in=0	wall_filled_cavity=true	wall_framing_factor=0	wall_rigid_r=10	wall_drywall_thick_in=0.5	slab_whole_r=0																																				
-Insulation Finished Basement	Half Wall R-15	ResidentialConstructionsFinishedBasement	wall_ins_height=4	wall_cavity_r=0	wall_install_grade=1	wall_cavity_depth_in=0	wall_filled_cavity=true	wall_framing_factor=0	wall_rigid_r=15	wall_drywall_thick_in=0.5	slab_whole_r=0																																				
-Insulation Finished Basement	Wall R-5	ResidentialConstructionsFinishedBasement	wall_ins_height=8	wall_cavity_r=0	wall_install_grade=1	wall_cavity_depth_in=0	wall_filled_cavity=true	wall_framing_factor=0	wall_rigid_r=5	wall_drywall_thick_in=0.5	slab_whole_r=0																																				
-Insulation Finished Basement	Wall R-10	ResidentialConstructionsFinishedBasement	wall_ins_height=8	wall_cavity_r=0	wall_install_grade=1	wall_cavity_depth_in=0	wall_filled_cavity=true	wall_framing_factor=0	wall_rigid_r=10	wall_drywall_thick_in=0.5	slab_whole_r=0																																				
-Insulation Finished Basement	Wall R-15	ResidentialConstructionsFinishedBasement	wall_ins_height=8	wall_cavity_r=0	wall_install_grade=1	wall_cavity_depth_in=0	wall_filled_cavity=true	wall_framing_factor=0	wall_rigid_r=15	wall_drywall_thick_in=0.5	slab_whole_r=0																																				
-Insulation Pier Beam	None																																														
-<<<<<<< HEAD
-Insulation Pier Beam	Uninsulated	ResidentialConstructionsFoundationsFloorsPierBeam	cavity_r=0	install_grade=I	framing_factor=0.13																																										
-Insulation Pier Beam	R-13	ResidentialConstructionsFoundationsFloorsPierBeam	cavity_r=13	install_grade=I	framing_factor=0.13																																										
-Insulation Pier Beam	R-19	ResidentialConstructionsFoundationsFloorsPierBeam	cavity_r=19	install_grade=I	framing_factor=0.13																																										
-Insulation Pier Beam	R-30	ResidentialConstructionsFoundationsFloorsPierBeam	cavity_r=30	install_grade=I	framing_factor=0.13																																										
-Insulation Pier Beam	R-38	ResidentialConstructionsFoundationsFloorsPierBeam	cavity_r=38	install_grade=I	framing_factor=0.13																																										
-Insulation Interzonal Floor	Uninsulated	ResidentialConstructionsFoundationsFloorsInterzonalFloors	cavity_r=0	install_grade=I	framing_factor=0.13																																										
-Insulation Interzonal Floor	R-13	ResidentialConstructionsFoundationsFloorsInterzonalFloors	cavity_r=13	install_grade=I	framing_factor=0.13																																										
-Insulation Interzonal Floor	R-19	ResidentialConstructionsFoundationsFloorsInterzonalFloors	cavity_r=19	install_grade=I	framing_factor=0.13																																										
-Insulation Interzonal Floor	R-30	ResidentialConstructionsFoundationsFloorsInterzonalFloors	cavity_r=30	install_grade=I	framing_factor=0.13																																										
-Insulation Interzonal Floor	R-38	ResidentialConstructionsFoundationsFloorsInterzonalFloors	cavity_r=38	install_grade=I	framing_factor=0.13																																										
-Floor Sheathing	3/4 in. OSB	ResidentialConstructionsFoundationsFloorsSheathing	osb_thick_in=0.75	rigid_r=0	rigid_thick_in=0																																										
-Floor Covering	0% Carpet	ResidentialConstructionsFoundationsFloorsCovering	covering_frac=0	covering_r=2.08																																											
-Floor Covering	20% Carpet	ResidentialConstructionsFoundationsFloorsCovering	covering_frac=0.2	covering_r=2.08																																											
-Floor Covering	40% Carpet	ResidentialConstructionsFoundationsFloorsCovering	covering_frac=0.4	covering_r=2.08																																											
-Floor Covering	60% Carpet	ResidentialConstructionsFoundationsFloorsCovering	covering_frac=0.6	covering_r=2.08																																											
-Floor Covering	80% Carpet	ResidentialConstructionsFoundationsFloorsCovering	covering_frac=0.8	covering_r=2.08																																											
-Floor Covering	100% Carpet	ResidentialConstructionsFoundationsFloorsCovering	covering_frac=1	covering_r=2.08																																											
-Thermal Mass Floor	None																																														
-Thermal Mass Floor	Wood Surface	ResidentialConstructionsFoundationsFloorsThermalMass	thick_in=0.625	cond=0.8004	dens=34.0	specheat=0.29																																									
-Thermal Mass Floor	2 in. Gypsum Concrete	ResidentialConstructionsFoundationsFloorsThermalMass	thick_in=2	cond=4.75	dens=100	specheat=0.223																																									
-Insulation Wall	"Wood Stud, Uninsulated"	ResidentialConstructionsWallsExteriorWoodStud	cavity_r=0	install_grade=I	cavity_depth=3.5	ins_fills_cavity=false	framing_factor=0.25																																								
-		ResidentialConstructionsWallsInterzonal	cavity_r=0	install_grade=I	cavity_depth=3.5	ins_fills_cavity=false	framing_factor=0.25																																								
-Insulation Wall	"Wood Stud, R-7"	ResidentialConstructionsWallsExteriorWoodStud	cavity_r=7	install_grade=I	cavity_depth=3.5	ins_fills_cavity=false	framing_factor=0.25																																								
-		ResidentialConstructionsWallsInterzonal	cavity_r=7	install_grade=I	cavity_depth=3.5	ins_fills_cavity=false	framing_factor=0.25																																								
-Insulation Wall	"Wood Stud, R-11"	ResidentialConstructionsWallsExteriorWoodStud	cavity_r=11	install_grade=I	cavity_depth=3.5	ins_fills_cavity=true	framing_factor=0.25																																								
-		ResidentialConstructionsWallsInterzonal	cavity_r=11	install_grade=I	cavity_depth=3.5	ins_fills_cavity=true	framing_factor=0.25																																								
-Insulation Wall	"Wood Stud, R-13"	ResidentialConstructionsWallsExteriorWoodStud	cavity_r=13	install_grade=I	cavity_depth=3.5	ins_fills_cavity=true	framing_factor=0.25																																								
-		ResidentialConstructionsWallsInterzonal	cavity_r=13	install_grade=I	cavity_depth=3.5	ins_fills_cavity=true	framing_factor=0.25																																								
-Insulation Wall	"Wood Stud, R-15"	ResidentialConstructionsWallsExteriorWoodStud	cavity_r=15	install_grade=I	cavity_depth=3.5	ins_fills_cavity=true	framing_factor=0.25																																								
-		ResidentialConstructionsWallsInterzonal	cavity_r=15	install_grade=I	cavity_depth=3.5	ins_fills_cavity=true	framing_factor=0.25																																								
-Insulation Wall	"Wood Stud, R-19"	ResidentialConstructionsWallsExteriorWoodStud	cavity_r=17.3	install_grade=I	cavity_depth=5.5	ins_fills_cavity=true	framing_factor=0.22																																								
-		ResidentialConstructionsWallsInterzonal	cavity_r=17.3	install_grade=I	cavity_depth=5.5	ins_fills_cavity=true	framing_factor=0.22																																								
-Insulation Wall	"Wood Stud, R-19, Grade 2"	ResidentialConstructionsWallsExteriorWoodStud	cavity_r=17.3	install_grade=II	cavity_depth=5.5	ins_fills_cavity=true	framing_factor=0.22																																								
-		ResidentialConstructionsWallsInterzonal	cavity_r=17.3	install_grade=II	cavity_depth=5.5	ins_fills_cavity=true	framing_factor=0.22																																								
-Insulation Wall	"Wood Stud, R-19, Grade 3"	ResidentialConstructionsWallsExteriorWoodStud	cavity_r=17.3	install_grade=III	cavity_depth=5.5	ins_fills_cavity=true	framing_factor=0.22																																								
-		ResidentialConstructionsWallsInterzonal	cavity_r=17.3	install_grade=III	cavity_depth=5.5	ins_fills_cavity=true	framing_factor=0.22																																								
-Insulation Wall	"Wood Stud, R-36"	ResidentialConstructionsWallsExteriorWoodStud	cavity_r=36	install_grade=I	cavity_depth=5.5	ins_fills_cavity=true	framing_factor=0.22																																								
-		ResidentialConstructionsWallsInterzonal	cavity_r=36	install_grade=I	cavity_depth=5.5	ins_fills_cavity=true	framing_factor=0.22																																								
-Insulation Wall	"Double Wood Stud, R-33"	ResidentialConstructionsWallsExteriorDoubleWoodStud	cavity_r=33	install_grade=I	stud_depth=3.5	gap_depth=3.5	framing_factor=0.22	framing_spacing=24	is_staggered=false																																						
-		ResidentialConstructionsWallsInterzonal	cavity_r=33	install_grade=I	cavity_depth=5.5	ins_fills_cavity=true	framing_factor=0.22																																								
-Insulation Wall	"Double Wood Stud, R-45, Grade 3"	ResidentialConstructionsWallsExteriorDoubleWoodStud	cavity_r=45	install_grade=III	stud_depth=3.5	gap_depth=3.5	framing_factor=0.22	framing_spacing=24	is_staggered=true																																						
-		ResidentialConstructionsWallsInterzonal	cavity_r=45	install_grade=I	cavity_depth=5.5	ins_fills_cavity=true	framing_factor=0.22																																								
-Insulation Wall	"Steel Stud, Uninsulated"	ResidentialConstructionsWallsExteriorSteelStud	cavity_r=0	install_grade=I	cavity_depth=3.5	ins_fills_cavity=false	framing_factor=0.25	correction_factor=1.0																																							
-		ResidentialConstructionsWallsInterzonal	cavity_r=0	install_grade=I	cavity_depth=3.5	ins_fills_cavity=false	framing_factor=0.25																																								
-Insulation Wall	"Steel Stud, R-13"	ResidentialConstructionsWallsExteriorSteelStud	cavity_r=13	install_grade=I	cavity_depth=3.5	ins_fills_cavity=true	framing_factor=0.25	correction_factor=0.46																																							
-		ResidentialConstructionsWallsInterzonal	cavity_r=13	install_grade=I	cavity_depth=3.5	ins_fills_cavity=true	framing_factor=0.25																																								
-Insulation Wall	"Steel Stud, R-25, Grade 3"	ResidentialConstructionsWallsExteriorSteelStud	cavity_r=25	install_grade=III	cavity_depth=7.25	ins_fills_cavity=true	framing_factor=0.22	correction_factor=0.38																																							
-		ResidentialConstructionsWallsInterzonal	cavity_r=25	install_grade=III	cavity_depth=5.5	ins_fills_cavity=true	framing_factor=0.22																																								
-Insulation Wall	"CMU, 6-in Concrete Filled"	ResidentialConstructionsWallsExteriorCMU	thickness=6	conductivity=5.33	density=119	framing_factor=0.076	furring_r=0	furring_cavity_depth=1	furring_spacing=24																																						
-		ResidentialConstructionsWallsInterzonal	cavity_r=17.3	install_grade=I	cavity_depth=5.5	ins_fills_cavity=true	framing_factor=0.22																																								
-Insulation Wall	"CMU, 6-in Concrete-Filled, R-10"	ResidentialConstructionsWallsExteriorCMU	thickness=6	conductivity=5.33	density=119	framing_factor=0.076	furring_r=10	furring_cavity_depth=2	furring_spacing=24																																						
-		ResidentialConstructionsWallsInterzonal	cavity_r=17.3	install_grade=I	cavity_depth=5.5	ins_fills_cavity=true	framing_factor=0.22																																								
-Insulation Wall	"CMU, 12-in Hollow"	ResidentialConstructionsWallsExteriorCMU	thickness=12	conductivity=5.29	density=49	framing_factor=0.076	furring_r=0	furring_cavity_depth=1	furring_spacing=24																																						
-		ResidentialConstructionsWallsInterzonal	cavity_r=17.3	install_grade=I	cavity_depth=5.5	ins_fills_cavity=true	framing_factor=0.22																																								
-Insulation Wall	"CMU, 12-in Hollow, R-10"	ResidentialConstructionsWallsExteriorCMU	thickness=12	conductivity=5.29	density=49	framing_factor=0.076	furring_r=10	furring_cavity_depth=2	furring_spacing=24																																						
-		ResidentialConstructionsWallsInterzonal	cavity_r=17.3	install_grade=I	cavity_depth=5.5	ins_fills_cavity=true	framing_factor=0.22																																								
-Insulation Wall	"SIP, 3.6 in EPS Core, OSB int."	ResidentialConstructionsWallsExteriorSIP	sip_r=17.5	thick_in=3.625	framing_factor=0.156	sheathing_type=osb	sheathing_thick_in=0.44																																								
-		ResidentialConstructionsWallsInterzonal	cavity_r=17.3	install_grade=I	cavity_depth=5.5	ins_fills_cavity=true	framing_factor=0.22																																								
-Insulation Wall	"SIP, 9.4 in EPS Core, OSB int."	ResidentialConstructionsWallsExteriorSIP	sip_r=47.5	thick_in=9.375	framing_factor=0.156	sheathing_type=osb	sheathing_thick_in=0.44																																								
-		ResidentialConstructionsWallsInterzonal	cavity_r=17.3	install_grade=I	cavity_depth=5.5	ins_fills_cavity=true	framing_factor=0.22																																								
-Insulation Wall	"SIP, 9.4 in EPS Core, Gypsum int."	ResidentialConstructionsWallsExteriorSIP	sip_r=47.5	thick_in=9.375	framing_factor=0.156	sheathing_type=gyp	sheathing_thick_in=0.5																																								
-		ResidentialConstructionsWallsInterzonal	cavity_r=17.3	install_grade=I	cavity_depth=5.5	ins_fills_cavity=true	framing_factor=0.22																																								
-Insulation Wall	"ICF, 2-in EPS, 4-in Concrete, 2-in EPS"	ResidentialConstructionsWallsExteriorICF	icf_r=10	ins_thick_in=2	concrete_thick_in=4	framing_factor=0.076																																									
-		ResidentialConstructionsWallsInterzonal	cavity_r=17.3	install_grade=I	cavity_depth=5.5	ins_fills_cavity=true	framing_factor=0.22																																								
-Insulation Wall	"ICF, 2-in EPS, 12-in Concrete, 2-in EPS"	ResidentialConstructionsWallsExteriorICF	icf_r=10	ins_thick_in=2	concrete_thick_in=12	framing_factor=0.076																																									
-		ResidentialConstructionsWallsInterzonal	cavity_r=17.3	install_grade=I	cavity_depth=5.5	ins_fills_cavity=true	framing_factor=0.22																																								
-Insulation Wall	"Generic, T-Mass Wall w/Metal Ties"	ResidentialConstructionsWallsExteriorGeneric	thick_in_1=2.5	thick_in_2=3	thick_in_3=2.5	thick_in_4=	thick_in_5=	conductivity_1=9.211	conductivity_2=0.425	conductivity_3=7.471	conductivity_4=	conductivity_5=	density_1=138.33	density_2=2.6	density_3=136.59	density_4=	density_5=	specific_heat_1=0.23	specific_heat_2=0.28	specific_heat_3=0.28	specific_heat_4=	specific_heat_5=																									
-		ResidentialConstructionsWallsInterzonal	cavity_r=17.3	install_grade=I	cavity_depth=5.5	ins_fills_cavity=true	framing_factor=0.22																																								
-Insulation Wall	"Generic, 10-in Grid ICF"	ResidentialConstructionsWallsExteriorGeneric	thick_in_1=2.75	thick_in_2=3.725	thick_in_3=3.5	thick_in_4=	thick_in_5=	conductivity_1=0.4429	conductivity_2=3.457	conductivity_3=0.927	conductivity_4=	conductivity_5=	density_1=66.48	density_2=97	density_3=52.03	density_4=	density_5=	specific_heat_1=0.25	specific_heat_2=0.21	specific_heat_3=0.25	specific_heat_4=	specific_heat_5=																									
-		ResidentialConstructionsWallsInterzonal	cavity_r=17.3	install_grade=I	cavity_depth=5.5	ins_fills_cavity=true	framing_factor=0.22																																								
-Wall Sheathing	None																																														
-Wall Sheathing	1/2 in. OSB	ResidentialConstructionsWallsSheathing	osb_thick_in=0.5	rigid_r=0	rigid_thick_in=0																																										
-Wall Sheathing	R-5	ResidentialConstructionsWallsSheathing	osb_thick_in=0	rigid_r=5	rigid_thick_in=1																																										
-Wall Sheathing	R-10	ResidentialConstructionsWallsSheathing	osb_thick_in=0	rigid_r=10	rigid_thick_in=2																																										
-Wall Sheathing	R-15	ResidentialConstructionsWallsSheathing	osb_thick_in=0	rigid_r=15	rigid_thick_in=3																																										
-Wall Sheathing	"1/2 in. OSB, R-5"	ResidentialConstructionsWallsSheathing	osb_thick_in=0.5	rigid_r=5	rigid_thick_in=1																																										
-Wall Sheathing	"1/2 in. OSB, R-10"	ResidentialConstructionsWallsSheathing	osb_thick_in=0.5	rigid_r=10	rigid_thick_in=2																																										
-Wall Sheathing	"1/2 in. OSB, R-15"	ResidentialConstructionsWallsSheathing	osb_thick_in=0.5	rigid_r=15	rigid_thick_in=3																																										
-Exterior Finish	"Stucco, Medium/Dark"	ResidentialConstructionsWallsExteriorFinish	solar_abs=0.75	conductivity=4.5	density=80	specific_heat=0.21	thick_in=1	emissivity=0.9																																							
-Exterior Finish	"Brick, Light"	ResidentialConstructionsWallsExteriorFinish	solar_abs=0.55	conductivity=5.5	density=110	specific_heat=0.19	thick_in=4	emissivity=0.93																																							
-Exterior Finish	"Brick, Medium/Dark"	ResidentialConstructionsWallsExteriorFinish	solar_abs=0.88	conductivity=5.5	density=110	specific_heat=0.19	thick_in=4	emissivity=0.96																																							
-Exterior Finish	"Wood, Light"	ResidentialConstructionsWallsExteriorFinish	solar_abs=0.3	conductivity=0.71	density=34	specific_heat=0.28	thick_in=1	emissivity=0.82																																							
-Exterior Finish	"Wood, Medium/Dark"	ResidentialConstructionsWallsExteriorFinish	solar_abs=0.75	conductivity=0.71	density=34	specific_heat=0.28	thick_in=1	emissivity=0.92																																							
-Exterior Finish	"Aluminum, Light"	ResidentialConstructionsWallsExteriorFinish	solar_abs=0.3	conductivity=0.61	density=10.9	specific_heat=0.29	thick_in=0.375	emissivity=0.9																																							
-Exterior Finish	"Aluminum, Medium/Dark"	ResidentialConstructionsWallsExteriorFinish	solar_abs=0.75	conductivity=0.61	density=10.9	specific_heat=0.29	thick_in=0.375	emissivity=0.94																																							
-Exterior Finish	"Vinyl, Light"	ResidentialConstructionsWallsExteriorFinish	solar_abs=0.3	conductivity=0.62	density=11.1	specific_heat=0.25	thick_in=0.375	emissivity=0.9																																							
-Exterior Finish	"Vinyl, Medium/Dark"	ResidentialConstructionsWallsExteriorFinish	solar_abs=0.75	conductivity=0.62	density=11.1	specific_heat=0.25	thick_in=0.375	emissivity=0.9																																							
-Exterior Finish	"Fiber-Cement, Light"	ResidentialConstructionsWallsExteriorFinish	solar_abs=0.3	conductivity=1.79	density=21.7	specific_heat=0.24	thick_in=0.375	emissivity=0.9																																							
-Exterior Finish	"Fiber-Cement, Medium/Dark"	ResidentialConstructionsWallsExteriorFinish	solar_abs=0.75	conductivity=1.79	density=21.7	specific_heat=0.24	thick_in=0.375	emissivity=0.9																																							
-Thermal Mass Exterior Wall	None																																														
-Thermal Mass Exterior Wall	1/2 in. Drywall	ResidentialConstructionsWallsExteriorThermalMass	thick_in1=0.5	thick_in2=	cond1=1.1112	cond2=	dens1=50.0	dens2=	specheat1=0.2	specheat2=																																					
-Thermal Mass Exterior Wall	5/8 in. Drywall	ResidentialConstructionsWallsExteriorThermalMass	thick_in1=0.625	thick_in2=	cond1=1.1112	cond2=	dens1=50.0	dens2=	specheat1=0.2	specheat2=																																					
-Thermal Mass Exterior Wall	2 x 1/2 in. Drywall	ResidentialConstructionsWallsExteriorThermalMass	thick_in1=0.5	thick_in2=0.5	cond1=1.1112	cond2=1.1112	dens1=50.0	dens2=50	specheat1=0.2	specheat2=0.2																																					
-Thermal Mass Exterior Wall	2 x 5/8 in. Drywall	ResidentialConstructionsWallsExteriorThermalMass	thick_in1=0.625	thick_in2=0.625	cond1=1.1112	cond2=1.1112	dens1=50.0	dens2=50	specheat1=0.2	specheat2=0.2																																					
-Thermal Mass Partition Wall	None																																														
-Thermal Mass Partition Wall	1/2 in. Drywall	ResidentialConstructionsWallsPartitionThermalMass	frac=1.0	thick_in1=0.5	thick_in2=	cond1=1.1112	cond2=	dens1=50	dens2=	specheat1=0.2	specheat2=																																				
-Thermal Mass Partition Wall	5/8 in. Drywall	ResidentialConstructionsWallsPartitionThermalMass	frac=1.0	thick_in1=0.625	thick_in2=	cond1=1.1112	cond2=	dens1=50	dens2=	specheat1=0.2	specheat2=																																				
-Thermal Mass Partition Wall	2 x 1/2 in. Drywall	ResidentialConstructionsWallsPartitionThermalMass	frac=1.0	thick_in1=0.5	thick_in2=0.5	cond1=1.1112	cond2=1.1112	dens1=50	dens2=50	specheat1=0.2	specheat2=0.2																																				
-Thermal Mass Partition Wall	2 x 5/8 in. Drywall	ResidentialConstructionsWallsPartitionThermalMass	frac=1.0	thick_in1=0.625	thick_in2=0.625	cond1=1.1112	cond2=1.1112	dens1=50	dens2=50	specheat1=0.2	specheat2=0.2																																				
-Uninsulated Surfaces	Uninsulated	ResidentialConstructionsUninsulatedSurfaces																																													
-Windows	"Clear, Single, Metal"	ResidentialConstructionsWindows	ufactor=1.16	shgc=0.76	heating_shade_mult=0.7	cooling_shade_mult=0.7																																									
-Windows	"Clear, Single, Non-metal"	ResidentialConstructionsWindows	ufactor=0.84	shgc=0.63	heating_shade_mult=0.7	cooling_shade_mult=0.7																																									
-Windows	"Clear, Double, Metal, Air"	ResidentialConstructionsWindows	ufactor=0.76	shgc=0.67	heating_shade_mult=0.7	cooling_shade_mult=0.7																																									
-Windows	"Clear, Double, Non-metal, Air"	ResidentialConstructionsWindows	ufactor=0.49	shgc=0.56	heating_shade_mult=0.7	cooling_shade_mult=0.7																																									
-Windows	"Clear, Double, Thermal-Break, Air"	ResidentialConstructionsWindows	ufactor=0.63	shgc=0.62	heating_shade_mult=0.7	cooling_shade_mult=0.7																																									
-Windows	"Low-E, Double, Non-metal, Air, L-Gain"	ResidentialConstructionsWindows	ufactor=0.37	shgc=0.3	heating_shade_mult=0.7	cooling_shade_mult=0.7																																									
-Windows	"Low-E, Double, Non-metal, Air, M-Gain"	ResidentialConstructionsWindows	ufactor=0.38	shgc=0.44	heating_shade_mult=0.7	cooling_shade_mult=0.7																																									
-Windows	"Low-E, Triple, Non-metal, Air, L-Gain"	ResidentialConstructionsWindows	ufactor=0.29	shgc=0.26	heating_shade_mult=0.7	cooling_shade_mult=0.7																																									
-Windows	"Low-E, Double, High-Gain"	ResidentialConstructionsWindows	ufactor=0.29	shgc=0.56	heating_shade_mult=0.7	cooling_shade_mult=0.7																																									
-Windows	"Low-E, Double, Low-Gain"	ResidentialConstructionsWindows	ufactor=0.26	shgc=0.31	heating_shade_mult=0.7	cooling_shade_mult=0.7																																									
-Windows	"Low-E Storm on Single, Metal"	ResidentialConstructionsWindows	ufactor=0.69	shgc=0.59	heating_shade_mult=0.7	cooling_shade_mult=0.7																																									
-Windows	"Low-E Storm on Single, Non-metal"	ResidentialConstructionsWindows	ufactor=0.40	shgc=0.48	heating_shade_mult=0.7	cooling_shade_mult=0.7																																									
-Windows	"Low-E Storm on Double, Metal"	ResidentialConstructionsWindows	ufactor=0.38	shgc=0.51	heating_shade_mult=0.7	cooling_shade_mult=0.7																																									
-Windows	"Low-E Storm on Double, Non-metal"	ResidentialConstructionsWindows	ufactor=0.29	shgc=0.42	heating_shade_mult=0.7	cooling_shade_mult=0.7																																									
-Windows	1 Pane	ResidentialConstructionsWindows	ufactor=0.84	shgc=0.63	heating_shade_mult=0.7	cooling_shade_mult=0.7																																									
-Windows	2+ Pane	ResidentialConstructionsWindows	ufactor=0.49	shgc=0.56	heating_shade_mult=0.7	cooling_shade_mult=0.7																																									
-Windows	No Windows	ResidentialConstructionsWindows	ufactor=0.84	shgc=0.63	heating_shade_mult=0.7	cooling_shade_mult=0.7																																									
-Doors	Wood	ResidentialConstructionsDoors	door_ufactor=0.48																																												
-Doors	Steel	ResidentialConstructionsDoors	door_ufactor=0.2																																												
-Doors	Fiberglass	ResidentialConstructionsDoors	door_ufactor=0.2																																												
-Thermal Mass Furniture	None																																														
-Thermal Mass Furniture	Standard	ResidentialConstructionsFurnitureThermalMass	area_fraction=0.4	mass=8.0	solar_abs=0.6	conductivity=0.8004	density=40.0	specific_heat=0.29																																							
-Water Heater	Electric Benchmark	ResidentialHotWaterHeaterTankElectric	tank_volume=auto	setpoint_temp=125	location=auto	capacity=auto	energy_factor=auto																																								
-=======
-Insulation Pier Beam	Uninsulated	ResidentialConstructionsPierBeam	cavity_r=0	install_grade=1	framing_factor=0.13	joist_height_in=5.5																																									
-Insulation Pier Beam	R-13	ResidentialConstructionsPierBeam	cavity_r=13	install_grade=1	framing_factor=0.13	joist_height_in=5.5																																									
-Insulation Pier Beam	R-19	ResidentialConstructionsPierBeam	cavity_r=19	install_grade=1	framing_factor=0.13	joist_height_in=5.5																																									
-Insulation Pier Beam	R-30	ResidentialConstructionsPierBeam	cavity_r=30	install_grade=1	framing_factor=0.13	joist_height_in=5.5																																									
-Insulation Pier Beam	R-38	ResidentialConstructionsPierBeam	cavity_r=38	install_grade=1	framing_factor=0.13	joist_height_in=5.5																																									
-Insulation Interzonal Floor	Uninsulated	ResidentialConstructionsFloors	cavity_r=0	install_grade=1	framing_factor=0.13	joist_height_in=5.5																																									
-Insulation Interzonal Floor	R-13	ResidentialConstructionsFloors	cavity_r=13	install_grade=1	framing_factor=0.13	joist_height_in=5.5																																									
-Insulation Interzonal Floor	R-19	ResidentialConstructionsFloors	cavity_r=19	install_grade=1	framing_factor=0.13	joist_height_in=5.5																																									
-Insulation Interzonal Floor	R-30	ResidentialConstructionsFloors	cavity_r=30	install_grade=1	framing_factor=0.13	joist_height_in=5.5																																									
-Insulation Interzonal Floor	R-38	ResidentialConstructionsFloors	cavity_r=38	install_grade=1	framing_factor=0.13	joist_height_in=5.5																																									
-Insulation Wall	"Wood Stud, Uninsulated"	ResidentialConstructionsWallsWoodStud	cavity_r=0	install_grade=1	cavity_depth_in=3.5	cavity_filled=false	framing_factor=0.25	drywall_thick_in=0.5	osb_thick_in=0.5	rigid_r=0.0	"exterior_finish=Vinyl, Light"																																				
-Insulation Wall	"Wood Stud, R-7"	ResidentialConstructionsWallsWoodStud	cavity_r=7	install_grade=1	cavity_depth_in=3.5	cavity_filled=false	framing_factor=0.25	drywall_thick_in=0.5	osb_thick_in=0.5	rigid_r=0.0	"exterior_finish=Vinyl, Light"																																				
-Insulation Wall	"Wood Stud, R-11"	ResidentialConstructionsWallsWoodStud	cavity_r=11	install_grade=1	cavity_depth_in=3.5	cavity_filled=true	framing_factor=0.25	drywall_thick_in=0.5	osb_thick_in=0.5	rigid_r=0.0	"exterior_finish=Vinyl, Light"																																				
-Insulation Wall	"Wood Stud, R-13"	ResidentialConstructionsWallsWoodStud	cavity_r=13	install_grade=1	cavity_depth_in=3.5	cavity_filled=true	framing_factor=0.25	drywall_thick_in=0.5	osb_thick_in=0.5	rigid_r=0.0	"exterior_finish=Vinyl, Light"																																				
-Insulation Wall	"Wood Stud, R-15"	ResidentialConstructionsWallsWoodStud	cavity_r=15	install_grade=1	cavity_depth_in=3.5	cavity_filled=true	framing_factor=0.25	drywall_thick_in=0.5	osb_thick_in=0.5	rigid_r=0.0	"exterior_finish=Vinyl, Light"																																				
-Insulation Wall	"Wood Stud, R-19"	ResidentialConstructionsWallsWoodStud	cavity_r=17.3	install_grade=1	cavity_depth_in=5.5	cavity_filled=true	framing_factor=0.22	drywall_thick_in=0.5	osb_thick_in=0.5	rigid_r=0.0	"exterior_finish=Vinyl, Light"																																				
-Insulation Wall	"Wood Stud, R-19, Grade 2"	ResidentialConstructionsWallsWoodStud	cavity_r=17.3	install_grade=2	cavity_depth_in=5.5	cavity_filled=true	framing_factor=0.22	drywall_thick_in=0.5	osb_thick_in=0.5	rigid_r=0.0	"exterior_finish=Vinyl, Light"																																				
-Insulation Wall	"Wood Stud, R-19, Grade 3"	ResidentialConstructionsWallsWoodStud	cavity_r=17.3	install_grade=3	cavity_depth_in=5.5	cavity_filled=true	framing_factor=0.22	drywall_thick_in=0.5	osb_thick_in=0.5	rigid_r=0.0	"exterior_finish=Vinyl, Light"																																				
-Insulation Wall	"Wood Stud, R-36"	ResidentialConstructionsWallsWoodStud	cavity_r=36	install_grade=1	cavity_depth_in=5.5	cavity_filled=true	framing_factor=0.22	drywall_thick_in=0.5	osb_thick_in=0.5	rigid_r=0.0	"exterior_finish=Vinyl, Light"																																				
-Insulation Wall	"Double Wood Stud, R-33"	ResidentialConstructionsWallsDoubleWoodStud	cavity_r=33	install_grade=1	stud_depth_in=3.5	gap_depth_in=3.5	framing_factor=0.22	framing_spacing=24	is_staggered=false	drywall_thick_in=0.5	osb_thick_in=0.5	rigid_r=0.0	"exterior_finish=Vinyl, Light"																																		
-Insulation Wall	"Double Wood Stud, R-45, Grade 3"	ResidentialConstructionsWallsDoubleWoodStud	cavity_r=45	install_grade=3	stud_depth_in=3.5	gap_depth_in=3.5	framing_factor=0.22	framing_spacing=24	is_staggered=true	drywall_thick_in=0.5	osb_thick_in=0.5	rigid_r=0.0	"exterior_finish=Vinyl, Light"																																		
-Insulation Wall	"Steel Stud, Uninsulated"	ResidentialConstructionsWallsSteelStud	cavity_r=0	install_grade=1	cavity_depth_in=3.5	cavity_filled=false	framing_factor=0.25	correction_factor=1.0	drywall_thick_in=0.5	osb_thick_in=0.5	rigid_r=0.0	"exterior_finish=Vinyl, Light"																																			
-Insulation Wall	"Steel Stud, R-13"	ResidentialConstructionsWallsSteelStud	cavity_r=13	install_grade=1	cavity_depth_in=3.5	cavity_filled=true	framing_factor=0.25	correction_factor=0.46	drywall_thick_in=0.5	osb_thick_in=0.5	rigid_r=0.0	"exterior_finish=Vinyl, Light"																																			
-Insulation Wall	"Steel Stud, R-25, Grade 3"	ResidentialConstructionsWallsSteelStud	cavity_r=25	install_grade=3	cavity_depth_in=7.25	cavity_filled=true	framing_factor=0.22	correction_factor=0.38	drywall_thick_in=0.5	osb_thick_in=0.5	rigid_r=0.0	"exterior_finish=Vinyl, Light"																																			
-Insulation Wall	"CMU, 6-in Concrete Filled"	ResidentialConstructionsWallsCMU	thick_in=6	conductivity=5.33	density=119	framing_factor=0.076	furring_r=0	furring_cavity_depth_in=1	furring_spacing=24	drywall_thick_in=0.5	osb_thick_in=0.5	rigid_r=0.0	"exterior_finish=Vinyl, Light"																																		
-Insulation Wall	"CMU, 6-in Concrete-Filled, R-10"	ResidentialConstructionsWallsCMU	thick_in=6	conductivity=5.33	density=119	framing_factor=0.076	furring_r=10	furring_cavity_depth_in=2	furring_spacing=24	drywall_thick_in=0.5	osb_thick_in=0.5	rigid_r=0.0	"exterior_finish=Vinyl, Light"																																		
-Insulation Wall	"CMU, 12-in Hollow"	ResidentialConstructionsWallsCMU	thick_in=12	conductivity=5.29	density=49	framing_factor=0.076	furring_r=0	furring_cavity_depth_in=1	furring_spacing=24	drywall_thick_in=0.5	osb_thick_in=0.5	rigid_r=0.0	"exterior_finish=Vinyl, Light"																																		
-Insulation Wall	"CMU, 12-in Hollow, R-10"	ResidentialConstructionsWallsCMU	thick_in=12	conductivity=5.29	density=49	framing_factor=0.076	furring_r=10	furring_cavity_depth_in=2	furring_spacing=24	drywall_thick_in=0.5	osb_thick_in=0.5	rigid_r=0.0	"exterior_finish=Vinyl, Light"																																		
-Insulation Wall	"SIP, 3.6 in EPS Core, OSB int."	ResidentialConstructionsWallsSIP	sip_r=17.5	thick_in=3.625	framing_factor=0.156	sheathing_type=osb	sheathing_thick_in=0.44	drywall_thick_in=0.5	osb_thick_in=0.5	rigid_r=0.0	"exterior_finish=Vinyl, Light"																																				
-Insulation Wall	"SIP, 9.4 in EPS Core, OSB int."	ResidentialConstructionsWallsSIP	sip_r=47.5	thick_in=9.375	framing_factor=0.156	sheathing_type=osb	sheathing_thick_in=0.44	drywall_thick_in=0.5	osb_thick_in=0.5	rigid_r=0.0	"exterior_finish=Vinyl, Light"																																				
-Insulation Wall	"SIP, 9.4 in EPS Core, Gypsum int."	ResidentialConstructionsWallsSIP	sip_r=47.5	thick_in=9.375	framing_factor=0.156	sheathing_type=gyp	sheathing_thick_in=0.5	drywall_thick_in=0.5	osb_thick_in=0.5	rigid_r=0.0	"exterior_finish=Vinyl, Light"																																				
-Insulation Wall	"ICF, 2-in EPS, 4-in Concrete, 2-in EPS"	ResidentialConstructionsWallsICF	icf_r=10	ins_thick_in=2	concrete_thick_in=4	framing_factor=0.076	drywall_thick_in=0.5	osb_thick_in=0.5	rigid_r=0.0	"exterior_finish=Vinyl, Light"																																					
-Insulation Wall	"ICF, 2-in EPS, 12-in Concrete, 2-in EPS"	ResidentialConstructionsWallsICF	icf_r=10	ins_thick_in=2	concrete_thick_in=12	framing_factor=0.076	drywall_thick_in=0.5	osb_thick_in=0.5	rigid_r=0.0	"exterior_finish=Vinyl, Light"																																					
-Insulation Wall	"Generic, T-Mass Wall w/Metal Ties"	ResidentialConstructionsWallsGeneric	thick_in_1=2.5	thick_in_2=3	thick_in_3=2.5	thick_in_4=	thick_in_5=	conductivity_1=9.211	conductivity_2=0.425	conductivity_3=7.471	conductivity_4=	conductivity_5=	density_1=138.33	density_2=2.6	density_3=136.59	density_4=	density_5=	specific_heat_1=0.23	specific_heat_2=0.28	specific_heat_3=0.28	specific_heat_4=	specific_heat_5=	drywall_thick_in=0.5	osb_thick_in=0.5	rigid_r=0.0	"exterior_finish=Vinyl, Light"																					
-Insulation Wall	"Generic, 10-in Grid ICF"	ResidentialConstructionsWallsGeneric	thick_in_1=2.75	thick_in_2=3.725	thick_in_3=3.5	thick_in_4=	thick_in_5=	conductivity_1=0.4429	conductivity_2=3.457	conductivity_3=0.927	conductivity_4=	conductivity_5=	density_1=66.48	density_2=97	density_3=52.03	density_4=	density_5=	specific_heat_1=0.25	specific_heat_2=0.21	specific_heat_3=0.25	specific_heat_4=	specific_heat_5=	drywall_thick_in=0.5	osb_thick_in=0.5	rigid_r=0.0	"exterior_finish=Vinyl, Light"																					
-Windows	"Clear, Single, Metal"	ResidentialConstructionsWindowsSkylights	window_ufactor=1.16	window_shgc=0.76	window_heat_shade_mult=0.7	window_cool_shade_mult=0.7	skylight_ufactor=0.37	skylight_shgc=0.3	skylight_heat_shade_mult=0.7	skylight_cool_shade_mult=0.7																																					
-Windows	"Clear, Single, Non-metal"	ResidentialConstructionsWindowsSkylights	window_ufactor=0.84	window_shgc=0.63	window_heat_shade_mult=0.7	window_cool_shade_mult=0.7	skylight_ufactor=0.37	skylight_shgc=0.3	skylight_heat_shade_mult=0.7	skylight_cool_shade_mult=0.7																																					
-Windows	"Clear, Double, Metal, Air"	ResidentialConstructionsWindowsSkylights	window_ufactor=0.76	window_shgc=0.67	window_heat_shade_mult=0.7	window_cool_shade_mult=0.7	skylight_ufactor=0.37	skylight_shgc=0.3	skylight_heat_shade_mult=0.7	skylight_cool_shade_mult=0.7																																					
-Windows	"Clear, Double, Non-metal, Air"	ResidentialConstructionsWindowsSkylights	window_ufactor=0.49	window_shgc=0.56	window_heat_shade_mult=0.7	window_cool_shade_mult=0.7	skylight_ufactor=0.37	skylight_shgc=0.3	skylight_heat_shade_mult=0.7	skylight_cool_shade_mult=0.7																																					
-Windows	"Clear, Double, Thermal-Break, Air"	ResidentialConstructionsWindowsSkylights	window_ufactor=0.63	window_shgc=0.62	window_heat_shade_mult=0.7	window_cool_shade_mult=0.7	skylight_ufactor=0.37	skylight_shgc=0.3	skylight_heat_shade_mult=0.7	skylight_cool_shade_mult=0.7																																					
-Windows	"Low-E, Double, Non-metal, Air, L-Gain"	ResidentialConstructionsWindowsSkylights	window_ufactor=0.37	window_shgc=0.3	window_heat_shade_mult=0.7	window_cool_shade_mult=0.7	skylight_ufactor=0.37	skylight_shgc=0.3	skylight_heat_shade_mult=0.7	skylight_cool_shade_mult=0.7																																					
-Windows	"Low-E, Double, Non-metal, Air, M-Gain"	ResidentialConstructionsWindowsSkylights	window_ufactor=0.38	window_shgc=0.44	window_heat_shade_mult=0.7	window_cool_shade_mult=0.7	skylight_ufactor=0.37	skylight_shgc=0.3	skylight_heat_shade_mult=0.7	skylight_cool_shade_mult=0.7																																					
-Windows	"Low-E, Triple, Non-metal, Air, L-Gain"	ResidentialConstructionsWindowsSkylights	window_ufactor=0.29	window_shgc=0.26	window_heat_shade_mult=0.7	window_cool_shade_mult=0.7	skylight_ufactor=0.37	skylight_shgc=0.3	skylight_heat_shade_mult=0.7	skylight_cool_shade_mult=0.7																																					
-Windows	"Low-E, Double, High-Gain"	ResidentialConstructionsWindowsSkylights	window_ufactor=0.29	window_shgc=0.56	window_heat_shade_mult=0.7	window_cool_shade_mult=0.7	skylight_ufactor=0.37	skylight_shgc=0.3	skylight_heat_shade_mult=0.7	skylight_cool_shade_mult=0.7																																					
-Windows	"Low-E, Double, Low-Gain"	ResidentialConstructionsWindowsSkylights	window_ufactor=0.26	window_shgc=0.31	window_heat_shade_mult=0.7	window_cool_shade_mult=0.7	skylight_ufactor=0.37	skylight_shgc=0.3	skylight_heat_shade_mult=0.7	skylight_cool_shade_mult=0.7																																					
-Windows	"Low-E Storm on Single, Metal"	ResidentialConstructionsWindowsSkylights	window_ufactor=0.69	window_shgc=0.59	window_heat_shade_mult=0.7	window_cool_shade_mult=0.7	skylight_ufactor=0.37	skylight_shgc=0.3	skylight_heat_shade_mult=0.7	skylight_cool_shade_mult=0.7																																					
-Windows	"Low-E Storm on Single, Non-metal"	ResidentialConstructionsWindowsSkylights	window_ufactor=0.40	window_shgc=0.48	window_heat_shade_mult=0.7	window_cool_shade_mult=0.7	skylight_ufactor=0.37	skylight_shgc=0.3	skylight_heat_shade_mult=0.7	skylight_cool_shade_mult=0.7																																					
-Windows	"Low-E Storm on Double, Metal"	ResidentialConstructionsWindowsSkylights	window_ufactor=0.38	window_shgc=0.51	window_heat_shade_mult=0.7	window_cool_shade_mult=0.7	skylight_ufactor=0.37	skylight_shgc=0.3	skylight_heat_shade_mult=0.7	skylight_cool_shade_mult=0.7																																					
-Windows	"Low-E Storm on Double, Non-metal"	ResidentialConstructionsWindowsSkylights	window_ufactor=0.29	window_shgc=0.42	window_heat_shade_mult=0.7	window_cool_shade_mult=0.7	skylight_ufactor=0.37	skylight_shgc=0.3	skylight_heat_shade_mult=0.7	skylight_cool_shade_mult=0.7																																					
-Doors	Wood	ResidentialConstructionsDoors	ufactor=0.48																																												
-Doors	Steel	ResidentialConstructionsDoors	ufactor=0.2																																												
-Doors	Fiberglass	ResidentialConstructionsDoors	ufactor=0.2																																												
-Water Heater	Electric Benchmark	ResidentialHotWaterHeaterTank	fuel_type=electric	tank_volume=auto	setpoint_temp=125	location=auto	capacity=auto	energy_factor=auto	recovery_efficiency=0.98	offcyc_power=0	oncyc_power=0																																				
->>>>>>> 86fce07e
-		ResidentialAirflow	has_water_heater_flue=false																																												
-Water Heater	Electric Standard	ResidentialHotWaterHeaterTank	fuel_type=electric	tank_volume=auto	setpoint_temp=125	location=auto	capacity=4.5	energy_factor=0.92	recovery_efficiency=0.98	offcyc_power=0	oncyc_power=0																																				
-		ResidentialAirflow	has_water_heater_flue=false																																												
-Water Heater	Electric Premium	ResidentialHotWaterHeaterTank	fuel_type=electric	tank_volume=auto	setpoint_temp=125	location=auto	capacity=5.5	energy_factor=0.95	recovery_efficiency=0.98	offcyc_power=0	oncyc_power=0																																				
-		ResidentialAirflow	has_water_heater_flue=false																																												
-Water Heater	Electric Tankless	ResidentialHotWaterHeaterTankless	fuel_type=electric	setpoint_temp=125	location=auto	capacity=100000000	energy_factor=0.99	cycling_derate=0.08	offcyc_power=0	oncyc_power=0																																					
-		ResidentialAirflow	has_water_heater_flue=false																																												
-Water Heater	Gas Benchmark	ResidentialHotWaterHeaterTank	fuel_type=gas	tank_volume=auto	setpoint_temp=125	location=auto	capacity=auto	energy_factor=auto	recovery_efficiency=0.76	offcyc_power=0	oncyc_power=0																																				
-		ResidentialAirflow	has_water_heater_flue=true																																												
-Water Heater	Gas Standard	ResidentialHotWaterHeaterTank	fuel_type=gas	tank_volume=auto	setpoint_temp=125	location=auto	capacity=40	energy_factor=0.59	recovery_efficiency=0.76	offcyc_power=0	oncyc_power=0																																				
-		ResidentialAirflow	has_water_heater_flue=true																																												
-Water Heater	Gas Premium	ResidentialHotWaterHeaterTank	fuel_type=gas	tank_volume=auto	setpoint_temp=125	location=auto	capacity=34	energy_factor=0.67	recovery_efficiency=0.78	offcyc_power=1	oncyc_power=165																																				
-		ResidentialAirflow	has_water_heater_flue=false																																												
-Water Heater	"Gas Premium, Condensing"	ResidentialHotWaterHeaterTank	fuel_type=gas	tank_volume=auto	setpoint_temp=125	location=auto	capacity=40	energy_factor=0.82	recovery_efficiency=0.9	offcyc_power=1	oncyc_power=140																																				
-		ResidentialAirflow	has_water_heater_flue=false																																												
-Water Heater	Gas Tankless	ResidentialHotWaterHeaterTankless	fuel_type=gas	setpoint_temp=125	location=auto	capacity=100000000	energy_factor=0.82	cycling_derate=0.08	offcyc_power=5	oncyc_power=65																																					
-		ResidentialAirflow	has_water_heater_flue=false																																												
-Water Heater	"Gas Tankless, Condensing"	ResidentialHotWaterHeaterTankless	fuel_type=gas	setpoint_temp=125	location=auto	capacity=100000000	energy_factor=0.96	cycling_derate=0.08	offcyc_power=5	oncyc_power=65																																					
-		ResidentialAirflow	has_water_heater_flue=false																																												
-Water Heater	Oil Standard	ResidentialHotWaterHeaterTank	fuel_type=oil	tank_volume=auto	setpoint_temp=125	location=auto	capacity=90	energy_factor=0.62	recovery_efficiency=0.78	offcyc_power=0	oncyc_power=0																																				
-		ResidentialAirflow	has_water_heater_flue=true																																												
-Water Heater	Oil Premium	ResidentialHotWaterHeaterTank	fuel_type=oil	tank_volume=auto	setpoint_temp=125	location=auto	capacity=104	energy_factor=0.68	recovery_efficiency=0.9	offcyc_power=1	oncyc_power=165																																				
-		ResidentialAirflow	has_water_heater_flue=false																																												
-Water Heater	FIXME Oil Indirect	ResidentialHotWaterHeaterTank	fuel_type=oil	tank_volume=auto	setpoint_temp=125	location=auto	capacity=90	energy_factor=0.62	recovery_efficiency=0.78	offcyc_power=1	oncyc_power=165																																				
-		ResidentialAirflow	has_water_heater_flue=false																																												
-Water Heater	Propane Standard	ResidentialHotWaterHeaterTank	fuel_type=propane	tank_volume=auto	setpoint_temp=125	location=auto	capacity=47	energy_factor=0.59	recovery_efficiency=0.76	offcyc_power=0	oncyc_power=0																																				
-		ResidentialAirflow	has_water_heater_flue=true																																												
-Water Heater	Propane Premium	ResidentialHotWaterHeaterTank	fuel_type=propane	tank_volume=auto	setpoint_temp=125	location=auto	capacity=47	energy_factor=0.67	recovery_efficiency=0.78	offcyc_power=1	oncyc_power=140																																				
-		ResidentialAirflow	has_water_heater_flue=false																																												
-Water Heater	"Propane Premium, Condensing"	ResidentialHotWaterHeaterTank	fuel_type=propane	tank_volume=auto	setpoint_temp=125	location=auto	capacity=40	energy_factor=0.82	recovery_efficiency=0.9	offcyc_power=1	oncyc_power=125																																				
-		ResidentialAirflow	has_water_heater_flue=false																																												
-Water Heater	Propane Tankless	ResidentialHotWaterHeaterTankless	fuel_type=propane	setpoint_temp=125	location=auto	capacity=100000000	energy_factor=0.82	cycling_derate=0.08	offcyc_power=5	oncyc_power=65																																					
-		ResidentialAirflow	has_water_heater_flue=false																																												
-Water Heater	"Electric Heat Pump, 50 gal"	ResidentialHotWaterHeaterHeatPump	storage_tank_volume=50.0	setpoint_temp=125.0	location=auto	element_capacity=4.5	min_temp=45.0	max_temp=120.0	cap=0.5	cop=2.8	shr=0.88	airflow_rate=181.0	fan_power=0.0462	parasitics=3.0	tank_ua=3.9	int_factor=1.0	temp_depress=0.0																														
-		ResidentialAirflow	has_water_heater_flue=false																																												
-Water Heater	"Electric Heat Pump, 50 gal, 140F"	ResidentialHotWaterHeaterHeatPump	storage_tank_volume=50.0	setpoint_temp=140.0	location=auto	element_capacity=4.5	min_temp=45.0	max_temp=120.0	cap=0.5	cop=2.8	shr=0.88	airflow_rate=181.0	fan_power=0.0462	parasitics=3.0	tank_ua=3.9	int_factor=1.0	temp_depress=0.0																														
-		ResidentialAirflow	has_water_heater_flue=false																																												
-Water Heater	"Electric Heat Pump, 50 gal, In Confined Space"	ResidentialHotWaterHeaterHeatPump	storage_tank_volume=50.0	setpoint_temp=125.0	location=auto	element_capacity=4.5	min_temp=45.0	max_temp=120.0	cap=0.5	cop=2.8	shr=0.88	airflow_rate=181.0	fan_power=0.0462	parasitics=3.0	tank_ua=3.9	int_factor=0.7	temp_depress=8.1																														
-		ResidentialAirflow	has_water_heater_flue=false																																												
-Water Heater	"Electric Heat Pump, 80 gal"	ResidentialHotWaterHeaterHeatPump	storage_tank_volume=80.0	setpoint_temp=125.0	location=auto	element_capacity=4.5	min_temp=45.0	max_temp=120.0	cap=0.979	cop=2.4	shr=0.98	airflow_rate=480.0	fan_power=0.178	parasitics=8.5	tank_ua=4.0	int_factor=1.0	temp_depress=0.0																														
-		ResidentialAirflow	has_water_heater_flue=false																																												
-Water Heater	FIXME Other Fuel	ResidentialHotWaterHeaterTank	fuel_type=gas	tank_volume=auto	setpoint_temp=125	location=auto	capacity=40	energy_factor=0.59	recovery_efficiency=0.76	offcyc_power=0	oncyc_power=0																																				
-		ResidentialAirflow	has_water_heater_flue=false																																												
-Hot Water Fixtures	50%	ResidentialHotWaterFixtures	shower_mult=0.5	sink_mult=0.5	bath_mult=0.5	plant_loop=auto																																									
-Hot Water Fixtures	100%	ResidentialHotWaterFixtures	shower_mult=1.0	sink_mult=1.0	bath_mult=1.0	plant_loop=auto																																									
-Hot Water Fixtures	200%	ResidentialHotWaterFixtures	shower_mult=2.0	sink_mult=2.0	bath_mult=2.0	plant_loop=auto																																									
-Hot Water Distribution	"Uninsulated, TrunkBranch, Copper"	ResidentialHotWaterDistribution	pipe_mat=copper	dist_layout=trunk and branch	space=interior	recirc_type=none	dist_ins=0																																								
-Hot Water Distribution	"Uninsulated, TrunkBranch, PEX"	ResidentialHotWaterDistribution	pipe_mat=pex	dist_layout=trunk and branch	space=interior	recirc_type=none	dist_ins=0																																								
-Hot Water Distribution	"Uninsulated, HomeRun, PEX"	ResidentialHotWaterDistribution	pipe_mat=pex	dist_layout=home run	space=interior	recirc_type=none	dist_ins=0																																								
-Hot Water Distribution	"R-2, TrunkBranch, Copper"	ResidentialHotWaterDistribution	pipe_mat=copper	dist_layout=trunk and branch	space=interior	recirc_type=none	dist_ins=2																																								
-Hot Water Distribution	"R-2, TrunkBranch, PEX"	ResidentialHotWaterDistribution	pipe_mat=pex	dist_layout=trunk and branch	space=interior	recirc_type=none	dist_ins=2																																								
-Hot Water Distribution	"R-2, HomeRun, PEX"	ResidentialHotWaterDistribution	pipe_mat=pex	dist_layout=home run	space=interior	recirc_type=none	dist_ins=2																																								
-Hot Water Distribution	"R-2, TrunkBranch, Copper, Timer"	ResidentialHotWaterDistribution	pipe_mat=copper	dist_layout=trunk and branch	space=interior	recirc_type=timer	dist_ins=2																																								
-Hot Water Distribution	"R-2, TrunkBranch, PEX, Timer"	ResidentialHotWaterDistribution	pipe_mat=pex	dist_layout=trunk and branch	space=interior	recirc_type=timer	dist_ins=2																																								
-Hot Water Distribution	"R-2, TrunkBranch, Copper, Demand"	ResidentialHotWaterDistribution	pipe_mat=copper	dist_layout=trunk and branch	space=interior	recirc_type=demand	dist_ins=2																																								
-Hot Water Distribution	"R-2, TrunkBranch, PEX, Demand"	ResidentialHotWaterDistribution	pipe_mat=pex	dist_layout=trunk and branch	space=interior	recirc_type=demand	dist_ins=2																																								
-Hot Water Distribution	"R-5, TrunkBranch, Copper, Timer"	ResidentialHotWaterDistribution	pipe_mat=copper	dist_layout=trunk and branch	space=interior	recirc_type=timer	dist_ins=5																																								
-Hot Water Distribution	"R-5, TrunkBranch, PEX, Timer"	ResidentialHotWaterDistribution	pipe_mat=pex	dist_layout=trunk and branch	space=interior	recirc_type=timer	dist_ins=5																																								
-Solar Hot Water	None																																														
-Solar Hot Water	"40 sqft, Back Roof, Roof Pitch"	ResidentialHotWaterSolar	collector_area=40	frta=0.77	frul=0.793	iam=0.1	storage_vol=auto	tank_r=10	fluid_type=propylene-glycol	heat_ex_eff=0.7	pump_power=0.8	azimuth_type=relative	azimuth=180	tilt_type=pitch	tilt=0																																
-Solar Hot Water	"40 sqft, Left Roof, Roof Pitch"	ResidentialHotWaterSolar	collector_area=40	frta=0.77	frul=0.793	iam=0.1	storage_vol=auto	tank_r=10	fluid_type=propylene-glycol	heat_ex_eff=0.7	pump_power=0.8	azimuth_type=relative	azimuth=90	tilt_type=pitch	tilt=0																																
-Solar Hot Water	"40 sqft, South, Roof Pitch"	ResidentialHotWaterSolar	collector_area=40	frta=0.77	frul=0.793	iam=0.1	storage_vol=auto	tank_r=10	fluid_type=propylene-glycol	heat_ex_eff=0.7	pump_power=0.8	azimuth_type=absolute	azimuth=0	tilt_type=pitch	tilt=0																																
-Solar Hot Water	"40 sqft, West, Roof Pitch"	ResidentialHotWaterSolar	collector_area=40	frta=0.77	frul=0.793	iam=0.1	storage_vol=auto	tank_r=10	fluid_type=propylene-glycol	heat_ex_eff=0.7	pump_power=0.8	azimuth_type=absolute	azimuth=90	tilt_type=pitch	tilt=0																																
-Solar Hot Water	"40 sqft, Back Roof, 10 degrees"	ResidentialHotWaterSolar	collector_area=40	frta=0.77	frul=0.793	iam=0.1	storage_vol=auto	tank_r=10	fluid_type=propylene-glycol	heat_ex_eff=0.7	pump_power=0.8	azimuth_type=relative	azimuth=180	tilt_type=absolute	tilt=10																																
-Solar Hot Water	"40 sqft, Back Roof, 70 degrees"	ResidentialHotWaterSolar	collector_area=40	frta=0.77	frul=0.793	iam=0.1	storage_vol=auto	tank_r=10	fluid_type=propylene-glycol	heat_ex_eff=0.7	pump_power=0.8	azimuth_type=relative	azimuth=180	tilt_type=absolute	tilt=70																																
-Solar Hot Water	"40 sqft, Back Roof, Latitude - 15 degrees"	ResidentialHotWaterSolar	collector_area=40	frta=0.77	frul=0.793	iam=0.1	storage_vol=auto	tank_r=10	fluid_type=propylene-glycol	heat_ex_eff=0.7	pump_power=0.8	azimuth_type=relative	azimuth=180	tilt_type=latitude	tilt=-15																																
-Solar Hot Water	"40 sqft, Back Roof, Latitude + 15 degrees"	ResidentialHotWaterSolar	collector_area=40	frta=0.77	frul=0.793	iam=0.1	storage_vol=auto	tank_r=10	fluid_type=propylene-glycol	heat_ex_eff=0.7	pump_power=0.8	azimuth_type=relative	azimuth=180	tilt_type=latitude	tilt=15																																
-HVAC System Central	Both Shared	ResidentialHVACCentralSystemFanCoil	fan_coil_heating=true	fan_coil_cooling=true	central_boiler_fuel_type=gas																																										
-		ResidentialAirflow	has_hvac_flue=true																																												
-		ResidentialHVACSizing	show_debug_info=false																																												
-HVAC System Central	Neither Shared																																														
-HVAC System Central	Only Cooling Shared	ResidentialHVACCentralSystemFanCoil	fan_coil_heating=false	fan_coil_cooling=true	central_boiler_fuel_type=gas																																										
-		ResidentialHVACSizing	show_debug_info=false																																												
-HVAC System Central	Only Heating Shared	ResidentialHVACCentralSystemBoilerBaseboards	"central_boiler_system_type=hot water, forced draft"	central_boiler_fuel_type=gas																																											
-		ResidentialAirflow	has_hvac_flue=true																																												
-		ResidentialHVACSizing	show_debug_info=false																																												
-HVAC System Is Combined	No																																														
-HVAC System Is Combined	Yes																																														
-HVAC System Combined	None																																														
-HVAC System Combined	"ASHP, SEER 10, 6.2 HSPF"	ResidentialHVACAirSourceHeatPumpSingleSpeed	seer=10.0	hspf=6.2	eer=8.9	cop=2.4	shr=0.73	fan_power_rated=0.365	fan_power_installed=0.5	min_temp=0.0	crankcase_capacity=0.02	crankcase_temp=55.0	eer_capacity_derate_1ton=1.0	eer_capacity_derate_2ton=1.0	eer_capacity_derate_3ton=1.0	eer_capacity_derate_4ton=1.0	eer_capacity_derate_5ton=1.0	cop_capacity_derate_1ton=1.0	cop_capacity_derate_2ton=1.0	cop_capacity_derate_3ton=1.0	cop_capacity_derate_4ton=1.0	cop_capacity_derate_5ton=1.0	heat_pump_capacity=autosize	supplemental_efficiency=1.0	supplemental_capacity=autosize	dse=NA																					
-		ResidentialAirflow	has_hvac_flue=false																																												
-		ResidentialHVACSizing	show_debug_info=false																																												
-HVAC System Combined	"ASHP, SEER 10.3, 7.0 HSPF"	ResidentialHVACAirSourceHeatPumpSingleSpeed	seer=10.3	hspf=7.0	eer=9.2	cop=2.7	shr=0.73	fan_power_rated=0.365	fan_power_installed=0.5	min_temp=0.0	crankcase_capacity=0.02	crankcase_temp=55.0	eer_capacity_derate_1ton=1.0	eer_capacity_derate_2ton=1.0	eer_capacity_derate_3ton=1.0	eer_capacity_derate_4ton=1.0	eer_capacity_derate_5ton=1.0	cop_capacity_derate_1ton=1.0	cop_capacity_derate_2ton=1.0	cop_capacity_derate_3ton=1.0	cop_capacity_derate_4ton=1.0	cop_capacity_derate_5ton=1.0	heat_pump_capacity=autosize	supplemental_efficiency=1.0	supplemental_capacity=autosize	dse=NA																					
-		ResidentialAirflow	has_hvac_flue=false																																												
-		ResidentialHVACSizing	show_debug_info=false																																												
-HVAC System Combined	"ASHP, SEER 11.5, 7.5 HSPF"	ResidentialHVACAirSourceHeatPumpSingleSpeed	seer=11.5	hspf=7.5	eer=10.3	cop=3.0	shr=0.73	fan_power_rated=0.365	fan_power_installed=0.5	min_temp=0.0	crankcase_capacity=0.02	crankcase_temp=55.0	eer_capacity_derate_1ton=1.0	eer_capacity_derate_2ton=1.0	eer_capacity_derate_3ton=1.0	eer_capacity_derate_4ton=1.0	eer_capacity_derate_5ton=1.0	cop_capacity_derate_1ton=1.0	cop_capacity_derate_2ton=1.0	cop_capacity_derate_3ton=1.0	cop_capacity_derate_4ton=1.0	cop_capacity_derate_5ton=1.0	heat_pump_capacity=autosize	supplemental_efficiency=1.0	supplemental_capacity=autosize	dse=NA																					
-		ResidentialAirflow	has_hvac_flue=false																																												
-		ResidentialHVACSizing	show_debug_info=false																																												
-HVAC System Combined	"ASHP, SEER 13, 7.7 HSPF"	ResidentialHVACAirSourceHeatPumpSingleSpeed	seer=13.0	hspf=7.7	eer=11.4	cop=3.05	shr=0.73	fan_power_rated=0.365	fan_power_installed=0.5	min_temp=0.0	crankcase_capacity=0.02	crankcase_temp=55.0	eer_capacity_derate_1ton=1.0	eer_capacity_derate_2ton=1.0	eer_capacity_derate_3ton=1.0	eer_capacity_derate_4ton=1.0	eer_capacity_derate_5ton=1.0	cop_capacity_derate_1ton=1.0	cop_capacity_derate_2ton=1.0	cop_capacity_derate_3ton=1.0	cop_capacity_derate_4ton=1.0	cop_capacity_derate_5ton=1.0	heat_pump_capacity=autosize	supplemental_efficiency=1.0	supplemental_capacity=autosize	dse=NA																					
-		ResidentialAirflow	has_hvac_flue=false																																												
-		ResidentialHVACSizing	show_debug_info=false																																												
-HVAC System Combined	"ASHP, SEER 13, 8.0 HSPF"	ResidentialHVACAirSourceHeatPumpSingleSpeed	seer=13.0	hspf=8.0	eer=11.4	cop=3.2	shr=0.73	fan_power_rated=0.365	fan_power_installed=0.5	min_temp=0.0	crankcase_capacity=0.02	crankcase_temp=55.0	eer_capacity_derate_1ton=1.0	eer_capacity_derate_2ton=1.0	eer_capacity_derate_3ton=1.0	eer_capacity_derate_4ton=1.0	eer_capacity_derate_5ton=1.0	cop_capacity_derate_1ton=1.0	cop_capacity_derate_2ton=1.0	cop_capacity_derate_3ton=1.0	cop_capacity_derate_4ton=1.0	cop_capacity_derate_5ton=1.0	heat_pump_capacity=autosize	supplemental_efficiency=1.0	supplemental_capacity=autosize	dse=NA																					
-		ResidentialAirflow	has_hvac_flue=false																																												
-		ResidentialHVACSizing	show_debug_info=false																																												
-HVAC System Combined	"ASHP, SEER 14, 8.2 HSPF"	ResidentialHVACAirSourceHeatPumpSingleSpeed	seer=14.0	hspf=8.2	eer=12.2	cop=3.35	shr=0.73	fan_power_rated=0.365	fan_power_installed=0.5	min_temp=0.0	crankcase_capacity=0.02	crankcase_temp=55.0	eer_capacity_derate_1ton=1.0	eer_capacity_derate_2ton=1.0	eer_capacity_derate_3ton=1.0	eer_capacity_derate_4ton=1.0	eer_capacity_derate_5ton=1.0	cop_capacity_derate_1ton=1.0	cop_capacity_derate_2ton=1.0	cop_capacity_derate_3ton=1.0	cop_capacity_derate_4ton=1.0	cop_capacity_derate_5ton=1.0	heat_pump_capacity=autosize	supplemental_efficiency=1.0	supplemental_capacity=autosize	dse=NA																					
-		ResidentialAirflow	has_hvac_flue=false																																												
-		ResidentialHVACSizing	show_debug_info=false																																												
-HVAC System Combined	"ASHP, SEER 14.3, 8.5 HSPF"	ResidentialHVACAirSourceHeatPumpSingleSpeed	seer=14.3	hspf=8.5	eer=12.3	cop=3.5	shr=0.73	fan_power_rated=0.365	fan_power_installed=0.5	min_temp=0.0	crankcase_capacity=0.02	crankcase_temp=55.0	eer_capacity_derate_1ton=1.0	eer_capacity_derate_2ton=1.0	eer_capacity_derate_3ton=1.0	eer_capacity_derate_4ton=1.0	eer_capacity_derate_5ton=1.0	cop_capacity_derate_1ton=1.0	cop_capacity_derate_2ton=1.0	cop_capacity_derate_3ton=1.0	cop_capacity_derate_4ton=1.0	cop_capacity_derate_5ton=1.0	heat_pump_capacity=autosize	supplemental_efficiency=1.0	supplemental_capacity=autosize	dse=NA																					
-		ResidentialAirflow	has_hvac_flue=false																																												
-		ResidentialHVACSizing	show_debug_info=false																																												
-HVAC System Combined	"ASHP, SEER 15, 8.5 HSPF"	ResidentialHVACAirSourceHeatPumpSingleSpeed	seer=15.0	hspf=8.5	eer=12.7	cop=3.5	shr=0.73	fan_power_rated=0.365	fan_power_installed=0.5	min_temp=0.0	crankcase_capacity=0.02	crankcase_temp=55.0	eer_capacity_derate_1ton=1.0	eer_capacity_derate_2ton=1.0	eer_capacity_derate_3ton=1.0	eer_capacity_derate_4ton=1.0	eer_capacity_derate_5ton=1.0	cop_capacity_derate_1ton=1.0	cop_capacity_derate_2ton=1.0	cop_capacity_derate_3ton=1.0	cop_capacity_derate_4ton=1.0	cop_capacity_derate_5ton=1.0	heat_pump_capacity=autosize	supplemental_efficiency=1.0	supplemental_capacity=autosize	dse=NA																					
-		ResidentialAirflow	has_hvac_flue=false																																												
-		ResidentialHVACSizing	show_debug_info=false																																												
-HVAC System Combined	"ASHP, SEER 16, 9.0 HSPF"	ResidentialHVACAirSourceHeatPumpSingleSpeed	seer=16.0	hspf=9.0	eer=13.2	cop=3.8	shr=0.73	fan_power_rated=0.365	fan_power_installed=0.5	min_temp=0.0	crankcase_capacity=0.02	crankcase_temp=55.0	eer_capacity_derate_1ton=1.0	eer_capacity_derate_2ton=1.0	eer_capacity_derate_3ton=1.0	eer_capacity_derate_4ton=1.0	eer_capacity_derate_5ton=1.0	cop_capacity_derate_1ton=1.0	cop_capacity_derate_2ton=1.0	cop_capacity_derate_3ton=1.0	cop_capacity_derate_4ton=1.0	cop_capacity_derate_5ton=1.0	heat_pump_capacity=autosize	supplemental_efficiency=1.0	supplemental_capacity=autosize	dse=NA																					
-		ResidentialAirflow	has_hvac_flue=false																																												
-		ResidentialHVACSizing	show_debug_info=false																																												
-HVAC System Combined	"ASHP, SEER 17, 8.7 HSPF"	ResidentialHVACAirSourceHeatPumpTwoSpeed	seer=17.0	hspf=8.7	eer=13.9	eer2=12.8	cop=3.85	cop2=3.4	shr=0.71	shr2=0.724	capacity_ratio=0.72	capacity_ratio2=1.0	fan_speed_ratio_cooling=0.86	fan_speed_ratio_cooling2=0.86	fan_speed_ratio_heating=0.8	fan_speed_ratio_heating2=1.0	fan_power_rated=0.14	fan_power_installed=0.3	min_temp=0.0	crankcase_capacity=0.02	crankcase_temp=55.0	eer_capacity_derate_1ton=1.0	eer_capacity_derate_2ton=1.0	eer_capacity_derate_3ton=1.0	eer_capacity_derate_4ton=1.0	eer_capacity_derate_5ton=1.0	cop_capacity_derate_1ton=1.0	cop_capacity_derate_2ton=1.0	cop_capacity_derate_3ton=1.0	cop_capacity_derate_4ton=1.0	cop_capacity_derate_5ton=1.0	heat_pump_capacity=autosize	supplemental_efficiency=1.0	supplemental_capacity=autosize	dse=NA												
-		ResidentialAirflow	has_hvac_flue=false																																												
-		ResidentialHVACSizing	show_debug_info=false																																												
-HVAC System Combined	"ASHP, SEER 18, 9.3 HSPF"	ResidentialHVACAirSourceHeatPumpTwoSpeed	seer=18.0	hspf=9.3	eer=14.5	eer2=13.3	cop=4.2	cop2=3.7	shr=0.71	shr2=0.725	capacity_ratio=0.72	capacity_ratio2=1.0	fan_speed_ratio_cooling=0.86	fan_speed_ratio_cooling2=1.0	fan_speed_ratio_heating=0.8	fan_speed_ratio_heating2=1.0	fan_power_rated=0.14	fan_power_installed=0.3	min_temp=0.0	crankcase_capacity=0.02	crankcase_temp=55.0	eer_capacity_derate_1ton=1.0	eer_capacity_derate_2ton=1.0	eer_capacity_derate_3ton=1.0	eer_capacity_derate_4ton=0.93	eer_capacity_derate_5ton=0.9	cop_capacity_derate_1ton=1.0	cop_capacity_derate_2ton=1.0	cop_capacity_derate_3ton=1.0	cop_capacity_derate_4ton=1.0	cop_capacity_derate_5ton=1.0	heat_pump_capacity=autosize	supplemental_efficiency=1.0	supplemental_capacity=autosize	dse=NA												
-		ResidentialAirflow	has_hvac_flue=false																																												
-		ResidentialHVACSizing	show_debug_info=false																																												
-HVAC System Combined	"ASHP, SEER 22, 10 HSPF"	ResidentialHVACAirSourceHeatPumpVariableSpeed	seer=22.0	hspf=10.0	eer=17.4	eer2=16.8	eer3=14.3	eer4=13.0	cop=4.82	cop2=4.56	cop3=3.89	cop4=3.92	shr=0.84	shr2=0.79	shr3=0.76	shr4=0.77	capacity_ratio=0.49	capacity_ratio2=0.67	capacity_ratio3=1.0	capacity_ratio4=1.2	fan_speed_ratio_cooling=0.7	fan_speed_ratio_cooling2=0.9	fan_speed_ratio_cooling3=1.0	fan_speed_ratio_cooling4=1.26	fan_speed_ratio_heating=0.74	fan_speed_ratio_heating2=0.92	fan_speed_ratio_heating3=1.0	fan_speed_ratio_heating4=1.22	fan_power_rated=0.14	fan_power_installed=0.3	min_temp=0.0	crankcase_capacity=0.02	crankcase_temp=55.0	eer_capacity_derate_1ton=1.0	eer_capacity_derate_2ton=1.0	eer_capacity_derate_3ton=0.95	eer_capacity_derate_4ton=0.95	eer_capacity_derate_5ton=0.95	cop_capacity_derate_1ton=1.0	cop_capacity_derate_2ton=1.0	cop_capacity_derate_3ton=1.0	cop_capacity_derate_4ton=1.0	cop_capacity_derate_5ton=1.0	heat_pump_capacity=autosize	supplemental_efficiency=1.0	supplemental_capacity=autosize	dse=NA
-		ResidentialAirflow	has_hvac_flue=false																																												
-		ResidentialHVACSizing	show_debug_info=false																																												
-HVAC System Combined	"MSHP, SEER 14.5, 8.2 HSPF"	ResidentialHVACMiniSplitHeatPump	seer=14.5	min_cooling_capacity=0.4	max_cooling_capacity=1.2	shr=0.73	min_cooling_airflow_rate=200	max_cooling_airflow_rate=425	hspf=8.2	heating_capacity_offset=2300	min_heating_capacity=0.3	max_heating_capacity=1.2	min_heating_airflow_rate=200	max_heating_airflow_rate=400	cap_retention_frac=0.25	cap_retention_temp=-5	pan_heater_power=0	fan_power=0.07	is_ducted=false	heat_pump_capacity=autosize	supplemental_efficiency=1.0	supplemental_capacity=autosize	dse=NA																								
-		ResidentialAirflow	has_hvac_flue=false																																												
-		ResidentialHVACSizing	show_debug_info=false																																												
-HVAC System Combined	"MSHP, SEER 29.3, 14 HSPF"	ResidentialHVACMiniSplitHeatPump	seer=29.3	min_cooling_capacity=0.4	max_cooling_capacity=1.5	shr=0.73	min_cooling_airflow_rate=200	max_cooling_airflow_rate=425	hspf=14	heating_capacity_offset=3000	min_heating_capacity=0.3	max_heating_capacity=1.5	min_heating_airflow_rate=200	max_heating_airflow_rate=400	cap_retention_frac=0.5	cap_retention_temp=-15	pan_heater_power=150	fan_power=0.07	is_ducted=false	heat_pump_capacity=autosize	supplemental_efficiency=1.0	supplemental_capacity=autosize	dse=NA																								
-		ResidentialAirflow	has_hvac_flue=false																																												
-		ResidentialHVACSizing	show_debug_info=false																																												
-HVAC System Combined	"FIXME MSHP, SEER 18.0, 9.6 HSPF, 60% Conditioned"	ResidentialHVACMiniSplitHeatPump	seer=18.0	min_cooling_capacity=0.4	max_cooling_capacity=1.2	shr=0.73	min_cooling_airflow_rate=200	max_cooling_airflow_rate=425	hspf=9.6	heating_capacity_offset=2300	min_heating_capacity=0.3	max_heating_capacity=1.2	min_heating_airflow_rate=200	max_heating_airflow_rate=400	cap_retention_frac=0.25	cap_retention_temp=-5	pan_heater_power=0	fan_power=0.07	is_ducted=false	heat_pump_capacity=autosize	supplemental_efficiency=1.0	supplemental_capacity=0.0	dse=NA																								
-		ResidentialAirflow	has_hvac_flue=false																																												
-		ResidentialHVACSizing	show_debug_info=false																																												
-HVAC System Combined	"GSHP, EER 16.6, COP 3.6, Low-k soil, Std grout"	ResidentialHVACGroundSourceHeatPumpVerticalBore	cop=3.6	eer=16.6	ground_conductivity=0.6	grout_conductivity=0.4	bore_config=autosize	bore_holes=autosize	bore_depth=autosize	bore_spacing=20	bore_diameter=5	pipe_size=0.75	ground_diffusivity=0.0208	fluid_type=propylene-glycol	frac_glycol=0.3	design_delta_t=10	pump_head=50	u_tube_leg_spacing=0.9661	u_tube_spacing_type=b	shr=0.732	fan_power=0.5	heat_pump_capacity=autosize	supplemental_efficiency=1.0	supplemental_capacity=autosize	dse=NA																						
-		ResidentialAirflow	has_hvac_flue=false																																												
-		ResidentialHVACSizing	show_debug_info=false																																												
-HVAC System Combined	"GSHP, EER 20.2, COP 4.2, High-k soil, Enh grout"	ResidentialHVACGroundSourceHeatPumpVerticalBore	cop=4.2	eer=20.2	ground_conductivity=1.0	grout_conductivity=0.8	bore_config=autosize	bore_holes=autosize	bore_depth=autosize	bore_spacing=20	bore_diameter=5	pipe_size=0.75	ground_diffusivity=0.0406	fluid_type=propylene-glycol	frac_glycol=0.3	design_delta_t=10	pump_head=50	u_tube_leg_spacing=0.9661	u_tube_spacing_type=b	shr=0.732	fan_power=0.5	heat_pump_capacity=autosize	supplemental_efficiency=1.0	supplemental_capacity=autosize	dse=NA																						
-		ResidentialAirflow	has_hvac_flue=false																																												
-		ResidentialHVACSizing	show_debug_info=false																																												
-HVAC System Combined	GSHP	ResidentialHVACGroundSourceHeatPumpVerticalBore	cop=3.6	eer=16.6	ground_conductivity=0.6	grout_conductivity=0.4	bore_config=autosize	bore_holes=autosize	bore_depth=autosize	bore_spacing=20	bore_diameter=5	pipe_size=0.75	ground_diffusivity=0.0208	fluid_type=propylene-glycol	frac_glycol=0.3	design_delta_t=10	pump_head=50	u_tube_leg_spacing=0.9661	u_tube_spacing_type=b	shr=0.732	fan_power=0.5	heat_pump_capacity=autosize	supplemental_efficiency=1.0	supplemental_capacity=autosize	dse=NA																						
-		ResidentialAirflow	has_hvac_flue=false																																												
-		ResidentialHVACSizing	show_debug_info=false																																												
-HVAC System Combined	"FIXME Dual-Fuel ASHP, SEER 14, 8.2 HSPF"	ResidentialHVACAirSourceHeatPumpSingleSpeed	seer=14.0	hspf=8.2	eer=12.2	cop=3.35	shr=0.73	fan_power_rated=0.365	fan_power_installed=0.5	min_temp=0.0	crankcase_capacity=0.02	crankcase_temp=55.0	eer_capacity_derate_1ton=1.0	eer_capacity_derate_2ton=1.0	eer_capacity_derate_3ton=1.0	eer_capacity_derate_4ton=1.0	eer_capacity_derate_5ton=1.0	cop_capacity_derate_1ton=1.0	cop_capacity_derate_2ton=1.0	cop_capacity_derate_3ton=1.0	cop_capacity_derate_4ton=1.0	cop_capacity_derate_5ton=1.0	heat_pump_capacity=autosize	supplemental_efficiency=1.0	supplemental_capacity=autosize	dse=NA																					
-		ResidentialAirflow	has_hvac_flue=false																																												
-		ResidentialHVACSizing	show_debug_info=false																																												
-HVAC System Heating Electricity	None	ResidentialAirflow	has_hvac_flue=false																																												
-HVAC System Heating Electricity	Electric Baseboard	ResidentialHVACElectricBaseboard	efficiency=1.0	capacity=autosize																																											
-		ResidentialAirflow	has_hvac_flue=false																																												
-		ResidentialHVACSizing	show_debug_info=false																																												
-HVAC System Heating Electricity	Electric Furnace	ResidentialHVACFurnace	fuel_type=electric	afue=1.0	capacity=autosize	fan_power_installed=0.5	dse=NA																																								
-		ResidentialAirflow	has_hvac_flue=false																																												
-		ResidentialHVACSizing	show_debug_info=false																																												
-HVAC System Heating Electricity	Electric Boiler	ResidentialHVACBoiler	fuel_type=electric	"system_type=hot water, forced draft"	afue=1.0	oat_reset_enabled=false	oat_high=0.0	oat_low=0.0	oat_hwst_high=0.0	oat_hwst_low=0.0	design_temp=180.0	capacity=autosize	is_modulating=false	dse=NA																																	
-		ResidentialAirflow	has_hvac_flue=false																																												
-		ResidentialHVACSizing	show_debug_info=false																																												
-<<<<<<< HEAD
-HVAC System Heating Natural Gas	None	ResidentialAirflow	has_hvac_flue=false																																												
-HVAC System Heating Natural Gas	"Gas Furnace, 60% AFUE"	ResidentialHVACFurnaceFuel	fuel_type=gas	afue=0.6	capacity=autosize	fan_power_installed=0.5	dse=NA																																								
-=======
-HVAC System Heating Natural Gas	None																																														
-HVAC System Heating Natural Gas	"Gas Furnace, 60% AFUE"	ResidentialHVACFurnace	fuel_type=gas	afue=0.6	capacity=autosize	fan_power_installed=0.5	dse=NA																																								
->>>>>>> 86fce07e
-		ResidentialAirflow	has_hvac_flue=true																																												
-		ResidentialHVACSizing	show_debug_info=false																																												
-HVAC System Heating Natural Gas	"Gas Furnace, 68% AFUE"	ResidentialHVACFurnace	fuel_type=gas	afue=0.68	capacity=autosize	fan_power_installed=0.5	dse=NA																																								
-		ResidentialAirflow	has_hvac_flue=true																																												
-		ResidentialHVACSizing	show_debug_info=false																																												
-HVAC System Heating Natural Gas	"Gas Furnace, 76% AFUE"	ResidentialHVACFurnace	fuel_type=gas	afue=0.76	capacity=autosize	fan_power_installed=0.5	dse=NA																																								
-		ResidentialAirflow	has_hvac_flue=true																																												
-		ResidentialHVACSizing	show_debug_info=false																																												
-HVAC System Heating Natural Gas	"Gas Furnace, 80% AFUE"	ResidentialHVACFurnace	fuel_type=gas	afue=0.8	capacity=autosize	fan_power_installed=0.5	dse=NA																																								
-		ResidentialAirflow	has_hvac_flue=true																																												
-		ResidentialHVACSizing	show_debug_info=false																																												
-HVAC System Heating Natural Gas	"Gas Furnace, 90% AFUE"	ResidentialHVACFurnace	fuel_type=gas	afue=0.9	capacity=autosize	fan_power_installed=0.5	dse=NA																																								
-		ResidentialAirflow	has_hvac_flue=false																																												
-		ResidentialHVACSizing	show_debug_info=false																																												
-HVAC System Heating Natural Gas	"Gas Furnace, 92.5% AFUE"	ResidentialHVACFurnace	fuel_type=gas	afue=0.925	capacity=autosize	fan_power_installed=0.5	dse=NA																																								
-		ResidentialAirflow	has_hvac_flue=false																																												
-		ResidentialHVACSizing	show_debug_info=false																																												
-HVAC System Heating Natural Gas	"Gas Furnace, 96% AFUE"	ResidentialHVACFurnace	fuel_type=gas	afue=0.96	capacity=autosize	fan_power_installed=0.5	dse=NA																																								
-		ResidentialAirflow	has_hvac_flue=false																																												
-		ResidentialHVACSizing	show_debug_info=false																																												
-HVAC System Heating Natural Gas	"Gas Stove, 75% AFUE"	ResidentialHVACUnitHeater	fuel_type=gas	efficiency=0.75	fan_power=0	airflow_rate=0	capacity=autosize																																								
-		ResidentialAirflow	has_hvac_flue=true																																												
-		ResidentialHVACSizing	show_debug_info=false																																												
-HVAC System Heating Natural Gas	"Gas Wall/Floor Furnace, 60% AFUE"	ResidentialHVACUnitHeater	fuel_type=gas	efficiency=0.6	fan_power=0	airflow_rate=0	capacity=autosize																																								
-		ResidentialAirflow	has_hvac_flue=false																																												
-		ResidentialHVACSizing	show_debug_info=false																																												
-HVAC System Heating Natural Gas	"Gas Wall/Floor Furnace, 68% AFUE"	ResidentialHVACUnitHeater	fuel_type=gas	efficiency=0.68	fan_power=0	airflow_rate=0	capacity=autosize																																								
-		ResidentialAirflow	has_hvac_flue=false																																												
-		ResidentialHVACSizing	show_debug_info=false																																												
-HVAC System Heating Natural Gas	"Gas Boiler, 72% AFUE"	ResidentialHVACBoiler	fuel_type=gas	"system_type=hot water, forced draft"	afue=0.72	oat_reset_enabled=false	oat_high=0.0	oat_low=0.0	oat_hwst_high=0.0	oat_hwst_low=0.0	design_temp=180.0	capacity=autosize	is_modulating=false	dse=NA																																	
-		ResidentialAirflow	has_hvac_flue=true																																												
-		ResidentialHVACSizing	show_debug_info=false																																												
-HVAC System Heating Natural Gas	"Gas Boiler, 76% AFUE"	ResidentialHVACBoiler	fuel_type=gas	"system_type=hot water, forced draft"	afue=0.76	oat_reset_enabled=false	oat_high=0.0	oat_low=0.0	oat_hwst_high=0.0	oat_hwst_low=0.0	design_temp=180.0	capacity=autosize	is_modulating=false	dse=NA																																	
-		ResidentialAirflow	has_hvac_flue=true																																												
-		ResidentialHVACSizing	show_debug_info=false																																												
-HVAC System Heating Natural Gas	"Gas Boiler, 80% AFUE"	ResidentialHVACBoiler	fuel_type=gas	"system_type=hot water, forced draft"	afue=0.80	oat_reset_enabled=false	oat_high=0.0	oat_low=0.0	oat_hwst_high=0.0	oat_hwst_low=0.0	design_temp=180.0	capacity=autosize	is_modulating=false	dse=NA																																	
-		ResidentialAirflow	has_hvac_flue=true																																												
-		ResidentialHVACSizing	show_debug_info=false																																												
-HVAC System Heating Natural Gas	"Gas Boiler, 85% AFUE"	ResidentialHVACBoiler	fuel_type=gas	"system_type=hot water, forced draft"	afue=0.85	oat_reset_enabled=false	oat_high=0.0	oat_low=0.0	oat_hwst_high=0.0	oat_hwst_low=0.0	design_temp=180.0	capacity=autosize	is_modulating=false	dse=NA																																	
-		ResidentialAirflow	has_hvac_flue=true																																												
-		ResidentialHVACSizing	show_debug_info=false																																												
-HVAC System Heating Natural Gas	"Gas Boiler, 95% AFUE, OAT Reset"	ResidentialHVACBoiler	fuel_type=gas	"system_type=hot water, condensing"	afue=0.95	oat_reset_enabled=true	oat_high=68	oat_low=0.0	oat_hwst_high=95	oat_hwst_low=180	design_temp=180.0	capacity=autosize	is_modulating=true	dse=NA																																	
-		ResidentialAirflow	has_hvac_flue=false																																												
-		ResidentialHVACSizing	show_debug_info=false																																												
-HVAC System Heating Natural Gas	"Gas Boiler, 96% AFUE"	ResidentialHVACBoiler	fuel_type=gas	"system_type=hot water, condensing"	afue=0.96	oat_reset_enabled=false	oat_high=0.0	oat_low=0.0	oat_hwst_high=0.0	oat_hwst_low=0.0	design_temp=150.0	capacity=autosize	is_modulating=true	dse=NA																																	
-		ResidentialAirflow	has_hvac_flue=false																																												
-		ResidentialHVACSizing	show_debug_info=false																																												
-<<<<<<< HEAD
-HVAC System Heating Propane	None	ResidentialAirflow	has_hvac_flue=false																																												
-HVAC System Heating Propane	"Propane Furnace, 60% AFUE"	ResidentialHVACFurnaceFuel	fuel_type=propane	afue=0.6	capacity=autosize	fan_power_installed=0.5	dse=NA																																								
-=======
-HVAC System Heating Propane	None																																														
-HVAC System Heating Propane	"Propane Furnace, 60% AFUE"	ResidentialHVACFurnace	fuel_type=propane	afue=0.6	capacity=autosize	fan_power_installed=0.5	dse=NA																																								
->>>>>>> 86fce07e
-		ResidentialAirflow	has_hvac_flue=true																																												
-		ResidentialHVACSizing	show_debug_info=false																																												
-HVAC System Heating Propane	"Propane Furnace, 76% AFUE"	ResidentialHVACFurnace	fuel_type=propane	afue=0.76	capacity=autosize	fan_power_installed=0.5	dse=NA																																								
-		ResidentialAirflow	has_hvac_flue=true																																												
-		ResidentialHVACSizing	show_debug_info=false																																												
-HVAC System Heating Propane	"Propane Furnace, 80% AFUE"	ResidentialHVACFurnace	fuel_type=propane	afue=0.8	capacity=autosize	fan_power_installed=0.5	dse=NA																																								
-		ResidentialAirflow	has_hvac_flue=true																																												
-		ResidentialHVACSizing	show_debug_info=false																																												
-HVAC System Heating Propane	"Propane Furnace, 92% AFUE"	ResidentialHVACFurnace	fuel_type=propane	afue=0.92	capacity=autosize	fan_power_installed=0.5	dse=NA																																								
-		ResidentialAirflow	has_hvac_flue=false																																												
-		ResidentialHVACSizing	show_debug_info=false																																												
-HVAC System Heating Propane	"Propane Furnace, 96% AFUE"	ResidentialHVACFurnace	fuel_type=propane	afue=0.96	capacity=autosize	fan_power_installed=0.5	dse=NA																																								
-		ResidentialAirflow	has_hvac_flue=false																																												
-		ResidentialHVACSizing	show_debug_info=false																																												
-HVAC System Heating Propane	Propane Stove	ResidentialHVACUnitHeater	fuel_type=propane	efficiency=0.75	fan_power=0	airflow_rate=0	capacity=autosize																																								
-		ResidentialAirflow	has_hvac_flue=true																																												
-		ResidentialHVACSizing	show_debug_info=false																																												
-HVAC System Heating Propane	"Propane Wall/Floor Furnace, 60% AFUE"	ResidentialHVACUnitHeater	fuel_type=propane	efficiency=0.6	fan_power=0	airflow_rate=0	capacity=autosize																																								
-		ResidentialAirflow	has_hvac_flue=false																																												
-		ResidentialHVACSizing	show_debug_info=false																																												
-HVAC System Heating Propane	"Propane Wall/Floor Furnace, 68% AFUE"	ResidentialHVACUnitHeater	fuel_type=propane	efficiency=0.68	fan_power=0	airflow_rate=0	capacity=autosize																																								
-		ResidentialAirflow	has_hvac_flue=false																																												
-		ResidentialHVACSizing	show_debug_info=false																																												
-HVAC System Heating Propane	"Propane Boiler, 72% AFUE"	ResidentialHVACBoiler	fuel_type=propane	"system_type=hot water, forced draft"	afue=0.72	oat_reset_enabled=false	oat_high=0.0	oat_low=0.0	oat_hwst_high=0.0	oat_hwst_low=0.0	design_temp=180.0	capacity=autosize	is_modulating=false	dse=NA																																	
-		ResidentialAirflow	has_hvac_flue=true																																												
-		ResidentialHVACSizing	show_debug_info=false																																												
-HVAC System Heating Propane	"Propane Boiler, 76% AFUE"	ResidentialHVACBoiler	fuel_type=propane	"system_type=hot water, forced draft"	afue=0.76	oat_reset_enabled=false	oat_high=0.0	oat_low=0.0	oat_hwst_high=0.0	oat_hwst_low=0.0	design_temp=180.0	capacity=autosize	is_modulating=false	dse=NA																																	
-		ResidentialAirflow	has_hvac_flue=true																																												
-		ResidentialHVACSizing	show_debug_info=false																																												
-HVAC System Heating Propane	"Propane Boiler, 80% AFUE"	ResidentialHVACBoiler	fuel_type=propane	"system_type=hot water, forced draft"	afue=0.8	oat_reset_enabled=false	oat_high=0.0	oat_low=0.0	oat_hwst_high=0.0	oat_hwst_low=0.0	design_temp=180.0	capacity=autosize	is_modulating=false	dse=NA																																	
-		ResidentialAirflow	has_hvac_flue=true																																												
-		ResidentialHVACSizing	show_debug_info=false																																												
-HVAC System Heating Propane	Propane Boiler	ResidentialHVACBoiler	fuel_type=propane	"system_type=hot water, forced draft"	afue=0.8	oat_reset_enabled=false	oat_high=0.0	oat_low=0.0	oat_hwst_high=0.0	oat_hwst_low=0.0	design_temp=180.0	capacity=autosize	is_modulating=false	dse=NA																																	
-		ResidentialAirflow	has_hvac_flue=true																																												
-		ResidentialHVACSizing	show_debug_info=false																																												
-<<<<<<< HEAD
-HVAC System Heating Fuel Oil	None	ResidentialAirflow	has_hvac_flue=false																																												
-HVAC System Heating Fuel Oil	"Oil Furnace, 76% AFUE"	ResidentialHVACFurnaceFuel	fuel_type=oil	afue=0.76	capacity=autosize	fan_power_installed=0.5	dse=NA																																								
-=======
-HVAC System Heating Fuel Oil	None																																														
-HVAC System Heating Fuel Oil	"Oil Furnace, 76% AFUE"	ResidentialHVACFurnace	fuel_type=oil	afue=0.76	capacity=autosize	fan_power_installed=0.5	dse=NA																																								
->>>>>>> 86fce07e
-		ResidentialAirflow	has_hvac_flue=true																																												
-		ResidentialHVACSizing	show_debug_info=false																																												
-HVAC System Heating Fuel Oil	"Oil Furnace, 80% AFUE"	ResidentialHVACFurnace	fuel_type=oil	afue=0.8	capacity=autosize	fan_power_installed=0.5	dse=NA																																								
-		ResidentialAirflow	has_hvac_flue=true																																												
-		ResidentialHVACSizing	show_debug_info=false																																												
-HVAC System Heating Fuel Oil	"Oil Furnace, 90% AFUE"	ResidentialHVACFurnace	fuel_type=oil	afue=0.9	capacity=autosize	fan_power_installed=0.5	dse=NA																																								
-		ResidentialAirflow	has_hvac_flue=false																																												
-		ResidentialHVACSizing	show_debug_info=false																																												
-HVAC System Heating Fuel Oil	"Oil Furnace, 95% AFUE"	ResidentialHVACFurnace	fuel_type=oil	afue=0.95	capacity=autosize	fan_power_installed=0.5	dse=NA																																								
-		ResidentialAirflow	has_hvac_flue=false																																												
-		ResidentialHVACSizing	show_debug_info=false																																												
-HVAC System Heating Fuel Oil	Oil Furnace	ResidentialHVACFurnace	fuel_type=oil	afue=0.8	capacity=autosize	fan_power_installed=0.5	dse=NA																																								
-		ResidentialAirflow	has_hvac_flue=true																																												
-		ResidentialHVACSizing	show_debug_info=false																																												
-HVAC System Heating Fuel Oil	Oil Stove	ResidentialHVACUnitHeater	fuel_type=oil	efficiency=0.75	fan_power=0	airflow_rate=0	capacity=autosize																																								
-		ResidentialAirflow	has_hvac_flue=true																																												
-		ResidentialHVACSizing	show_debug_info=false																																												
-HVAC System Heating Fuel Oil	"Oil Wall/Floor Furnace, 60% AFUE"	ResidentialHVACUnitHeater	fuel_type=oil	efficiency=0.6	fan_power=0	airflow_rate=0	capacity=autosize																																								
-		ResidentialAirflow	has_hvac_flue=false																																												
-		ResidentialHVACSizing	show_debug_info=false																																												
-HVAC System Heating Fuel Oil	"Oil Wall/Floor Furnace, 68% AFUE"	ResidentialHVACUnitHeater	fuel_type=oil	efficiency=0.68	fan_power=0	airflow_rate=0	capacity=autosize																																								
-		ResidentialAirflow	has_hvac_flue=false																																												
-		ResidentialHVACSizing	show_debug_info=false																																												
-HVAC System Heating Fuel Oil	"Oil Boiler, 72% AFUE"	ResidentialHVACBoiler	fuel_type=oil	"system_type=hot water, forced draft"	afue=0.72	oat_reset_enabled=false	oat_high=0.0	oat_low=0.0	oat_hwst_high=0.0	oat_hwst_low=0.0	design_temp=180.0	capacity=autosize	is_modulating=false	dse=NA																																	
-		ResidentialAirflow	has_hvac_flue=true																																												
-		ResidentialHVACSizing	show_debug_info=false																																												
-HVAC System Heating Fuel Oil	"Oil Boiler, 76% AFUE"	ResidentialHVACBoiler	fuel_type=oil	"system_type=hot water, forced draft"	afue=0.76	oat_reset_enabled=false	oat_high=0.0	oat_low=0.0	oat_hwst_high=0.0	oat_hwst_low=0.0	design_temp=180.0	capacity=autosize	is_modulating=false	dse=NA																																	
-		ResidentialAirflow	has_hvac_flue=true																																												
-		ResidentialHVACSizing	show_debug_info=false																																												
-HVAC System Heating Fuel Oil	"Oil Boiler, 80% AFUE"	ResidentialHVACBoiler	fuel_type=oil	"system_type=hot water, forced draft"	afue=0.8	oat_reset_enabled=false	oat_high=0.0	oat_low=0.0	oat_hwst_high=0.0	oat_hwst_low=0.0	design_temp=180.0	capacity=autosize	is_modulating=false	dse=NA																																	
-		ResidentialAirflow	has_hvac_flue=true																																												
-		ResidentialHVACSizing	show_debug_info=false																																												
-HVAC System Heating Fuel Oil	"Oil Boiler, 90% AFUE"	ResidentialHVACBoiler	fuel_type=oil	"system_type=hot water, condensing"	afue=0.9	oat_reset_enabled=false	oat_high=0.0	oat_low=0.0	oat_hwst_high=0.0	oat_hwst_low=0.0	design_temp=180.0	capacity=autosize	is_modulating=true	dse=NA																																	
-		ResidentialAirflow	has_hvac_flue=false																																												
-		ResidentialHVACSizing	show_debug_info=false																																												
-HVAC System Heating Fuel Oil	Oil Boiler	ResidentialHVACBoiler	fuel_type=oil	"system_type=hot water, forced draft"	afue=0.76	oat_reset_enabled=false	oat_high=0.0	oat_low=0.0	oat_hwst_high=0.0	oat_hwst_low=0.0	design_temp=180.0	capacity=autosize	is_modulating=false	dse=NA																																	
-		ResidentialAirflow	has_hvac_flue=true																																												
-		ResidentialHVACSizing	show_debug_info=false																																												
-<<<<<<< HEAD
-HVAC System Heating Wood	None	ResidentialAirflow	has_hvac_flue=false																																												
-HVAC System Heating Wood	FIXME Wood Stove	ResidentialAirflow	has_hvac_flue=true																																												
-HVAC System Heating Other Fuel	None	ResidentialAirflow	has_hvac_flue=false																																												
-HVAC System Heating None	None	ResidentialAirflow	has_hvac_flue=false																																												
-=======
-HVAC System Heating Wood	None																																														
-HVAC System Heating Wood	Wood Stove	ResidentialHVACUnitHeater	fuel_type=wood	efficiency=0.6	fan_power=0	airflow_rate=0	capacity=autosize																																								
-		ResidentialAirflow	has_hvac_flue=true																																												
-HVAC System Heating Other Fuel	None																																														
-HVAC System Heating None	None																																														
->>>>>>> 86fce07e
-HVAC System Cooling	None																																														
-HVAC System Cooling	"AC, SEER 8"	ResidentialHVACCentralAirConditionerSingleSpeed	seer=8.0	eer=7.3	shr=0.73	fan_power_rated=0.365	fan_power_installed=0.5	crankcase_capacity=0.0	crankcase_temp=55	eer_capacity_derate_1ton=1.0	eer_capacity_derate_2ton=1.0	eer_capacity_derate_3ton=1.0	eer_capacity_derate_4ton=1.0	eer_capacity_derate_5ton=1.0	capacity=autosize	dse=NA																															
-		ResidentialAirflow																																													
-		ResidentialHVACSizing	show_debug_info=false																																												
-HVAC System Cooling	"AC, SEER 10"	ResidentialHVACCentralAirConditionerSingleSpeed	seer=10.0	eer=8.9	shr=0.73	fan_power_rated=0.365	fan_power_installed=0.5	crankcase_capacity=0.0	crankcase_temp=55	eer_capacity_derate_1ton=1.0	eer_capacity_derate_2ton=1.0	eer_capacity_derate_3ton=1.0	eer_capacity_derate_4ton=1.0	eer_capacity_derate_5ton=1.0	capacity=autosize	dse=NA																															
-		ResidentialAirflow																																													
-		ResidentialHVACSizing	show_debug_info=false																																												
-HVAC System Cooling	"AC, SEER 13"	ResidentialHVACCentralAirConditionerSingleSpeed	seer=13.0	eer=11.1	shr=0.73	fan_power_rated=0.365	fan_power_installed=0.5	crankcase_capacity=0.0	crankcase_temp=55	eer_capacity_derate_1ton=1.0	eer_capacity_derate_2ton=1.0	eer_capacity_derate_3ton=1.0	eer_capacity_derate_4ton=1.0	eer_capacity_derate_5ton=1.0	capacity=autosize	dse=NA																															
-		ResidentialAirflow																																													
-		ResidentialHVACSizing	show_debug_info=false																																												
-HVAC System Cooling	"AC, SEER 15"	ResidentialHVACCentralAirConditionerSingleSpeed	seer=15.0	eer=13.0	shr=0.73	fan_power_rated=0.365	fan_power_installed=0.5	crankcase_capacity=0.0	crankcase_temp=55	eer_capacity_derate_1ton=1.0	eer_capacity_derate_2ton=1.0	eer_capacity_derate_3ton=1.0	eer_capacity_derate_4ton=1.0	eer_capacity_derate_5ton=1.0	capacity=autosize	dse=NA																															
-		ResidentialAirflow																																													
-		ResidentialHVACSizing	show_debug_info=false																																												
-HVAC System Cooling	"AC, SEER 18"	ResidentialHVACCentralAirConditionerTwoSpeed	seer=18.0	eer=15.2	eer2=14.0	shr=0.71	shr2=0.73	capacity_ratio=0.72	capacity_ratio2=1.0	fan_speed_ratio=0.86	fan_speed_ratio2=1.0	fan_power_rated=0.14	fan_power_installed=0.3	crankcase_capacity=0.0	crankcase_temp=55	eer_capacity_derate_1ton=1.0	eer_capacity_derate_2ton=1.0	eer_capacity_derate_3ton=1.0	eer_capacity_derate_4ton=0.94	eer_capacity_derate_5ton=0.88	capacity=autosize	dse=NA																									
-		ResidentialAirflow																																													
-		ResidentialHVACSizing	show_debug_info=false																																												
-HVAC System Cooling	"AC, SEER 24.5"	ResidentialHVACCentralAirConditionerVariableSpeed	seer=24.5	eer=19.2	eer2=18.3	eer3=16.5	eer4=14.6	shr=0.98	shr2=0.82	shr3=0.745	shr4=0.77	capacity_ratio=0.36	capacity_ratio2=0.64	capacity_ratio3=1.0	capacity_ratio4=1.16	fan_speed_ratio=0.51	fan_speed_ratio2=0.84	fan_speed_ratio3=1.0	fan_speed_ratio4=1.19	fan_power_rated=0.14	fan_power_installed=0.3	crankcase_capacity=0.0	crankcase_temp=55	eer_capacity_derate_1ton=1.0	eer_capacity_derate_2ton=1.0	eer_capacity_derate_3ton=0.89	eer_capacity_derate_4ton=0.89	eer_capacity_derate_5ton=0.89	capacity=autosize	dse=NA																	
-		ResidentialAirflow																																													
-		ResidentialHVACSizing	show_debug_info=false																																												
-HVAC System Cooling	"Room AC, EER 8.5"	ResidentialHVACRoomAirConditioner	eer=8.5	shr=0.65	airflow_rate=350.0	capacity=autosize																																									
-		ResidentialAirflow																																													
-		ResidentialHVACSizing	show_debug_info=false																																												
-HVAC System Cooling	"FIXME Room AC, EER 8.5, 20% Conditioned"	ResidentialHVACRoomAirConditioner	eer=8.5	shr=0.65	airflow_rate=350.0	capacity=autosize																																									
-		ResidentialAirflow																																													
-		ResidentialHVACSizing	show_debug_info=false																																												
-HVAC System Cooling	"Room AC, EER 9.8"	ResidentialHVACRoomAirConditioner	eer=9.8	shr=0.65	airflow_rate=350.0	capacity=autosize																																									
-		ResidentialAirflow																																													
-		ResidentialHVACSizing	show_debug_info=false																																												
-HVAC System Cooling	"FIXME Room AC, EER 9.8, 10% Conditioned"	ResidentialHVACRoomAirConditioner	eer=9.8	shr=0.65	airflow_rate=350.0	capacity=autosize																																									
-		ResidentialAirflow																																													
-		ResidentialHVACSizing	show_debug_info=false																																												
-HVAC System Cooling	"FIXME Room AC, EER 9.8, 20% Conditioned"	ResidentialHVACRoomAirConditioner	eer=9.8	shr=0.65	airflow_rate=350.0	capacity=autosize																																									
-		ResidentialAirflow																																													
-		ResidentialHVACSizing	show_debug_info=false																																												
-HVAC System Cooling	"FIXME Room AC, EER 9.8, 30% Conditioned"	ResidentialHVACRoomAirConditioner	eer=9.8	shr=0.65	airflow_rate=350.0	capacity=autosize																																									
-		ResidentialAirflow																																													
-		ResidentialHVACSizing	show_debug_info=false																																												
-HVAC System Cooling	"FIXME Room AC, EER 9.8, 50% Conditioned"	ResidentialHVACRoomAirConditioner	eer=9.8	shr=0.65	airflow_rate=350.0	capacity=autosize																																									
-		ResidentialAirflow																																													
-		ResidentialHVACSizing	show_debug_info=false																																												
-HVAC System Cooling	"Room AC, EER 10.7"	ResidentialHVACRoomAirConditioner	eer=10.7	shr=0.65	airflow_rate=350.0	capacity=autosize																																									
-		ResidentialAirflow																																													
-		ResidentialHVACSizing	show_debug_info=false																																												
-HVAC System Cooling	"FIXME Room AC, EER 10.7, 20% Conditioned"	ResidentialHVACRoomAirConditioner	eer=10.7	shr=0.65	airflow_rate=350.0	capacity=autosize																																									
-		ResidentialAirflow																																													
-		ResidentialHVACSizing	show_debug_info=false																																												
-HVAC System Cooling	FIXME Evaporative Cooler	ResidentialHVACCentralAirConditionerSingleSpeed	seer=15.0	eer=13.0	shr=0.73	fan_power_rated=0.365	fan_power_installed=0.5	crankcase_capacity=0.0	crankcase_temp=55	eer_capacity_derate_1ton=1.0	eer_capacity_derate_2ton=1.0	eer_capacity_derate_3ton=1.0	eer_capacity_derate_4ton=1.0	eer_capacity_derate_5ton=1.0	capacity=autosize	dse=NA																															
-		ResidentialAirflow																																													
-		ResidentialHVACSizing	show_debug_info=false																																												
-HVAC System Cooling Type	None																																														
-HVAC System Cooling Type	Central																																														
-HVAC System Cooling Type	Room																																														
-Heating Setpoint	60F	ResidentialHVACHeatingSetpoints	weekday_setpoint=60	weekend_setpoint=60	use_auto_season=false	season_start_month=Jan	season_end_month=Dec																																								
-Heating Setpoint	60F w/setback	ResidentialHVACHeatingSetpoints	"weekday_setpoint=58.7,58.7,58.7,58.7,58.7,58.7,60,60,60,60,60,60,60,60,60,60,60,60,60,60,60,60,60,58.7"	"weekend_setpoint=58.7,58.7,58.7,58.7,58.7,58.7,60,60,60,60,60,60,60,60,60,60,60,60,60,60,60,60,60,58.7"	use_auto_season=false	season_start_month=Jan	season_end_month=Dec																																								
-Heating Setpoint	63F	ResidentialHVACHeatingSetpoints	weekday_setpoint=63	weekend_setpoint=63	use_auto_season=false	season_start_month=Jan	season_end_month=Dec																																								
-Heating Setpoint	63F w/setback	ResidentialHVACHeatingSetpoints	weekday_setpoint=63	weekend_setpoint=63	use_auto_season=false	season_start_month=Jan	season_end_month=Dec																																								
-Heating Setpoint	65F	ResidentialHVACHeatingSetpoints	weekday_setpoint=65	weekend_setpoint=65	use_auto_season=false	season_start_month=Jan	season_end_month=Dec																																								
-Heating Setpoint	65F w/setback	ResidentialHVACHeatingSetpoints	"weekday_setpoint=60.8,60.8,60.8,60.8,60.8,60.8,65,65,65,65,65,65,65,65,65,65,65,65,65,65,65,65,65,60.8"	"weekend_setpoint=60.8,60.8,60.8,60.8,60.8,60.8,65,65,65,65,65,65,65,65,65,65,65,65,65,65,65,65,65,60.8"	use_auto_season=false	season_start_month=Jan	season_end_month=Dec																																								
-Heating Setpoint	68F	ResidentialHVACHeatingSetpoints	weekday_setpoint=68	weekend_setpoint=68	use_auto_season=false	season_start_month=Jan	season_end_month=Dec																																								
-Heating Setpoint	68F w/setback	ResidentialHVACHeatingSetpoints	"weekday_setpoint=62.8,62.8,62.8,62.8,62.8,62.8,68,68,68,68,68,68,68,68,68,68,68,68,68,68,68,68,68,62.8"	"weekend_setpoint=62.8,62.8,62.8,62.8,62.8,62.8,68,68,68,68,68,68,68,68,68,68,68,68,68,68,68,68,68,62.8"	use_auto_season=false	season_start_month=Jan	season_end_month=Dec																																								
-Heating Setpoint	70F	ResidentialHVACHeatingSetpoints	weekday_setpoint=70	weekend_setpoint=70	use_auto_season=false	season_start_month=Jan	season_end_month=Dec																																								
-Heating Setpoint	70F w/setback	ResidentialHVACHeatingSetpoints	"weekday_setpoint=64.9,64.9,64.9,64.9,64.9,64.9,70,70,70,70,70,70,70,70,70,70,70,70,70,70,70,70,70,64.9"	"weekend_setpoint=64.9,64.9,64.9,64.9,64.9,64.9,70,70,70,70,70,70,70,70,70,70,70,70,70,70,70,70,70,64.9"	use_auto_season=false	season_start_month=Jan	season_end_month=Dec																																								
-Heating Setpoint	71F	ResidentialHVACHeatingSetpoints	weekday_setpoint=71	weekend_setpoint=71	use_auto_season=false	season_start_month=Jan	season_end_month=Dec																																								
-Heating Setpoint	71F w/setback	ResidentialHVACHeatingSetpoints	weekday_setpoint=71	weekend_setpoint=71	use_auto_season=false	season_start_month=Jan	season_end_month=Dec																																								
-Heating Setpoint	71F w/setback 65F	ResidentialHVACHeatingSetpoints	"weekday_setpoint=65,65,65,65,65,65,71,71,71,71,71,71,71,71,71,71,71,71,71,71,71,71,71,65"	"weekend_setpoint=65,65,65,65,65,65,71,71,71,71,71,71,71,71,71,71,71,71,71,71,71,71,71,65"	use_auto_season=false	season_start_month=Jan	season_end_month=Dec																																								
-Heating Setpoint	71F w/setback 65F (wkday)	ResidentialHVACHeatingSetpoints	"weekday_setpoint=65,65,65,65,65,65,71,71,71,65,65,65,65,65,65,65,65,71,71,71,71,71,71,65"	"weekend_setpoint=65,65,65,65,65,65,71,71,71,71,71,71,71,71,71,71,71,71,71,71,71,71,71,65"	use_auto_season=false	season_start_month=Jan	season_end_month=Dec																																								
-Heating Setpoint	72F	ResidentialHVACHeatingSetpoints	weekday_setpoint=72	weekend_setpoint=72	use_auto_season=false	season_start_month=Jan	season_end_month=Dec																																								
-Heating Setpoint	72F w/setback	ResidentialHVACHeatingSetpoints	"weekday_setpoint=67.3,67.3,67.3,67.3,67.3,67.3,72,72,72,72,72,72,72,72,72,72,72,72,72,72,72,72,72,67.3"	"weekend_setpoint=67.3,67.3,67.3,67.3,67.3,67.3,72,72,72,72,72,72,72,72,72,72,72,72,72,72,72,72,72,67.3"	use_auto_season=false	season_start_month=Jan	season_end_month=Dec																																								
-Heating Setpoint	73F	ResidentialHVACHeatingSetpoints	weekday_setpoint=73	weekend_setpoint=73	use_auto_season=false	season_start_month=Jan	season_end_month=Dec																																								
-Heating Setpoint	73F w/setback	ResidentialHVACHeatingSetpoints	weekday_setpoint=73	weekend_setpoint=73	use_auto_season=false	season_start_month=Jan	season_end_month=Dec																																								
-Heating Setpoint	75F	ResidentialHVACHeatingSetpoints	weekday_setpoint=75	weekend_setpoint=75	use_auto_season=false	season_start_month=Jan	season_end_month=Dec																																								
-Heating Setpoint	75F w/setback	ResidentialHVACHeatingSetpoints	"weekday_setpoint=68,68,68,68,68,68,75,75,75,75,75,75,75,75,75,75,75,75,75,75,75,75,75,68"	"weekend_setpoint=68,68,68,68,68,68,75,75,75,75,75,75,75,75,75,75,75,75,75,75,75,75,75,68"	use_auto_season=false	season_start_month=Jan	season_end_month=Dec																																								
-Heating Setpoint	66F	ResidentialHVACHeatingSetpoints	weekday_setpoint=66	weekend_setpoint=66	use_auto_season=false	season_start_month=Jan	season_end_month=Dec																																								
-Heating Setpoint	67F	ResidentialHVACHeatingSetpoints	weekday_setpoint=67	weekend_setpoint=67	use_auto_season=false	season_start_month=Jan	season_end_month=Dec																																								
-Heating Setpoint	69F	ResidentialHVACHeatingSetpoints	weekday_setpoint=69	weekend_setpoint=69	use_auto_season=false	season_start_month=Jan	season_end_month=Dec																																								
-Cooling Setpoint	65F	ResidentialHVACCoolingSetpoints	weekday_setpoint=65	weekend_setpoint=65	use_auto_season=false	season_start_month=Jan	season_end_month=Dec																																								
-		ResidentialHVACCeilingFan																																													
-Cooling Setpoint	68F	ResidentialHVACCoolingSetpoints	weekday_setpoint=68	weekend_setpoint=68	use_auto_season=false	season_start_month=Jan	season_end_month=Dec																																								
-		ResidentialHVACCeilingFan																																													
-Cooling Setpoint	69F	ResidentialHVACCoolingSetpoints	weekday_setpoint=69	weekend_setpoint=69	use_auto_season=false	season_start_month=Jan	season_end_month=Dec																																								
-		ResidentialHVACCeilingFan																																													
-Cooling Setpoint	70F	ResidentialHVACCoolingSetpoints	weekday_setpoint=70	weekend_setpoint=70	use_auto_season=false	season_start_month=Jan	season_end_month=Dec																																								
-		ResidentialHVACCeilingFan																																													
-Cooling Setpoint	72F	ResidentialHVACCoolingSetpoints	weekday_setpoint=72	weekend_setpoint=72	use_auto_season=false	season_start_month=Jan	season_end_month=Dec																																								
-		ResidentialHVACCeilingFan																																													
-Cooling Setpoint	73F	ResidentialHVACCoolingSetpoints	weekday_setpoint=73	weekend_setpoint=73	use_auto_season=false	season_start_month=Jan	season_end_month=Dec																																								
-		ResidentialHVACCeilingFan																																													
-Cooling Setpoint	74F	ResidentialHVACCoolingSetpoints	weekday_setpoint=74	weekend_setpoint=74	use_auto_season=false	season_start_month=Jan	season_end_month=Dec																																								
-		ResidentialHVACCeilingFan																																													
-Cooling Setpoint	75F	ResidentialHVACCoolingSetpoints	weekday_setpoint=75	weekend_setpoint=75	use_auto_season=false	season_start_month=Jan	season_end_month=Dec																																								
-		ResidentialHVACCeilingFan																																													
-Cooling Setpoint	76F	ResidentialHVACCoolingSetpoints	weekday_setpoint=76	weekend_setpoint=76	use_auto_season=false	season_start_month=Jan	season_end_month=Dec																																								
-		ResidentialHVACCeilingFan																																													
-Cooling Setpoint	76F w/setup 85F (wkday)	ResidentialHVACCoolingSetpoints	"weekday_setpoint=76,76,76,76,76,76,76,76,76,85,85,85,85,85,85,85,85,76,76,76,76,76,76,76"	"weekend_setpoint=76,76,76,76,76,76,76,76,76,76,76,76,76,76,76,76,76,76,76,76,76,76,76,76"	use_auto_season=false	season_start_month=Jan	season_end_month=Dec																																								
-		ResidentialHVACCeilingFan																																													
-Cooling Setpoint	76F w/setup 81F	ResidentialHVACCoolingSetpoints	"weekday_setpoint=76,76,76,76,76,76,76,76,76,81,81,81,81,81,81,81,76,76,76,76,76,76,76,76"	"weekend_setpoint=76,76,76,76,76,76,76,76,76,81,81,81,81,81,81,81,76,76,76,76,76,76,76,76"	use_auto_season=false	season_start_month=Jan	season_end_month=Dec																																								
-		ResidentialHVACCeilingFan																																													
-Cooling Setpoint	77F	ResidentialHVACCoolingSetpoints	weekday_setpoint=77	weekend_setpoint=77	use_auto_season=false	season_start_month=Jan	season_end_month=Dec																																								
-		ResidentialHVACCeilingFan																																												    	
-Cooling Setpoint	78F	ResidentialHVACCoolingSetpoints	weekday_setpoint=78	weekend_setpoint=78	use_auto_season=false	season_start_month=Jan	season_end_month=Dec																																								
-		ResidentialHVACCeilingFan																																												        	
-Cooling Setpoint	80F	ResidentialHVACCoolingSetpoints	weekday_setpoint=80	weekend_setpoint=80	use_auto_season=false	season_start_month=Jan	season_end_month=Dec																																								
-		ResidentialHVACCeilingFan																																												        	
-Ceiling Fan	None	ResidentialHVACCeilingFan	coverage=NA	specified_num=0	power=45	control=typical	use_benchmark_energy=true	cooling_setpoint_offset=0	mult=1	"weekday_sch=0.04, 0.037, 0.037, 0.036, 0.033, 0.036, 0.043, 0.047, 0.034, 0.023, 0.024, 0.025, 0.024, 0.028, 0.031, 0.032, 0.039, 0.053, 0.063, 0.067, 0.071, 0.069, 0.059, 0.05"	"weekend_sch=0.04, 0.037, 0.037, 0.036, 0.033, 0.036, 0.043, 0.047, 0.034, 0.023, 0.024, 0.025, 0.024, 0.028, 0.031, 0.032, 0.039, 0.053, 0.063, 0.067, 0.071, 0.069, 0.059, 0.05"	"monthly_sch=1.248, 1.257, 0.993, 0.989, 0.993, 0.827, 0.821, 0.821, 0.827, 0.99, 0.987, 1.248"																																			
-Ceiling Fan	National Average	ResidentialHVACCeilingFan	coverage=NA	specified_num=1	power=45	control=typical	use_benchmark_energy=true	cooling_setpoint_offset=0	mult=1	"weekday_sch=0.04, 0.037, 0.037, 0.036, 0.033, 0.036, 0.043, 0.047, 0.034, 0.023, 0.024, 0.025, 0.024, 0.028, 0.031, 0.032, 0.039, 0.053, 0.063, 0.067, 0.071, 0.069, 0.059, 0.05"	"weekend_sch=0.04, 0.037, 0.037, 0.036, 0.033, 0.036, 0.043, 0.047, 0.034, 0.023, 0.024, 0.025, 0.024, 0.028, 0.031, 0.032, 0.039, 0.053, 0.063, 0.067, 0.071, 0.069, 0.059, 0.05"	"monthly_sch=1.248, 1.257, 0.993, 0.989, 0.993, 0.827, 0.821, 0.821, 0.827, 0.99, 0.987, 1.248"																																			
-Ceiling Fan	Standard Efficiency	ResidentialHVACCeilingFan	coverage=NA	specified_num=1	power=45	control=typical	use_benchmark_energy=false	cooling_setpoint_offset=0	mult=1	"weekday_sch=0.04, 0.037, 0.037, 0.036, 0.033, 0.036, 0.043, 0.047, 0.034, 0.023, 0.024, 0.025, 0.024, 0.028, 0.031, 0.032, 0.039, 0.053, 0.063, 0.067, 0.071, 0.069, 0.059, 0.05"	"weekend_sch=0.04, 0.037, 0.037, 0.036, 0.033, 0.036, 0.043, 0.047, 0.034, 0.023, 0.024, 0.025, 0.024, 0.028, 0.031, 0.032, 0.039, 0.053, 0.063, 0.067, 0.071, 0.069, 0.059, 0.05"	"monthly_sch=1.248, 1.257, 0.993, 0.989, 0.993, 0.827, 0.821, 0.821, 0.827, 0.99, 0.987, 1.248"																																			
-Ceiling Fan	"Standard Efficiency, 5 Fans"	ResidentialHVACCeilingFan	coverage=NA	specified_num=5	power=45	control=typical	use_benchmark_energy=false	cooling_setpoint_offset=0	mult=1	"weekday_sch=0.04, 0.037, 0.037, 0.036, 0.033, 0.036, 0.043, 0.047, 0.034, 0.023, 0.024, 0.025, 0.024, 0.028, 0.031, 0.032, 0.039, 0.053, 0.063, 0.067, 0.071, 0.069, 0.059, 0.05"	"weekend_sch=0.04, 0.037, 0.037, 0.036, 0.033, 0.036, 0.043, 0.047, 0.034, 0.023, 0.024, 0.025, 0.024, 0.028, 0.031, 0.032, 0.039, 0.053, 0.063, 0.067, 0.071, 0.069, 0.059, 0.05"	"monthly_sch=1.248, 1.257, 0.993, 0.989, 0.993, 0.827, 0.821, 0.821, 0.827, 0.99, 0.987, 1.248"																																			
-Ceiling Fan	"Standard Efficiency, 50% Coverage"	ResidentialHVACCeilingFan	coverage=0.5	specified_num=NA	power=45	control=typical	use_benchmark_energy=false	cooling_setpoint_offset=0	mult=1	"weekday_sch=0.04, 0.037, 0.037, 0.036, 0.033, 0.036, 0.043, 0.047, 0.034, 0.023, 0.024, 0.025, 0.024, 0.028, 0.031, 0.032, 0.039, 0.053, 0.063, 0.067, 0.071, 0.069, 0.059, 0.05"	"weekend_sch=0.04, 0.037, 0.037, 0.036, 0.033, 0.036, 0.043, 0.047, 0.034, 0.023, 0.024, 0.025, 0.024, 0.028, 0.031, 0.032, 0.039, 0.053, 0.063, 0.067, 0.071, 0.069, 0.059, 0.05"	"monthly_sch=1.248, 1.257, 0.993, 0.989, 0.993, 0.827, 0.821, 0.821, 0.827, 0.99, 0.987, 1.248"																																			
-Ceiling Fan	"Premium Efficiency, 50% Coverage, Smart"	ResidentialHVACCeilingFan	coverage=0.5	specified_num=NA	power=20	control=smart	use_benchmark_energy=false	cooling_setpoint_offset=0	mult=1	"weekday_sch=0.04, 0.037, 0.037, 0.036, 0.033, 0.036, 0.043, 0.047, 0.034, 0.023, 0.024, 0.025, 0.024, 0.028, 0.031, 0.032, 0.039, 0.053, 0.063, 0.067, 0.071, 0.069, 0.059, 0.05"	"weekend_sch=0.04, 0.037, 0.037, 0.036, 0.033, 0.036, 0.043, 0.047, 0.034, 0.023, 0.024, 0.025, 0.024, 0.028, 0.031, 0.032, 0.039, 0.053, 0.063, 0.067, 0.071, 0.069, 0.059, 0.05"	"monthly_sch=1.248, 1.257, 0.993, 0.989, 0.993, 0.827, 0.821, 0.821, 0.827, 0.99, 0.987, 1.248"																																			
-Ceiling Fan	"Premium Efficiency, 100% Coverage, Smart, 4F"	ResidentialHVACCeilingFan	coverage=1.0	specified_num=NA	power=20	control=smart	use_benchmark_energy=false	cooling_setpoint_offset=4	mult=1	"weekday_sch=0.04, 0.037, 0.037, 0.036, 0.033, 0.036, 0.043, 0.047, 0.034, 0.023, 0.024, 0.025, 0.024, 0.028, 0.031, 0.032, 0.039, 0.053, 0.063, 0.067, 0.071, 0.069, 0.059, 0.05"	"weekend_sch=0.04, 0.037, 0.037, 0.036, 0.033, 0.036, 0.043, 0.047, 0.034, 0.023, 0.024, 0.025, 0.024, 0.028, 0.031, 0.032, 0.039, 0.053, 0.063, 0.067, 0.071, 0.069, 0.059, 0.05"	"monthly_sch=1.248, 1.257, 0.993, 0.989, 0.993, 0.827, 0.821, 0.821, 0.827, 0.99, 0.987, 1.248"																																			
-Dehumidifier	None																																														
-Dehumidifier	"Autosized, 50% RH"	ResidentialHVACDehumidifier	energy_factor=auto	water_removal_rate=auto	air_flow_rate=auto	humidity_setpoint=0.5																																									
-Dehumidifier	"Autosized, 60% RH"	ResidentialHVACDehumidifier	energy_factor=auto	water_removal_rate=auto	air_flow_rate=auto	humidity_setpoint=0.6																																									
-Dehumidifier	"65 pints/day, 50% RH"	ResidentialHVACDehumidifier	energy_factor=1.8	water_removal_rate=65	air_flow_rate=195	humidity_setpoint=0.5																																									
-Dehumidifier	"65 pints/day, 60% RH"	ResidentialHVACDehumidifier	energy_factor=1.8	water_removal_rate=65	air_flow_rate=195	humidity_setpoint=0.6																																									
-<<<<<<< HEAD
-Refrigerator	EF 6.7	ResidentialApplianceRefrigerator	fridge_E=1356.0	mult=1.0	"weekday_sch=0.040, 0.039, 0.038, 0.037, 0.036, 0.036, 0.038, 0.040, 0.041, 0.041, 0.040, 0.040, 0.042, 0.042, 0.042, 0.041, 0.044, 0.048, 0.050, 0.048, 0.047, 0.046, 0.044, 0.041"	"weekend_sch=0.040, 0.039, 0.038, 0.037, 0.036, 0.036, 0.038, 0.040, 0.041, 0.041, 0.040, 0.040, 0.042, 0.042, 0.042, 0.041, 0.044, 0.048, 0.050, 0.048, 0.047, 0.046, 0.044, 0.041"	"monthly_sch=0.837, 0.835, 1.084, 1.084, 1.084, 1.096, 1.096, 1.096, 1.096, 0.931, 0.925, 0.837"	location=auto																																							
-Refrigerator	EF 10.2	ResidentialApplianceRefrigerator	fridge_E=891.0	mult=1.0	"weekday_sch=0.040, 0.039, 0.038, 0.037, 0.036, 0.036, 0.038, 0.040, 0.041, 0.041, 0.040, 0.040, 0.042, 0.042, 0.042, 0.041, 0.044, 0.048, 0.050, 0.048, 0.047, 0.046, 0.044, 0.041"	"weekend_sch=0.040, 0.039, 0.038, 0.037, 0.036, 0.036, 0.038, 0.040, 0.041, 0.041, 0.040, 0.040, 0.042, 0.042, 0.042, 0.041, 0.044, 0.048, 0.050, 0.048, 0.047, 0.046, 0.044, 0.041"	"monthly_sch=0.837, 0.835, 1.084, 1.084, 1.084, 1.096, 1.096, 1.096, 1.096, 0.931, 0.925, 0.837"	location=auto																																							
-Refrigerator	EF 10.5	ResidentialApplianceRefrigerator	fridge_E=727.0	mult=1.0	"weekday_sch=0.040, 0.039, 0.038, 0.037, 0.036, 0.036, 0.038, 0.040, 0.041, 0.041, 0.040, 0.040, 0.042, 0.042, 0.042, 0.041, 0.044, 0.048, 0.050, 0.048, 0.047, 0.046, 0.044, 0.041"	"weekend_sch=0.040, 0.039, 0.038, 0.037, 0.036, 0.036, 0.038, 0.040, 0.041, 0.041, 0.040, 0.040, 0.042, 0.042, 0.042, 0.041, 0.044, 0.048, 0.050, 0.048, 0.047, 0.046, 0.044, 0.041"	"monthly_sch=0.837, 0.835, 1.084, 1.084, 1.084, 1.096, 1.096, 1.096, 1.096, 0.931, 0.925, 0.837"	location=auto																																							
-Refrigerator	EF 15.9	ResidentialApplianceRefrigerator	fridge_E=480.0	mult=1.0	"weekday_sch=0.040, 0.039, 0.038, 0.037, 0.036, 0.036, 0.038, 0.040, 0.041, 0.041, 0.040, 0.040, 0.042, 0.042, 0.042, 0.041, 0.044, 0.048, 0.050, 0.048, 0.047, 0.046, 0.044, 0.041"	"weekend_sch=0.040, 0.039, 0.038, 0.037, 0.036, 0.036, 0.038, 0.040, 0.041, 0.041, 0.040, 0.040, 0.042, 0.042, 0.042, 0.041, 0.044, 0.048, 0.050, 0.048, 0.047, 0.046, 0.044, 0.041"	"monthly_sch=0.837, 0.835, 1.084, 1.084, 1.084, 1.096, 1.096, 1.096, 1.096, 0.931, 0.925, 0.837"	location=auto																																							
-Refrigerator	EF 17.6	ResidentialApplianceRefrigerator	fridge_E=434	mult=1.0	"weekday_sch=0.040, 0.039, 0.038, 0.037, 0.036, 0.036, 0.038, 0.040, 0.041, 0.041, 0.040, 0.040, 0.042, 0.042, 0.042, 0.041, 0.044, 0.048, 0.050, 0.048, 0.047, 0.046, 0.044, 0.041"	"weekend_sch=0.040, 0.039, 0.038, 0.037, 0.036, 0.036, 0.038, 0.040, 0.041, 0.041, 0.040, 0.040, 0.042, 0.042, 0.042, 0.041, 0.044, 0.048, 0.050, 0.048, 0.047, 0.046, 0.044, 0.041"	"monthly_sch=0.837, 0.835, 1.084, 1.084, 1.084, 1.096, 1.096, 1.096, 1.096, 0.931, 0.925, 0.837"	location=auto																																							
-Refrigerator	"EF 17.6, 95% Usage"	ResidentialApplianceRefrigerator	fridge_E=434	mult=0.95	"weekday_sch=0.040, 0.039, 0.038, 0.037, 0.036, 0.036, 0.038, 0.040, 0.041, 0.041, 0.040, 0.040, 0.042, 0.042, 0.042, 0.041, 0.044, 0.048, 0.050, 0.048, 0.047, 0.046, 0.044, 0.041"	"weekend_sch=0.040, 0.039, 0.038, 0.037, 0.036, 0.036, 0.038, 0.040, 0.041, 0.041, 0.040, 0.040, 0.042, 0.042, 0.042, 0.041, 0.044, 0.048, 0.050, 0.048, 0.047, 0.046, 0.044, 0.041"	"monthly_sch=0.837, 0.835, 1.084, 1.084, 1.084, 1.096, 1.096, 1.096, 1.096, 0.931, 0.925, 0.837"	location=auto																																							
-Refrigerator	"EF 17.6, 105% Usage"	ResidentialApplianceRefrigerator	fridge_E=434	mult=1.05	"weekday_sch=0.040, 0.039, 0.038, 0.037, 0.036, 0.036, 0.038, 0.040, 0.041, 0.041, 0.040, 0.040, 0.042, 0.042, 0.042, 0.041, 0.044, 0.048, 0.050, 0.048, 0.047, 0.046, 0.044, 0.041"	"weekend_sch=0.040, 0.039, 0.038, 0.037, 0.036, 0.036, 0.038, 0.040, 0.041, 0.041, 0.040, 0.040, 0.042, 0.042, 0.042, 0.041, 0.044, 0.048, 0.050, 0.048, 0.047, 0.046, 0.044, 0.041"	"monthly_sch=0.837, 0.835, 1.084, 1.084, 1.084, 1.096, 1.096, 1.096, 1.096, 0.931, 0.925, 0.837"	location=auto																																							
-Refrigerator	EF 19.9	ResidentialApplianceRefrigerator	fridge_E=400.0	mult=1.0	"weekday_sch=0.040, 0.039, 0.038, 0.037, 0.036, 0.036, 0.038, 0.040, 0.041, 0.041, 0.040, 0.040, 0.042, 0.042, 0.042, 0.041, 0.044, 0.048, 0.050, 0.048, 0.047, 0.046, 0.044, 0.041"	"weekend_sch=0.040, 0.039, 0.038, 0.037, 0.036, 0.036, 0.038, 0.040, 0.041, 0.041, 0.040, 0.040, 0.042, 0.042, 0.042, 0.041, 0.044, 0.048, 0.050, 0.048, 0.047, 0.046, 0.044, 0.041"	"monthly_sch=0.837, 0.835, 1.084, 1.084, 1.084, 1.096, 1.096, 1.096, 1.096, 0.931, 0.925, 0.837"	location=auto																																							
-Cooking Range	"Gas, 80% Usage"	ResidentialApplianceCookingRangeFuel	fuel_type=gas	c_ef=0.4	o_ef=0.058	e_ignition=true	mult=0.8	"weekday_sch=0.007, 0.007, 0.004, 0.004, 0.007, 0.011, 0.025, 0.042, 0.046, 0.048, 0.042, 0.050, 0.057, 0.046, 0.057, 0.044, 0.092, 0.150, 0.117, 0.060, 0.035, 0.025, 0.016, 0.011"	"weekend_sch=0.007, 0.007, 0.004, 0.004, 0.007, 0.011, 0.025, 0.042, 0.046, 0.048, 0.042, 0.050, 0.057, 0.046, 0.057, 0.044, 0.092, 0.150, 0.117, 0.060, 0.035, 0.025, 0.016, 0.011"	"monthly_sch=1.097, 1.097, 0.991, 0.987, 0.991, 0.890, 0.896, 0.896, 0.890, 1.085, 1.085, 1.097"	location=auto																																				
-Cooking Range	"Gas, 100% Usage"	ResidentialApplianceCookingRangeFuel	fuel_type=gas	c_ef=0.4	o_ef=0.058	e_ignition=true	mult=1.0	"weekday_sch=0.007, 0.007, 0.004, 0.004, 0.007, 0.011, 0.025, 0.042, 0.046, 0.048, 0.042, 0.050, 0.057, 0.046, 0.057, 0.044, 0.092, 0.150, 0.117, 0.060, 0.035, 0.025, 0.016, 0.011"	"weekend_sch=0.007, 0.007, 0.004, 0.004, 0.007, 0.011, 0.025, 0.042, 0.046, 0.048, 0.042, 0.050, 0.057, 0.046, 0.057, 0.044, 0.092, 0.150, 0.117, 0.060, 0.035, 0.025, 0.016, 0.011"	"monthly_sch=1.097, 1.097, 0.991, 0.987, 0.991, 0.890, 0.896, 0.896, 0.890, 1.085, 1.085, 1.097"	location=auto																																				
-Cooking Range	"Gas, 120% Usage"	ResidentialApplianceCookingRangeFuel	fuel_type=gas	c_ef=0.4	o_ef=0.058	e_ignition=true	mult=1.2	"weekday_sch=0.007, 0.007, 0.004, 0.004, 0.007, 0.011, 0.025, 0.042, 0.046, 0.048, 0.042, 0.050, 0.057, 0.046, 0.057, 0.044, 0.092, 0.150, 0.117, 0.060, 0.035, 0.025, 0.016, 0.011"	"weekend_sch=0.007, 0.007, 0.004, 0.004, 0.007, 0.011, 0.025, 0.042, 0.046, 0.048, 0.042, 0.050, 0.057, 0.046, 0.057, 0.044, 0.092, 0.150, 0.117, 0.060, 0.035, 0.025, 0.016, 0.011"	"monthly_sch=1.097, 1.097, 0.991, 0.987, 0.991, 0.890, 0.896, 0.896, 0.890, 1.085, 1.085, 1.097"	location=auto																																				
-Cooking Range	"Propane, 80% Usage"	ResidentialApplianceCookingRangeFuel	fuel_type=propane	c_ef=0.4	o_ef=0.058	e_ignition=true	mult=0.8	"weekday_sch=0.007, 0.007, 0.004, 0.004, 0.007, 0.011, 0.025, 0.042, 0.046, 0.048, 0.042, 0.050, 0.057, 0.046, 0.057, 0.044, 0.092, 0.150, 0.117, 0.060, 0.035, 0.025, 0.016, 0.011"	"weekend_sch=0.007, 0.007, 0.004, 0.004, 0.007, 0.011, 0.025, 0.042, 0.046, 0.048, 0.042, 0.050, 0.057, 0.046, 0.057, 0.044, 0.092, 0.150, 0.117, 0.060, 0.035, 0.025, 0.016, 0.011"	"monthly_sch=1.097, 1.097, 0.991, 0.987, 0.991, 0.890, 0.896, 0.896, 0.890, 1.085, 1.085, 1.097"	location=auto																																				
-Cooking Range	"Propane, 100% Usage"	ResidentialApplianceCookingRangeFuel	fuel_type=propane	c_ef=0.4	o_ef=0.058	e_ignition=true	mult=1.0	"weekday_sch=0.007, 0.007, 0.004, 0.004, 0.007, 0.011, 0.025, 0.042, 0.046, 0.048, 0.042, 0.050, 0.057, 0.046, 0.057, 0.044, 0.092, 0.150, 0.117, 0.060, 0.035, 0.025, 0.016, 0.011"	"weekend_sch=0.007, 0.007, 0.004, 0.004, 0.007, 0.011, 0.025, 0.042, 0.046, 0.048, 0.042, 0.050, 0.057, 0.046, 0.057, 0.044, 0.092, 0.150, 0.117, 0.060, 0.035, 0.025, 0.016, 0.011"	"monthly_sch=1.097, 1.097, 0.991, 0.987, 0.991, 0.890, 0.896, 0.896, 0.890, 1.085, 1.085, 1.097"	location=auto																																				
-Cooking Range	"Propane, 120% Usage"	ResidentialApplianceCookingRangeFuel	fuel_type=propane	c_ef=0.4	o_ef=0.058	e_ignition=true	mult=1.2	"weekday_sch=0.007, 0.007, 0.004, 0.004, 0.007, 0.011, 0.025, 0.042, 0.046, 0.048, 0.042, 0.050, 0.057, 0.046, 0.057, 0.044, 0.092, 0.150, 0.117, 0.060, 0.035, 0.025, 0.016, 0.011"	"weekend_sch=0.007, 0.007, 0.004, 0.004, 0.007, 0.011, 0.025, 0.042, 0.046, 0.048, 0.042, 0.050, 0.057, 0.046, 0.057, 0.044, 0.092, 0.150, 0.117, 0.060, 0.035, 0.025, 0.016, 0.011"	"monthly_sch=1.097, 1.097, 0.991, 0.987, 0.991, 0.890, 0.896, 0.896, 0.890, 1.085, 1.085, 1.097"	location=auto																																				
-Cooking Range	"Electric, 80% Usage"	ResidentialApplianceCookingRangeElectric	c_ef=0.74	o_ef=0.11	mult=0.8	"weekday_sch=0.007, 0.007, 0.004, 0.004, 0.007, 0.011, 0.025, 0.042, 0.046, 0.048, 0.042, 0.050, 0.057, 0.046, 0.057, 0.044, 0.092, 0.150, 0.117, 0.060, 0.035, 0.025, 0.016, 0.011"	"weekend_sch=0.007, 0.007, 0.004, 0.004, 0.007, 0.011, 0.025, 0.042, 0.046, 0.048, 0.042, 0.050, 0.057, 0.046, 0.057, 0.044, 0.092, 0.150, 0.117, 0.060, 0.035, 0.025, 0.016, 0.011"	"monthly_sch=1.097, 1.097, 0.991, 0.987, 0.991, 0.890, 0.896, 0.896, 0.890, 1.085, 1.085, 1.097"	location=auto													s																									
-Cooking Range	"Electric, 100% Usage"	ResidentialApplianceCookingRangeElectric	c_ef=0.74	o_ef=0.11	mult=1.0	"weekday_sch=0.007, 0.007, 0.004, 0.004, 0.007, 0.011, 0.025, 0.042, 0.046, 0.048, 0.042, 0.050, 0.057, 0.046, 0.057, 0.044, 0.092, 0.150, 0.117, 0.060, 0.035, 0.025, 0.016, 0.011"	"weekend_sch=0.007, 0.007, 0.004, 0.004, 0.007, 0.011, 0.025, 0.042, 0.046, 0.048, 0.042, 0.050, 0.057, 0.046, 0.057, 0.044, 0.092, 0.150, 0.117, 0.060, 0.035, 0.025, 0.016, 0.011"	"monthly_sch=1.097, 1.097, 0.991, 0.987, 0.991, 0.890, 0.896, 0.896, 0.890, 1.085, 1.085, 1.097"	location=auto																																						
-Cooking Range	"Electric, 120% Usage"	ResidentialApplianceCookingRangeElectric	c_ef=0.74	o_ef=0.11	mult=1.2	"weekday_sch=0.007, 0.007, 0.004, 0.004, 0.007, 0.011, 0.025, 0.042, 0.046, 0.048, 0.042, 0.050, 0.057, 0.046, 0.057, 0.044, 0.092, 0.150, 0.117, 0.060, 0.035, 0.025, 0.016, 0.011"	"weekend_sch=0.007, 0.007, 0.004, 0.004, 0.007, 0.011, 0.025, 0.042, 0.046, 0.048, 0.042, 0.050, 0.057, 0.046, 0.057, 0.044, 0.092, 0.150, 0.117, 0.060, 0.035, 0.025, 0.016, 0.011"	"monthly_sch=1.097, 1.097, 0.991, 0.987, 0.991, 0.890, 0.896, 0.896, 0.890, 1.085, 1.085, 1.097"	location=auto																																						
-Cooking Range	"Electric, Induction"	ResidentialApplianceCookingRangeElectric	c_ef=0.84	o_ef=0.11	mult=1.0	"weekday_sch=0.007, 0.007, 0.004, 0.004, 0.007, 0.011, 0.025, 0.042, 0.046, 0.048, 0.042, 0.050, 0.057, 0.046, 0.057, 0.044, 0.092, 0.150, 0.117, 0.060, 0.035, 0.025, 0.016, 0.011"	"weekend_sch=0.007, 0.007, 0.004, 0.004, 0.007, 0.011, 0.025, 0.042, 0.046, 0.048, 0.042, 0.050, 0.057, 0.046, 0.057, 0.044, 0.092, 0.150, 0.117, 0.060, 0.035, 0.025, 0.016, 0.011"	"monthly_sch=1.097, 1.097, 0.991, 0.987, 0.991, 0.890, 0.896, 0.896, 0.890, 1.085, 1.085, 1.097"	location=auto																																						
-Cooking Range	None																																														
-Dishwasher	"318 Rated kWh, 80% Usage"	ResidentialApplianceDishwasher	num_settings=8	dw_E=318.0	int_htr=true	cold_inlet=false	cold_use=0.0	eg_date=2007	eg_gas_cost=24.0	mult_e=0.8	mult_hw=0.8	location=auto	plant_loop=auto																																		
-Dishwasher	"318 Rated kWh, 100% Usage"	ResidentialApplianceDishwasher	num_settings=8	dw_E=318.0	int_htr=true	cold_inlet=false	cold_use=0.0	eg_date=2007	eg_gas_cost=24.0	mult_e=1.0	mult_hw=1.0	location=auto	plant_loop=auto																																		
-Dishwasher	"318 Rated kWh, 120% Usage"	ResidentialApplianceDishwasher	num_settings=8	dw_E=318.0	int_htr=true	cold_inlet=false	cold_use=0.0	eg_date=2007	eg_gas_cost=24.0	mult_e=1.2	mult_hw=1.2	location=auto	plant_loop=auto																																		
-Dishwasher	"290 Rated kWh, 80% Usage"	ResidentialApplianceDishwasher	num_settings=12	dw_E=290.0	int_htr=true	cold_inlet=false	cold_use=0.0	eg_date=2007	eg_gas_cost=23.0	mult_e=0.8	mult_hw=0.8	location=auto	plant_loop=auto																																		
-Dishwasher	"290 Rated kWh, 100% Usage"	ResidentialApplianceDishwasher	num_settings=12	dw_E=290.0	int_htr=true	cold_inlet=false	cold_use=0.0	eg_date=2007	eg_gas_cost=23.0	mult_e=1.0	mult_hw=1.0	location=auto	plant_loop=auto																																		
-Dishwasher	"290 Rated kWh, 120% Usage"	ResidentialApplianceDishwasher	num_settings=12	dw_E=290.0	int_htr=true	cold_inlet=false	cold_use=0.0	eg_date=2007	eg_gas_cost=23.0	mult_e=1.2	mult_hw=1.2	location=auto	plant_loop=auto																																		
-=======
-Refrigerator	EF 6.7	ResidentialApplianceRefrigerator	rated_annual_energy=1356.0	mult=1.0	"weekday_sch=0.040, 0.039, 0.038, 0.037, 0.036, 0.036, 0.038, 0.040, 0.041, 0.041, 0.040, 0.040, 0.042, 0.042, 0.042, 0.041, 0.044, 0.048, 0.050, 0.048, 0.047, 0.046, 0.044, 0.041"	"weekend_sch=0.040, 0.039, 0.038, 0.037, 0.036, 0.036, 0.038, 0.040, 0.041, 0.041, 0.040, 0.040, 0.042, 0.042, 0.042, 0.041, 0.044, 0.048, 0.050, 0.048, 0.047, 0.046, 0.044, 0.041"	"monthly_sch=0.837, 0.835, 1.084, 1.084, 1.084, 1.096, 1.096, 1.096, 1.096, 0.931, 0.925, 0.837"	location=auto																																							
-Refrigerator	EF 10.2	ResidentialApplianceRefrigerator	rated_annual_energy=891.0	mult=1.0	"weekday_sch=0.040, 0.039, 0.038, 0.037, 0.036, 0.036, 0.038, 0.040, 0.041, 0.041, 0.040, 0.040, 0.042, 0.042, 0.042, 0.041, 0.044, 0.048, 0.050, 0.048, 0.047, 0.046, 0.044, 0.041"	"weekend_sch=0.040, 0.039, 0.038, 0.037, 0.036, 0.036, 0.038, 0.040, 0.041, 0.041, 0.040, 0.040, 0.042, 0.042, 0.042, 0.041, 0.044, 0.048, 0.050, 0.048, 0.047, 0.046, 0.044, 0.041"	"monthly_sch=0.837, 0.835, 1.084, 1.084, 1.084, 1.096, 1.096, 1.096, 1.096, 0.931, 0.925, 0.837"	location=auto																																							
-Refrigerator	EF 10.5	ResidentialApplianceRefrigerator	rated_annual_energy=727.0	mult=1.0	"weekday_sch=0.040, 0.039, 0.038, 0.037, 0.036, 0.036, 0.038, 0.040, 0.041, 0.041, 0.040, 0.040, 0.042, 0.042, 0.042, 0.041, 0.044, 0.048, 0.050, 0.048, 0.047, 0.046, 0.044, 0.041"	"weekend_sch=0.040, 0.039, 0.038, 0.037, 0.036, 0.036, 0.038, 0.040, 0.041, 0.041, 0.040, 0.040, 0.042, 0.042, 0.042, 0.041, 0.044, 0.048, 0.050, 0.048, 0.047, 0.046, 0.044, 0.041"	"monthly_sch=0.837, 0.835, 1.084, 1.084, 1.084, 1.096, 1.096, 1.096, 1.096, 0.931, 0.925, 0.837"	location=auto																																							
-Refrigerator	EF 15.9	ResidentialApplianceRefrigerator	rated_annual_energy=480.0	mult=1.0	"weekday_sch=0.040, 0.039, 0.038, 0.037, 0.036, 0.036, 0.038, 0.040, 0.041, 0.041, 0.040, 0.040, 0.042, 0.042, 0.042, 0.041, 0.044, 0.048, 0.050, 0.048, 0.047, 0.046, 0.044, 0.041"	"weekend_sch=0.040, 0.039, 0.038, 0.037, 0.036, 0.036, 0.038, 0.040, 0.041, 0.041, 0.040, 0.040, 0.042, 0.042, 0.042, 0.041, 0.044, 0.048, 0.050, 0.048, 0.047, 0.046, 0.044, 0.041"	"monthly_sch=0.837, 0.835, 1.084, 1.084, 1.084, 1.096, 1.096, 1.096, 1.096, 0.931, 0.925, 0.837"	location=auto																																							
-Refrigerator	EF 17.6	ResidentialApplianceRefrigerator	rated_annual_energy=434	mult=1.0	"weekday_sch=0.040, 0.039, 0.038, 0.037, 0.036, 0.036, 0.038, 0.040, 0.041, 0.041, 0.040, 0.040, 0.042, 0.042, 0.042, 0.041, 0.044, 0.048, 0.050, 0.048, 0.047, 0.046, 0.044, 0.041"	"weekend_sch=0.040, 0.039, 0.038, 0.037, 0.036, 0.036, 0.038, 0.040, 0.041, 0.041, 0.040, 0.040, 0.042, 0.042, 0.042, 0.041, 0.044, 0.048, 0.050, 0.048, 0.047, 0.046, 0.044, 0.041"	"monthly_sch=0.837, 0.835, 1.084, 1.084, 1.084, 1.096, 1.096, 1.096, 1.096, 0.931, 0.925, 0.837"	location=auto																																							
-Refrigerator	"EF 17.6, 95% Usage"	ResidentialApplianceRefrigerator	rated_annual_energy=434	mult=0.95	"weekday_sch=0.040, 0.039, 0.038, 0.037, 0.036, 0.036, 0.038, 0.040, 0.041, 0.041, 0.040, 0.040, 0.042, 0.042, 0.042, 0.041, 0.044, 0.048, 0.050, 0.048, 0.047, 0.046, 0.044, 0.041"	"weekend_sch=0.040, 0.039, 0.038, 0.037, 0.036, 0.036, 0.038, 0.040, 0.041, 0.041, 0.040, 0.040, 0.042, 0.042, 0.042, 0.041, 0.044, 0.048, 0.050, 0.048, 0.047, 0.046, 0.044, 0.041"	"monthly_sch=0.837, 0.835, 1.084, 1.084, 1.084, 1.096, 1.096, 1.096, 1.096, 0.931, 0.925, 0.837"	location=auto																																							
-Refrigerator	"EF 17.6, 105% Usage"	ResidentialApplianceRefrigerator	rated_annual_energy=434	mult=1.05	"weekday_sch=0.040, 0.039, 0.038, 0.037, 0.036, 0.036, 0.038, 0.040, 0.041, 0.041, 0.040, 0.040, 0.042, 0.042, 0.042, 0.041, 0.044, 0.048, 0.050, 0.048, 0.047, 0.046, 0.044, 0.041"	"weekend_sch=0.040, 0.039, 0.038, 0.037, 0.036, 0.036, 0.038, 0.040, 0.041, 0.041, 0.040, 0.040, 0.042, 0.042, 0.042, 0.041, 0.044, 0.048, 0.050, 0.048, 0.047, 0.046, 0.044, 0.041"	"monthly_sch=0.837, 0.835, 1.084, 1.084, 1.084, 1.096, 1.096, 1.096, 1.096, 0.931, 0.925, 0.837"	location=auto																																							
-Refrigerator	EF 19.9	ResidentialApplianceRefrigerator	rated_annual_energy=400.0	mult=1.0	"weekday_sch=0.040, 0.039, 0.038, 0.037, 0.036, 0.036, 0.038, 0.040, 0.041, 0.041, 0.040, 0.040, 0.042, 0.042, 0.042, 0.041, 0.044, 0.048, 0.050, 0.048, 0.047, 0.046, 0.044, 0.041"	"weekend_sch=0.040, 0.039, 0.038, 0.037, 0.036, 0.036, 0.038, 0.040, 0.041, 0.041, 0.040, 0.040, 0.042, 0.042, 0.042, 0.041, 0.044, 0.048, 0.050, 0.048, 0.047, 0.046, 0.044, 0.041"	"monthly_sch=0.837, 0.835, 1.084, 1.084, 1.084, 1.096, 1.096, 1.096, 1.096, 0.931, 0.925, 0.837"	location=auto																																							
-Cooking Range	"Gas, 80% Usage"	ResidentialApplianceCookingRange	fuel_type=gas	cooktop_ef=0.4	oven_ef=0.058	has_elec_ignition=true	mult=0.8	"weekday_sch=0.007, 0.007, 0.004, 0.004, 0.007, 0.011, 0.025, 0.042, 0.046, 0.048, 0.042, 0.050, 0.057, 0.046, 0.057, 0.044, 0.092, 0.150, 0.117, 0.060, 0.035, 0.025, 0.016, 0.011"	"weekend_sch=0.007, 0.007, 0.004, 0.004, 0.007, 0.011, 0.025, 0.042, 0.046, 0.048, 0.042, 0.050, 0.057, 0.046, 0.057, 0.044, 0.092, 0.150, 0.117, 0.060, 0.035, 0.025, 0.016, 0.011"	"monthly_sch=1.097, 1.097, 0.991, 0.987, 0.991, 0.890, 0.896, 0.896, 0.890, 1.085, 1.085, 1.097"	location=auto																																				
-Cooking Range	"Gas, 100% Usage"	ResidentialApplianceCookingRange	fuel_type=gas	cooktop_ef=0.4	oven_ef=0.058	has_elec_ignition=true	mult=1.0	"weekday_sch=0.007, 0.007, 0.004, 0.004, 0.007, 0.011, 0.025, 0.042, 0.046, 0.048, 0.042, 0.050, 0.057, 0.046, 0.057, 0.044, 0.092, 0.150, 0.117, 0.060, 0.035, 0.025, 0.016, 0.011"	"weekend_sch=0.007, 0.007, 0.004, 0.004, 0.007, 0.011, 0.025, 0.042, 0.046, 0.048, 0.042, 0.050, 0.057, 0.046, 0.057, 0.044, 0.092, 0.150, 0.117, 0.060, 0.035, 0.025, 0.016, 0.011"	"monthly_sch=1.097, 1.097, 0.991, 0.987, 0.991, 0.890, 0.896, 0.896, 0.890, 1.085, 1.085, 1.097"	location=auto																																				
-Cooking Range	"Gas, 120% Usage"	ResidentialApplianceCookingRange	fuel_type=gas	cooktop_ef=0.4	oven_ef=0.058	has_elec_ignition=true	mult=1.2	"weekday_sch=0.007, 0.007, 0.004, 0.004, 0.007, 0.011, 0.025, 0.042, 0.046, 0.048, 0.042, 0.050, 0.057, 0.046, 0.057, 0.044, 0.092, 0.150, 0.117, 0.060, 0.035, 0.025, 0.016, 0.011"	"weekend_sch=0.007, 0.007, 0.004, 0.004, 0.007, 0.011, 0.025, 0.042, 0.046, 0.048, 0.042, 0.050, 0.057, 0.046, 0.057, 0.044, 0.092, 0.150, 0.117, 0.060, 0.035, 0.025, 0.016, 0.011"	"monthly_sch=1.097, 1.097, 0.991, 0.987, 0.991, 0.890, 0.896, 0.896, 0.890, 1.085, 1.085, 1.097"	location=auto																																				
-Cooking Range	"Propane, 80% Usage"	ResidentialApplianceCookingRange	fuel_type=propane	cooktop_ef=0.4	oven_ef=0.058	has_elec_ignition=true	mult=0.8	"weekday_sch=0.007, 0.007, 0.004, 0.004, 0.007, 0.011, 0.025, 0.042, 0.046, 0.048, 0.042, 0.050, 0.057, 0.046, 0.057, 0.044, 0.092, 0.150, 0.117, 0.060, 0.035, 0.025, 0.016, 0.011"	"weekend_sch=0.007, 0.007, 0.004, 0.004, 0.007, 0.011, 0.025, 0.042, 0.046, 0.048, 0.042, 0.050, 0.057, 0.046, 0.057, 0.044, 0.092, 0.150, 0.117, 0.060, 0.035, 0.025, 0.016, 0.011"	"monthly_sch=1.097, 1.097, 0.991, 0.987, 0.991, 0.890, 0.896, 0.896, 0.890, 1.085, 1.085, 1.097"	location=auto																																				
-Cooking Range	"Propane, 100% Usage"	ResidentialApplianceCookingRange	fuel_type=propane	cooktop_ef=0.4	oven_ef=0.058	has_elec_ignition=true	mult=1.0	"weekday_sch=0.007, 0.007, 0.004, 0.004, 0.007, 0.011, 0.025, 0.042, 0.046, 0.048, 0.042, 0.050, 0.057, 0.046, 0.057, 0.044, 0.092, 0.150, 0.117, 0.060, 0.035, 0.025, 0.016, 0.011"	"weekend_sch=0.007, 0.007, 0.004, 0.004, 0.007, 0.011, 0.025, 0.042, 0.046, 0.048, 0.042, 0.050, 0.057, 0.046, 0.057, 0.044, 0.092, 0.150, 0.117, 0.060, 0.035, 0.025, 0.016, 0.011"	"monthly_sch=1.097, 1.097, 0.991, 0.987, 0.991, 0.890, 0.896, 0.896, 0.890, 1.085, 1.085, 1.097"	location=auto																																				
-Cooking Range	"Propane, 120% Usage"	ResidentialApplianceCookingRange	fuel_type=propane	cooktop_ef=0.4	oven_ef=0.058	has_elec_ignition=true	mult=1.2	"weekday_sch=0.007, 0.007, 0.004, 0.004, 0.007, 0.011, 0.025, 0.042, 0.046, 0.048, 0.042, 0.050, 0.057, 0.046, 0.057, 0.044, 0.092, 0.150, 0.117, 0.060, 0.035, 0.025, 0.016, 0.011"	"weekend_sch=0.007, 0.007, 0.004, 0.004, 0.007, 0.011, 0.025, 0.042, 0.046, 0.048, 0.042, 0.050, 0.057, 0.046, 0.057, 0.044, 0.092, 0.150, 0.117, 0.060, 0.035, 0.025, 0.016, 0.011"	"monthly_sch=1.097, 1.097, 0.991, 0.987, 0.991, 0.890, 0.896, 0.896, 0.890, 1.085, 1.085, 1.097"	location=auto																																				
-Cooking Range	"Electric, 80% Usage"	ResidentialApplianceCookingRange	fuel_type=electric	cooktop_ef=0.74	oven_ef=0.11	has_elec_ignition=true	mult=0.8	"weekday_sch=0.007, 0.007, 0.004, 0.004, 0.007, 0.011, 0.025, 0.042, 0.046, 0.048, 0.042, 0.050, 0.057, 0.046, 0.057, 0.044, 0.092, 0.150, 0.117, 0.060, 0.035, 0.025, 0.016, 0.011"	"weekend_sch=0.007, 0.007, 0.004, 0.004, 0.007, 0.011, 0.025, 0.042, 0.046, 0.048, 0.042, 0.050, 0.057, 0.046, 0.057, 0.044, 0.092, 0.150, 0.117, 0.060, 0.035, 0.025, 0.016, 0.011"	"monthly_sch=1.097, 1.097, 0.991, 0.987, 0.991, 0.890, 0.896, 0.896, 0.890, 1.085, 1.085, 1.097"	location=auto																																				
-Cooking Range	"Electric, 100% Usage"	ResidentialApplianceCookingRange	fuel_type=electric	cooktop_ef=0.74	oven_ef=0.11	has_elec_ignition=true	mult=1.0	"weekday_sch=0.007, 0.007, 0.004, 0.004, 0.007, 0.011, 0.025, 0.042, 0.046, 0.048, 0.042, 0.050, 0.057, 0.046, 0.057, 0.044, 0.092, 0.150, 0.117, 0.060, 0.035, 0.025, 0.016, 0.011"	"weekend_sch=0.007, 0.007, 0.004, 0.004, 0.007, 0.011, 0.025, 0.042, 0.046, 0.048, 0.042, 0.050, 0.057, 0.046, 0.057, 0.044, 0.092, 0.150, 0.117, 0.060, 0.035, 0.025, 0.016, 0.011"	"monthly_sch=1.097, 1.097, 0.991, 0.987, 0.991, 0.890, 0.896, 0.896, 0.890, 1.085, 1.085, 1.097"	location=auto																																				
-Cooking Range	"Electric, 120% Usage"	ResidentialApplianceCookingRange	fuel_type=electric	cooktop_ef=0.74	oven_ef=0.11	has_elec_ignition=true	mult=1.2	"weekday_sch=0.007, 0.007, 0.004, 0.004, 0.007, 0.011, 0.025, 0.042, 0.046, 0.048, 0.042, 0.050, 0.057, 0.046, 0.057, 0.044, 0.092, 0.150, 0.117, 0.060, 0.035, 0.025, 0.016, 0.011"	"weekend_sch=0.007, 0.007, 0.004, 0.004, 0.007, 0.011, 0.025, 0.042, 0.046, 0.048, 0.042, 0.050, 0.057, 0.046, 0.057, 0.044, 0.092, 0.150, 0.117, 0.060, 0.035, 0.025, 0.016, 0.011"	"monthly_sch=1.097, 1.097, 0.991, 0.987, 0.991, 0.890, 0.896, 0.896, 0.890, 1.085, 1.085, 1.097"	location=auto																																				
-Cooking Range	"Electric, Induction"	ResidentialApplianceCookingRange	fuel_type=electric	cooktop_ef=0.84	oven_ef=0.11	has_elec_ignition=true	mult=1.0	"weekday_sch=0.007, 0.007, 0.004, 0.004, 0.007, 0.011, 0.025, 0.042, 0.046, 0.048, 0.042, 0.050, 0.057, 0.046, 0.057, 0.044, 0.092, 0.150, 0.117, 0.060, 0.035, 0.025, 0.016, 0.011"	"weekend_sch=0.007, 0.007, 0.004, 0.004, 0.007, 0.011, 0.025, 0.042, 0.046, 0.048, 0.042, 0.050, 0.057, 0.046, 0.057, 0.044, 0.092, 0.150, 0.117, 0.060, 0.035, 0.025, 0.016, 0.011"	"monthly_sch=1.097, 1.097, 0.991, 0.987, 0.991, 0.890, 0.896, 0.896, 0.890, 1.085, 1.085, 1.097"	location=auto																																				
-Cooking Range	None																																														
-Dishwasher	"318 Rated kWh, 80% Usage"	ResidentialApplianceDishwasher	num_settings=8	rated_annual_energy=318.0	has_internal_heater=true	cold_inlet=false	cold_use=0.0	test_date=2007	annual_gas_cost=24.0	mult_e=0.8	mult_hw=0.8	location=auto	plant_loop=auto																																		
-Dishwasher	"318 Rated kWh, 100% Usage"	ResidentialApplianceDishwasher	num_settings=8	rated_annual_energy=318.0	has_internal_heater=true	cold_inlet=false	cold_use=0.0	test_date=2007	annual_gas_cost=24.0	mult_e=1.0	mult_hw=1.0	location=auto	plant_loop=auto																																		
-Dishwasher	"318 Rated kWh, 120% Usage"	ResidentialApplianceDishwasher	num_settings=8	rated_annual_energy=318.0	has_internal_heater=true	cold_inlet=false	cold_use=0.0	test_date=2007	annual_gas_cost=24.0	mult_e=1.2	mult_hw=1.2	location=auto	plant_loop=auto																																		
-Dishwasher	"290 Rated kWh, 80% Usage"	ResidentialApplianceDishwasher	num_settings=12	rated_annual_energy=290.0	has_internal_heater=true	cold_inlet=false	cold_use=0.0	test_date=2007	annual_gas_cost=23.0	mult_e=0.8	mult_hw=0.8	location=auto	plant_loop=auto																																		
-Dishwasher	"290 Rated kWh, 100% Usage"	ResidentialApplianceDishwasher	num_settings=12	rated_annual_energy=290.0	has_internal_heater=true	cold_inlet=false	cold_use=0.0	test_date=2007	annual_gas_cost=23.0	mult_e=1.0	mult_hw=1.0	location=auto	plant_loop=auto																																		
-Dishwasher	"290 Rated kWh, 120% Usage"	ResidentialApplianceDishwasher	num_settings=12	rated_annual_energy=290.0	has_internal_heater=true	cold_inlet=false	cold_use=0.0	test_date=2007	annual_gas_cost=23.0	mult_e=1.2	mult_hw=1.2	location=auto	plant_loop=auto																																		
->>>>>>> 86fce07e
-Clothes Washer	"Standard, 80% Usage"	ResidentialApplianceClothesWasher	imef=0.95	rated_annual_energy=387.0	annual_cost=24.0	test_date=2007	drum_volume=3.5	cold_cycle=false	thermostatic_control=true	internal_heater=false	fill_sensor=false	mult_e=0.8	mult_hw=0.8	location=auto	plant_loop=auto																																
-Clothes Washer	"Standard, 100% Usage"	ResidentialApplianceClothesWasher	imef=0.95	rated_annual_energy=387.0	annual_cost=24.0	test_date=2007	drum_volume=3.5	cold_cycle=false	thermostatic_control=true	internal_heater=false	fill_sensor=false	mult_e=1.0	mult_hw=1.0	location=auto	plant_loop=auto																																
-Clothes Washer	"Standard, 120% Usage"	ResidentialApplianceClothesWasher	imef=0.95	rated_annual_energy=387.0	annual_cost=24.0	test_date=2007	drum_volume=3.5	cold_cycle=false	thermostatic_control=true	internal_heater=false	fill_sensor=false	mult_e=1.2	mult_hw=1.2	location=auto	plant_loop=auto																																
-Clothes Washer	"EnergyStar, 80% Usage"	ResidentialApplianceClothesWasher	imef=2.07	rated_annual_energy=123.0	annual_cost=9.0	test_date=2007	drum_volume=3.68	cold_cycle=false	thermostatic_control=true	internal_heater=false	fill_sensor=false	mult_e=0.8	mult_hw=0.8	location=auto	plant_loop=auto																																
-Clothes Washer	"EnergyStar, 100% Usage"	ResidentialApplianceClothesWasher	imef=2.07	rated_annual_energy=123.0	annual_cost=9.0	test_date=2007	drum_volume=3.68	cold_cycle=false	thermostatic_control=true	internal_heater=false	fill_sensor=false	mult_e=1.0	mult_hw=1.0	location=auto	plant_loop=auto																																
-Clothes Washer	"EnergyStar, 120% Usage"	ResidentialApplianceClothesWasher	imef=2.07	rated_annual_energy=123.0	annual_cost=9.0	test_date=2007	drum_volume=3.68	cold_cycle=false	thermostatic_control=true	internal_heater=false	fill_sensor=false	mult_e=1.2	mult_hw=1.2	location=auto	plant_loop=auto																																
-Clothes Washer	"EnergyStar, Cold Only"	ResidentialApplianceClothesWasher	imef=2.07	rated_annual_energy=123.0	annual_cost=9.0	test_date=2007	drum_volume=3.68	cold_cycle=true	thermostatic_control=true	internal_heater=false	fill_sensor=false	mult_e=1.0	mult_hw=1.0	location=auto	plant_loop=auto																																
-<<<<<<< HEAD
-Clothes Dryer	"Gas, 80% Usage"	ResidentialApplianceClothesDryerFuel	fuel_type=gas	cef=2.39	fuel_split=0.07	mult=0.8	location=auto																																								
-		ResidentialAirflow	clothes_dryer_exhaust=100																																												
-Clothes Dryer	"Gas, 100% Usage"	ResidentialApplianceClothesDryerFuel	fuel_type=gas	cef=2.39	fuel_split=0.07	mult=1.0	location=auto																																								
-		ResidentialAirflow	clothes_dryer_exhaust=100																																												
-Clothes Dryer	"Gas, 120% Usage"	ResidentialApplianceClothesDryerFuel	fuel_type=gas	cef=2.39	fuel_split=0.07	mult=1.2	location=auto																																								
-		ResidentialAirflow	clothes_dryer_exhaust=100																																												
-Clothes Dryer	"Gas, Premium"	ResidentialApplianceClothesDryerFuel	fuel_type=gas	cef=3.03	fuel_split=0.07	mult=1.0	location=auto																																								
-		ResidentialAirflow	clothes_dryer_exhaust=100																																												
-Clothes Dryer	"Propane, 80% Usage"	ResidentialApplianceClothesDryerFuel	fuel_type=propane	cef=2.39	fuel_split=0.07	mult=0.8	location=auto																																								
-		ResidentialAirflow	clothes_dryer_exhaust=100																																												
-Clothes Dryer	"Propane, 100% Usage"	ResidentialApplianceClothesDryerFuel	fuel_type=propane	cef=2.39	fuel_split=0.07	mult=1.0	location=auto																																								
-		ResidentialAirflow	clothes_dryer_exhaust=100																																												
-Clothes Dryer	"Propane, 120% Usage"	ResidentialApplianceClothesDryerFuel	fuel_type=propane	cef=2.39	fuel_split=0.07	mult=1.2	location=auto																																								
-		ResidentialAirflow	clothes_dryer_exhaust=100																																												
-Clothes Dryer	"Electric, 80% Usage"	ResidentialApplianceClothesDryerElectric	cef=2.70	mult=0.8	location=auto																																										
-		ResidentialAirflow	clothes_dryer_exhaust=100																																												
-Clothes Dryer	"Electric, 100% Usage"	ResidentialApplianceClothesDryerElectric	cef=2.70	mult=1.0	location=auto																																										
-		ResidentialAirflow	clothes_dryer_exhaust=100																																												
-Clothes Dryer	"Electric, 120% Usage"	ResidentialApplianceClothesDryerElectric	cef=2.70	mult=1.2	location=auto																																										
-		ResidentialAirflow	clothes_dryer_exhaust=100																																												
-Clothes Dryer	"Electric, Premium"	ResidentialApplianceClothesDryerElectric	cef=3.42	mult=1.0	location=auto																																										
-		ResidentialAirflow	clothes_dryer_exhaust=100																																												
-Clothes Dryer	"Electric, Heat Pump, Ventless"	ResidentialApplianceClothesDryerElectric	cef=3.65	mult=1.0	location=auto																																										
-=======
-Clothes Dryer	"Gas, 80% Usage"	ResidentialApplianceClothesDryer	fuel_type=gas	cef=2.39	fuel_split=0.07	mult=0.8	location=auto																																								
-		ResidentialAirflow	clothes_dryer_exhaust=100																																												
-Clothes Dryer	"Gas, 100% Usage"	ResidentialApplianceClothesDryer	fuel_type=gas	cef=2.39	fuel_split=0.07	mult=1.0	location=auto																																								
-		ResidentialAirflow	clothes_dryer_exhaust=100																																												
-Clothes Dryer	"Gas, 120% Usage"	ResidentialApplianceClothesDryer	fuel_type=gas	cef=2.39	fuel_split=0.07	mult=1.2	location=auto																																								
-		ResidentialAirflow	clothes_dryer_exhaust=100																																												
-Clothes Dryer	"Gas, Premium"	ResidentialApplianceClothesDryer	fuel_type=gas	cef=3.03	fuel_split=0.07	mult=1.0	location=auto																																								
-		ResidentialAirflow	clothes_dryer_exhaust=100																																												
-Clothes Dryer	"Propane, 80% Usage"	ResidentialApplianceClothesDryer	fuel_type=propane	cef=2.39	fuel_split=0.07	mult=0.8	location=auto																																								
-		ResidentialAirflow	clothes_dryer_exhaust=100																																												
-Clothes Dryer	"Propane, 100% Usage"	ResidentialApplianceClothesDryer	fuel_type=propane	cef=2.39	fuel_split=0.07	mult=1.0	location=auto																																								
-		ResidentialAirflow	clothes_dryer_exhaust=100																																												
-Clothes Dryer	"Propane, 120% Usage"	ResidentialApplianceClothesDryer	fuel_type=propane	cef=2.39	fuel_split=0.07	mult=1.2	location=auto																																								
-		ResidentialAirflow	clothes_dryer_exhaust=100																																												
-Clothes Dryer	"Electric, 80% Usage"	ResidentialApplianceClothesDryer	fuel_type=electric	cef=2.70	fuel_split=1.0	mult=0.8	location=auto																																								
-		ResidentialAirflow	clothes_dryer_exhaust=100																																												
-Clothes Dryer	"Electric, 100% Usage"	ResidentialApplianceClothesDryer	fuel_type=electric	cef=2.70	fuel_split=1.0	mult=1.0	location=auto																																								
-		ResidentialAirflow	clothes_dryer_exhaust=100																																												
-Clothes Dryer	"Electric, 120% Usage"	ResidentialApplianceClothesDryer	fuel_type=electric	cef=2.70	fuel_split=1.0	mult=1.2	location=auto																																								
-		ResidentialAirflow	clothes_dryer_exhaust=100																																												
-Clothes Dryer	"Electric, Premium"	ResidentialApplianceClothesDryer	fuel_type=electric	cef=3.42	fuel_split=1.0	mult=1.0	location=auto																																								
-		ResidentialAirflow	clothes_dryer_exhaust=100																																												
-Clothes Dryer	"Electric, Heat Pump, Ventless"	ResidentialApplianceClothesDryer	fuel_type=electric	cef=3.65	fuel_split=1.0	mult=1.0	location=auto																																								
->>>>>>> 86fce07e
-		ResidentialAirflow	clothes_dryer_exhaust=0																																												
-Clothes Dryer	None	ResidentialAirflow	clothes_dryer_exhaust=0																																												
-Lighting	100% Incandescent	ResidentialLighting	hw_cfl=0	hw_led=0	hw_lfl=0	pg_cfl=0	pg_led=0	pg_lfl=0	in_eff=15	cfl_eff=55	led_eff=80	lfl_eff=88	option_type=Lamp Fractions	energy_use_interior=900	energy_use_garage=100	energy_use_exterior=300																															
-Lighting	"60% CFL Hardwired, 34% CFL Plugin"	ResidentialLighting	hw_cfl=0.6	hw_led=0	hw_lfl=0	pg_cfl=0.34	pg_led=0	pg_lfl=0	in_eff=15	cfl_eff=55	led_eff=80	lfl_eff=88	option_type=Lamp Fractions	energy_use_interior=900	energy_use_garage=100	energy_use_exterior=300																															
-Lighting	"60% LED Hardwired, 34% CFL Plugin"	ResidentialLighting	hw_cfl=0	hw_led=0.6	hw_lfl=0	pg_cfl=0.34	pg_led=0	pg_lfl=0	in_eff=15	cfl_eff=55	led_eff=80	lfl_eff=88	option_type=Lamp Fractions	energy_use_interior=900	energy_use_garage=100	energy_use_exterior=300																															
-Lighting	60% CFL	ResidentialLighting	hw_cfl=0.6	hw_led=0	hw_lfl=0	pg_cfl=0.6	pg_led=0	pg_lfl=0	in_eff=15	cfl_eff=55	led_eff=80	lfl_eff=88	option_type=Lamp Fractions	energy_use_interior=900	energy_use_garage=100	energy_use_exterior=300																															
-Lighting	100% CFL	ResidentialLighting	hw_cfl=1	hw_led=0	hw_lfl=0	pg_cfl=1	pg_led=0	pg_lfl=0	in_eff=15	cfl_eff=55	led_eff=80	lfl_eff=88	option_type=Lamp Fractions	energy_use_interior=900	energy_use_garage=100	energy_use_exterior=300																															
-Lighting	100% LED	ResidentialLighting	hw_cfl=0	hw_led=1	hw_lfl=0	pg_cfl=0	pg_led=1	pg_lfl=0	in_eff=15	cfl_eff=55	led_eff=80	lfl_eff=88	option_type=Lamp Fractions	energy_use_interior=900	energy_use_garage=100	energy_use_exterior=300																															
-Lighting	"100% LED, Low Efficacy"	ResidentialLighting	hw_cfl=0	hw_led=1	hw_lfl=0	pg_cfl=0	pg_led=1	pg_lfl=0	in_eff=15	cfl_eff=55	led_eff=50	lfl_eff=88	option_type=Lamp Fractions	energy_use_interior=900	energy_use_garage=100	energy_use_exterior=300																															
-Plug Loads	None																																														
-Plug Loads	25%	ResidentialMiscPlugLoads	mult=0.25	"weekday_sch=0.04, 0.037, 0.037, 0.036, 0.033, 0.036, 0.043, 0.047, 0.034, 0.023, 0.024, 0.025, 0.024, 0.028, 0.031, 0.032, 0.039, 0.053, 0.063, 0.067, 0.071, 0.069, 0.059, 0.05"	"weekend_sch=0.04, 0.037, 0.037, 0.036, 0.033, 0.036, 0.043, 0.047, 0.034, 0.023, 0.024, 0.025, 0.024, 0.028, 0.031, 0.032, 0.039, 0.053, 0.063, 0.067, 0.071, 0.069, 0.059, 0.05"	"monthly_sch=1.248, 1.257, 0.993, 0.989, 0.993, 0.827, 0.821, 0.821, 0.827, 0.99, 0.987, 1.248"	option_type=Multiplier	energy_use=2000	sens_frac=0.93	lat_frac=0.021																																					
-Plug Loads	50%	ResidentialMiscPlugLoads	mult=0.5	"weekday_sch=0.04, 0.037, 0.037, 0.036, 0.033, 0.036, 0.043, 0.047, 0.034, 0.023, 0.024, 0.025, 0.024, 0.028, 0.031, 0.032, 0.039, 0.053, 0.063, 0.067, 0.071, 0.069, 0.059, 0.05"	"weekend_sch=0.04, 0.037, 0.037, 0.036, 0.033, 0.036, 0.043, 0.047, 0.034, 0.023, 0.024, 0.025, 0.024, 0.028, 0.031, 0.032, 0.039, 0.053, 0.063, 0.067, 0.071, 0.069, 0.059, 0.05"	"monthly_sch=1.248, 1.257, 0.993, 0.989, 0.993, 0.827, 0.821, 0.821, 0.827, 0.99, 0.987, 1.248"	option_type=Multiplier	energy_use=2000	sens_frac=0.93	lat_frac=0.021																																					
-Plug Loads	75%	ResidentialMiscPlugLoads	mult=0.75	"weekday_sch=0.04, 0.037, 0.037, 0.036, 0.033, 0.036, 0.043, 0.047, 0.034, 0.023, 0.024, 0.025, 0.024, 0.028, 0.031, 0.032, 0.039, 0.053, 0.063, 0.067, 0.071, 0.069, 0.059, 0.05"	"weekend_sch=0.04, 0.037, 0.037, 0.036, 0.033, 0.036, 0.043, 0.047, 0.034, 0.023, 0.024, 0.025, 0.024, 0.028, 0.031, 0.032, 0.039, 0.053, 0.063, 0.067, 0.071, 0.069, 0.059, 0.05"	"monthly_sch=1.248, 1.257, 0.993, 0.989, 0.993, 0.827, 0.821, 0.821, 0.827, 0.99, 0.987, 1.248"	option_type=Multiplier	energy_use=2000	sens_frac=0.93	lat_frac=0.021																																					
-Plug Loads	100%	ResidentialMiscPlugLoads	mult=1.0	"weekday_sch=0.04, 0.037, 0.037, 0.036, 0.033, 0.036, 0.043, 0.047, 0.034, 0.023, 0.024, 0.025, 0.024, 0.028, 0.031, 0.032, 0.039, 0.053, 0.063, 0.067, 0.071, 0.069, 0.059, 0.05"	"weekend_sch=0.04, 0.037, 0.037, 0.036, 0.033, 0.036, 0.043, 0.047, 0.034, 0.023, 0.024, 0.025, 0.024, 0.028, 0.031, 0.032, 0.039, 0.053, 0.063, 0.067, 0.071, 0.069, 0.059, 0.05"	"monthly_sch=1.248, 1.257, 0.993, 0.989, 0.993, 0.827, 0.821, 0.821, 0.827, 0.99, 0.987, 1.248"	option_type=Multiplier	energy_use=2000	sens_frac=0.93	lat_frac=0.021																																					
-Plug Loads	150%	ResidentialMiscPlugLoads	mult=1.5	"weekday_sch=0.04, 0.037, 0.037, 0.036, 0.033, 0.036, 0.043, 0.047, 0.034, 0.023, 0.024, 0.025, 0.024, 0.028, 0.031, 0.032, 0.039, 0.053, 0.063, 0.067, 0.071, 0.069, 0.059, 0.05"	"weekend_sch=0.04, 0.037, 0.037, 0.036, 0.033, 0.036, 0.043, 0.047, 0.034, 0.023, 0.024, 0.025, 0.024, 0.028, 0.031, 0.032, 0.039, 0.053, 0.063, 0.067, 0.071, 0.069, 0.059, 0.05"	"monthly_sch=1.248, 1.257, 0.993, 0.989, 0.993, 0.827, 0.821, 0.821, 0.827, 0.99, 0.987, 1.248"	option_type=Multiplier	energy_use=2000	sens_frac=0.93	lat_frac=0.021																																					
-Plug Loads	200%	ResidentialMiscPlugLoads	mult=2.0	"weekday_sch=0.04, 0.037, 0.037, 0.036, 0.033, 0.036, 0.043, 0.047, 0.034, 0.023, 0.024, 0.025, 0.024, 0.028, 0.031, 0.032, 0.039, 0.053, 0.063, 0.067, 0.071, 0.069, 0.059, 0.05"	"weekend_sch=0.04, 0.037, 0.037, 0.036, 0.033, 0.036, 0.043, 0.047, 0.034, 0.023, 0.024, 0.025, 0.024, 0.028, 0.031, 0.032, 0.039, 0.053, 0.063, 0.067, 0.071, 0.069, 0.059, 0.05"	"monthly_sch=1.248, 1.257, 0.993, 0.989, 0.993, 0.827, 0.821, 0.821, 0.827, 0.99, 0.987, 1.248"	option_type=Multiplier	energy_use=2000	sens_frac=0.93	lat_frac=0.021																																					
-Plug Loads	400%	ResidentialMiscPlugLoads	mult=4.0	"weekday_sch=0.04, 0.037, 0.037, 0.036, 0.033, 0.036, 0.043, 0.047, 0.034, 0.023, 0.024, 0.025, 0.024, 0.028, 0.031, 0.032, 0.039, 0.053, 0.063, 0.067, 0.071, 0.069, 0.059, 0.05"	"weekend_sch=0.04, 0.037, 0.037, 0.036, 0.033, 0.036, 0.043, 0.047, 0.034, 0.023, 0.024, 0.025, 0.024, 0.028, 0.031, 0.032, 0.039, 0.053, 0.063, 0.067, 0.071, 0.069, 0.059, 0.05"	"monthly_sch=1.248, 1.257, 0.993, 0.989, 0.993, 0.827, 0.821, 0.821, 0.827, 0.99, 0.987, 1.248"	option_type=Multiplier	energy_use=2000	sens_frac=0.93	lat_frac=0.021																																					
-<<<<<<< HEAD
-Misc Extra Refrigerator	None																																														
-Misc Extra Refrigerator	"EF 6.9, National Average"	ResidentialMiscExtraRefrigerator	fridge_E=1102	mult=0.221	"weekday_sch=0.040, 0.039, 0.038, 0.037, 0.036, 0.036, 0.038, 0.040, 0.041, 0.041, 0.040, 0.040, 0.042, 0.042, 0.042, 0.041, 0.044, 0.048, 0.050, 0.048, 0.047, 0.046, 0.044, 0.041"	"weekend_sch=0.040, 0.039, 0.038, 0.037, 0.036, 0.036, 0.038, 0.040, 0.041, 0.041, 0.040, 0.040, 0.042, 0.042, 0.042, 0.041, 0.044, 0.048, 0.050, 0.048, 0.047, 0.046, 0.044, 0.041"	"monthly_sch=0.837, 0.835, 1.084, 1.084, 1.084, 1.096, 1.096, 1.096, 1.096, 0.931, 0.925, 0.837"	location=auto																																							
-Misc Freezer	None																																														
-Misc Freezer	"EF 12, National Average"	ResidentialMiscFreezer	freezer_E=935	mult=0.342	"weekday_sch=0.040, 0.039, 0.038, 0.037, 0.036, 0.036, 0.038, 0.040, 0.041, 0.041, 0.040, 0.040, 0.042, 0.042, 0.042, 0.041, 0.044, 0.048, 0.050, 0.048, 0.047, 0.046, 0.044, 0.041"	"weekend_sch=0.040, 0.039, 0.038, 0.037, 0.036, 0.036, 0.038, 0.040, 0.041, 0.041, 0.040, 0.040, 0.042, 0.042, 0.042, 0.041, 0.044, 0.048, 0.050, 0.048, 0.047, 0.046, 0.044, 0.041"	"monthly_sch=0.837, 0.835, 1.084, 1.084, 1.084, 1.096, 1.096, 1.096, 1.096, 0.931, 0.925, 0.837"	location=auto																																							
-Misc Gas Fireplace	None	ResidentialAirflow	has_fireplace_chimney=false																																												
-Misc Gas Fireplace	National Average	ResidentialMiscGasFireplace	base_energy=60	mult=0.032	scale_energy=true	"weekday_sch=0.044, 0.023, 0.019, 0.015, 0.016, 0.018, 0.026, 0.033, 0.033, 0.032, 0.033, 0.033, 0.032, 0.032, 0.032, 0.033, 0.045, 0.057, 0.066, 0.076, 0.081, 0.086, 0.075, 0.065"	"weekend_sch=0.044, 0.023, 0.019, 0.015, 0.016, 0.018, 0.026, 0.033, 0.033, 0.032, 0.033, 0.033, 0.032, 0.032, 0.032, 0.033, 0.045, 0.057, 0.066, 0.076, 0.081, 0.086, 0.075, 0.065"	"monthly_sch=1.154, 1.161, 1.013, 1.010, 1.013, 0.888, 0.883, 0.883, 0.888, 0.978, 0.974, 1.154"	location=auto																																						
-		ResidentialAirflow	has_fireplace_chimney=false																																												
-Misc Gas Fireplace	Gas Fireplace	ResidentialMiscGasFireplace	base_energy=60	mult=1.0	scale_energy=true	"weekday_sch=0.044, 0.023, 0.019, 0.015, 0.016, 0.018, 0.026, 0.033, 0.033, 0.032, 0.033, 0.033, 0.032, 0.032, 0.032, 0.033, 0.045, 0.057, 0.066, 0.076, 0.081, 0.086, 0.075, 0.065"	"weekend_sch=0.044, 0.023, 0.019, 0.015, 0.016, 0.018, 0.026, 0.033, 0.033, 0.032, 0.033, 0.033, 0.032, 0.032, 0.032, 0.033, 0.045, 0.057, 0.066, 0.076, 0.081, 0.086, 0.075, 0.065"	"monthly_sch=1.154, 1.161, 1.013, 1.010, 1.013, 0.888, 0.883, 0.883, 0.888, 0.978, 0.974, 1.154"	location=auto																																						
-=======
-Misc Extra Refrigerator	None	ResidentialMiscLargeUncommonLoads	has_fridge=false	fridge_rated_annual_energy=1102	fridge_mult=0.221	"fridge_weekday_sch=0.040, 0.039, 0.038, 0.037, 0.036, 0.036, 0.038, 0.040, 0.041, 0.041, 0.040, 0.040, 0.042, 0.042, 0.042, 0.041, 0.044, 0.048, 0.050, 0.048, 0.047, 0.046, 0.044, 0.041"	"fridge_weekend_sch=0.040, 0.039, 0.038, 0.037, 0.036, 0.036, 0.038, 0.040, 0.041, 0.041, 0.040, 0.040, 0.042, 0.042, 0.042, 0.041, 0.044, 0.048, 0.050, 0.048, 0.047, 0.046, 0.044, 0.041"	"fridge_monthly_sch=0.837, 0.835, 1.084, 1.084, 1.084, 1.096, 1.096, 1.096, 1.096, 0.931, 0.925, 0.837"	fridge_location=auto																																						
-Misc Extra Refrigerator	"EF 6.9, National Average"	ResidentialMiscLargeUncommonLoads	has_fridge=true	fridge_rated_annual_energy=1102	fridge_mult=0.221	"fridge_weekday_sch=0.040, 0.039, 0.038, 0.037, 0.036, 0.036, 0.038, 0.040, 0.041, 0.041, 0.040, 0.040, 0.042, 0.042, 0.042, 0.041, 0.044, 0.048, 0.050, 0.048, 0.047, 0.046, 0.044, 0.041"	"fridge_weekend_sch=0.040, 0.039, 0.038, 0.037, 0.036, 0.036, 0.038, 0.040, 0.041, 0.041, 0.040, 0.040, 0.042, 0.042, 0.042, 0.041, 0.044, 0.048, 0.050, 0.048, 0.047, 0.046, 0.044, 0.041"	"fridge_monthly_sch=0.837, 0.835, 1.084, 1.084, 1.084, 1.096, 1.096, 1.096, 1.096, 0.931, 0.925, 0.837"	fridge_location=auto																																						
-Misc Freezer	None	ResidentialMiscLargeUncommonLoads	has_freezer=false	freezer_rated_annual_energy=935	freezer_mult=0.342	"freezer_weekday_sch=0.040, 0.039, 0.038, 0.037, 0.036, 0.036, 0.038, 0.040, 0.041, 0.041, 0.040, 0.040, 0.042, 0.042, 0.042, 0.041, 0.044, 0.048, 0.050, 0.048, 0.047, 0.046, 0.044, 0.041"	"freezer_weekend_sch=0.040, 0.039, 0.038, 0.037, 0.036, 0.036, 0.038, 0.040, 0.041, 0.041, 0.040, 0.040, 0.042, 0.042, 0.042, 0.041, 0.044, 0.048, 0.050, 0.048, 0.047, 0.046, 0.044, 0.041"	"freezer_monthly_sch=0.837, 0.835, 1.084, 1.084, 1.084, 1.096, 1.096, 1.096, 1.096, 0.931, 0.925, 0.837"	freezer_location=auto																																						
-Misc Freezer	"EF 12, National Average"	ResidentialMiscLargeUncommonLoads	has_freezer=true	freezer_rated_annual_energy=935	freezer_mult=0.342	"freezer_weekday_sch=0.040, 0.039, 0.038, 0.037, 0.036, 0.036, 0.038, 0.040, 0.041, 0.041, 0.040, 0.040, 0.042, 0.042, 0.042, 0.041, 0.044, 0.048, 0.050, 0.048, 0.047, 0.046, 0.044, 0.041"	"freezer_weekend_sch=0.040, 0.039, 0.038, 0.037, 0.036, 0.036, 0.038, 0.040, 0.041, 0.041, 0.040, 0.040, 0.042, 0.042, 0.042, 0.041, 0.044, 0.048, 0.050, 0.048, 0.047, 0.046, 0.044, 0.041"	"freezer_monthly_sch=0.837, 0.835, 1.084, 1.084, 1.084, 1.096, 1.096, 1.096, 1.096, 0.931, 0.925, 0.837"	freezer_location=auto																																						
-Misc Gas Fireplace	None	ResidentialMiscLargeUncommonLoads	has_gas_fireplace=false	gas_fireplace_annual_energy=60	gas_fireplace_mult=0.032	gas_fireplace_scale_energy=true	"gas_fireplace_weekday_sch=0.044, 0.023, 0.019, 0.015, 0.016, 0.018, 0.026, 0.033, 0.033, 0.032, 0.033, 0.033, 0.032, 0.032, 0.032, 0.033, 0.045, 0.057, 0.066, 0.076, 0.081, 0.086, 0.075, 0.065"	"gas_fireplace_weekend_sch=0.044, 0.023, 0.019, 0.015, 0.016, 0.018, 0.026, 0.033, 0.033, 0.032, 0.033, 0.033, 0.032, 0.032, 0.032, 0.033, 0.045, 0.057, 0.066, 0.076, 0.081, 0.086, 0.075, 0.065"	"gas_fireplace_monthly_sch=1.154, 1.161, 1.013, 1.010, 1.013, 0.888, 0.883, 0.883, 0.888, 0.978, 0.974, 1.154"	gas_fireplace_location=auto																																					
-		ResidentialAirflow	has_fireplace_chimney=false																																												
-Misc Gas Fireplace	National Average	ResidentialMiscLargeUncommonLoads	has_gas_fireplace=true	gas_fireplace_annual_energy=60	gas_fireplace_mult=0.032	gas_fireplace_scale_energy=true	"gas_fireplace_weekday_sch=0.044, 0.023, 0.019, 0.015, 0.016, 0.018, 0.026, 0.033, 0.033, 0.032, 0.033, 0.033, 0.032, 0.032, 0.032, 0.033, 0.045, 0.057, 0.066, 0.076, 0.081, 0.086, 0.075, 0.065"	"gas_fireplace_weekend_sch=0.044, 0.023, 0.019, 0.015, 0.016, 0.018, 0.026, 0.033, 0.033, 0.032, 0.033, 0.033, 0.032, 0.032, 0.032, 0.033, 0.045, 0.057, 0.066, 0.076, 0.081, 0.086, 0.075, 0.065"	"gas_fireplace_monthly_sch=1.154, 1.161, 1.013, 1.010, 1.013, 0.888, 0.883, 0.883, 0.888, 0.978, 0.974, 1.154"	gas_fireplace_location=auto																																					
-		ResidentialAirflow	has_fireplace_chimney=false																																												
-Misc Gas Fireplace	Gas Fireplace	ResidentialMiscLargeUncommonLoads	has_gas_fireplace=true	gas_fireplace_annual_energy=60	gas_fireplace_mult=1.0	gas_fireplace_scale_energy=true	"gas_fireplace_weekday_sch=0.044, 0.023, 0.019, 0.015, 0.016, 0.018, 0.026, 0.033, 0.033, 0.032, 0.033, 0.033, 0.032, 0.032, 0.032, 0.033, 0.045, 0.057, 0.066, 0.076, 0.081, 0.086, 0.075, 0.065"	"gas_fireplace_weekend_sch=0.044, 0.023, 0.019, 0.015, 0.016, 0.018, 0.026, 0.033, 0.033, 0.032, 0.033, 0.033, 0.032, 0.032, 0.032, 0.033, 0.045, 0.057, 0.066, 0.076, 0.081, 0.086, 0.075, 0.065"	"gas_fireplace_monthly_sch=1.154, 1.161, 1.013, 1.010, 1.013, 0.888, 0.883, 0.883, 0.888, 0.978, 0.974, 1.154"	gas_fireplace_location=auto																																					
->>>>>>> 86fce07e
-		ResidentialAirflow	has_fireplace_chimney=true																																												
-Misc Gas Grill	None	ResidentialMiscLargeUncommonLoads	has_gas_grill=false	gas_grill_annual_energy=30	gas_grill_mult=0.029	gas_grill_scale_energy=true	"gas_grill_weekday_sch=0.004, 0.001, 0.001, 0.002, 0.007, 0.012, 0.029, 0.046, 0.044, 0.041, 0.044, 0.046, 0.042, 0.038, 0.049, 0.059, 0.110, 0.161, 0.115, 0.070, 0.044, 0.019, 0.013, 0.007"	"gas_grill_weekend_sch=0.004, 0.001, 0.001, 0.002, 0.007, 0.012, 0.029, 0.046, 0.044, 0.041, 0.044, 0.046, 0.042, 0.038, 0.049, 0.059, 0.110, 0.161, 0.115, 0.070, 0.044, 0.019, 0.013, 0.007"	"gas_grill_monthly_sch=1.097, 1.097, 0.991, 0.987, 0.991, 0.890, 0.896, 0.896, 0.890, 1.085, 1.085, 1.097"																																						
-Misc Gas Grill	National Average	ResidentialMiscLargeUncommonLoads	has_gas_grill=true	gas_grill_annual_energy=30	gas_grill_mult=0.029	gas_grill_scale_energy=true	"gas_grill_weekday_sch=0.004, 0.001, 0.001, 0.002, 0.007, 0.012, 0.029, 0.046, 0.044, 0.041, 0.044, 0.046, 0.042, 0.038, 0.049, 0.059, 0.110, 0.161, 0.115, 0.070, 0.044, 0.019, 0.013, 0.007"	"gas_grill_weekend_sch=0.004, 0.001, 0.001, 0.002, 0.007, 0.012, 0.029, 0.046, 0.044, 0.041, 0.044, 0.046, 0.042, 0.038, 0.049, 0.059, 0.110, 0.161, 0.115, 0.070, 0.044, 0.019, 0.013, 0.007"	"gas_grill_monthly_sch=1.097, 1.097, 0.991, 0.987, 0.991, 0.890, 0.896, 0.896, 0.890, 1.085, 1.085, 1.097"																																						
-Misc Gas Grill	Gas Grill	ResidentialMiscLargeUncommonLoads	has_gas_grill=true	gas_grill_annual_energy=30	gas_grill_mult=1.0	gas_grill_scale_energy=true	"gas_grill_weekday_sch=0.004, 0.001, 0.001, 0.002, 0.007, 0.012, 0.029, 0.046, 0.044, 0.041, 0.044, 0.046, 0.042, 0.038, 0.049, 0.059, 0.110, 0.161, 0.115, 0.070, 0.044, 0.019, 0.013, 0.007"	"gas_grill_weekend_sch=0.004, 0.001, 0.001, 0.002, 0.007, 0.012, 0.029, 0.046, 0.044, 0.041, 0.044, 0.046, 0.042, 0.038, 0.049, 0.059, 0.110, 0.161, 0.115, 0.070, 0.044, 0.019, 0.013, 0.007"	"gas_grill_monthly_sch=1.097, 1.097, 0.991, 0.987, 0.991, 0.890, 0.896, 0.896, 0.890, 1.085, 1.085, 1.097"																																						
-Misc Gas Lighting	None	ResidentialMiscLargeUncommonLoads	has_gas_lighting=false	gas_lighting_annual_energy=19	gas_lighting_mult=0.012	gas_lighting_scale_energy=true	"gas_lighting_weekday_sch=0.044, 0.023, 0.019, 0.015, 0.016, 0.018, 0.026, 0.033, 0.033, 0.032, 0.033, 0.033, 0.032, 0.032, 0.032, 0.033, 0.045, 0.057, 0.066, 0.076, 0.081, 0.086, 0.075, 0.065"	"gas_lighting_weekend_sch=0.044, 0.023, 0.019, 0.015, 0.016, 0.018, 0.026, 0.033, 0.033, 0.032, 0.033, 0.033, 0.032, 0.032, 0.032, 0.033, 0.045, 0.057, 0.066, 0.076, 0.081, 0.086, 0.075, 0.065"	"gas_lighting_monthly_sch=1.154, 1.161, 1.013, 1.010, 1.013, 0.888, 0.883, 0.883, 0.888, 0.978, 0.974, 1.154"																																						
-Misc Gas Lighting	National Average	ResidentialMiscLargeUncommonLoads	has_gas_lighting=true	gas_lighting_annual_energy=19	gas_lighting_mult=0.012	gas_lighting_scale_energy=true	"gas_lighting_weekday_sch=0.044, 0.023, 0.019, 0.015, 0.016, 0.018, 0.026, 0.033, 0.033, 0.032, 0.033, 0.033, 0.032, 0.032, 0.032, 0.033, 0.045, 0.057, 0.066, 0.076, 0.081, 0.086, 0.075, 0.065"	"gas_lighting_weekend_sch=0.044, 0.023, 0.019, 0.015, 0.016, 0.018, 0.026, 0.033, 0.033, 0.032, 0.033, 0.033, 0.032, 0.032, 0.032, 0.033, 0.045, 0.057, 0.066, 0.076, 0.081, 0.086, 0.075, 0.065"	"gas_lighting_monthly_sch=1.154, 1.161, 1.013, 1.010, 1.013, 0.888, 0.883, 0.883, 0.888, 0.978, 0.974, 1.154"																																						
-Misc Gas Lighting	Gas Lighting	ResidentialMiscLargeUncommonLoads	has_gas_lighting=true	gas_lighting_annual_energy=19	gas_lighting_mult=1.0	gas_lighting_scale_energy=true	"gas_lighting_weekday_sch=0.044, 0.023, 0.019, 0.015, 0.016, 0.018, 0.026, 0.033, 0.033, 0.032, 0.033, 0.033, 0.032, 0.032, 0.032, 0.033, 0.045, 0.057, 0.066, 0.076, 0.081, 0.086, 0.075, 0.065"	"gas_lighting_weekend_sch=0.044, 0.023, 0.019, 0.015, 0.016, 0.018, 0.026, 0.033, 0.033, 0.032, 0.033, 0.033, 0.032, 0.032, 0.032, 0.033, 0.045, 0.057, 0.066, 0.076, 0.081, 0.086, 0.075, 0.065"	"gas_lighting_monthly_sch=1.154, 1.161, 1.013, 1.010, 1.013, 0.888, 0.883, 0.883, 0.888, 0.978, 0.974, 1.154"																																						
-Misc Hot Tub Spa	None	ResidentialMiscLargeUncommonLoads	has_hot_tub_heater_elec=false	has_hot_tub_heater_gas=false	has_hot_tub_pump=false	hot_tub_heater_elec_annual_energy=1027.3	hot_tub_heater_elec_mult=0.048	hot_tub_heater_gas_annual_energy=81	hot_tub_heater_gas_mult=0.011	hot_tub_pump_annual_energy=1014.1	hot_tub_pump_mult=0.059	hot_tub_scale_energy=true	"hot_tub_weekday_sch=0.024, 0.029, 0.024, 0.029, 0.047, 0.067, 0.057, 0.024, 0.024, 0.019, 0.015, 0.014, 0.014, 0.014, 0.024, 0.058, 0.126, 0.122, 0.068, 0.061, 0.051, 0.043, 0.024, 0.024"	"hot_tub_weekend_sch=0.024, 0.029, 0.024, 0.029, 0.047, 0.067, 0.057, 0.024, 0.024, 0.019, 0.015, 0.014, 0.014, 0.014, 0.024, 0.058, 0.126, 0.122, 0.068, 0.061, 0.051, 0.043, 0.024, 0.024"	"hot_tub_monthly_sch=0.921, 0.928, 0.921, 0.915, 0.921, 1.160, 1.158, 1.158, 1.160, 0.921, 0.915, 0.921"																																
-Misc Hot Tub Spa	National Average	ResidentialMiscLargeUncommonLoads	has_hot_tub_heater_elec=true	has_hot_tub_heater_gas=true	has_hot_tub_pump=true	hot_tub_heater_elec_annual_energy=1027.3	hot_tub_heater_elec_mult=0.048	hot_tub_heater_gas_annual_energy=81	hot_tub_heater_gas_mult=0.011	hot_tub_pump_annual_energy=1014.1	hot_tub_pump_mult=0.059	hot_tub_scale_energy=true	"hot_tub_weekday_sch=0.024, 0.029, 0.024, 0.029, 0.047, 0.067, 0.057, 0.024, 0.024, 0.019, 0.015, 0.014, 0.014, 0.014, 0.024, 0.058, 0.126, 0.122, 0.068, 0.061, 0.051, 0.043, 0.024, 0.024"	"hot_tub_weekend_sch=0.024, 0.029, 0.024, 0.029, 0.047, 0.067, 0.057, 0.024, 0.024, 0.019, 0.015, 0.014, 0.014, 0.014, 0.024, 0.058, 0.126, 0.122, 0.068, 0.061, 0.051, 0.043, 0.024, 0.024"	"hot_tub_monthly_sch=0.921, 0.928, 0.921, 0.915, 0.921, 1.160, 1.158, 1.158, 1.160, 0.921, 0.915, 0.921"																																
-Misc Hot Tub Spa	Electric	ResidentialMiscLargeUncommonLoads	has_hot_tub_heater_elec=true	has_hot_tub_heater_gas=false	has_hot_tub_pump=true	hot_tub_heater_elec_annual_energy=1027.3	hot_tub_heater_elec_mult=1.0	hot_tub_heater_gas_annual_energy=81	hot_tub_heater_gas_mult=0.011	hot_tub_pump_annual_energy=1014.1	hot_tub_pump_mult=1.0	hot_tub_scale_energy=true	"hot_tub_weekday_sch=0.024, 0.029, 0.024, 0.029, 0.047, 0.067, 0.057, 0.024, 0.024, 0.019, 0.015, 0.014, 0.014, 0.014, 0.024, 0.058, 0.126, 0.122, 0.068, 0.061, 0.051, 0.043, 0.024, 0.024"	"hot_tub_weekend_sch=0.024, 0.029, 0.024, 0.029, 0.047, 0.067, 0.057, 0.024, 0.024, 0.019, 0.015, 0.014, 0.014, 0.014, 0.024, 0.058, 0.126, 0.122, 0.068, 0.061, 0.051, 0.043, 0.024, 0.024"	"hot_tub_monthly_sch=0.921, 0.928, 0.921, 0.915, 0.921, 1.160, 1.158, 1.158, 1.160, 0.921, 0.915, 0.921"																																
-Misc Hot Tub Spa	Gas	ResidentialMiscLargeUncommonLoads	has_hot_tub_heater_elec=false	has_hot_tub_heater_gas=true	has_hot_tub_pump=true	hot_tub_heater_elec_annual_energy=1027.3	hot_tub_heater_elec_mult=1.0	hot_tub_heater_gas_annual_energy=81	hot_tub_heater_gas_mult=1.0	hot_tub_pump_annual_energy=1014.1	hot_tub_pump_mult=1.0	hot_tub_scale_energy=true	"hot_tub_weekday_sch=0.024, 0.029, 0.024, 0.029, 0.047, 0.067, 0.057, 0.024, 0.024, 0.019, 0.015, 0.014, 0.014, 0.014, 0.024, 0.058, 0.126, 0.122, 0.068, 0.061, 0.051, 0.043, 0.024, 0.024"	"hot_tub_weekend_sch=0.024, 0.029, 0.024, 0.029, 0.047, 0.067, 0.057, 0.024, 0.024, 0.019, 0.015, 0.014, 0.014, 0.014, 0.024, 0.058, 0.126, 0.122, 0.068, 0.061, 0.051, 0.043, 0.024, 0.024"	"hot_tub_monthly_sch=0.921, 0.928, 0.921, 0.915, 0.921, 1.160, 1.158, 1.158, 1.160, 0.921, 0.915, 0.921"																																
-Misc Pool	None	ResidentialMiscLargeUncommonLoads	has_pool_heater_elec=false	has_pool_heater_gas=false	has_pool_pump=false	pool_heater_elec_annual_energy=2300	pool_heater_elec_mult=0.004	pool_heater_gas_annual_energy=222	pool_heater_gas_mult=0.014	pool_pump_annual_energy=2250	pool_pump_mult=0.075	pool_scale_energy=true	"pool_weekday_sch=0.003, 0.003, 0.003, 0.004, 0.008, 0.015, 0.026, 0.044, 0.084, 0.121, 0.127, 0.121, 0.120, 0.090, 0.075, 0.061, 0.037, 0.023, 0.013, 0.008, 0.004, 0.003, 0.003, 0.003"	"pool_weekend_sch=0.003, 0.003, 0.003, 0.004, 0.008, 0.015, 0.026, 0.044, 0.084, 0.121, 0.127, 0.121, 0.120, 0.090, 0.075, 0.061, 0.037, 0.023, 0.013, 0.008, 0.004, 0.003, 0.003, 0.003"	"pool_monthly_sch=1.154, 1.161, 1.013, 1.010, 1.013, 0.888, 0.883, 0.883, 0.888, 0.978, 0.974, 1.154"																																
-Misc Pool	National Average	ResidentialMiscLargeUncommonLoads	has_pool_heater_elec=true	has_pool_heater_gas=true	has_pool_pump=true	pool_heater_elec_annual_energy=2300	pool_heater_elec_mult=0.004	pool_heater_gas_annual_energy=222	pool_heater_gas_mult=0.014	pool_pump_annual_energy=2250	pool_pump_mult=0.075	pool_scale_energy=true	"pool_weekday_sch=0.003, 0.003, 0.003, 0.004, 0.008, 0.015, 0.026, 0.044, 0.084, 0.121, 0.127, 0.121, 0.120, 0.090, 0.075, 0.061, 0.037, 0.023, 0.013, 0.008, 0.004, 0.003, 0.003, 0.003"	"pool_weekend_sch=0.003, 0.003, 0.003, 0.004, 0.008, 0.015, 0.026, 0.044, 0.084, 0.121, 0.127, 0.121, 0.120, 0.090, 0.075, 0.061, 0.037, 0.023, 0.013, 0.008, 0.004, 0.003, 0.003, 0.003"	"pool_monthly_sch=1.154, 1.161, 1.013, 1.010, 1.013, 0.888, 0.883, 0.883, 0.888, 0.978, 0.974, 1.154"																																
-Misc Pool	Electric	ResidentialMiscLargeUncommonLoads	has_pool_heater_elec=true	has_pool_heater_gas=false	has_pool_pump=true	pool_heater_elec_annual_energy=2300	pool_heater_elec_mult=1.0	pool_heater_gas_annual_energy=222	pool_heater_gas_mult=1.0	pool_pump_annual_energy=2250	pool_pump_mult=1.0	pool_scale_energy=true	"pool_weekday_sch=0.003, 0.003, 0.003, 0.004, 0.008, 0.015, 0.026, 0.044, 0.084, 0.121, 0.127, 0.121, 0.120, 0.090, 0.075, 0.061, 0.037, 0.023, 0.013, 0.008, 0.004, 0.003, 0.003, 0.003"	"pool_weekend_sch=0.003, 0.003, 0.003, 0.004, 0.008, 0.015, 0.026, 0.044, 0.084, 0.121, 0.127, 0.121, 0.120, 0.090, 0.075, 0.061, 0.037, 0.023, 0.013, 0.008, 0.004, 0.003, 0.003, 0.003"	"pool_monthly_sch=1.154, 1.161, 1.013, 1.010, 1.013, 0.888, 0.883, 0.883, 0.888, 0.978, 0.974, 1.154"																																
-Misc Pool	Gas	ResidentialMiscLargeUncommonLoads	has_pool_heater_elec=false	has_pool_heater_gas=true	has_pool_pump=true	pool_heater_elec_annual_energy=2300	pool_heater_elec_mult=0.004	pool_heater_gas_annual_energy=222	pool_heater_gas_mult=1.0	pool_pump_annual_energy=2250	pool_pump_mult=1.0	pool_scale_energy=true	"pool_weekday_sch=0.003, 0.003, 0.003, 0.004, 0.008, 0.015, 0.026, 0.044, 0.084, 0.121, 0.127, 0.121, 0.120, 0.090, 0.075, 0.061, 0.037, 0.023, 0.013, 0.008, 0.004, 0.003, 0.003, 0.003"	"pool_weekend_sch=0.003, 0.003, 0.003, 0.004, 0.008, 0.015, 0.026, 0.044, 0.084, 0.121, 0.127, 0.121, 0.120, 0.090, 0.075, 0.061, 0.037, 0.023, 0.013, 0.008, 0.004, 0.003, 0.003, 0.003"	"pool_monthly_sch=1.154, 1.161, 1.013, 1.010, 1.013, 0.888, 0.883, 0.883, 0.888, 0.978, 0.974, 1.154"																																
-Misc Well Pump	None	ResidentialMiscLargeUncommonLoads	has_well_pump=false	well_pump_annual_energy=400	well_pump_mult=0.127	well_pump_scale_energy=true	"well_pump_weekday_sch=0.044, 0.023, 0.019, 0.015, 0.016, 0.018, 0.026, 0.033, 0.033, 0.032, 0.033, 0.033, 0.032, 0.032, 0.032, 0.033, 0.045, 0.057, 0.066, 0.076, 0.081, 0.086, 0.075, 0.065"	"well_pump_weekend_sch=0.044, 0.023, 0.019, 0.015, 0.016, 0.018, 0.026, 0.033, 0.033, 0.032, 0.033, 0.033, 0.032, 0.032, 0.032, 0.033, 0.045, 0.057, 0.066, 0.076, 0.081, 0.086, 0.075, 0.065"	"well_pump_monthly_sch=1.154, 1.161, 1.013, 1.010, 1.013, 0.888, 0.883, 0.883, 0.888, 0.978, 0.974, 1.154"																																						
-Misc Well Pump	National Average	ResidentialMiscLargeUncommonLoads	has_well_pump=true	well_pump_annual_energy=400	well_pump_mult=0.127	well_pump_scale_energy=true	"well_pump_weekday_sch=0.044, 0.023, 0.019, 0.015, 0.016, 0.018, 0.026, 0.033, 0.033, 0.032, 0.033, 0.033, 0.032, 0.032, 0.032, 0.033, 0.045, 0.057, 0.066, 0.076, 0.081, 0.086, 0.075, 0.065"	"well_pump_weekend_sch=0.044, 0.023, 0.019, 0.015, 0.016, 0.018, 0.026, 0.033, 0.033, 0.032, 0.033, 0.033, 0.032, 0.032, 0.032, 0.033, 0.045, 0.057, 0.066, 0.076, 0.081, 0.086, 0.075, 0.065"	"well_pump_monthly_sch=1.154, 1.161, 1.013, 1.010, 1.013, 0.888, 0.883, 0.883, 0.888, 0.978, 0.974, 1.154"																																						
-Misc Well Pump	Typical Efficiency	ResidentialMiscLargeUncommonLoads	has_well_pump=true	well_pump_annual_energy=400	well_pump_mult=1.0	well_pump_scale_energy=true	"well_pump_weekday_sch=0.044, 0.023, 0.019, 0.015, 0.016, 0.018, 0.026, 0.033, 0.033, 0.032, 0.033, 0.033, 0.032, 0.032, 0.032, 0.033, 0.045, 0.057, 0.066, 0.076, 0.081, 0.086, 0.075, 0.065"	"well_pump_weekend_sch=0.044, 0.023, 0.019, 0.015, 0.016, 0.018, 0.026, 0.033, 0.033, 0.032, 0.033, 0.033, 0.032, 0.032, 0.032, 0.033, 0.045, 0.057, 0.066, 0.076, 0.081, 0.086, 0.075, 0.065"	"well_pump_monthly_sch=1.154, 1.161, 1.013, 1.010, 1.013, 0.888, 0.883, 0.883, 0.888, 0.978, 0.974, 1.154"																																						
-Misc Well Pump	High Efficiency	ResidentialMiscLargeUncommonLoads	has_well_pump=true	well_pump_annual_energy=400	well_pump_mult=0.67	well_pump_scale_energy=true	"well_pump_weekday_sch=0.044, 0.023, 0.019, 0.015, 0.016, 0.018, 0.026, 0.033, 0.033, 0.032, 0.033, 0.033, 0.032, 0.032, 0.032, 0.033, 0.045, 0.057, 0.066, 0.076, 0.081, 0.086, 0.075, 0.065"	"well_pump_weekend_sch=0.044, 0.023, 0.019, 0.015, 0.016, 0.018, 0.026, 0.033, 0.033, 0.032, 0.033, 0.033, 0.032, 0.032, 0.032, 0.033, 0.045, 0.057, 0.066, 0.076, 0.081, 0.086, 0.075, 0.065"	"well_pump_monthly_sch=1.154, 1.161, 1.013, 1.010, 1.013, 0.888, 0.883, 0.883, 0.888, 0.978, 0.974, 1.154"																																						
-Ducts	"85% Leakage, Uninsulated"	ResidentialAirflow	duct_location=auto	duct_total_leakage=0.85	duct_supply_frac=0.6	duct_return_frac=0.067	duct_ah_supply_frac=0.067	duct_ah_return_frac=0.267	duct_location_frac=auto	duct_num_returns=auto	duct_supply_area_mult=1	duct_return_area_mult=1	duct_r=0																																		
-Ducts	"85% Leakage, R-4"	ResidentialAirflow	duct_location=auto	duct_total_leakage=0.85	duct_supply_frac=0.6	duct_return_frac=0.067	duct_ah_supply_frac=0.067	duct_ah_return_frac=0.267	duct_location_frac=auto	duct_num_returns=auto	duct_supply_area_mult=1	duct_return_area_mult=1	duct_r=4																																		
-Ducts	"85% Leakage, R-6"	ResidentialAirflow	duct_location=auto	duct_total_leakage=0.85	duct_supply_frac=0.6	duct_return_frac=0.067	duct_ah_supply_frac=0.067	duct_ah_return_frac=0.267	duct_location_frac=auto	duct_num_returns=auto	duct_supply_area_mult=1	duct_return_area_mult=1	duct_r=6																																		
-Ducts	"85% Leakage, R-8"	ResidentialAirflow	duct_location=auto	duct_total_leakage=0.85	duct_supply_frac=0.6	duct_return_frac=0.067	duct_ah_supply_frac=0.067	duct_ah_return_frac=0.267	duct_location_frac=auto	duct_num_returns=auto	duct_supply_area_mult=1	duct_return_area_mult=1	duct_r=8																																		
-Ducts	"53% Leakage, Uninsulated"	ResidentialAirflow	duct_location=auto	duct_total_leakage=0.53	duct_supply_frac=0.6	duct_return_frac=0.067	duct_ah_supply_frac=0.067	duct_ah_return_frac=0.267	duct_location_frac=auto	duct_num_returns=auto	duct_supply_area_mult=1	duct_return_area_mult=1	duct_r=0																																		
-Ducts	"53% Leakage, R-4"	ResidentialAirflow	duct_location=auto	duct_total_leakage=0.53	duct_supply_frac=0.6	duct_return_frac=0.067	duct_ah_supply_frac=0.067	duct_ah_return_frac=0.267	duct_location_frac=auto	duct_num_returns=auto	duct_supply_area_mult=1	duct_return_area_mult=1	duct_r=4																																		
-Ducts	"53% Leakage, R-6"	ResidentialAirflow	duct_location=auto	duct_total_leakage=0.53	duct_supply_frac=0.6	duct_return_frac=0.067	duct_ah_supply_frac=0.067	duct_ah_return_frac=0.267	duct_location_frac=auto	duct_num_returns=auto	duct_supply_area_mult=1	duct_return_area_mult=1	duct_r=6																																		
-Ducts	"53% Leakage, R-8"	ResidentialAirflow	duct_location=auto	duct_total_leakage=0.53	duct_supply_frac=0.6	duct_return_frac=0.067	duct_ah_supply_frac=0.067	duct_ah_return_frac=0.267	duct_location_frac=auto	duct_num_returns=auto	duct_supply_area_mult=1	duct_return_area_mult=1	duct_r=8																																		
-Ducts	"34% Leakage, Uninsulated"	ResidentialAirflow	duct_location=auto	duct_total_leakage=0.34	duct_supply_frac=0.6	duct_return_frac=0.067	duct_ah_supply_frac=0.067	duct_ah_return_frac=0.267	duct_location_frac=auto	duct_num_returns=auto	duct_supply_area_mult=1	duct_return_area_mult=1	duct_r=0																																		
-Ducts	"34% Leakage, R-4"	ResidentialAirflow	duct_location=auto	duct_total_leakage=0.34	duct_supply_frac=0.6	duct_return_frac=0.067	duct_ah_supply_frac=0.067	duct_ah_return_frac=0.267	duct_location_frac=auto	duct_num_returns=auto	duct_supply_area_mult=1	duct_return_area_mult=1	duct_r=4																																		
-Ducts	"34% Leakage, R-6"	ResidentialAirflow	duct_location=auto	duct_total_leakage=0.34	duct_supply_frac=0.6	duct_return_frac=0.067	duct_ah_supply_frac=0.067	duct_ah_return_frac=0.267	duct_location_frac=auto	duct_num_returns=auto	duct_supply_area_mult=1	duct_return_area_mult=1	duct_r=6																																		
-Ducts	"34% Leakage, R-8"	ResidentialAirflow	duct_location=auto	duct_total_leakage=0.34	duct_supply_frac=0.6	duct_return_frac=0.067	duct_ah_supply_frac=0.067	duct_ah_return_frac=0.267	duct_location_frac=auto	duct_num_returns=auto	duct_supply_area_mult=1	duct_return_area_mult=1	duct_r=8																																		
-Ducts	"30% Leakage, Uninsulated"	ResidentialAirflow	duct_location=auto	duct_total_leakage=0.3	duct_supply_frac=0.6	duct_return_frac=0.067	duct_ah_supply_frac=0.067	duct_ah_return_frac=0.267	duct_location_frac=auto	duct_num_returns=auto	duct_supply_area_mult=1	duct_return_area_mult=1	duct_r=0																																		
-Ducts	"30% Leakage, R-4"	ResidentialAirflow	duct_location=auto	duct_total_leakage=0.3	duct_supply_frac=0.6	duct_return_frac=0.067	duct_ah_supply_frac=0.067	duct_ah_return_frac=0.267	duct_location_frac=auto	duct_num_returns=auto	duct_supply_area_mult=1	duct_return_area_mult=1	duct_r=4																																		
-Ducts	"30% Leakage, R-6"	ResidentialAirflow	duct_location=auto	duct_total_leakage=0.3	duct_supply_frac=0.6	duct_return_frac=0.067	duct_ah_supply_frac=0.067	duct_ah_return_frac=0.267	duct_location_frac=auto	duct_num_returns=auto	duct_supply_area_mult=1	duct_return_area_mult=1	duct_r=6																																		
-Ducts	"30% Leakage, R-8"	ResidentialAirflow	duct_location=auto	duct_total_leakage=0.3	duct_supply_frac=0.6	duct_return_frac=0.067	duct_ah_supply_frac=0.067	duct_ah_return_frac=0.267	duct_location_frac=auto	duct_num_returns=auto	duct_supply_area_mult=1	duct_return_area_mult=1	duct_r=8																																		
-Ducts	"24% Leakage, Uninsulated"	ResidentialAirflow	duct_location=auto	duct_total_leakage=0.24	duct_supply_frac=0.6	duct_return_frac=0.067	duct_ah_supply_frac=0.067	duct_ah_return_frac=0.267	duct_location_frac=auto	duct_num_returns=auto	duct_supply_area_mult=1	duct_return_area_mult=1	duct_r=0																																		
-Ducts	"24% Leakage, R-4"	ResidentialAirflow	duct_location=auto	duct_total_leakage=0.24	duct_supply_frac=0.6	duct_return_frac=0.067	duct_ah_supply_frac=0.067	duct_ah_return_frac=0.267	duct_location_frac=auto	duct_num_returns=auto	duct_supply_area_mult=1	duct_return_area_mult=1	duct_r=4																																		
-Ducts	"24% Leakage, R-6"	ResidentialAirflow	duct_location=auto	duct_total_leakage=0.24	duct_supply_frac=0.6	duct_return_frac=0.067	duct_ah_supply_frac=0.067	duct_ah_return_frac=0.267	duct_location_frac=auto	duct_num_returns=auto	duct_supply_area_mult=1	duct_return_area_mult=1	duct_r=6																																		
-Ducts	"24% Leakage, R-8"	ResidentialAirflow	duct_location=auto	duct_total_leakage=0.24	duct_supply_frac=0.6	duct_return_frac=0.067	duct_ah_supply_frac=0.067	duct_ah_return_frac=0.267	duct_location_frac=auto	duct_num_returns=auto	duct_supply_area_mult=1	duct_return_area_mult=1	duct_r=8																																		
-Ducts	"20% Leakage, Uninsulated"	ResidentialAirflow	duct_location=auto	duct_total_leakage=0.2	duct_supply_frac=0.6	duct_return_frac=0.067	duct_ah_supply_frac=0.067	duct_ah_return_frac=0.267	duct_location_frac=auto	duct_num_returns=auto	duct_supply_area_mult=1	duct_return_area_mult=1	duct_r=0																																		
-Ducts	"20% Leakage, R-4"	ResidentialAirflow	duct_location=auto	duct_total_leakage=0.2	duct_supply_frac=0.6	duct_return_frac=0.067	duct_ah_supply_frac=0.067	duct_ah_return_frac=0.267	duct_location_frac=auto	duct_num_returns=auto	duct_supply_area_mult=1	duct_return_area_mult=1	duct_r=4																																		
-Ducts	"20% Leakage, R-6"	ResidentialAirflow	duct_location=auto	duct_total_leakage=0.2	duct_supply_frac=0.6	duct_return_frac=0.067	duct_ah_supply_frac=0.067	duct_ah_return_frac=0.267	duct_location_frac=auto	duct_num_returns=auto	duct_supply_area_mult=1	duct_return_area_mult=1	duct_r=6																																		
-Ducts	"20% Leakage, R-8"	ResidentialAirflow	duct_location=auto	duct_total_leakage=0.2	duct_supply_frac=0.6	duct_return_frac=0.067	duct_ah_supply_frac=0.067	duct_ah_return_frac=0.267	duct_location_frac=auto	duct_num_returns=auto	duct_supply_area_mult=1	duct_return_area_mult=1	duct_r=8																																		
-Ducts	"15% Leakage, Uninsulated"	ResidentialAirflow	duct_location=auto	duct_total_leakage=0.15	duct_supply_frac=0.6	duct_return_frac=0.067	duct_ah_supply_frac=0.067	duct_ah_return_frac=0.267	duct_location_frac=auto	duct_num_returns=auto	duct_supply_area_mult=1	duct_return_area_mult=1	duct_r=0																																		
-Ducts	"15% Leakage, R-4"	ResidentialAirflow	duct_location=auto	duct_total_leakage=0.15	duct_supply_frac=0.6	duct_return_frac=0.067	duct_ah_supply_frac=0.067	duct_ah_return_frac=0.267	duct_location_frac=auto	duct_num_returns=auto	duct_supply_area_mult=1	duct_return_area_mult=1	duct_r=4																																		
-Ducts	"15% Leakage, R-6"	ResidentialAirflow	duct_location=auto	duct_total_leakage=0.15	duct_supply_frac=0.6	duct_return_frac=0.067	duct_ah_supply_frac=0.067	duct_ah_return_frac=0.267	duct_location_frac=auto	duct_num_returns=auto	duct_supply_area_mult=1	duct_return_area_mult=1	duct_r=6																																		
-Ducts	"15% Leakage, R-8"	ResidentialAirflow	duct_location=auto	duct_total_leakage=0.15	duct_supply_frac=0.6	duct_return_frac=0.067	duct_ah_supply_frac=0.067	duct_ah_return_frac=0.267	duct_location_frac=auto	duct_num_returns=auto	duct_supply_area_mult=1	duct_return_area_mult=1	duct_r=8																																		
-Ducts	"14% Leakage, Uninsulated"	ResidentialAirflow	duct_location=auto	duct_total_leakage=0.14	duct_supply_frac=0.6	duct_return_frac=0.067	duct_ah_supply_frac=0.067	duct_ah_return_frac=0.267	duct_location_frac=auto	duct_num_returns=auto	duct_supply_area_mult=1	duct_return_area_mult=1	duct_r=0																																		
-Ducts	"14% Leakage, R-4"	ResidentialAirflow	duct_location=auto	duct_total_leakage=0.14	duct_supply_frac=0.6	duct_return_frac=0.067	duct_ah_supply_frac=0.067	duct_ah_return_frac=0.267	duct_location_frac=auto	duct_num_returns=auto	duct_supply_area_mult=1	duct_return_area_mult=1	duct_r=4																																		
-Ducts	"14% Leakage, R-6"	ResidentialAirflow	duct_location=auto	duct_total_leakage=0.14	duct_supply_frac=0.6	duct_return_frac=0.067	duct_ah_supply_frac=0.067	duct_ah_return_frac=0.267	duct_location_frac=auto	duct_num_returns=auto	duct_supply_area_mult=1	duct_return_area_mult=1	duct_r=6																																		
-Ducts	"14% Leakage, R-8"	ResidentialAirflow	duct_location=auto	duct_total_leakage=0.14	duct_supply_frac=0.6	duct_return_frac=0.067	duct_ah_supply_frac=0.067	duct_ah_return_frac=0.267	duct_location_frac=auto	duct_num_returns=auto	duct_supply_area_mult=1	duct_return_area_mult=1	duct_r=8																																		
-Ducts	"10% Leakage, Uninsulated"	ResidentialAirflow	duct_location=auto	duct_total_leakage=0.1	duct_supply_frac=0.6	duct_return_frac=0.067	duct_ah_supply_frac=0.067	duct_ah_return_frac=0.267	duct_location_frac=auto	duct_num_returns=auto	duct_supply_area_mult=1	duct_return_area_mult=1	duct_r=0																																		
-Ducts	"10% Leakage, R-4"	ResidentialAirflow	duct_location=auto	duct_total_leakage=0.1	duct_supply_frac=0.6	duct_return_frac=0.067	duct_ah_supply_frac=0.067	duct_ah_return_frac=0.267	duct_location_frac=auto	duct_num_returns=auto	duct_supply_area_mult=1	duct_return_area_mult=1	duct_r=4																																		
-Ducts	"10% Leakage, R-6"	ResidentialAirflow	duct_location=auto	duct_total_leakage=0.1	duct_supply_frac=0.6	duct_return_frac=0.067	duct_ah_supply_frac=0.067	duct_ah_return_frac=0.267	duct_location_frac=auto	duct_num_returns=auto	duct_supply_area_mult=1	duct_return_area_mult=1	duct_r=6																																		
-Ducts	"10% Leakage, R-8"	ResidentialAirflow	duct_location=auto	duct_total_leakage=0.1	duct_supply_frac=0.6	duct_return_frac=0.067	duct_ah_supply_frac=0.067	duct_ah_return_frac=0.267	duct_location_frac=auto	duct_num_returns=auto	duct_supply_area_mult=1	duct_return_area_mult=1	duct_r=8																																		
-Ducts	"7.5% Leakage, Uninsulated"	ResidentialAirflow	duct_location=auto	duct_total_leakage=0.075	duct_supply_frac=0.6	duct_return_frac=0.067	duct_ah_supply_frac=0.067	duct_ah_return_frac=0.267	duct_location_frac=auto	duct_num_returns=auto	duct_supply_area_mult=1	duct_return_area_mult=1	duct_r=0																																		
-Ducts	"7.5% Leakage, R-4"	ResidentialAirflow	duct_location=auto	duct_total_leakage=0.075	duct_supply_frac=0.6	duct_return_frac=0.067	duct_ah_supply_frac=0.067	duct_ah_return_frac=0.267	duct_location_frac=auto	duct_num_returns=auto	duct_supply_area_mult=1	duct_return_area_mult=1	duct_r=4																																		
-Ducts	"7.5% Leakage, R-6"	ResidentialAirflow	duct_location=auto	duct_total_leakage=0.075	duct_supply_frac=0.6	duct_return_frac=0.067	duct_ah_supply_frac=0.067	duct_ah_return_frac=0.267	duct_location_frac=auto	duct_num_returns=auto	duct_supply_area_mult=1	duct_return_area_mult=1	duct_r=6																																		
-Ducts	"7.5% Leakage, R-8"	ResidentialAirflow	duct_location=auto	duct_total_leakage=0.075	duct_supply_frac=0.6	duct_return_frac=0.067	duct_ah_supply_frac=0.067	duct_ah_return_frac=0.267	duct_location_frac=auto	duct_num_returns=auto	duct_supply_area_mult=1	duct_return_area_mult=1	duct_r=8																																		
-Ducts	"6% Leakage, Uninsulated"	ResidentialAirflow	duct_location=auto	duct_total_leakage=0.06	duct_supply_frac=0.6	duct_return_frac=0.067	duct_ah_supply_frac=0.067	duct_ah_return_frac=0.267	duct_location_frac=auto	duct_num_returns=auto	duct_supply_area_mult=1	duct_return_area_mult=1	duct_r=0																																		
-Ducts	"6% Leakage, R-4"	ResidentialAirflow	duct_location=auto	duct_total_leakage=0.06	duct_supply_frac=0.6	duct_return_frac=0.067	duct_ah_supply_frac=0.067	duct_ah_return_frac=0.267	duct_location_frac=auto	duct_num_returns=auto	duct_supply_area_mult=1	duct_return_area_mult=1	duct_r=4																																		
-Ducts	"6% Leakage, R-6"	ResidentialAirflow	duct_location=auto	duct_total_leakage=0.06	duct_supply_frac=0.6	duct_return_frac=0.067	duct_ah_supply_frac=0.067	duct_ah_return_frac=0.267	duct_location_frac=auto	duct_num_returns=auto	duct_supply_area_mult=1	duct_return_area_mult=1	duct_r=6																																		
-Ducts	"6% Leakage, R-8"	ResidentialAirflow	duct_location=auto	duct_total_leakage=0.06	duct_supply_frac=0.6	duct_return_frac=0.067	duct_ah_supply_frac=0.067	duct_ah_return_frac=0.267	duct_location_frac=auto	duct_num_returns=auto	duct_supply_area_mult=1	duct_return_area_mult=1	duct_r=8																																		
-Ducts	In Finished Space	ResidentialAirflow	duct_location=living	duct_total_leakage=0	duct_supply_frac=0	duct_return_frac=0	duct_ah_supply_frac=0	duct_ah_return_frac=0	duct_location_frac=auto	duct_num_returns=auto	duct_supply_area_mult=1	duct_return_area_mult=1	duct_r=0																																		
-<<<<<<< HEAD
-Ducts	"FIXME 8 CFM25 per 100ft2, Uninsulated"	ResidentialAirflow	duct_location=auto	duct_total_leakage=0.2	duct_supply_frac=0.6	duct_return_frac=0.067	duct_ah_supply_frac=0.067	duct_ah_return_frac=0.267	duct_location_frac=auto	duct_num_returns=auto	duct_supply_area_mult=1	duct_return_area_mult=1	duct_r=0																																		
-Ducts	"FIXME 8 CFM25 per 100ft2, R-8"	ResidentialAirflow	duct_location=auto	duct_total_leakage=0.2	duct_supply_frac=0.6	duct_return_frac=0.067	duct_ah_supply_frac=0.067	duct_ah_return_frac=0.267	duct_location_frac=auto	duct_num_returns=auto	duct_supply_area_mult=1	duct_return_area_mult=1	duct_r=0																																		
-Ducts	"FIXME 4 CFM25 per 100ft2, Uninsulated"	ResidentialAirflow	duct_location=auto	duct_total_leakage=0.2	duct_supply_frac=0.6	duct_return_frac=0.067	duct_ah_supply_frac=0.067	duct_ah_return_frac=0.267	duct_location_frac=auto	duct_num_returns=auto	duct_supply_area_mult=1	duct_return_area_mult=1	duct_r=0																																		
-Ducts	"FIXME 4 CFM25 per 100ft2, R-8"	ResidentialAirflow	duct_location=auto	duct_total_leakage=0.2	duct_supply_frac=0.6	duct_return_frac=0.067	duct_ah_supply_frac=0.067	duct_ah_return_frac=0.267	duct_location_frac=auto	duct_num_returns=auto	duct_supply_area_mult=1	duct_return_area_mult=1	duct_r=0																																		
-=======
->>>>>>> 86fce07e
-Ducts	"15% Leakage, R-6,  50% Surface Area, 1 return"	ResidentialAirflow	duct_location=auto	duct_total_leakage=0.15	duct_supply_frac=0.6	duct_return_frac=0.067	duct_ah_supply_frac=0.067	duct_ah_return_frac=0.267	duct_location_frac=auto	duct_num_returns=1	duct_supply_area_mult=0.5	duct_return_area_mult=0.5	duct_r=6																																		
-Ducts	None	ResidentialAirflow	duct_location=none	duct_total_leakage=0	duct_supply_frac=0	duct_return_frac=0	duct_ah_supply_frac=0	duct_ah_return_frac=0	duct_location_frac=auto	duct_num_returns=auto	duct_supply_area_mult=1	duct_return_area_mult=1	duct_r=0																																		
-Infiltration	25 ACH50	ResidentialAirflow	living_ach50=25	garage_ach50=25	finished_basement_ach=0	unfinished_basement_ach=0.1	pier_beam_ach=100	shelter_coef=auto	terrain=suburban																																						
-Infiltration	20 ACH50	ResidentialAirflow	living_ach50=20	garage_ach50=20	finished_basement_ach=0	unfinished_basement_ach=0.1	pier_beam_ach=100	shelter_coef=auto	terrain=suburban																																						
-Infiltration	15 ACH50	ResidentialAirflow	living_ach50=15	garage_ach50=15	finished_basement_ach=0	unfinished_basement_ach=0.1	pier_beam_ach=100	shelter_coef=auto	terrain=suburban																																						
-Infiltration	10 ACH50	ResidentialAirflow	living_ach50=10	garage_ach50=10	finished_basement_ach=0	unfinished_basement_ach=0.1	pier_beam_ach=100	shelter_coef=auto	terrain=suburban																																						
-Infiltration	8 ACH50	ResidentialAirflow	living_ach50=8	garage_ach50=8	finished_basement_ach=0	unfinished_basement_ach=0.1	pier_beam_ach=100	shelter_coef=auto	terrain=suburban																																						
-Infiltration	7 ACH50	ResidentialAirflow	living_ach50=7	garage_ach50=7	finished_basement_ach=0	unfinished_basement_ach=0.1	pier_beam_ach=100	shelter_coef=auto	terrain=suburban																																						
-Infiltration	"7 ACH50, 0.5 Shelter Coefficient"	ResidentialAirflow	living_ach50=7	garage_ach50=7	finished_basement_ach=0	unfinished_basement_ach=0.1	pier_beam_ach=100	shelter_coef=0.5	terrain=suburban																																						
-Infiltration	6 ACH50	ResidentialAirflow	living_ach50=6	garage_ach50=6	finished_basement_ach=0	unfinished_basement_ach=0.1	pier_beam_ach=100	shelter_coef=auto	terrain=suburban																																						
-Infiltration	5 ACH50	ResidentialAirflow	living_ach50=5	garage_ach50=5	finished_basement_ach=0	unfinished_basement_ach=0.1	pier_beam_ach=100	shelter_coef=auto	terrain=suburban																																						
-Infiltration	4 ACH50	ResidentialAirflow	living_ach50=4	garage_ach50=4	finished_basement_ach=0	unfinished_basement_ach=0.1	pier_beam_ach=100	shelter_coef=auto	terrain=suburban																																						
-Infiltration	3 ACH50	ResidentialAirflow	living_ach50=3	garage_ach50=3	finished_basement_ach=0	unfinished_basement_ach=0.1	pier_beam_ach=100	shelter_coef=auto	terrain=suburban																																						
-Infiltration	2 ACH50	ResidentialAirflow	living_ach50=2	garage_ach50=2	finished_basement_ach=0	unfinished_basement_ach=0.1	pier_beam_ach=100	shelter_coef=auto	terrain=suburban																																						
-Infiltration	1 ACH50	ResidentialAirflow	living_ach50=1	garage_ach50=1	finished_basement_ach=0	unfinished_basement_ach=0.1	pier_beam_ach=100	shelter_coef=auto	terrain=suburban																																						
-Natural Ventilation	None	ResidentialAirflow	nat_vent_htg_offset=1	nat_vent_clg_offset=1	nat_vent_ovlp_offset=1	nat_vent_htg_season=false	nat_vent_clg_season=false	nat_vent_ovlp_season=false	nat_vent_num_weekdays=5	nat_vent_num_weekends=2	nat_vent_frac_windows_open=0.33	nat_vent_frac_window_area_openable=0.2	nat_vent_max_oa_hr=0.0115	nat_vent_max_oa_rh=0.7																																	
-Natural Ventilation	"Year-Round, 3 days/wk"	ResidentialAirflow	nat_vent_htg_offset=1	nat_vent_clg_offset=1	nat_vent_ovlp_offset=1	nat_vent_htg_season=true	nat_vent_clg_season=true	nat_vent_ovlp_season=true	nat_vent_num_weekdays=3	nat_vent_num_weekends=0	nat_vent_frac_windows_open=0.33	nat_vent_frac_window_area_openable=0.2	nat_vent_max_oa_hr=0.0115	nat_vent_max_oa_rh=0.7																																	
-Natural Ventilation	"Year-Round, 7 days/wk"	ResidentialAirflow	nat_vent_htg_offset=1	nat_vent_clg_offset=1	nat_vent_ovlp_offset=1	nat_vent_htg_season=true	nat_vent_clg_season=true	nat_vent_ovlp_season=true	nat_vent_num_weekdays=5	nat_vent_num_weekends=2	nat_vent_frac_windows_open=0.33	nat_vent_frac_window_area_openable=0.2	nat_vent_max_oa_hr=0.0115	nat_vent_max_oa_rh=0.7																																	
-Natural Ventilation	"Cooling Months Only, 7 days/wk"	ResidentialAirflow	nat_vent_htg_offset=1	nat_vent_clg_offset=1	nat_vent_ovlp_offset=1	nat_vent_htg_season=false	nat_vent_clg_season=true	nat_vent_ovlp_season=false	nat_vent_num_weekdays=5	nat_vent_num_weekends=2	nat_vent_frac_windows_open=0.33	nat_vent_frac_window_area_openable=0.2	nat_vent_max_oa_hr=0.0115	nat_vent_max_oa_rh=0.7																																	
-<<<<<<< HEAD
-Mechanical Ventilation	None	ResidentialAirflow	is_existing_home=true	mech_vent_type=none	mech_vent_infil_credit=false	mech_vent_total_efficiency=0	mech_vent_sensible_efficiency=0	mech_vent_fan_power=0	mech_vent_frac_62_2=0	mech_vent_ashrae_std=2010	mech_vent_cfis_open_time=20	mech_vent_cfis_airflow_frac=1																																			
-Mechanical Ventilation	"Exhaust, 2010 ASHRAE 62.2"	ResidentialAirflow	is_existing_home=true	mech_vent_type=exhaust	mech_vent_infil_credit=true	mech_vent_total_efficiency=0	mech_vent_sensible_efficiency=0	mech_vent_fan_power=0.3	mech_vent_frac_62_2=1	mech_vent_ashrae_std=2010	mech_vent_cfis_open_time=20	mech_vent_cfis_airflow_frac=1																																			
-Mechanical Ventilation	"Exhaust, 50%, 2013 ASHRAE 62.2"	ResidentialAirflow	is_existing_home=true	mech_vent_type=exhaust	mech_vent_infil_credit=true	mech_vent_total_efficiency=0	mech_vent_sensible_efficiency=0	mech_vent_fan_power=0.3	mech_vent_frac_62_2=0.5	mech_vent_ashrae_std=2013	mech_vent_cfis_open_time=20	mech_vent_cfis_airflow_frac=1																																			
-Mechanical Ventilation	"Supply, 2010 ASHRAE 62.2"	ResidentialAirflow	is_existing_home=true	mech_vent_type=supply	mech_vent_infil_credit=true	mech_vent_total_efficiency=0	mech_vent_sensible_efficiency=0	mech_vent_fan_power=0.3	mech_vent_frac_62_2=1	mech_vent_ashrae_std=2010	mech_vent_cfis_open_time=20	mech_vent_cfis_airflow_frac=1																																			
-Mechanical Ventilation	"HRV, 60%, 2010 ASHRAE 62.2"	ResidentialAirflow	is_existing_home=true	mech_vent_type=balanced	mech_vent_infil_credit=true	mech_vent_total_efficiency=0	mech_vent_sensible_efficiency=0.6	mech_vent_fan_power=0.5	mech_vent_frac_62_2=1	mech_vent_ashrae_std=2010	mech_vent_cfis_open_time=20	mech_vent_cfis_airflow_frac=1																																			
-Mechanical Ventilation	"ERV, 72%, 2010 ASHRAE 62.2"	ResidentialAirflow	is_existing_home=true	mech_vent_type=balanced	mech_vent_infil_credit=true	mech_vent_total_efficiency=0.48	mech_vent_sensible_efficiency=0.72	mech_vent_fan_power=0.5	mech_vent_frac_62_2=1	mech_vent_ashrae_std=2010	mech_vent_cfis_open_time=20	mech_vent_cfis_airflow_frac=1																																			
-Bathroom Spot Vent Hour	Hour0	ResidentialAirflow	bathroom_spot_vent_hour=0																																												
-Bathroom Spot Vent Hour	Hour1	ResidentialAirflow	bathroom_spot_vent_hour=1																																												
-Bathroom Spot Vent Hour	Hour2	ResidentialAirflow	bathroom_spot_vent_hour=2																																												
-Bathroom Spot Vent Hour	Hour3	ResidentialAirflow	bathroom_spot_vent_hour=3																																												
-Bathroom Spot Vent Hour	Hour4	ResidentialAirflow	bathroom_spot_vent_hour=4																																												
-Bathroom Spot Vent Hour	Hour5	ResidentialAirflow	bathroom_spot_vent_hour=5																																												
-Bathroom Spot Vent Hour	Hour6	ResidentialAirflow	bathroom_spot_vent_hour=6																																												
-Bathroom Spot Vent Hour	Hour7	ResidentialAirflow	bathroom_spot_vent_hour=7																																												
-Bathroom Spot Vent Hour	Hour8	ResidentialAirflow	bathroom_spot_vent_hour=8																																												
-Bathroom Spot Vent Hour	Hour9	ResidentialAirflow	bathroom_spot_vent_hour=9																																												
-Bathroom Spot Vent Hour	Hour10	ResidentialAirflow	bathroom_spot_vent_hour=10																																												
-Bathroom Spot Vent Hour	Hour11	ResidentialAirflow	bathroom_spot_vent_hour=11																																												
-Bathroom Spot Vent Hour	Hour12	ResidentialAirflow	bathroom_spot_vent_hour=12																																												
-Bathroom Spot Vent Hour	Hour13	ResidentialAirflow	bathroom_spot_vent_hour=13																																												
-Bathroom Spot Vent Hour	Hour14	ResidentialAirflow	bathroom_spot_vent_hour=14																																												
-Bathroom Spot Vent Hour	Hour15	ResidentialAirflow	bathroom_spot_vent_hour=15																																												
-Bathroom Spot Vent Hour	Hour16	ResidentialAirflow	bathroom_spot_vent_hour=16																																												
-Bathroom Spot Vent Hour	Hour17	ResidentialAirflow	bathroom_spot_vent_hour=17																																												
-Bathroom Spot Vent Hour	Hour18	ResidentialAirflow	bathroom_spot_vent_hour=18																																												
-Bathroom Spot Vent Hour	Hour19	ResidentialAirflow	bathroom_spot_vent_hour=19																																												
-Bathroom Spot Vent Hour	Hour20	ResidentialAirflow	bathroom_spot_vent_hour=20																																												
-Bathroom Spot Vent Hour	Hour21	ResidentialAirflow	bathroom_spot_vent_hour=21																																												
-Bathroom Spot Vent Hour	Hour22	ResidentialAirflow	bathroom_spot_vent_hour=22																																												
-Bathroom Spot Vent Hour	Hour23	ResidentialAirflow	bathroom_spot_vent_hour=23																																												
-Range Spot Vent Hour	Hour0	ResidentialAirflow	range_spot_vent_hour=0																																												
-Range Spot Vent Hour	Hour1	ResidentialAirflow	range_spot_vent_hour=1																																												
-Range Spot Vent Hour	Hour2	ResidentialAirflow	range_spot_vent_hour=2																																												
-Range Spot Vent Hour	Hour3	ResidentialAirflow	range_spot_vent_hour=3																																												
-Range Spot Vent Hour	Hour4	ResidentialAirflow	range_spot_vent_hour=4																																												
-Range Spot Vent Hour	Hour5	ResidentialAirflow	range_spot_vent_hour=5																																												
-Range Spot Vent Hour	Hour6	ResidentialAirflow	range_spot_vent_hour=6																																												
-Range Spot Vent Hour	Hour7	ResidentialAirflow	range_spot_vent_hour=7																																												
-Range Spot Vent Hour	Hour8	ResidentialAirflow	range_spot_vent_hour=8																																												
-Range Spot Vent Hour	Hour9	ResidentialAirflow	range_spot_vent_hour=9																																												
-Range Spot Vent Hour	Hour10	ResidentialAirflow	range_spot_vent_hour=10																																												
-Range Spot Vent Hour	Hour11	ResidentialAirflow	range_spot_vent_hour=11																																												
-Range Spot Vent Hour	Hour12	ResidentialAirflow	range_spot_vent_hour=12																																												
-Range Spot Vent Hour	Hour13	ResidentialAirflow	range_spot_vent_hour=13																																												
-Range Spot Vent Hour	Hour14	ResidentialAirflow	range_spot_vent_hour=14																																												
-Range Spot Vent Hour	Hour15	ResidentialAirflow	range_spot_vent_hour=15																																												
-Range Spot Vent Hour	Hour16	ResidentialAirflow	range_spot_vent_hour=16																																												
-Range Spot Vent Hour	Hour17	ResidentialAirflow	range_spot_vent_hour=17																																												
-Range Spot Vent Hour	Hour18	ResidentialAirflow	range_spot_vent_hour=18																																												
-Range Spot Vent Hour	Hour19	ResidentialAirflow	range_spot_vent_hour=19																																												
-Range Spot Vent Hour	Hour20	ResidentialAirflow	range_spot_vent_hour=20																																												
-Range Spot Vent Hour	Hour21	ResidentialAirflow	range_spot_vent_hour=21																																												
-Range Spot Vent Hour	Hour22	ResidentialAirflow	range_spot_vent_hour=22																																												
-Range Spot Vent Hour	Hour23	ResidentialAirflow	range_spot_vent_hour=23																																												
-=======
-Mechanical Ventilation	None	ResidentialAirflow	is_existing_home=true	mech_vent_type=none	mech_vent_infil_credit=false	mech_vent_total_efficiency=0	mech_vent_sensible_efficiency=0	mech_vent_fan_power=0	mech_vent_frac_62_2=0	mech_vent_ashrae_std=2010	mech_vent_cfis_open_time=20.0	mech_vent_cfis_airflow_frac=1.0																																			
-Mechanical Ventilation	"Exhaust, 2010 ASHRAE 62.2"	ResidentialAirflow	is_existing_home=true	mech_vent_type=exhaust	mech_vent_infil_credit=true	mech_vent_total_efficiency=0	mech_vent_sensible_efficiency=0	mech_vent_fan_power=0.3	mech_vent_frac_62_2=1	mech_vent_ashrae_std=2010	mech_vent_cfis_open_time=20.0	mech_vent_cfis_airflow_frac=1.0																																			
-Mechanical Ventilation	"Exhaust, 50%, 2013 ASHRAE 62.2"	ResidentialAirflow	is_existing_home=true	mech_vent_type=exhaust	mech_vent_infil_credit=true	mech_vent_total_efficiency=0	mech_vent_sensible_efficiency=0	mech_vent_fan_power=0.3	mech_vent_frac_62_2=0.5	mech_vent_ashrae_std=2013	mech_vent_cfis_open_time=20.0	mech_vent_cfis_airflow_frac=1.0																																			
-Mechanical Ventilation	"Supply, 2010 ASHRAE 62.2"	ResidentialAirflow	is_existing_home=true	mech_vent_type=supply	mech_vent_infil_credit=true	mech_vent_total_efficiency=0	mech_vent_sensible_efficiency=0	mech_vent_fan_power=0.3	mech_vent_frac_62_2=1	mech_vent_ashrae_std=2010	mech_vent_cfis_open_time=20.0	mech_vent_cfis_airflow_frac=1.0																																			
-Mechanical Ventilation	"HRV, 60%, 2010 ASHRAE 62.2"	ResidentialAirflow	is_existing_home=true	mech_vent_type=balanced	mech_vent_infil_credit=true	mech_vent_total_efficiency=0	mech_vent_sensible_efficiency=0.6	mech_vent_fan_power=0.5	mech_vent_frac_62_2=1	mech_vent_ashrae_std=2010	mech_vent_cfis_open_time=20.0	mech_vent_cfis_airflow_frac=1.0																																			
-Mechanical Ventilation	"ERV, 72%, 2010 ASHRAE 62.2"	ResidentialAirflow	is_existing_home=true	mech_vent_type=balanced	mech_vent_infil_credit=true	mech_vent_total_efficiency=0.48	mech_vent_sensible_efficiency=0.72	mech_vent_fan_power=0.5	mech_vent_frac_62_2=1	mech_vent_ashrae_std=2010	mech_vent_cfis_open_time=20.0	mech_vent_cfis_airflow_frac=1.0																																			
-Bathroom Spot Vent Hour	Hour0	ResidentialAirflow	bathroom_exhaust_hour=0																																												
-Bathroom Spot Vent Hour	Hour1	ResidentialAirflow	bathroom_exhaust_hour=1																																												
-Bathroom Spot Vent Hour	Hour2	ResidentialAirflow	bathroom_exhaust_hour=2																																												
-Bathroom Spot Vent Hour	Hour3	ResidentialAirflow	bathroom_exhaust_hour=3																																												
-Bathroom Spot Vent Hour	Hour4	ResidentialAirflow	bathroom_exhaust_hour=4																																												
-Bathroom Spot Vent Hour	Hour5	ResidentialAirflow	bathroom_exhaust_hour=5																																												
-Bathroom Spot Vent Hour	Hour6	ResidentialAirflow	bathroom_exhaust_hour=6																																												
-Bathroom Spot Vent Hour	Hour7	ResidentialAirflow	bathroom_exhaust_hour=7																																												
-Bathroom Spot Vent Hour	Hour8	ResidentialAirflow	bathroom_exhaust_hour=8																																												
-Bathroom Spot Vent Hour	Hour9	ResidentialAirflow	bathroom_exhaust_hour=9																																												
-Bathroom Spot Vent Hour	Hour10	ResidentialAirflow	bathroom_exhaust_hour=10																																												
-Bathroom Spot Vent Hour	Hour11	ResidentialAirflow	bathroom_exhaust_hour=11																																												
-Bathroom Spot Vent Hour	Hour12	ResidentialAirflow	bathroom_exhaust_hour=12																																												
-Bathroom Spot Vent Hour	Hour13	ResidentialAirflow	bathroom_exhaust_hour=13																																												
-Bathroom Spot Vent Hour	Hour14	ResidentialAirflow	bathroom_exhaust_hour=14																																												
-Bathroom Spot Vent Hour	Hour15	ResidentialAirflow	bathroom_exhaust_hour=15																																												
-Bathroom Spot Vent Hour	Hour16	ResidentialAirflow	bathroom_exhaust_hour=16																																												
-Bathroom Spot Vent Hour	Hour17	ResidentialAirflow	bathroom_exhaust_hour=17																																												
-Bathroom Spot Vent Hour	Hour18	ResidentialAirflow	bathroom_exhaust_hour=18																																												
-Bathroom Spot Vent Hour	Hour19	ResidentialAirflow	bathroom_exhaust_hour=19																																												
-Bathroom Spot Vent Hour	Hour20	ResidentialAirflow	bathroom_exhaust_hour=20																																												
-Bathroom Spot Vent Hour	Hour21	ResidentialAirflow	bathroom_exhaust_hour=21																																												
-Bathroom Spot Vent Hour	Hour22	ResidentialAirflow	bathroom_exhaust_hour=22																																												
-Bathroom Spot Vent Hour	Hour23	ResidentialAirflow	bathroom_exhaust_hour=23																																												
-Range Spot Vent Hour	Hour0	ResidentialAirflow	range_exhaust_hour=0																																												
-Range Spot Vent Hour	Hour1	ResidentialAirflow	range_exhaust_hour=1																																												
-Range Spot Vent Hour	Hour2	ResidentialAirflow	range_exhaust_hour=2																																												
-Range Spot Vent Hour	Hour3	ResidentialAirflow	range_exhaust_hour=3																																												
-Range Spot Vent Hour	Hour4	ResidentialAirflow	range_exhaust_hour=4																																												
-Range Spot Vent Hour	Hour5	ResidentialAirflow	range_exhaust_hour=5																																												
-Range Spot Vent Hour	Hour6	ResidentialAirflow	range_exhaust_hour=6																																												
-Range Spot Vent Hour	Hour7	ResidentialAirflow	range_exhaust_hour=7																																												
-Range Spot Vent Hour	Hour8	ResidentialAirflow	range_exhaust_hour=8																																												
-Range Spot Vent Hour	Hour9	ResidentialAirflow	range_exhaust_hour=9																																												
-Range Spot Vent Hour	Hour10	ResidentialAirflow	range_exhaust_hour=10																																												
-Range Spot Vent Hour	Hour11	ResidentialAirflow	range_exhaust_hour=11																																												
-Range Spot Vent Hour	Hour12	ResidentialAirflow	range_exhaust_hour=12																																												
-Range Spot Vent Hour	Hour13	ResidentialAirflow	range_exhaust_hour=13																																												
-Range Spot Vent Hour	Hour14	ResidentialAirflow	range_exhaust_hour=14																																												
-Range Spot Vent Hour	Hour15	ResidentialAirflow	range_exhaust_hour=15																																												
-Range Spot Vent Hour	Hour16	ResidentialAirflow	range_exhaust_hour=16																																												
-Range Spot Vent Hour	Hour17	ResidentialAirflow	range_exhaust_hour=17																																												
-Range Spot Vent Hour	Hour18	ResidentialAirflow	range_exhaust_hour=18																																												
-Range Spot Vent Hour	Hour19	ResidentialAirflow	range_exhaust_hour=19																																												
-Range Spot Vent Hour	Hour20	ResidentialAirflow	range_exhaust_hour=20																																												
-Range Spot Vent Hour	Hour21	ResidentialAirflow	range_exhaust_hour=21																																												
-Range Spot Vent Hour	Hour22	ResidentialAirflow	range_exhaust_hour=22																																												
-Range Spot Vent Hour	Hour23	ResidentialAirflow	range_exhaust_hour=23																																												
->>>>>>> 86fce07e
-PV	None																																														
-PV	"4.0 kW, Back Roof, Roof Pitch"	ResidentialPhotovoltaics	size=4.0	module_type=standard	system_losses=0.14	inverter_efficiency=0.96	azimuth_type=relative	azimuth=180	tilt_type=pitch	tilt=0																																					
-PV	"4.0 kW, Left Roof, Roof Pitch"	ResidentialPhotovoltaics	size=4.0	module_type=standard	system_losses=0.14	inverter_efficiency=0.96	azimuth_type=relative	azimuth=90	tilt_type=pitch	tilt=0																																					
-PV	"4.0 kW, South, Roof Pitch"	ResidentialPhotovoltaics	size=4.0	module_type=standard	system_losses=0.14	inverter_efficiency=0.96	azimuth_type=absolute	azimuth=0	tilt_type=pitch	tilt=0																																					
-PV	"4.0 kW, West, Roof Pitch"	ResidentialPhotovoltaics	size=4.0	module_type=standard	system_losses=0.14	inverter_efficiency=0.96	azimuth_type=absolute	azimuth=90	tilt_type=pitch	tilt=0																																					
-PV	"4.0 kW, Back Roof, 10 degrees"	ResidentialPhotovoltaics	size=4.0	module_type=standard	system_losses=0.14	inverter_efficiency=0.96	azimuth_type=relative	azimuth=180	tilt_type=absolute	tilt=10																																					
-PV	"4.0 kW, Back Roof, 70 degrees"	ResidentialPhotovoltaics	size=4.0	module_type=standard	system_losses=0.14	inverter_efficiency=0.96	azimuth_type=relative	azimuth=180	tilt_type=absolute	tilt=70																																					
-PV	"4.0 kW, Back Roof, Latitude - 15 degrees"	ResidentialPhotovoltaics	size=4.0	module_type=standard	system_losses=0.14	inverter_efficiency=0.96	azimuth_type=relative	azimuth=180	tilt_type=latitude	tilt=-15																																					
-PV	"4.0 kW, Back Roof, Latitude + 15 degrees"	ResidentialPhotovoltaics	size=4.0	module_type=standard	system_losses=0.14	inverter_efficiency=0.96	azimuth_type=relative	azimuth=180	tilt_type=latitude	tilt=15																																					
-Days Shifted	Day0	ResidentialHotWaterFixtures	schedule_day_shift=0																																												
-		ResidentialApplianceClothesWasher	schedule_day_shift=0																																												
-		ResidentialApplianceDishwasher	schedule_day_shift=0																																												
-Days Shifted	Day1	ResidentialHotWaterFixtures	schedule_day_shift=1																																												
-		ResidentialApplianceClothesWasher	schedule_day_shift=1																																												
-		ResidentialApplianceDishwasher	schedule_day_shift=1																																												
-Days Shifted	Day2	ResidentialHotWaterFixtures	schedule_day_shift=2																																												
-		ResidentialApplianceClothesWasher	schedule_day_shift=2																																												
-		ResidentialApplianceDishwasher	schedule_day_shift=2																																												
-Days Shifted	Day3	ResidentialHotWaterFixtures	schedule_day_shift=3																																												
-		ResidentialApplianceClothesWasher	schedule_day_shift=3																																												
-		ResidentialApplianceDishwasher	schedule_day_shift=3																																												
-Days Shifted	Day4	ResidentialHotWaterFixtures	schedule_day_shift=4																																												
-		ResidentialApplianceClothesWasher	schedule_day_shift=4																																												
-		ResidentialApplianceDishwasher	schedule_day_shift=4																																												
-Days Shifted	Day5	ResidentialHotWaterFixtures	schedule_day_shift=5																																												
-		ResidentialApplianceClothesWasher	schedule_day_shift=5																																												
-		ResidentialApplianceDishwasher	schedule_day_shift=5																																												
-Days Shifted	Day6	ResidentialHotWaterFixtures	schedule_day_shift=6																																												
-		ResidentialApplianceClothesWasher	schedule_day_shift=6																																												
-		ResidentialApplianceDishwasher	schedule_day_shift=6																																												
-Days Shifted	Day7	ResidentialHotWaterFixtures	schedule_day_shift=7																																												
-		ResidentialApplianceClothesWasher	schedule_day_shift=7																																												
-		ResidentialApplianceDishwasher	schedule_day_shift=7																																												
-Days Shifted	Day8	ResidentialHotWaterFixtures	schedule_day_shift=8																																												
-		ResidentialApplianceClothesWasher	schedule_day_shift=8																																												
-		ResidentialApplianceDishwasher	schedule_day_shift=8																																												
-Days Shifted	Day9	ResidentialHotWaterFixtures	schedule_day_shift=9																																												
-		ResidentialApplianceClothesWasher	schedule_day_shift=9																																												
-		ResidentialApplianceDishwasher	schedule_day_shift=9																																												
-Days Shifted	Day10	ResidentialHotWaterFixtures	schedule_day_shift=10																																												
-		ResidentialApplianceClothesWasher	schedule_day_shift=10																																												
-		ResidentialApplianceDishwasher	schedule_day_shift=10																																												
-Days Shifted	Day11	ResidentialHotWaterFixtures	schedule_day_shift=11																																												
-		ResidentialApplianceClothesWasher	schedule_day_shift=11																																												
-		ResidentialApplianceDishwasher	schedule_day_shift=11																																												
-Days Shifted	Day12	ResidentialHotWaterFixtures	schedule_day_shift=12																																												
-		ResidentialApplianceClothesWasher	schedule_day_shift=12																																												
-		ResidentialApplianceDishwasher	schedule_day_shift=12																																												
-Days Shifted	Day13	ResidentialHotWaterFixtures	schedule_day_shift=13																																												
-		ResidentialApplianceClothesWasher	schedule_day_shift=13																																												
-		ResidentialApplianceDishwasher	schedule_day_shift=13																																												
-Days Shifted	Day14	ResidentialHotWaterFixtures	schedule_day_shift=14																																												
-		ResidentialApplianceClothesWasher	schedule_day_shift=14																																												
-		ResidentialApplianceDishwasher	schedule_day_shift=14																																												
-Days Shifted	Day15	ResidentialHotWaterFixtures	schedule_day_shift=15																																												
-		ResidentialApplianceClothesWasher	schedule_day_shift=15																																												
-		ResidentialApplianceDishwasher	schedule_day_shift=15																																												
-Days Shifted	Day16	ResidentialHotWaterFixtures	schedule_day_shift=16																																												
-		ResidentialApplianceClothesWasher	schedule_day_shift=16																																												
-		ResidentialApplianceDishwasher	schedule_day_shift=16																																												
-Days Shifted	Day17	ResidentialHotWaterFixtures	schedule_day_shift=17																																												
-		ResidentialApplianceClothesWasher	schedule_day_shift=17																																												
-		ResidentialApplianceDishwasher	schedule_day_shift=17																																												
-Days Shifted	Day18	ResidentialHotWaterFixtures	schedule_day_shift=18																																												
-		ResidentialApplianceClothesWasher	schedule_day_shift=18																																												
-		ResidentialApplianceDishwasher	schedule_day_shift=18																																												
-Days Shifted	Day19	ResidentialHotWaterFixtures	schedule_day_shift=19																																												
-		ResidentialApplianceClothesWasher	schedule_day_shift=19																																												
-		ResidentialApplianceDishwasher	schedule_day_shift=19																																												
-Days Shifted	Day20	ResidentialHotWaterFixtures	schedule_day_shift=20																																												
-		ResidentialApplianceClothesWasher	schedule_day_shift=20																																												
-		ResidentialApplianceDishwasher	schedule_day_shift=20																																												
-Days Shifted	Day21	ResidentialHotWaterFixtures	schedule_day_shift=21																																												
-		ResidentialApplianceClothesWasher	schedule_day_shift=21																																												
-		ResidentialApplianceDishwasher	schedule_day_shift=21																																												
-Days Shifted	Day22	ResidentialHotWaterFixtures	schedule_day_shift=22																																												
-		ResidentialApplianceClothesWasher	schedule_day_shift=22																																												
-		ResidentialApplianceDishwasher	schedule_day_shift=22																																												
-Days Shifted	Day23	ResidentialHotWaterFixtures	schedule_day_shift=23																																												
-		ResidentialApplianceClothesWasher	schedule_day_shift=23																																												
-		ResidentialApplianceDishwasher	schedule_day_shift=23																																												
-Days Shifted	Day24	ResidentialHotWaterFixtures	schedule_day_shift=24																																												
-		ResidentialApplianceClothesWasher	schedule_day_shift=24																																												
-		ResidentialApplianceDishwasher	schedule_day_shift=24																																												
-Days Shifted	Day25	ResidentialHotWaterFixtures	schedule_day_shift=25																																												
-		ResidentialApplianceClothesWasher	schedule_day_shift=25																																												
-		ResidentialApplianceDishwasher	schedule_day_shift=25																																												
-Days Shifted	Day26	ResidentialHotWaterFixtures	schedule_day_shift=26																																												
-		ResidentialApplianceClothesWasher	schedule_day_shift=26																																												
-		ResidentialApplianceDishwasher	schedule_day_shift=26																																												
-Days Shifted	Day27	ResidentialHotWaterFixtures	schedule_day_shift=27																																												
-		ResidentialApplianceClothesWasher	schedule_day_shift=27																																												
-		ResidentialApplianceDishwasher	schedule_day_shift=27																																												
-Days Shifted	Day28	ResidentialHotWaterFixtures	schedule_day_shift=28																																												
-		ResidentialApplianceClothesWasher	schedule_day_shift=28																																												
-		ResidentialApplianceDishwasher	schedule_day_shift=28																																												
-Days Shifted	Day29	ResidentialHotWaterFixtures	schedule_day_shift=29																																												
-		ResidentialApplianceClothesWasher	schedule_day_shift=29																																												
-		ResidentialApplianceDishwasher	schedule_day_shift=29																																												
-Days Shifted	Day30	ResidentialHotWaterFixtures	schedule_day_shift=30																																												
-		ResidentialApplianceClothesWasher	schedule_day_shift=30																																												
-		ResidentialApplianceDishwasher	schedule_day_shift=30																																												
-Days Shifted	Day31	ResidentialHotWaterFixtures	schedule_day_shift=31																																												
-		ResidentialApplianceClothesWasher	schedule_day_shift=31																																												
-		ResidentialApplianceDishwasher	schedule_day_shift=31																																												
-Days Shifted	Day32	ResidentialHotWaterFixtures	schedule_day_shift=32																																												
-		ResidentialApplianceClothesWasher	schedule_day_shift=32																																												
-		ResidentialApplianceDishwasher	schedule_day_shift=32																																												
-Days Shifted	Day33	ResidentialHotWaterFixtures	schedule_day_shift=33																																												
-		ResidentialApplianceClothesWasher	schedule_day_shift=33																																												
-		ResidentialApplianceDishwasher	schedule_day_shift=33																																												
-Days Shifted	Day34	ResidentialHotWaterFixtures	schedule_day_shift=34																																												
-		ResidentialApplianceClothesWasher	schedule_day_shift=34																																												
-		ResidentialApplianceDishwasher	schedule_day_shift=34																																												
-Days Shifted	Day35	ResidentialHotWaterFixtures	schedule_day_shift=35																																												
-		ResidentialApplianceClothesWasher	schedule_day_shift=35																																												
-		ResidentialApplianceDishwasher	schedule_day_shift=35																																												
-Days Shifted	Day36	ResidentialHotWaterFixtures	schedule_day_shift=36																																												
-		ResidentialApplianceClothesWasher	schedule_day_shift=36																																												
-		ResidentialApplianceDishwasher	schedule_day_shift=36																																												
-Days Shifted	Day37	ResidentialHotWaterFixtures	schedule_day_shift=37																																												
-		ResidentialApplianceClothesWasher	schedule_day_shift=37																																												
-		ResidentialApplianceDishwasher	schedule_day_shift=37																																												
-Days Shifted	Day38	ResidentialHotWaterFixtures	schedule_day_shift=38																																												
-		ResidentialApplianceClothesWasher	schedule_day_shift=38																																												
-		ResidentialApplianceDishwasher	schedule_day_shift=38																																												
-Days Shifted	Day39	ResidentialHotWaterFixtures	schedule_day_shift=39																																												
-		ResidentialApplianceClothesWasher	schedule_day_shift=39																																												
-		ResidentialApplianceDishwasher	schedule_day_shift=39																																												
-Days Shifted	Day40	ResidentialHotWaterFixtures	schedule_day_shift=40																																												
-		ResidentialApplianceClothesWasher	schedule_day_shift=40																																												
-		ResidentialApplianceDishwasher	schedule_day_shift=40																																												
-Days Shifted	Day41	ResidentialHotWaterFixtures	schedule_day_shift=41																																												
-		ResidentialApplianceClothesWasher	schedule_day_shift=41																																												
-		ResidentialApplianceDishwasher	schedule_day_shift=41																																												
-Days Shifted	Day42	ResidentialHotWaterFixtures	schedule_day_shift=42																																												
-		ResidentialApplianceClothesWasher	schedule_day_shift=42																																												
-		ResidentialApplianceDishwasher	schedule_day_shift=42																																												
-Days Shifted	Day43	ResidentialHotWaterFixtures	schedule_day_shift=43																																												
-		ResidentialApplianceClothesWasher	schedule_day_shift=43																																												
-		ResidentialApplianceDishwasher	schedule_day_shift=43																																												
-Days Shifted	Day44	ResidentialHotWaterFixtures	schedule_day_shift=44																																												
-		ResidentialApplianceClothesWasher	schedule_day_shift=44																																												
-		ResidentialApplianceDishwasher	schedule_day_shift=44																																												
-Days Shifted	Day45	ResidentialHotWaterFixtures	schedule_day_shift=45																																												
-		ResidentialApplianceClothesWasher	schedule_day_shift=45																																												
-		ResidentialApplianceDishwasher	schedule_day_shift=45																																												
-Days Shifted	Day46	ResidentialHotWaterFixtures	schedule_day_shift=46																																												
-		ResidentialApplianceClothesWasher	schedule_day_shift=46																																												
-		ResidentialApplianceDishwasher	schedule_day_shift=46																																												
-Days Shifted	Day47	ResidentialHotWaterFixtures	schedule_day_shift=47																																												
-		ResidentialApplianceClothesWasher	schedule_day_shift=47																																												
-		ResidentialApplianceDishwasher	schedule_day_shift=47																																												
-Days Shifted	Day48	ResidentialHotWaterFixtures	schedule_day_shift=48																																												
-		ResidentialApplianceClothesWasher	schedule_day_shift=48																																												
-		ResidentialApplianceDishwasher	schedule_day_shift=48																																												
-Days Shifted	Day49	ResidentialHotWaterFixtures	schedule_day_shift=49																																												
-		ResidentialApplianceClothesWasher	schedule_day_shift=49																																												
-		ResidentialApplianceDishwasher	schedule_day_shift=49																																												
-Days Shifted	Day50	ResidentialHotWaterFixtures	schedule_day_shift=50																																												
-		ResidentialApplianceClothesWasher	schedule_day_shift=50																																												
-		ResidentialApplianceDishwasher	schedule_day_shift=50																																												
-Days Shifted	Day51	ResidentialHotWaterFixtures	schedule_day_shift=51																																												
-		ResidentialApplianceClothesWasher	schedule_day_shift=51																																												
-		ResidentialApplianceDishwasher	schedule_day_shift=51																																												
-Days Shifted	Day52	ResidentialHotWaterFixtures	schedule_day_shift=52																																												
-		ResidentialApplianceClothesWasher	schedule_day_shift=52																																												
-		ResidentialApplianceDishwasher	schedule_day_shift=52																																												
-Days Shifted	Day53	ResidentialHotWaterFixtures	schedule_day_shift=53																																												
-		ResidentialApplianceClothesWasher	schedule_day_shift=53																																												
-		ResidentialApplianceDishwasher	schedule_day_shift=53																																												
-Days Shifted	Day54	ResidentialHotWaterFixtures	schedule_day_shift=54																																												
-		ResidentialApplianceClothesWasher	schedule_day_shift=54																																												
-		ResidentialApplianceDishwasher	schedule_day_shift=54																																												
-Days Shifted	Day55	ResidentialHotWaterFixtures	schedule_day_shift=55																																												
-		ResidentialApplianceClothesWasher	schedule_day_shift=55																																												
-		ResidentialApplianceDishwasher	schedule_day_shift=55																																												
-Days Shifted	Day56	ResidentialHotWaterFixtures	schedule_day_shift=56																																												
-		ResidentialApplianceClothesWasher	schedule_day_shift=56																																												
-		ResidentialApplianceDishwasher	schedule_day_shift=56																																												
-Days Shifted	Day57	ResidentialHotWaterFixtures	schedule_day_shift=57																																												
-		ResidentialApplianceClothesWasher	schedule_day_shift=57																																												
-		ResidentialApplianceDishwasher	schedule_day_shift=57																																												
-Days Shifted	Day58	ResidentialHotWaterFixtures	schedule_day_shift=58																																												
-		ResidentialApplianceClothesWasher	schedule_day_shift=58																																												
-		ResidentialApplianceDishwasher	schedule_day_shift=58																																												
-Days Shifted	Day59	ResidentialHotWaterFixtures	schedule_day_shift=59																																												
-		ResidentialApplianceClothesWasher	schedule_day_shift=59																																												
-		ResidentialApplianceDishwasher	schedule_day_shift=59																																												
-Days Shifted	Day60	ResidentialHotWaterFixtures	schedule_day_shift=60																																												
-		ResidentialApplianceClothesWasher	schedule_day_shift=60																																												
-		ResidentialApplianceDishwasher	schedule_day_shift=60																																												
-Days Shifted	Day61	ResidentialHotWaterFixtures	schedule_day_shift=61																																												
-		ResidentialApplianceClothesWasher	schedule_day_shift=61																																												
-		ResidentialApplianceDishwasher	schedule_day_shift=61																																												
-Days Shifted	Day62	ResidentialHotWaterFixtures	schedule_day_shift=62																																												
-		ResidentialApplianceClothesWasher	schedule_day_shift=62																																												
-		ResidentialApplianceDishwasher	schedule_day_shift=62																																												
-Days Shifted	Day63	ResidentialHotWaterFixtures	schedule_day_shift=63																																												
-		ResidentialApplianceClothesWasher	schedule_day_shift=63																																												
-		ResidentialApplianceDishwasher	schedule_day_shift=63																																												
-Days Shifted	Day64	ResidentialHotWaterFixtures	schedule_day_shift=64																																												
-		ResidentialApplianceClothesWasher	schedule_day_shift=64																																												
-		ResidentialApplianceDishwasher	schedule_day_shift=64																																												
-Days Shifted	Day65	ResidentialHotWaterFixtures	schedule_day_shift=65																																												
-		ResidentialApplianceClothesWasher	schedule_day_shift=65																																												
-		ResidentialApplianceDishwasher	schedule_day_shift=65																																												
-Days Shifted	Day66	ResidentialHotWaterFixtures	schedule_day_shift=66																																												
-		ResidentialApplianceClothesWasher	schedule_day_shift=66																																												
-		ResidentialApplianceDishwasher	schedule_day_shift=66																																												
-Days Shifted	Day67	ResidentialHotWaterFixtures	schedule_day_shift=67																																												
-		ResidentialApplianceClothesWasher	schedule_day_shift=67																																												
-		ResidentialApplianceDishwasher	schedule_day_shift=67																																												
-Days Shifted	Day68	ResidentialHotWaterFixtures	schedule_day_shift=68																																												
-		ResidentialApplianceClothesWasher	schedule_day_shift=68																																												
-		ResidentialApplianceDishwasher	schedule_day_shift=68																																												
-Days Shifted	Day69	ResidentialHotWaterFixtures	schedule_day_shift=69																																												
-		ResidentialApplianceClothesWasher	schedule_day_shift=69																																												
-		ResidentialApplianceDishwasher	schedule_day_shift=69																																												
-Days Shifted	Day70	ResidentialHotWaterFixtures	schedule_day_shift=70																																												
-		ResidentialApplianceClothesWasher	schedule_day_shift=70																																												
-		ResidentialApplianceDishwasher	schedule_day_shift=70																																												
-Days Shifted	Day71	ResidentialHotWaterFixtures	schedule_day_shift=71																																												
-		ResidentialApplianceClothesWasher	schedule_day_shift=71																																												
-		ResidentialApplianceDishwasher	schedule_day_shift=71																																												
-Days Shifted	Day72	ResidentialHotWaterFixtures	schedule_day_shift=72																																												
-		ResidentialApplianceClothesWasher	schedule_day_shift=72																																												
-		ResidentialApplianceDishwasher	schedule_day_shift=72																																												
-Days Shifted	Day73	ResidentialHotWaterFixtures	schedule_day_shift=73																																												
-		ResidentialApplianceClothesWasher	schedule_day_shift=73																																												
-		ResidentialApplianceDishwasher	schedule_day_shift=73																																												
-Days Shifted	Day74	ResidentialHotWaterFixtures	schedule_day_shift=74																																												
-		ResidentialApplianceClothesWasher	schedule_day_shift=74																																												
-		ResidentialApplianceDishwasher	schedule_day_shift=74																																												
-Days Shifted	Day75	ResidentialHotWaterFixtures	schedule_day_shift=75																																												
-		ResidentialApplianceClothesWasher	schedule_day_shift=75																																												
-		ResidentialApplianceDishwasher	schedule_day_shift=75																																												
-Days Shifted	Day76	ResidentialHotWaterFixtures	schedule_day_shift=76																																												
-		ResidentialApplianceClothesWasher	schedule_day_shift=76																																												
-		ResidentialApplianceDishwasher	schedule_day_shift=76																																												
-Days Shifted	Day77	ResidentialHotWaterFixtures	schedule_day_shift=77																																												
-		ResidentialApplianceClothesWasher	schedule_day_shift=77																																												
-		ResidentialApplianceDishwasher	schedule_day_shift=77																																												
-Days Shifted	Day78	ResidentialHotWaterFixtures	schedule_day_shift=78																																												
-		ResidentialApplianceClothesWasher	schedule_day_shift=78																																												
-		ResidentialApplianceDishwasher	schedule_day_shift=78																																												
-Days Shifted	Day79	ResidentialHotWaterFixtures	schedule_day_shift=79																																												
-		ResidentialApplianceClothesWasher	schedule_day_shift=79																																												
-		ResidentialApplianceDishwasher	schedule_day_shift=79																																												
-Days Shifted	Day80	ResidentialHotWaterFixtures	schedule_day_shift=80																																												
-		ResidentialApplianceClothesWasher	schedule_day_shift=80																																												
-		ResidentialApplianceDishwasher	schedule_day_shift=80																																												
-Days Shifted	Day81	ResidentialHotWaterFixtures	schedule_day_shift=81																																												
-		ResidentialApplianceClothesWasher	schedule_day_shift=81																																												
-		ResidentialApplianceDishwasher	schedule_day_shift=81																																												
-Days Shifted	Day82	ResidentialHotWaterFixtures	schedule_day_shift=82																																												
-		ResidentialApplianceClothesWasher	schedule_day_shift=82																																												
-		ResidentialApplianceDishwasher	schedule_day_shift=82																																												
-Days Shifted	Day83	ResidentialHotWaterFixtures	schedule_day_shift=83																																												
-		ResidentialApplianceClothesWasher	schedule_day_shift=83																																												
-		ResidentialApplianceDishwasher	schedule_day_shift=83																																												
-Days Shifted	Day84	ResidentialHotWaterFixtures	schedule_day_shift=84																																												
-		ResidentialApplianceClothesWasher	schedule_day_shift=84																																												
-		ResidentialApplianceDishwasher	schedule_day_shift=84																																												
-Days Shifted	Day85	ResidentialHotWaterFixtures	schedule_day_shift=85																																												
-		ResidentialApplianceClothesWasher	schedule_day_shift=85																																												
-		ResidentialApplianceDishwasher	schedule_day_shift=85																																												
-Days Shifted	Day86	ResidentialHotWaterFixtures	schedule_day_shift=86																																												
-		ResidentialApplianceClothesWasher	schedule_day_shift=86																																												
-		ResidentialApplianceDishwasher	schedule_day_shift=86																																												
-Days Shifted	Day87	ResidentialHotWaterFixtures	schedule_day_shift=87																																												
-		ResidentialApplianceClothesWasher	schedule_day_shift=87																																												
-		ResidentialApplianceDishwasher	schedule_day_shift=87																																												
-Days Shifted	Day88	ResidentialHotWaterFixtures	schedule_day_shift=88																																												
-		ResidentialApplianceClothesWasher	schedule_day_shift=88																																												
-		ResidentialApplianceDishwasher	schedule_day_shift=88																																												
-Days Shifted	Day89	ResidentialHotWaterFixtures	schedule_day_shift=89																																												
-		ResidentialApplianceClothesWasher	schedule_day_shift=89																																												
-		ResidentialApplianceDishwasher	schedule_day_shift=89																																												
-Days Shifted	Day90	ResidentialHotWaterFixtures	schedule_day_shift=90																																												
-		ResidentialApplianceClothesWasher	schedule_day_shift=90																																												
-		ResidentialApplianceDishwasher	schedule_day_shift=90																																												
-Days Shifted	Day91	ResidentialHotWaterFixtures	schedule_day_shift=91																																												
-		ResidentialApplianceClothesWasher	schedule_day_shift=91																																												
-		ResidentialApplianceDishwasher	schedule_day_shift=91																																												
-Days Shifted	Day92	ResidentialHotWaterFixtures	schedule_day_shift=92																																												
-		ResidentialApplianceClothesWasher	schedule_day_shift=92																																												
-		ResidentialApplianceDishwasher	schedule_day_shift=92																																												
-Days Shifted	Day93	ResidentialHotWaterFixtures	schedule_day_shift=93																																												
-		ResidentialApplianceClothesWasher	schedule_day_shift=93																																												
-		ResidentialApplianceDishwasher	schedule_day_shift=93																																												
-Days Shifted	Day94	ResidentialHotWaterFixtures	schedule_day_shift=94																																												
-		ResidentialApplianceClothesWasher	schedule_day_shift=94																																												
-		ResidentialApplianceDishwasher	schedule_day_shift=94																																												
-Days Shifted	Day95	ResidentialHotWaterFixtures	schedule_day_shift=95																																												
-		ResidentialApplianceClothesWasher	schedule_day_shift=95																																												
-		ResidentialApplianceDishwasher	schedule_day_shift=95																																												
-Days Shifted	Day96	ResidentialHotWaterFixtures	schedule_day_shift=96																																												
-		ResidentialApplianceClothesWasher	schedule_day_shift=96																																												
-		ResidentialApplianceDishwasher	schedule_day_shift=96																																												
-Days Shifted	Day97	ResidentialHotWaterFixtures	schedule_day_shift=97																																												
-		ResidentialApplianceClothesWasher	schedule_day_shift=97																																												
-		ResidentialApplianceDishwasher	schedule_day_shift=97																																												
-Days Shifted	Day98	ResidentialHotWaterFixtures	schedule_day_shift=98																																												
-		ResidentialApplianceClothesWasher	schedule_day_shift=98																																												
-		ResidentialApplianceDishwasher	schedule_day_shift=98																																												
-Days Shifted	Day99	ResidentialHotWaterFixtures	schedule_day_shift=99																																												
-		ResidentialApplianceClothesWasher	schedule_day_shift=99																																												
-		ResidentialApplianceDishwasher	schedule_day_shift=99																																												
-Days Shifted	Day100	ResidentialHotWaterFixtures	schedule_day_shift=100																																												
-		ResidentialApplianceClothesWasher	schedule_day_shift=100																																												
-		ResidentialApplianceDishwasher	schedule_day_shift=100																																												
-Days Shifted	Day101	ResidentialHotWaterFixtures	schedule_day_shift=101																																												
-		ResidentialApplianceClothesWasher	schedule_day_shift=101																																												
-		ResidentialApplianceDishwasher	schedule_day_shift=101																																												
-Days Shifted	Day102	ResidentialHotWaterFixtures	schedule_day_shift=102																																												
-		ResidentialApplianceClothesWasher	schedule_day_shift=102																																												
-		ResidentialApplianceDishwasher	schedule_day_shift=102																																												
-Days Shifted	Day103	ResidentialHotWaterFixtures	schedule_day_shift=103																																												
-		ResidentialApplianceClothesWasher	schedule_day_shift=103																																												
-		ResidentialApplianceDishwasher	schedule_day_shift=103																																												
-Days Shifted	Day104	ResidentialHotWaterFixtures	schedule_day_shift=104																																												
-		ResidentialApplianceClothesWasher	schedule_day_shift=104																																												
-		ResidentialApplianceDishwasher	schedule_day_shift=104																																												
-Days Shifted	Day105	ResidentialHotWaterFixtures	schedule_day_shift=105																																												
-		ResidentialApplianceClothesWasher	schedule_day_shift=105																																												
-		ResidentialApplianceDishwasher	schedule_day_shift=105																																												
-Days Shifted	Day106	ResidentialHotWaterFixtures	schedule_day_shift=106																																												
-		ResidentialApplianceClothesWasher	schedule_day_shift=106																																												
-		ResidentialApplianceDishwasher	schedule_day_shift=106																																												
-Days Shifted	Day107	ResidentialHotWaterFixtures	schedule_day_shift=107																																												
-		ResidentialApplianceClothesWasher	schedule_day_shift=107																																												
-		ResidentialApplianceDishwasher	schedule_day_shift=107																																												
-Days Shifted	Day108	ResidentialHotWaterFixtures	schedule_day_shift=108																																												
-		ResidentialApplianceClothesWasher	schedule_day_shift=108																																												
-		ResidentialApplianceDishwasher	schedule_day_shift=108																																												
-Days Shifted	Day109	ResidentialHotWaterFixtures	schedule_day_shift=109																																												
-		ResidentialApplianceClothesWasher	schedule_day_shift=109																																												
-		ResidentialApplianceDishwasher	schedule_day_shift=109																																												
-Days Shifted	Day110	ResidentialHotWaterFixtures	schedule_day_shift=110																																												
-		ResidentialApplianceClothesWasher	schedule_day_shift=110																																												
-		ResidentialApplianceDishwasher	schedule_day_shift=110																																												
-Days Shifted	Day111	ResidentialHotWaterFixtures	schedule_day_shift=111																																												
-		ResidentialApplianceClothesWasher	schedule_day_shift=111																																												
-		ResidentialApplianceDishwasher	schedule_day_shift=111																																												
-Days Shifted	Day112	ResidentialHotWaterFixtures	schedule_day_shift=112																																												
-		ResidentialApplianceClothesWasher	schedule_day_shift=112																																												
-		ResidentialApplianceDishwasher	schedule_day_shift=112																																												
-Days Shifted	Day113	ResidentialHotWaterFixtures	schedule_day_shift=113																																												
-		ResidentialApplianceClothesWasher	schedule_day_shift=113																																												
-		ResidentialApplianceDishwasher	schedule_day_shift=113																																												
-Days Shifted	Day114	ResidentialHotWaterFixtures	schedule_day_shift=114																																												
-		ResidentialApplianceClothesWasher	schedule_day_shift=114																																												
-		ResidentialApplianceDishwasher	schedule_day_shift=114																																												
-Days Shifted	Day115	ResidentialHotWaterFixtures	schedule_day_shift=115																																												
-		ResidentialApplianceClothesWasher	schedule_day_shift=115																																												
-		ResidentialApplianceDishwasher	schedule_day_shift=115																																												
-Days Shifted	Day116	ResidentialHotWaterFixtures	schedule_day_shift=116																																												
-		ResidentialApplianceClothesWasher	schedule_day_shift=116																																												
-		ResidentialApplianceDishwasher	schedule_day_shift=116																																												
-Days Shifted	Day117	ResidentialHotWaterFixtures	schedule_day_shift=117																																												
-		ResidentialApplianceClothesWasher	schedule_day_shift=117																																												
-		ResidentialApplianceDishwasher	schedule_day_shift=117																																												
-Days Shifted	Day118	ResidentialHotWaterFixtures	schedule_day_shift=118																																												
-		ResidentialApplianceClothesWasher	schedule_day_shift=118																																												
-		ResidentialApplianceDishwasher	schedule_day_shift=118																																												
-Days Shifted	Day119	ResidentialHotWaterFixtures	schedule_day_shift=119																																												
-		ResidentialApplianceClothesWasher	schedule_day_shift=119																																												
-		ResidentialApplianceDishwasher	schedule_day_shift=119																																												
-Days Shifted	Day120	ResidentialHotWaterFixtures	schedule_day_shift=120																																												
-		ResidentialApplianceClothesWasher	schedule_day_shift=120																																												
-		ResidentialApplianceDishwasher	schedule_day_shift=120																																												
-Days Shifted	Day121	ResidentialHotWaterFixtures	schedule_day_shift=121																																												
-		ResidentialApplianceClothesWasher	schedule_day_shift=121																																												
-		ResidentialApplianceDishwasher	schedule_day_shift=121																																												
-Days Shifted	Day122	ResidentialHotWaterFixtures	schedule_day_shift=122																																												
-		ResidentialApplianceClothesWasher	schedule_day_shift=122																																												
-		ResidentialApplianceDishwasher	schedule_day_shift=122																																												
-Days Shifted	Day123	ResidentialHotWaterFixtures	schedule_day_shift=123																																												
-		ResidentialApplianceClothesWasher	schedule_day_shift=123																																												
-		ResidentialApplianceDishwasher	schedule_day_shift=123																																												
-Days Shifted	Day124	ResidentialHotWaterFixtures	schedule_day_shift=124																																												
-		ResidentialApplianceClothesWasher	schedule_day_shift=124																																												
-		ResidentialApplianceDishwasher	schedule_day_shift=124																																												
-Days Shifted	Day125	ResidentialHotWaterFixtures	schedule_day_shift=125																																												
-		ResidentialApplianceClothesWasher	schedule_day_shift=125																																												
-		ResidentialApplianceDishwasher	schedule_day_shift=125																																												
-Days Shifted	Day126	ResidentialHotWaterFixtures	schedule_day_shift=126																																												
-		ResidentialApplianceClothesWasher	schedule_day_shift=126																																												
-		ResidentialApplianceDishwasher	schedule_day_shift=126																																												
-Days Shifted	Day127	ResidentialHotWaterFixtures	schedule_day_shift=127																																												
-		ResidentialApplianceClothesWasher	schedule_day_shift=127																																												
-		ResidentialApplianceDishwasher	schedule_day_shift=127																																												
-Days Shifted	Day128	ResidentialHotWaterFixtures	schedule_day_shift=128																																												
-		ResidentialApplianceClothesWasher	schedule_day_shift=128																																												
-		ResidentialApplianceDishwasher	schedule_day_shift=128																																												
-Days Shifted	Day129	ResidentialHotWaterFixtures	schedule_day_shift=129																																												
-		ResidentialApplianceClothesWasher	schedule_day_shift=129																																												
-		ResidentialApplianceDishwasher	schedule_day_shift=129																																												
-Days Shifted	Day130	ResidentialHotWaterFixtures	schedule_day_shift=130																																												
-		ResidentialApplianceClothesWasher	schedule_day_shift=130																																												
-		ResidentialApplianceDishwasher	schedule_day_shift=130																																												
-Days Shifted	Day131	ResidentialHotWaterFixtures	schedule_day_shift=131																																												
-		ResidentialApplianceClothesWasher	schedule_day_shift=131																																												
-		ResidentialApplianceDishwasher	schedule_day_shift=131																																												
-Days Shifted	Day132	ResidentialHotWaterFixtures	schedule_day_shift=132																																												
-		ResidentialApplianceClothesWasher	schedule_day_shift=132																																												
-		ResidentialApplianceDishwasher	schedule_day_shift=132																																												
-Days Shifted	Day133	ResidentialHotWaterFixtures	schedule_day_shift=133																																												
-		ResidentialApplianceClothesWasher	schedule_day_shift=133																																												
-		ResidentialApplianceDishwasher	schedule_day_shift=133																																												
-Days Shifted	Day134	ResidentialHotWaterFixtures	schedule_day_shift=134																																												
-		ResidentialApplianceClothesWasher	schedule_day_shift=134																																												
-		ResidentialApplianceDishwasher	schedule_day_shift=134																																												
-Days Shifted	Day135	ResidentialHotWaterFixtures	schedule_day_shift=135																																												
-		ResidentialApplianceClothesWasher	schedule_day_shift=135																																												
-		ResidentialApplianceDishwasher	schedule_day_shift=135																																												
-Days Shifted	Day136	ResidentialHotWaterFixtures	schedule_day_shift=136																																												
-		ResidentialApplianceClothesWasher	schedule_day_shift=136																																												
-		ResidentialApplianceDishwasher	schedule_day_shift=136																																												
-Days Shifted	Day137	ResidentialHotWaterFixtures	schedule_day_shift=137																																												
-		ResidentialApplianceClothesWasher	schedule_day_shift=137																																												
-		ResidentialApplianceDishwasher	schedule_day_shift=137																																												
-Days Shifted	Day138	ResidentialHotWaterFixtures	schedule_day_shift=138																																												
-		ResidentialApplianceClothesWasher	schedule_day_shift=138																																												
-		ResidentialApplianceDishwasher	schedule_day_shift=138																																												
-Days Shifted	Day139	ResidentialHotWaterFixtures	schedule_day_shift=139																																												
-		ResidentialApplianceClothesWasher	schedule_day_shift=139																																												
-		ResidentialApplianceDishwasher	schedule_day_shift=139																																												
-Days Shifted	Day140	ResidentialHotWaterFixtures	schedule_day_shift=140																																												
-		ResidentialApplianceClothesWasher	schedule_day_shift=140																																												
-		ResidentialApplianceDishwasher	schedule_day_shift=140																																												
-Days Shifted	Day141	ResidentialHotWaterFixtures	schedule_day_shift=141																																												
-		ResidentialApplianceClothesWasher	schedule_day_shift=141																																												
-		ResidentialApplianceDishwasher	schedule_day_shift=141																																												
-Days Shifted	Day142	ResidentialHotWaterFixtures	schedule_day_shift=142																																												
-		ResidentialApplianceClothesWasher	schedule_day_shift=142																																												
-		ResidentialApplianceDishwasher	schedule_day_shift=142																																												
-Days Shifted	Day143	ResidentialHotWaterFixtures	schedule_day_shift=143																																												
-		ResidentialApplianceClothesWasher	schedule_day_shift=143																																												
-		ResidentialApplianceDishwasher	schedule_day_shift=143																																												
-Days Shifted	Day144	ResidentialHotWaterFixtures	schedule_day_shift=144																																												
-		ResidentialApplianceClothesWasher	schedule_day_shift=144																																												
-		ResidentialApplianceDishwasher	schedule_day_shift=144																																												
-Days Shifted	Day145	ResidentialHotWaterFixtures	schedule_day_shift=145																																												
-		ResidentialApplianceClothesWasher	schedule_day_shift=145																																												
-		ResidentialApplianceDishwasher	schedule_day_shift=145																																												
-Days Shifted	Day146	ResidentialHotWaterFixtures	schedule_day_shift=146																																												
-		ResidentialApplianceClothesWasher	schedule_day_shift=146																																												
-		ResidentialApplianceDishwasher	schedule_day_shift=146																																												
-Days Shifted	Day147	ResidentialHotWaterFixtures	schedule_day_shift=147																																												
-		ResidentialApplianceClothesWasher	schedule_day_shift=147																																												
-		ResidentialApplianceDishwasher	schedule_day_shift=147																																												
-Days Shifted	Day148	ResidentialHotWaterFixtures	schedule_day_shift=148																																												
-		ResidentialApplianceClothesWasher	schedule_day_shift=148																																												
-		ResidentialApplianceDishwasher	schedule_day_shift=148																																												
-Days Shifted	Day149	ResidentialHotWaterFixtures	schedule_day_shift=149																																												
-		ResidentialApplianceClothesWasher	schedule_day_shift=149																																												
-		ResidentialApplianceDishwasher	schedule_day_shift=149																																												
-Days Shifted	Day150	ResidentialHotWaterFixtures	schedule_day_shift=150																																												
-		ResidentialApplianceClothesWasher	schedule_day_shift=150																																												
-		ResidentialApplianceDishwasher	schedule_day_shift=150																																												
-Days Shifted	Day151	ResidentialHotWaterFixtures	schedule_day_shift=151																																												
-		ResidentialApplianceClothesWasher	schedule_day_shift=151																																												
-		ResidentialApplianceDishwasher	schedule_day_shift=151																																												
-Days Shifted	Day152	ResidentialHotWaterFixtures	schedule_day_shift=152																																												
-		ResidentialApplianceClothesWasher	schedule_day_shift=152																																												
-		ResidentialApplianceDishwasher	schedule_day_shift=152																																												
-Days Shifted	Day153	ResidentialHotWaterFixtures	schedule_day_shift=153																																												
-		ResidentialApplianceClothesWasher	schedule_day_shift=153																																												
-		ResidentialApplianceDishwasher	schedule_day_shift=153																																												
-Days Shifted	Day154	ResidentialHotWaterFixtures	schedule_day_shift=154																																												
-		ResidentialApplianceClothesWasher	schedule_day_shift=154																																												
-		ResidentialApplianceDishwasher	schedule_day_shift=154																																												
-Days Shifted	Day155	ResidentialHotWaterFixtures	schedule_day_shift=155																																												
-		ResidentialApplianceClothesWasher	schedule_day_shift=155																																												
-		ResidentialApplianceDishwasher	schedule_day_shift=155																																												
-Days Shifted	Day156	ResidentialHotWaterFixtures	schedule_day_shift=156																																												
-		ResidentialApplianceClothesWasher	schedule_day_shift=156																																												
-		ResidentialApplianceDishwasher	schedule_day_shift=156																																												
-Days Shifted	Day157	ResidentialHotWaterFixtures	schedule_day_shift=157																																												
-		ResidentialApplianceClothesWasher	schedule_day_shift=157																																												
-		ResidentialApplianceDishwasher	schedule_day_shift=157																																												
-Days Shifted	Day158	ResidentialHotWaterFixtures	schedule_day_shift=158																																												
-		ResidentialApplianceClothesWasher	schedule_day_shift=158																																												
-		ResidentialApplianceDishwasher	schedule_day_shift=158																																												
-Days Shifted	Day159	ResidentialHotWaterFixtures	schedule_day_shift=159																																												
-		ResidentialApplianceClothesWasher	schedule_day_shift=159																																												
-		ResidentialApplianceDishwasher	schedule_day_shift=159																																												
-Days Shifted	Day160	ResidentialHotWaterFixtures	schedule_day_shift=160																																												
-		ResidentialApplianceClothesWasher	schedule_day_shift=160																																												
-		ResidentialApplianceDishwasher	schedule_day_shift=160																																												
-Days Shifted	Day161	ResidentialHotWaterFixtures	schedule_day_shift=161																																												
-		ResidentialApplianceClothesWasher	schedule_day_shift=161																																												
-		ResidentialApplianceDishwasher	schedule_day_shift=161																																												
-Days Shifted	Day162	ResidentialHotWaterFixtures	schedule_day_shift=162																																												
-		ResidentialApplianceClothesWasher	schedule_day_shift=162																																												
-		ResidentialApplianceDishwasher	schedule_day_shift=162																																												
-Days Shifted	Day163	ResidentialHotWaterFixtures	schedule_day_shift=163																																												
-		ResidentialApplianceClothesWasher	schedule_day_shift=163																																												
-		ResidentialApplianceDishwasher	schedule_day_shift=163																																												
-Days Shifted	Day164	ResidentialHotWaterFixtures	schedule_day_shift=164																																												
-		ResidentialApplianceClothesWasher	schedule_day_shift=164																																												
-		ResidentialApplianceDishwasher	schedule_day_shift=164																																												
-Days Shifted	Day165	ResidentialHotWaterFixtures	schedule_day_shift=165																																												
-		ResidentialApplianceClothesWasher	schedule_day_shift=165																																												
-		ResidentialApplianceDishwasher	schedule_day_shift=165																																												
-Days Shifted	Day166	ResidentialHotWaterFixtures	schedule_day_shift=166																																												
-		ResidentialApplianceClothesWasher	schedule_day_shift=166																																												
-		ResidentialApplianceDishwasher	schedule_day_shift=166																																												
-Days Shifted	Day167	ResidentialHotWaterFixtures	schedule_day_shift=167																																												
-		ResidentialApplianceClothesWasher	schedule_day_shift=167																																												
-		ResidentialApplianceDishwasher	schedule_day_shift=167																																												
-Days Shifted	Day168	ResidentialHotWaterFixtures	schedule_day_shift=168																																												
-		ResidentialApplianceClothesWasher	schedule_day_shift=168																																												
-		ResidentialApplianceDishwasher	schedule_day_shift=168																																												
-Days Shifted	Day169	ResidentialHotWaterFixtures	schedule_day_shift=169																																												
-		ResidentialApplianceClothesWasher	schedule_day_shift=169																																												
-		ResidentialApplianceDishwasher	schedule_day_shift=169																																												
-Days Shifted	Day170	ResidentialHotWaterFixtures	schedule_day_shift=170																																												
-		ResidentialApplianceClothesWasher	schedule_day_shift=170																																												
-		ResidentialApplianceDishwasher	schedule_day_shift=170																																												
-Days Shifted	Day171	ResidentialHotWaterFixtures	schedule_day_shift=171																																												
-		ResidentialApplianceClothesWasher	schedule_day_shift=171																																												
-		ResidentialApplianceDishwasher	schedule_day_shift=171																																												
-Days Shifted	Day172	ResidentialHotWaterFixtures	schedule_day_shift=172																																												
-		ResidentialApplianceClothesWasher	schedule_day_shift=172																																												
-		ResidentialApplianceDishwasher	schedule_day_shift=172																																												
-Days Shifted	Day173	ResidentialHotWaterFixtures	schedule_day_shift=173																																												
-		ResidentialApplianceClothesWasher	schedule_day_shift=173																																												
-		ResidentialApplianceDishwasher	schedule_day_shift=173																																												
-Days Shifted	Day174	ResidentialHotWaterFixtures	schedule_day_shift=174																																												
-		ResidentialApplianceClothesWasher	schedule_day_shift=174																																												
-		ResidentialApplianceDishwasher	schedule_day_shift=174																																												
-Days Shifted	Day175	ResidentialHotWaterFixtures	schedule_day_shift=175																																												
-		ResidentialApplianceClothesWasher	schedule_day_shift=175																																												
-		ResidentialApplianceDishwasher	schedule_day_shift=175																																												
-Days Shifted	Day176	ResidentialHotWaterFixtures	schedule_day_shift=176																																												
-		ResidentialApplianceClothesWasher	schedule_day_shift=176																																												
-		ResidentialApplianceDishwasher	schedule_day_shift=176																																												
-Days Shifted	Day177	ResidentialHotWaterFixtures	schedule_day_shift=177																																												
-		ResidentialApplianceClothesWasher	schedule_day_shift=177																																												
-		ResidentialApplianceDishwasher	schedule_day_shift=177																																												
-Days Shifted	Day178	ResidentialHotWaterFixtures	schedule_day_shift=178																																												
-		ResidentialApplianceClothesWasher	schedule_day_shift=178																																												
-		ResidentialApplianceDishwasher	schedule_day_shift=178																																												
-Days Shifted	Day179	ResidentialHotWaterFixtures	schedule_day_shift=179																																												
-		ResidentialApplianceClothesWasher	schedule_day_shift=179																																												
-		ResidentialApplianceDishwasher	schedule_day_shift=179																																												
-Days Shifted	Day180	ResidentialHotWaterFixtures	schedule_day_shift=180																																												
-		ResidentialApplianceClothesWasher	schedule_day_shift=180																																												
-		ResidentialApplianceDishwasher	schedule_day_shift=180																																												
-Days Shifted	Day181	ResidentialHotWaterFixtures	schedule_day_shift=181																																												
-		ResidentialApplianceClothesWasher	schedule_day_shift=181																																												
-		ResidentialApplianceDishwasher	schedule_day_shift=181																																												
-Days Shifted	Day182	ResidentialHotWaterFixtures	schedule_day_shift=182																																												
-		ResidentialApplianceClothesWasher	schedule_day_shift=182																																												
-		ResidentialApplianceDishwasher	schedule_day_shift=182																																												
-Days Shifted	Day183	ResidentialHotWaterFixtures	schedule_day_shift=183																																												
-		ResidentialApplianceClothesWasher	schedule_day_shift=183																																												
-		ResidentialApplianceDishwasher	schedule_day_shift=183																																												
-Days Shifted	Day184	ResidentialHotWaterFixtures	schedule_day_shift=184																																												
-		ResidentialApplianceClothesWasher	schedule_day_shift=184																																												
-		ResidentialApplianceDishwasher	schedule_day_shift=184																																												
-Days Shifted	Day185	ResidentialHotWaterFixtures	schedule_day_shift=185																																												
-		ResidentialApplianceClothesWasher	schedule_day_shift=185																																												
-		ResidentialApplianceDishwasher	schedule_day_shift=185																																												
-Days Shifted	Day186	ResidentialHotWaterFixtures	schedule_day_shift=186																																												
-		ResidentialApplianceClothesWasher	schedule_day_shift=186																																												
-		ResidentialApplianceDishwasher	schedule_day_shift=186																																												
-Days Shifted	Day187	ResidentialHotWaterFixtures	schedule_day_shift=187																																												
-		ResidentialApplianceClothesWasher	schedule_day_shift=187																																												
-		ResidentialApplianceDishwasher	schedule_day_shift=187																																												
-Days Shifted	Day188	ResidentialHotWaterFixtures	schedule_day_shift=188																																												
-		ResidentialApplianceClothesWasher	schedule_day_shift=188																																												
-		ResidentialApplianceDishwasher	schedule_day_shift=188																																												
-Days Shifted	Day189	ResidentialHotWaterFixtures	schedule_day_shift=189																																												
-		ResidentialApplianceClothesWasher	schedule_day_shift=189																																												
-		ResidentialApplianceDishwasher	schedule_day_shift=189																																												
-Days Shifted	Day190	ResidentialHotWaterFixtures	schedule_day_shift=190																																												
-		ResidentialApplianceClothesWasher	schedule_day_shift=190																																												
-		ResidentialApplianceDishwasher	schedule_day_shift=190																																												
-Days Shifted	Day191	ResidentialHotWaterFixtures	schedule_day_shift=191																																												
-		ResidentialApplianceClothesWasher	schedule_day_shift=191																																												
-		ResidentialApplianceDishwasher	schedule_day_shift=191																																												
-Days Shifted	Day192	ResidentialHotWaterFixtures	schedule_day_shift=192																																												
-		ResidentialApplianceClothesWasher	schedule_day_shift=192																																												
-		ResidentialApplianceDishwasher	schedule_day_shift=192																																												
-Days Shifted	Day193	ResidentialHotWaterFixtures	schedule_day_shift=193																																												
-		ResidentialApplianceClothesWasher	schedule_day_shift=193																																												
-		ResidentialApplianceDishwasher	schedule_day_shift=193																																												
-Days Shifted	Day194	ResidentialHotWaterFixtures	schedule_day_shift=194																																												
-		ResidentialApplianceClothesWasher	schedule_day_shift=194																																												
-		ResidentialApplianceDishwasher	schedule_day_shift=194																																												
-Days Shifted	Day195	ResidentialHotWaterFixtures	schedule_day_shift=195																																												
-		ResidentialApplianceClothesWasher	schedule_day_shift=195																																												
-		ResidentialApplianceDishwasher	schedule_day_shift=195																																												
-Days Shifted	Day196	ResidentialHotWaterFixtures	schedule_day_shift=196																																												
-		ResidentialApplianceClothesWasher	schedule_day_shift=196																																												
-		ResidentialApplianceDishwasher	schedule_day_shift=196																																												
-Days Shifted	Day197	ResidentialHotWaterFixtures	schedule_day_shift=197																																												
-		ResidentialApplianceClothesWasher	schedule_day_shift=197																																												
-		ResidentialApplianceDishwasher	schedule_day_shift=197																																												
-Days Shifted	Day198	ResidentialHotWaterFixtures	schedule_day_shift=198																																												
-		ResidentialApplianceClothesWasher	schedule_day_shift=198																																												
-		ResidentialApplianceDishwasher	schedule_day_shift=198																																												
-Days Shifted	Day199	ResidentialHotWaterFixtures	schedule_day_shift=199																																												
-		ResidentialApplianceClothesWasher	schedule_day_shift=199																																												
-		ResidentialApplianceDishwasher	schedule_day_shift=199																																												
-Days Shifted	Day200	ResidentialHotWaterFixtures	schedule_day_shift=200																																												
-		ResidentialApplianceClothesWasher	schedule_day_shift=200																																												
-		ResidentialApplianceDishwasher	schedule_day_shift=200																																												
-Days Shifted	Day201	ResidentialHotWaterFixtures	schedule_day_shift=201																																												
-		ResidentialApplianceClothesWasher	schedule_day_shift=201																																												
-		ResidentialApplianceDishwasher	schedule_day_shift=201																																												
-Days Shifted	Day202	ResidentialHotWaterFixtures	schedule_day_shift=202																																												
-		ResidentialApplianceClothesWasher	schedule_day_shift=202																																												
-		ResidentialApplianceDishwasher	schedule_day_shift=202																																												
-Days Shifted	Day203	ResidentialHotWaterFixtures	schedule_day_shift=203																																												
-		ResidentialApplianceClothesWasher	schedule_day_shift=203																																												
-		ResidentialApplianceDishwasher	schedule_day_shift=203																																												
-Days Shifted	Day204	ResidentialHotWaterFixtures	schedule_day_shift=204																																												
-		ResidentialApplianceClothesWasher	schedule_day_shift=204																																												
-		ResidentialApplianceDishwasher	schedule_day_shift=204																																												
-Days Shifted	Day205	ResidentialHotWaterFixtures	schedule_day_shift=205																																												
-		ResidentialApplianceClothesWasher	schedule_day_shift=205																																												
-		ResidentialApplianceDishwasher	schedule_day_shift=205																																												
-Days Shifted	Day206	ResidentialHotWaterFixtures	schedule_day_shift=206																																												
-		ResidentialApplianceClothesWasher	schedule_day_shift=206																																												
-		ResidentialApplianceDishwasher	schedule_day_shift=206																																												
-Days Shifted	Day207	ResidentialHotWaterFixtures	schedule_day_shift=207																																												
-		ResidentialApplianceClothesWasher	schedule_day_shift=207																																												
-		ResidentialApplianceDishwasher	schedule_day_shift=207																																												
-Days Shifted	Day208	ResidentialHotWaterFixtures	schedule_day_shift=208																																												
-		ResidentialApplianceClothesWasher	schedule_day_shift=208																																												
-		ResidentialApplianceDishwasher	schedule_day_shift=208																																												
-Days Shifted	Day209	ResidentialHotWaterFixtures	schedule_day_shift=209																																												
-		ResidentialApplianceClothesWasher	schedule_day_shift=209																																												
-		ResidentialApplianceDishwasher	schedule_day_shift=209																																												
-Days Shifted	Day210	ResidentialHotWaterFixtures	schedule_day_shift=210																																												
-		ResidentialApplianceClothesWasher	schedule_day_shift=210																																												
-		ResidentialApplianceDishwasher	schedule_day_shift=210																																												
-Days Shifted	Day211	ResidentialHotWaterFixtures	schedule_day_shift=211																																												
-		ResidentialApplianceClothesWasher	schedule_day_shift=211																																												
-		ResidentialApplianceDishwasher	schedule_day_shift=211																																												
-Days Shifted	Day212	ResidentialHotWaterFixtures	schedule_day_shift=212																																												
-		ResidentialApplianceClothesWasher	schedule_day_shift=212																																												
-		ResidentialApplianceDishwasher	schedule_day_shift=212																																												
-Days Shifted	Day213	ResidentialHotWaterFixtures	schedule_day_shift=213																																												
-		ResidentialApplianceClothesWasher	schedule_day_shift=213																																												
-		ResidentialApplianceDishwasher	schedule_day_shift=213																																												
-Days Shifted	Day214	ResidentialHotWaterFixtures	schedule_day_shift=214																																												
-		ResidentialApplianceClothesWasher	schedule_day_shift=214																																												
-		ResidentialApplianceDishwasher	schedule_day_shift=214																																												
-Days Shifted	Day215	ResidentialHotWaterFixtures	schedule_day_shift=215																																												
-		ResidentialApplianceClothesWasher	schedule_day_shift=215																																												
-		ResidentialApplianceDishwasher	schedule_day_shift=215																																												
-Days Shifted	Day216	ResidentialHotWaterFixtures	schedule_day_shift=216																																												
-		ResidentialApplianceClothesWasher	schedule_day_shift=216																																												
-		ResidentialApplianceDishwasher	schedule_day_shift=216																																												
-Days Shifted	Day217	ResidentialHotWaterFixtures	schedule_day_shift=217																																												
-		ResidentialApplianceClothesWasher	schedule_day_shift=217																																												
-		ResidentialApplianceDishwasher	schedule_day_shift=217																																												
-Days Shifted	Day218	ResidentialHotWaterFixtures	schedule_day_shift=218																																												
-		ResidentialApplianceClothesWasher	schedule_day_shift=218																																												
-		ResidentialApplianceDishwasher	schedule_day_shift=218																																												
-Days Shifted	Day219	ResidentialHotWaterFixtures	schedule_day_shift=219																																												
-		ResidentialApplianceClothesWasher	schedule_day_shift=219																																												
-		ResidentialApplianceDishwasher	schedule_day_shift=219																																												
-Days Shifted	Day220	ResidentialHotWaterFixtures	schedule_day_shift=220																																												
-		ResidentialApplianceClothesWasher	schedule_day_shift=220																																												
-		ResidentialApplianceDishwasher	schedule_day_shift=220																																												
-Days Shifted	Day221	ResidentialHotWaterFixtures	schedule_day_shift=221																																												
-		ResidentialApplianceClothesWasher	schedule_day_shift=221																																												
-		ResidentialApplianceDishwasher	schedule_day_shift=221																																												
-Days Shifted	Day222	ResidentialHotWaterFixtures	schedule_day_shift=222																																												
-		ResidentialApplianceClothesWasher	schedule_day_shift=222																																												
-		ResidentialApplianceDishwasher	schedule_day_shift=222																																												
-Days Shifted	Day223	ResidentialHotWaterFixtures	schedule_day_shift=223																																												
-		ResidentialApplianceClothesWasher	schedule_day_shift=223																																												
-		ResidentialApplianceDishwasher	schedule_day_shift=223																																												
-Days Shifted	Day224	ResidentialHotWaterFixtures	schedule_day_shift=224																																												
-		ResidentialApplianceClothesWasher	schedule_day_shift=224																																												
-		ResidentialApplianceDishwasher	schedule_day_shift=224																																												
-Days Shifted	Day225	ResidentialHotWaterFixtures	schedule_day_shift=225																																												
-		ResidentialApplianceClothesWasher	schedule_day_shift=225																																												
-		ResidentialApplianceDishwasher	schedule_day_shift=225																																												
-Days Shifted	Day226	ResidentialHotWaterFixtures	schedule_day_shift=226																																												
-		ResidentialApplianceClothesWasher	schedule_day_shift=226																																												
-		ResidentialApplianceDishwasher	schedule_day_shift=226																																												
-Days Shifted	Day227	ResidentialHotWaterFixtures	schedule_day_shift=227																																												
-		ResidentialApplianceClothesWasher	schedule_day_shift=227																																												
-		ResidentialApplianceDishwasher	schedule_day_shift=227																																												
-Days Shifted	Day228	ResidentialHotWaterFixtures	schedule_day_shift=228																																												
-		ResidentialApplianceClothesWasher	schedule_day_shift=228																																												
-		ResidentialApplianceDishwasher	schedule_day_shift=228																																												
-Days Shifted	Day229	ResidentialHotWaterFixtures	schedule_day_shift=229																																												
-		ResidentialApplianceClothesWasher	schedule_day_shift=229																																												
-		ResidentialApplianceDishwasher	schedule_day_shift=229																																												
-Days Shifted	Day230	ResidentialHotWaterFixtures	schedule_day_shift=230																																												
-		ResidentialApplianceClothesWasher	schedule_day_shift=230																																												
-		ResidentialApplianceDishwasher	schedule_day_shift=230																																												
-Days Shifted	Day231	ResidentialHotWaterFixtures	schedule_day_shift=231																																												
-		ResidentialApplianceClothesWasher	schedule_day_shift=231																																												
-		ResidentialApplianceDishwasher	schedule_day_shift=231																																												
-Days Shifted	Day232	ResidentialHotWaterFixtures	schedule_day_shift=232																																												
-		ResidentialApplianceClothesWasher	schedule_day_shift=232																																												
-		ResidentialApplianceDishwasher	schedule_day_shift=232																																												
-Days Shifted	Day233	ResidentialHotWaterFixtures	schedule_day_shift=233																																												
-		ResidentialApplianceClothesWasher	schedule_day_shift=233																																												
-		ResidentialApplianceDishwasher	schedule_day_shift=233																																												
-Days Shifted	Day234	ResidentialHotWaterFixtures	schedule_day_shift=234																																												
-		ResidentialApplianceClothesWasher	schedule_day_shift=234																																												
-		ResidentialApplianceDishwasher	schedule_day_shift=234																																												
-Days Shifted	Day235	ResidentialHotWaterFixtures	schedule_day_shift=235																																												
-		ResidentialApplianceClothesWasher	schedule_day_shift=235																																												
-		ResidentialApplianceDishwasher	schedule_day_shift=235																																												
-Days Shifted	Day236	ResidentialHotWaterFixtures	schedule_day_shift=236																																												
-		ResidentialApplianceClothesWasher	schedule_day_shift=236																																												
-		ResidentialApplianceDishwasher	schedule_day_shift=236																																												
-Days Shifted	Day237	ResidentialHotWaterFixtures	schedule_day_shift=237																																												
-		ResidentialApplianceClothesWasher	schedule_day_shift=237																																												
-		ResidentialApplianceDishwasher	schedule_day_shift=237																																												
-Days Shifted	Day238	ResidentialHotWaterFixtures	schedule_day_shift=238																																												
-		ResidentialApplianceClothesWasher	schedule_day_shift=238																																												
-		ResidentialApplianceDishwasher	schedule_day_shift=238																																												
-Days Shifted	Day239	ResidentialHotWaterFixtures	schedule_day_shift=239																																												
-		ResidentialApplianceClothesWasher	schedule_day_shift=239																																												
-		ResidentialApplianceDishwasher	schedule_day_shift=239																																												
-Days Shifted	Day240	ResidentialHotWaterFixtures	schedule_day_shift=240																																												
-		ResidentialApplianceClothesWasher	schedule_day_shift=240																																												
-		ResidentialApplianceDishwasher	schedule_day_shift=240																																												
-Days Shifted	Day241	ResidentialHotWaterFixtures	schedule_day_shift=241																																												
-		ResidentialApplianceClothesWasher	schedule_day_shift=241																																												
-		ResidentialApplianceDishwasher	schedule_day_shift=241																																												
-Days Shifted	Day242	ResidentialHotWaterFixtures	schedule_day_shift=242																																												
-		ResidentialApplianceClothesWasher	schedule_day_shift=242																																												
-		ResidentialApplianceDishwasher	schedule_day_shift=242																																												
-Days Shifted	Day243	ResidentialHotWaterFixtures	schedule_day_shift=243																																												
-		ResidentialApplianceClothesWasher	schedule_day_shift=243																																												
-		ResidentialApplianceDishwasher	schedule_day_shift=243																																												
-Days Shifted	Day244	ResidentialHotWaterFixtures	schedule_day_shift=244																																												
-		ResidentialApplianceClothesWasher	schedule_day_shift=244																																												
-		ResidentialApplianceDishwasher	schedule_day_shift=244																																												
-Days Shifted	Day245	ResidentialHotWaterFixtures	schedule_day_shift=245																																												
-		ResidentialApplianceClothesWasher	schedule_day_shift=245																																												
-		ResidentialApplianceDishwasher	schedule_day_shift=245																																												
-Days Shifted	Day246	ResidentialHotWaterFixtures	schedule_day_shift=246																																												
-		ResidentialApplianceClothesWasher	schedule_day_shift=246																																												
-		ResidentialApplianceDishwasher	schedule_day_shift=246																																												
-Days Shifted	Day247	ResidentialHotWaterFixtures	schedule_day_shift=247																																												
-		ResidentialApplianceClothesWasher	schedule_day_shift=247																																												
-		ResidentialApplianceDishwasher	schedule_day_shift=247																																												
-Days Shifted	Day248	ResidentialHotWaterFixtures	schedule_day_shift=248																																												
-		ResidentialApplianceClothesWasher	schedule_day_shift=248																																												
-		ResidentialApplianceDishwasher	schedule_day_shift=248																																												
-Days Shifted	Day249	ResidentialHotWaterFixtures	schedule_day_shift=249																																												
-		ResidentialApplianceClothesWasher	schedule_day_shift=249																																												
-		ResidentialApplianceDishwasher	schedule_day_shift=249																																												
-Days Shifted	Day250	ResidentialHotWaterFixtures	schedule_day_shift=250																																												
-		ResidentialApplianceClothesWasher	schedule_day_shift=250																																												
-		ResidentialApplianceDishwasher	schedule_day_shift=250																																												
-Days Shifted	Day251	ResidentialHotWaterFixtures	schedule_day_shift=251																																												
-		ResidentialApplianceClothesWasher	schedule_day_shift=251																																												
-		ResidentialApplianceDishwasher	schedule_day_shift=251																																												
-Days Shifted	Day252	ResidentialHotWaterFixtures	schedule_day_shift=252																																												
-		ResidentialApplianceClothesWasher	schedule_day_shift=252																																												
-		ResidentialApplianceDishwasher	schedule_day_shift=252																																												
-Days Shifted	Day253	ResidentialHotWaterFixtures	schedule_day_shift=253																																												
-		ResidentialApplianceClothesWasher	schedule_day_shift=253																																												
-		ResidentialApplianceDishwasher	schedule_day_shift=253																																												
-Days Shifted	Day254	ResidentialHotWaterFixtures	schedule_day_shift=254																																												
-		ResidentialApplianceClothesWasher	schedule_day_shift=254																																												
-		ResidentialApplianceDishwasher	schedule_day_shift=254																																												
-Days Shifted	Day255	ResidentialHotWaterFixtures	schedule_day_shift=255																																												
-		ResidentialApplianceClothesWasher	schedule_day_shift=255																																												
-		ResidentialApplianceDishwasher	schedule_day_shift=255																																												
-Days Shifted	Day256	ResidentialHotWaterFixtures	schedule_day_shift=256																																												
-		ResidentialApplianceClothesWasher	schedule_day_shift=256																																												
-		ResidentialApplianceDishwasher	schedule_day_shift=256																																												
-Days Shifted	Day257	ResidentialHotWaterFixtures	schedule_day_shift=257																																												
-		ResidentialApplianceClothesWasher	schedule_day_shift=257																																												
-		ResidentialApplianceDishwasher	schedule_day_shift=257																																												
-Days Shifted	Day258	ResidentialHotWaterFixtures	schedule_day_shift=258																																												
-		ResidentialApplianceClothesWasher	schedule_day_shift=258																																												
-		ResidentialApplianceDishwasher	schedule_day_shift=258																																												
-Days Shifted	Day259	ResidentialHotWaterFixtures	schedule_day_shift=259																																												
-		ResidentialApplianceClothesWasher	schedule_day_shift=259																																												
-		ResidentialApplianceDishwasher	schedule_day_shift=259																																												
-Days Shifted	Day260	ResidentialHotWaterFixtures	schedule_day_shift=260																																												
-		ResidentialApplianceClothesWasher	schedule_day_shift=260																																												
-		ResidentialApplianceDishwasher	schedule_day_shift=260																																												
-Days Shifted	Day261	ResidentialHotWaterFixtures	schedule_day_shift=261																																												
-		ResidentialApplianceClothesWasher	schedule_day_shift=261																																												
-		ResidentialApplianceDishwasher	schedule_day_shift=261																																												
-Days Shifted	Day262	ResidentialHotWaterFixtures	schedule_day_shift=262																																												
-		ResidentialApplianceClothesWasher	schedule_day_shift=262																																												
-		ResidentialApplianceDishwasher	schedule_day_shift=262																																												
-Days Shifted	Day263	ResidentialHotWaterFixtures	schedule_day_shift=263																																												
-		ResidentialApplianceClothesWasher	schedule_day_shift=263																																												
-		ResidentialApplianceDishwasher	schedule_day_shift=263																																												
-Days Shifted	Day264	ResidentialHotWaterFixtures	schedule_day_shift=264																																												
-		ResidentialApplianceClothesWasher	schedule_day_shift=264																																												
-		ResidentialApplianceDishwasher	schedule_day_shift=264																																												
-Days Shifted	Day265	ResidentialHotWaterFixtures	schedule_day_shift=265																																												
-		ResidentialApplianceClothesWasher	schedule_day_shift=265																																												
-		ResidentialApplianceDishwasher	schedule_day_shift=265																																												
-Days Shifted	Day266	ResidentialHotWaterFixtures	schedule_day_shift=266																																												
-		ResidentialApplianceClothesWasher	schedule_day_shift=266																																												
-		ResidentialApplianceDishwasher	schedule_day_shift=266																																												
-Days Shifted	Day267	ResidentialHotWaterFixtures	schedule_day_shift=267																																												
-		ResidentialApplianceClothesWasher	schedule_day_shift=267																																												
-		ResidentialApplianceDishwasher	schedule_day_shift=267																																												
-Days Shifted	Day268	ResidentialHotWaterFixtures	schedule_day_shift=268																																												
-		ResidentialApplianceClothesWasher	schedule_day_shift=268																																												
-		ResidentialApplianceDishwasher	schedule_day_shift=268																																												
-Days Shifted	Day269	ResidentialHotWaterFixtures	schedule_day_shift=269																																												
-		ResidentialApplianceClothesWasher	schedule_day_shift=269																																												
-		ResidentialApplianceDishwasher	schedule_day_shift=269																																												
-Days Shifted	Day270	ResidentialHotWaterFixtures	schedule_day_shift=270																																												
-		ResidentialApplianceClothesWasher	schedule_day_shift=270																																												
-		ResidentialApplianceDishwasher	schedule_day_shift=270																																												
-Days Shifted	Day271	ResidentialHotWaterFixtures	schedule_day_shift=271																																												
-		ResidentialApplianceClothesWasher	schedule_day_shift=271																																												
-		ResidentialApplianceDishwasher	schedule_day_shift=271																																												
-Days Shifted	Day272	ResidentialHotWaterFixtures	schedule_day_shift=272																																												
-		ResidentialApplianceClothesWasher	schedule_day_shift=272																																												
-		ResidentialApplianceDishwasher	schedule_day_shift=272																																												
-Days Shifted	Day273	ResidentialHotWaterFixtures	schedule_day_shift=273																																												
-		ResidentialApplianceClothesWasher	schedule_day_shift=273																																												
-		ResidentialApplianceDishwasher	schedule_day_shift=273																																												
-Days Shifted	Day274	ResidentialHotWaterFixtures	schedule_day_shift=274																																												
-		ResidentialApplianceClothesWasher	schedule_day_shift=274																																												
-		ResidentialApplianceDishwasher	schedule_day_shift=274																																												
-Days Shifted	Day275	ResidentialHotWaterFixtures	schedule_day_shift=275																																												
-		ResidentialApplianceClothesWasher	schedule_day_shift=275																																												
-		ResidentialApplianceDishwasher	schedule_day_shift=275																																												
-Days Shifted	Day276	ResidentialHotWaterFixtures	schedule_day_shift=276																																												
-		ResidentialApplianceClothesWasher	schedule_day_shift=276																																												
-		ResidentialApplianceDishwasher	schedule_day_shift=276																																												
-Days Shifted	Day277	ResidentialHotWaterFixtures	schedule_day_shift=277																																												
-		ResidentialApplianceClothesWasher	schedule_day_shift=277																																												
-		ResidentialApplianceDishwasher	schedule_day_shift=277																																												
-Days Shifted	Day278	ResidentialHotWaterFixtures	schedule_day_shift=278																																												
-		ResidentialApplianceClothesWasher	schedule_day_shift=278																																												
-		ResidentialApplianceDishwasher	schedule_day_shift=278																																												
-Days Shifted	Day279	ResidentialHotWaterFixtures	schedule_day_shift=279																																												
-		ResidentialApplianceClothesWasher	schedule_day_shift=279																																												
-		ResidentialApplianceDishwasher	schedule_day_shift=279																																												
-Days Shifted	Day280	ResidentialHotWaterFixtures	schedule_day_shift=280																																												
-		ResidentialApplianceClothesWasher	schedule_day_shift=280																																												
-		ResidentialApplianceDishwasher	schedule_day_shift=280																																												
-Days Shifted	Day281	ResidentialHotWaterFixtures	schedule_day_shift=281																																												
-		ResidentialApplianceClothesWasher	schedule_day_shift=281																																												
-		ResidentialApplianceDishwasher	schedule_day_shift=281																																												
-Days Shifted	Day282	ResidentialHotWaterFixtures	schedule_day_shift=282																																												
-		ResidentialApplianceClothesWasher	schedule_day_shift=282																																												
-		ResidentialApplianceDishwasher	schedule_day_shift=282																																												
-Days Shifted	Day283	ResidentialHotWaterFixtures	schedule_day_shift=283																																												
-		ResidentialApplianceClothesWasher	schedule_day_shift=283																																												
-		ResidentialApplianceDishwasher	schedule_day_shift=283																																												
-Days Shifted	Day284	ResidentialHotWaterFixtures	schedule_day_shift=284																																												
-		ResidentialApplianceClothesWasher	schedule_day_shift=284																																												
-		ResidentialApplianceDishwasher	schedule_day_shift=284																																												
-Days Shifted	Day285	ResidentialHotWaterFixtures	schedule_day_shift=285																																												
-		ResidentialApplianceClothesWasher	schedule_day_shift=285																																												
-		ResidentialApplianceDishwasher	schedule_day_shift=285																																												
-Days Shifted	Day286	ResidentialHotWaterFixtures	schedule_day_shift=286																																												
-		ResidentialApplianceClothesWasher	schedule_day_shift=286																																												
-		ResidentialApplianceDishwasher	schedule_day_shift=286																																												
-Days Shifted	Day287	ResidentialHotWaterFixtures	schedule_day_shift=287																																												
-		ResidentialApplianceClothesWasher	schedule_day_shift=287																																												
-		ResidentialApplianceDishwasher	schedule_day_shift=287																																												
-Days Shifted	Day288	ResidentialHotWaterFixtures	schedule_day_shift=288																																												
-		ResidentialApplianceClothesWasher	schedule_day_shift=288																																												
-		ResidentialApplianceDishwasher	schedule_day_shift=288																																												
-Days Shifted	Day289	ResidentialHotWaterFixtures	schedule_day_shift=289																																												
-		ResidentialApplianceClothesWasher	schedule_day_shift=289																																												
-		ResidentialApplianceDishwasher	schedule_day_shift=289																																												
-Days Shifted	Day290	ResidentialHotWaterFixtures	schedule_day_shift=290																																												
-		ResidentialApplianceClothesWasher	schedule_day_shift=290																																												
-		ResidentialApplianceDishwasher	schedule_day_shift=290																																												
-Days Shifted	Day291	ResidentialHotWaterFixtures	schedule_day_shift=291																																												
-		ResidentialApplianceClothesWasher	schedule_day_shift=291																																												
-		ResidentialApplianceDishwasher	schedule_day_shift=291																																												
-Days Shifted	Day292	ResidentialHotWaterFixtures	schedule_day_shift=292																																												
-		ResidentialApplianceClothesWasher	schedule_day_shift=292																																												
-		ResidentialApplianceDishwasher	schedule_day_shift=292																																												
-Days Shifted	Day293	ResidentialHotWaterFixtures	schedule_day_shift=293																																												
-		ResidentialApplianceClothesWasher	schedule_day_shift=293																																												
-		ResidentialApplianceDishwasher	schedule_day_shift=293																																												
-Days Shifted	Day294	ResidentialHotWaterFixtures	schedule_day_shift=294																																												
-		ResidentialApplianceClothesWasher	schedule_day_shift=294																																												
-		ResidentialApplianceDishwasher	schedule_day_shift=294																																												
-Days Shifted	Day295	ResidentialHotWaterFixtures	schedule_day_shift=295																																												
-		ResidentialApplianceClothesWasher	schedule_day_shift=295																																												
-		ResidentialApplianceDishwasher	schedule_day_shift=295																																												
-Days Shifted	Day296	ResidentialHotWaterFixtures	schedule_day_shift=296																																												
-		ResidentialApplianceClothesWasher	schedule_day_shift=296																																												
-		ResidentialApplianceDishwasher	schedule_day_shift=296																																												
-Days Shifted	Day297	ResidentialHotWaterFixtures	schedule_day_shift=297																																												
-		ResidentialApplianceClothesWasher	schedule_day_shift=297																																												
-		ResidentialApplianceDishwasher	schedule_day_shift=297																																												
-Days Shifted	Day298	ResidentialHotWaterFixtures	schedule_day_shift=298																																												
-		ResidentialApplianceClothesWasher	schedule_day_shift=298																																												
-		ResidentialApplianceDishwasher	schedule_day_shift=298																																												
-Days Shifted	Day299	ResidentialHotWaterFixtures	schedule_day_shift=299																																												
-		ResidentialApplianceClothesWasher	schedule_day_shift=299																																												
-		ResidentialApplianceDishwasher	schedule_day_shift=299																																												
-Days Shifted	Day300	ResidentialHotWaterFixtures	schedule_day_shift=300																																												
-		ResidentialApplianceClothesWasher	schedule_day_shift=300																																												
-		ResidentialApplianceDishwasher	schedule_day_shift=300																																												
-Days Shifted	Day301	ResidentialHotWaterFixtures	schedule_day_shift=301																																												
-		ResidentialApplianceClothesWasher	schedule_day_shift=301																																												
-		ResidentialApplianceDishwasher	schedule_day_shift=301																																												
-Days Shifted	Day302	ResidentialHotWaterFixtures	schedule_day_shift=302																																												
-		ResidentialApplianceClothesWasher	schedule_day_shift=302																																												
-		ResidentialApplianceDishwasher	schedule_day_shift=302																																												
-Days Shifted	Day303	ResidentialHotWaterFixtures	schedule_day_shift=303																																												
-		ResidentialApplianceClothesWasher	schedule_day_shift=303																																												
-		ResidentialApplianceDishwasher	schedule_day_shift=303																																												
-Days Shifted	Day304	ResidentialHotWaterFixtures	schedule_day_shift=304																																												
-		ResidentialApplianceClothesWasher	schedule_day_shift=304																																												
-		ResidentialApplianceDishwasher	schedule_day_shift=304																																												
-Days Shifted	Day305	ResidentialHotWaterFixtures	schedule_day_shift=305																																												
-		ResidentialApplianceClothesWasher	schedule_day_shift=305																																												
-		ResidentialApplianceDishwasher	schedule_day_shift=305																																												
-Days Shifted	Day306	ResidentialHotWaterFixtures	schedule_day_shift=306																																												
-		ResidentialApplianceClothesWasher	schedule_day_shift=306																																												
-		ResidentialApplianceDishwasher	schedule_day_shift=306																																												
-Days Shifted	Day307	ResidentialHotWaterFixtures	schedule_day_shift=307																																												
-		ResidentialApplianceClothesWasher	schedule_day_shift=307																																												
-		ResidentialApplianceDishwasher	schedule_day_shift=307																																												
-Days Shifted	Day308	ResidentialHotWaterFixtures	schedule_day_shift=308																																												
-		ResidentialApplianceClothesWasher	schedule_day_shift=308																																												
-		ResidentialApplianceDishwasher	schedule_day_shift=308																																												
-Days Shifted	Day309	ResidentialHotWaterFixtures	schedule_day_shift=309																																												
-		ResidentialApplianceClothesWasher	schedule_day_shift=309																																												
-		ResidentialApplianceDishwasher	schedule_day_shift=309																																												
-Days Shifted	Day310	ResidentialHotWaterFixtures	schedule_day_shift=310																																												
-		ResidentialApplianceClothesWasher	schedule_day_shift=310																																												
-		ResidentialApplianceDishwasher	schedule_day_shift=310																																												
-Days Shifted	Day311	ResidentialHotWaterFixtures	schedule_day_shift=311																																												
-		ResidentialApplianceClothesWasher	schedule_day_shift=311																																												
-		ResidentialApplianceDishwasher	schedule_day_shift=311																																												
-Days Shifted	Day312	ResidentialHotWaterFixtures	schedule_day_shift=312																																												
-		ResidentialApplianceClothesWasher	schedule_day_shift=312																																												
-		ResidentialApplianceDishwasher	schedule_day_shift=312																																												
-Days Shifted	Day313	ResidentialHotWaterFixtures	schedule_day_shift=313																																												
-		ResidentialApplianceClothesWasher	schedule_day_shift=313																																												
-		ResidentialApplianceDishwasher	schedule_day_shift=313																																												
-Days Shifted	Day314	ResidentialHotWaterFixtures	schedule_day_shift=314																																												
-		ResidentialApplianceClothesWasher	schedule_day_shift=314																																												
-		ResidentialApplianceDishwasher	schedule_day_shift=314																																												
-Days Shifted	Day315	ResidentialHotWaterFixtures	schedule_day_shift=315																																												
-		ResidentialApplianceClothesWasher	schedule_day_shift=315																																												
-		ResidentialApplianceDishwasher	schedule_day_shift=315																																												
-Days Shifted	Day316	ResidentialHotWaterFixtures	schedule_day_shift=316																																												
-		ResidentialApplianceClothesWasher	schedule_day_shift=316																																												
-		ResidentialApplianceDishwasher	schedule_day_shift=316																																												
-Days Shifted	Day317	ResidentialHotWaterFixtures	schedule_day_shift=317																																												
-		ResidentialApplianceClothesWasher	schedule_day_shift=317																																												
-		ResidentialApplianceDishwasher	schedule_day_shift=317																																												
-Days Shifted	Day318	ResidentialHotWaterFixtures	schedule_day_shift=318																																												
-		ResidentialApplianceClothesWasher	schedule_day_shift=318																																												
-		ResidentialApplianceDishwasher	schedule_day_shift=318																																												
-Days Shifted	Day319	ResidentialHotWaterFixtures	schedule_day_shift=319																																												
-		ResidentialApplianceClothesWasher	schedule_day_shift=319																																												
-		ResidentialApplianceDishwasher	schedule_day_shift=319																																												
-Days Shifted	Day320	ResidentialHotWaterFixtures	schedule_day_shift=320																																												
-		ResidentialApplianceClothesWasher	schedule_day_shift=320																																												
-		ResidentialApplianceDishwasher	schedule_day_shift=320																																												
-Days Shifted	Day321	ResidentialHotWaterFixtures	schedule_day_shift=321																																												
-		ResidentialApplianceClothesWasher	schedule_day_shift=321																																												
-		ResidentialApplianceDishwasher	schedule_day_shift=321																																												
-Days Shifted	Day322	ResidentialHotWaterFixtures	schedule_day_shift=322																																												
-		ResidentialApplianceClothesWasher	schedule_day_shift=322																																												
-		ResidentialApplianceDishwasher	schedule_day_shift=322																																												
-Days Shifted	Day323	ResidentialHotWaterFixtures	schedule_day_shift=323																																												
-		ResidentialApplianceClothesWasher	schedule_day_shift=323																																												
-		ResidentialApplianceDishwasher	schedule_day_shift=323																																												
-Days Shifted	Day324	ResidentialHotWaterFixtures	schedule_day_shift=324																																												
-		ResidentialApplianceClothesWasher	schedule_day_shift=324																																												
-		ResidentialApplianceDishwasher	schedule_day_shift=324																																												
-Days Shifted	Day325	ResidentialHotWaterFixtures	schedule_day_shift=325																																												
-		ResidentialApplianceClothesWasher	schedule_day_shift=325																																												
-		ResidentialApplianceDishwasher	schedule_day_shift=325																																												
-Days Shifted	Day326	ResidentialHotWaterFixtures	schedule_day_shift=326																																												
-		ResidentialApplianceClothesWasher	schedule_day_shift=326																																												
-		ResidentialApplianceDishwasher	schedule_day_shift=326																																												
-Days Shifted	Day327	ResidentialHotWaterFixtures	schedule_day_shift=327																																												
-		ResidentialApplianceClothesWasher	schedule_day_shift=327																																												
-		ResidentialApplianceDishwasher	schedule_day_shift=327																																												
-Days Shifted	Day328	ResidentialHotWaterFixtures	schedule_day_shift=328																																												
-		ResidentialApplianceClothesWasher	schedule_day_shift=328																																												
-		ResidentialApplianceDishwasher	schedule_day_shift=328																																												
-Days Shifted	Day329	ResidentialHotWaterFixtures	schedule_day_shift=329																																												
-		ResidentialApplianceClothesWasher	schedule_day_shift=329																																												
-		ResidentialApplianceDishwasher	schedule_day_shift=329																																												
-Days Shifted	Day330	ResidentialHotWaterFixtures	schedule_day_shift=330																																												
-		ResidentialApplianceClothesWasher	schedule_day_shift=330																																												
-		ResidentialApplianceDishwasher	schedule_day_shift=330																																												
-Days Shifted	Day331	ResidentialHotWaterFixtures	schedule_day_shift=331																																												
-		ResidentialApplianceClothesWasher	schedule_day_shift=331																																												
-		ResidentialApplianceDishwasher	schedule_day_shift=331																																												
-Days Shifted	Day332	ResidentialHotWaterFixtures	schedule_day_shift=332																																												
-		ResidentialApplianceClothesWasher	schedule_day_shift=332																																												
-		ResidentialApplianceDishwasher	schedule_day_shift=332																																												
-Days Shifted	Day333	ResidentialHotWaterFixtures	schedule_day_shift=333																																												
-		ResidentialApplianceClothesWasher	schedule_day_shift=333																																												
-		ResidentialApplianceDishwasher	schedule_day_shift=333																																												
-Days Shifted	Day334	ResidentialHotWaterFixtures	schedule_day_shift=334																																												
-		ResidentialApplianceClothesWasher	schedule_day_shift=334																																												
-		ResidentialApplianceDishwasher	schedule_day_shift=334																																												
-Days Shifted	Day335	ResidentialHotWaterFixtures	schedule_day_shift=335																																												
-		ResidentialApplianceClothesWasher	schedule_day_shift=335																																												
-		ResidentialApplianceDishwasher	schedule_day_shift=335																																												
-Days Shifted	Day336	ResidentialHotWaterFixtures	schedule_day_shift=336																																												
-		ResidentialApplianceClothesWasher	schedule_day_shift=336																																												
-		ResidentialApplianceDishwasher	schedule_day_shift=336																																												
-Days Shifted	Day337	ResidentialHotWaterFixtures	schedule_day_shift=337																																												
-		ResidentialApplianceClothesWasher	schedule_day_shift=337																																												
-		ResidentialApplianceDishwasher	schedule_day_shift=337																																												
-Days Shifted	Day338	ResidentialHotWaterFixtures	schedule_day_shift=338																																												
-		ResidentialApplianceClothesWasher	schedule_day_shift=338																																												
-		ResidentialApplianceDishwasher	schedule_day_shift=338																																												
-Days Shifted	Day339	ResidentialHotWaterFixtures	schedule_day_shift=339																																												
-		ResidentialApplianceClothesWasher	schedule_day_shift=339																																												
-		ResidentialApplianceDishwasher	schedule_day_shift=339																																												
-Days Shifted	Day340	ResidentialHotWaterFixtures	schedule_day_shift=340																																												
-		ResidentialApplianceClothesWasher	schedule_day_shift=340																																												
-		ResidentialApplianceDishwasher	schedule_day_shift=340																																												
-Days Shifted	Day341	ResidentialHotWaterFixtures	schedule_day_shift=341																																												
-		ResidentialApplianceClothesWasher	schedule_day_shift=341																																												
-		ResidentialApplianceDishwasher	schedule_day_shift=341																																												
-Days Shifted	Day342	ResidentialHotWaterFixtures	schedule_day_shift=342																																												
-		ResidentialApplianceClothesWasher	schedule_day_shift=342																																												
-		ResidentialApplianceDishwasher	schedule_day_shift=342																																												
-Days Shifted	Day343	ResidentialHotWaterFixtures	schedule_day_shift=343																																												
-		ResidentialApplianceClothesWasher	schedule_day_shift=343																																												
-		ResidentialApplianceDishwasher	schedule_day_shift=343																																												
-Days Shifted	Day344	ResidentialHotWaterFixtures	schedule_day_shift=344																																												
-		ResidentialApplianceClothesWasher	schedule_day_shift=344																																												
-		ResidentialApplianceDishwasher	schedule_day_shift=344																																												
-Days Shifted	Day345	ResidentialHotWaterFixtures	schedule_day_shift=345																																												
-		ResidentialApplianceClothesWasher	schedule_day_shift=345																																												
-		ResidentialApplianceDishwasher	schedule_day_shift=345																																												
-Days Shifted	Day346	ResidentialHotWaterFixtures	schedule_day_shift=346																																												
-		ResidentialApplianceClothesWasher	schedule_day_shift=346																																												
-		ResidentialApplianceDishwasher	schedule_day_shift=346																																												
-Days Shifted	Day347	ResidentialHotWaterFixtures	schedule_day_shift=347																																												
-		ResidentialApplianceClothesWasher	schedule_day_shift=347																																												
-		ResidentialApplianceDishwasher	schedule_day_shift=347																																												
-Days Shifted	Day348	ResidentialHotWaterFixtures	schedule_day_shift=348																																												
-		ResidentialApplianceClothesWasher	schedule_day_shift=348																																												
-		ResidentialApplianceDishwasher	schedule_day_shift=348																																												
-Days Shifted	Day349	ResidentialHotWaterFixtures	schedule_day_shift=349																																												
-		ResidentialApplianceClothesWasher	schedule_day_shift=349																																												
-		ResidentialApplianceDishwasher	schedule_day_shift=349																																												
-Days Shifted	Day350	ResidentialHotWaterFixtures	schedule_day_shift=350																																												
-		ResidentialApplianceClothesWasher	schedule_day_shift=350																																												
-		ResidentialApplianceDishwasher	schedule_day_shift=350																																												
-Days Shifted	Day351	ResidentialHotWaterFixtures	schedule_day_shift=351																																												
-		ResidentialApplianceClothesWasher	schedule_day_shift=351																																												
-		ResidentialApplianceDishwasher	schedule_day_shift=351																																												
-Days Shifted	Day352	ResidentialHotWaterFixtures	schedule_day_shift=352																																												
-		ResidentialApplianceClothesWasher	schedule_day_shift=352																																												
-		ResidentialApplianceDishwasher	schedule_day_shift=352																																												
-Days Shifted	Day353	ResidentialHotWaterFixtures	schedule_day_shift=353																																												
-		ResidentialApplianceClothesWasher	schedule_day_shift=353																																												
-		ResidentialApplianceDishwasher	schedule_day_shift=353																																												
-Days Shifted	Day354	ResidentialHotWaterFixtures	schedule_day_shift=354																																												
-		ResidentialApplianceClothesWasher	schedule_day_shift=354																																												
-		ResidentialApplianceDishwasher	schedule_day_shift=354																																												
-Days Shifted	Day355	ResidentialHotWaterFixtures	schedule_day_shift=355																																												
-		ResidentialApplianceClothesWasher	schedule_day_shift=355																																												
-		ResidentialApplianceDishwasher	schedule_day_shift=355																																												
-Days Shifted	Day356	ResidentialHotWaterFixtures	schedule_day_shift=356																																												
-		ResidentialApplianceClothesWasher	schedule_day_shift=356																																												
-		ResidentialApplianceDishwasher	schedule_day_shift=356																																												
-Days Shifted	Day357	ResidentialHotWaterFixtures	schedule_day_shift=357																																												
-		ResidentialApplianceClothesWasher	schedule_day_shift=357																																												
-		ResidentialApplianceDishwasher	schedule_day_shift=357																																												
-Days Shifted	Day358	ResidentialHotWaterFixtures	schedule_day_shift=358																																												
-		ResidentialApplianceClothesWasher	schedule_day_shift=358																																												
-		ResidentialApplianceDishwasher	schedule_day_shift=358																																												
-Days Shifted	Day359	ResidentialHotWaterFixtures	schedule_day_shift=359																																												
-		ResidentialApplianceClothesWasher	schedule_day_shift=359																																												
-		ResidentialApplianceDishwasher	schedule_day_shift=359																																												
-Days Shifted	Day360	ResidentialHotWaterFixtures	schedule_day_shift=360																																												
-		ResidentialApplianceClothesWasher	schedule_day_shift=360																																												
-		ResidentialApplianceDishwasher	schedule_day_shift=360																																												
-Days Shifted	Day361	ResidentialHotWaterFixtures	schedule_day_shift=361																																												
-		ResidentialApplianceClothesWasher	schedule_day_shift=361																																												
-		ResidentialApplianceDishwasher	schedule_day_shift=361																																												
-Days Shifted	Day362	ResidentialHotWaterFixtures	schedule_day_shift=362																																												
-		ResidentialApplianceClothesWasher	schedule_day_shift=362																																												
-		ResidentialApplianceDishwasher	schedule_day_shift=362																																												
-Days Shifted	Day363	ResidentialHotWaterFixtures	schedule_day_shift=363																																												
-		ResidentialApplianceClothesWasher	schedule_day_shift=363																																												
-		ResidentialApplianceDishwasher	schedule_day_shift=363																																												
-Days Shifted	Day364	ResidentialHotWaterFixtures	schedule_day_shift=364																																												
-		ResidentialApplianceClothesWasher	schedule_day_shift=364																																												
-		ResidentialApplianceDishwasher	schedule_day_shift=364																																												
-Geometry Perimeter Footprint Ratio	0.13																																														
-Geometry Perimeter Footprint Ratio	0.15																																														
-Geometry Perimeter Footprint Ratio	0.17																																														
-Geometry Perimeter Footprint Ratio	0.19																																														
-Geometry Perimeter Footprint Ratio	0.21																																														
-Geometry Shared Walls	Detached																																														
-Geometry Shared Walls	Attached																																														
+Parameter Name	Option Name	Measure Dir	Measure Arg 1	Measure Arg 2	...																																										
+Location Region	CR02																																														
+Location Region	CR03																																														
+Location Region	CR04																																														
+Location Region	CR05																																														
+Location Region	CR06																																														
+Location Region	CR07																																														
+Location Region	CR08																																														
+Location Region	CR09																																														
+Location Region	CR10																																														
+Location Region	CR11																																														
+Location Heating Region	H1																																														
+Location Heating Region	H2																																														
+Location Heating Region	H3																																														
+Location Cooling Region	C1																																														
+Location Cooling Region	C2																																														
+Location Cooling Region	C3																																														
+Location EPW	USA_FL_Key.West.Intl.AP.722010_TMY3.epw	ResidentialLocation	weather_directory=../../../../weather	weather_file_name=USA_FL_Key.West.Intl.AP.722010_TMY3.epw	dst_start_date=April 7	dst_end_date=October 26																																									
+Location EPW	USA_FL_Miami.Intl.AP.722020_TMY3.epw	ResidentialLocation	weather_directory=../../../../weather	weather_file_name=USA_FL_Miami.Intl.AP.722020_TMY3.epw	dst_start_date=April 7	dst_end_date=October 26																																									
+Location EPW	USA_FL_West.Palm.Beach.Intl.AP.722030_TMY3.epw	ResidentialLocation	weather_directory=../../../../weather	weather_file_name=USA_FL_West.Palm.Beach.Intl.AP.722030_TMY3.epw	dst_start_date=April 7	dst_end_date=October 26																																									
+Location EPW	USA_FL_Orlando.Intl.AP.722050_TMY3.epw	ResidentialLocation	weather_directory=../../../../weather	weather_file_name=USA_FL_Orlando.Intl.AP.722050_TMY3.epw	dst_start_date=April 7	dst_end_date=October 26																																									
+Location EPW	USA_FL_Daytona.Beach.Intl.AP.722056_TMY3.epw	ResidentialLocation	weather_directory=../../../../weather	weather_file_name=USA_FL_Daytona.Beach.Intl.AP.722056_TMY3.epw	dst_start_date=April 7	dst_end_date=October 26																																									
+Location EPW	USA_FL_Jacksonville.Intl.AP.722060_TMY3.epw	ResidentialLocation	weather_directory=../../../../weather	weather_file_name=USA_FL_Jacksonville.Intl.AP.722060_TMY3.epw	dst_start_date=April 7	dst_end_date=October 26																																									
+Location EPW	USA_GA_Savannah.Intl.AP.722070_TMY3.epw	ResidentialLocation	weather_directory=../../../../weather	weather_file_name=USA_GA_Savannah.Intl.AP.722070_TMY3.epw	dst_start_date=April 7	dst_end_date=October 26																																									
+Location EPW	USA_SC_Charleston.Intl.AP.722080_TMY3.epw	ResidentialLocation	weather_directory=../../../../weather	weather_file_name=USA_SC_Charleston.Intl.AP.722080_TMY3.epw	dst_start_date=April 7	dst_end_date=October 26																																									
+Location EPW	USA_FL_Tallahassee.Rgnl.AP.722140_TMY3.epw	ResidentialLocation	weather_directory=../../../../weather	weather_file_name=USA_FL_Tallahassee.Rgnl.AP.722140_TMY3.epw	dst_start_date=April 7	dst_end_date=October 26																																									
+Location EPW	USA_GA_Macon-Middle.Georgia.Rgnl.AP.722170_TMY3.epw	ResidentialLocation	weather_directory=../../../../weather	weather_file_name=USA_GA_Macon-Middle.Georgia.Rgnl.AP.722170_TMY3.epw	dst_start_date=April 7	dst_end_date=October 26																																									
+Location EPW	USA_GA_Augusta-Bush-Field.722180_TMY3.epw	ResidentialLocation	weather_directory=../../../../weather	weather_file_name=USA_GA_Augusta-Bush-Field.722180_TMY3.epw	dst_start_date=April 7	dst_end_date=October 26																																									
+Location EPW	USA_GA_Atlanta-Hartsfield-Jackson.Intl.AP.722190_TMY3.epw	ResidentialLocation	weather_directory=../../../../weather	weather_file_name=USA_GA_Atlanta-Hartsfield-Jackson.Intl.AP.722190_TMY3.epw	dst_start_date=April 7	dst_end_date=October 26																																									
+Location EPW	USA_AL_Mobile-Rgnl.AP.722230_TMY3.epw	ResidentialLocation	weather_directory=../../../../weather	weather_file_name=USA_AL_Mobile-Rgnl.AP.722230_TMY3.epw	dst_start_date=April 7	dst_end_date=October 26																																									
+Location EPW	USA_GA_Columbus.Metro.AP.722255_TMY3.epw	ResidentialLocation	weather_directory=../../../../weather	weather_file_name=USA_GA_Columbus.Metro.AP.722255_TMY3.epw	dst_start_date=April 7	dst_end_date=October 26																																									
+Location EPW	USA_AL_Montgomery-Dannelly.Field.722260_TMY3.epw	ResidentialLocation	weather_directory=../../../../weather	weather_file_name=USA_AL_Montgomery-Dannelly.Field.722260_TMY3.epw	dst_start_date=April 7	dst_end_date=October 26																																									
+Location EPW	USA_AL_Birmingham.Muni.AP.722280_TMY3.epw	ResidentialLocation	weather_directory=../../../../weather	weather_file_name=USA_AL_Birmingham.Muni.AP.722280_TMY3.epw	dst_start_date=April 7	dst_end_date=October 26																																									
+Location EPW	USA_LA_New.Orleans.Intl.AP.722310_TMY3.epw	ResidentialLocation	weather_directory=../../../../weather	weather_file_name=USA_LA_New.Orleans.Intl.AP.722310_TMY3.epw	dst_start_date=April 7	dst_end_date=October 26																																									
+Location EPW	USA_LA_Baton.Rouge-Ryan.AP.722317_TMY3.epw	ResidentialLocation	weather_directory=../../../../weather	weather_file_name=USA_LA_Baton.Rouge-Ryan.AP.722317_TMY3.epw	dst_start_date=April 7	dst_end_date=October 26																																									
+Location EPW	USA_MS_Meridian-Key.Field.722340_TMY3.epw	ResidentialLocation	weather_directory=../../../../weather	weather_file_name=USA_MS_Meridian-Key.Field.722340_TMY3.epw	dst_start_date=April 7	dst_end_date=October 26																																									
+Location EPW	USA_MS_Jackson.Intl.AP.722350_TMY3.epw	ResidentialLocation	weather_directory=../../../../weather	weather_file_name=USA_MS_Jackson.Intl.AP.722350_TMY3.epw	dst_start_date=April 7	dst_end_date=October 26																																									
+Location EPW	USA_LA_Lake.Charles.Rgnl.AP.722400_TMY3.epw	ResidentialLocation	weather_directory=../../../../weather	weather_file_name=USA_LA_Lake.Charles.Rgnl.AP.722400_TMY3.epw	dst_start_date=April 7	dst_end_date=October 26																																									
+Location EPW	USA_TX_Port.Arthur-Jefferson.Co.AP.722410_TMY3.epw	ResidentialLocation	weather_directory=../../../../weather	weather_file_name=USA_TX_Port.Arthur-Jefferson.Co.AP.722410_TMY3.epw	dst_start_date=April 7	dst_end_date=October 26																																									
+Location EPW	USA_TX_Houston-Bush.Intercontinental.AP.722430_TMY3.epw	ResidentialLocation	weather_directory=../../../../weather	weather_file_name=USA_TX_Houston-Bush.Intercontinental.AP.722430_TMY3.epw	dst_start_date=April 7	dst_end_date=October 26																																									
+Location EPW	USA_TX_Lufkin-Angelina.Co.AP.722446_TMY3.epw	ResidentialLocation	weather_directory=../../../../weather	weather_file_name=USA_TX_Lufkin-Angelina.Co.AP.722446_TMY3.epw	dst_start_date=April 7	dst_end_date=October 26																																									
+Location EPW	USA_LA_Shreveport.Rgnl.AP.722480_TMY3.epw	ResidentialLocation	weather_directory=../../../../weather	weather_file_name=USA_LA_Shreveport.Rgnl.AP.722480_TMY3.epw	dst_start_date=April 7	dst_end_date=October 26																																									
+Location EPW	USA_TX_Brownsville-South.Padre.Island.AP.722500_TMY3.epw	ResidentialLocation	weather_directory=../../../../weather	weather_file_name=USA_TX_Brownsville-South.Padre.Island.AP.722500_TMY3.epw	dst_start_date=April 7	dst_end_date=October 26																																									
+Location EPW	USA_TX_Corpus.Christi.Intl.AP.722510_TMY3.epw	ResidentialLocation	weather_directory=../../../../weather	weather_file_name=USA_TX_Corpus.Christi.Intl.AP.722510_TMY3.epw	dst_start_date=April 7	dst_end_date=October 26																																									
+Location EPW	USA_TX_San.Antonio.Intl.AP.722530_TMY3.epw	ResidentialLocation	weather_directory=../../../../weather	weather_file_name=USA_TX_San.Antonio.Intl.AP.722530_TMY3.epw	dst_start_date=April 7	dst_end_date=October 26																																									
+Location EPW	USA_TX_Austin-Mueller.Muni.AP.722540_TMY3.epw	ResidentialLocation	weather_directory=../../../../weather	weather_file_name=USA_TX_Austin-Mueller.Muni.AP.722540_TMY3.epw	dst_start_date=April 7	dst_end_date=October 26																																									
+Location EPW	USA_TX_Victoria.Rgnl.AP.722550_TMY3.epw	ResidentialLocation	weather_directory=../../../../weather	weather_file_name=USA_TX_Victoria.Rgnl.AP.722550_TMY3.epw	dst_start_date=April 7	dst_end_date=October 26																																									
+Location EPW	USA_TX_Waco.Rgnl.AP.722560_TMY3.epw	ResidentialLocation	weather_directory=../../../../weather	weather_file_name=USA_TX_Waco.Rgnl.AP.722560_TMY3.epw	dst_start_date=April 7	dst_end_date=October 26																																									
+Location EPW	USA_TX_Dallas-Fort.Worth.Intl.AP.722590_TMY3.epw	ResidentialLocation	weather_directory=../../../../weather	weather_file_name=USA_TX_Dallas-Fort.Worth.Intl.AP.722590_TMY3.epw	dst_start_date=April 7	dst_end_date=October 26																																									
+Location EPW	USA_TX_San.Angelo-Mathis.AP.722630_TMY3.epw	ResidentialLocation	weather_directory=../../../../weather	weather_file_name=USA_TX_San.Angelo-Mathis.AP.722630_TMY3.epw	dst_start_date=April 7	dst_end_date=October 26																																									
+Location EPW	USA_TX_Midland.Intl.AP.722650_TMY3.epw	ResidentialLocation	weather_directory=../../../../weather	weather_file_name=USA_TX_Midland.Intl.AP.722650_TMY3.epw	dst_start_date=April 7	dst_end_date=October 26																																									
+Location EPW	USA_TX_Abilene.Rgnl.AP.722660_TMY3.epw	ResidentialLocation	weather_directory=../../../../weather	weather_file_name=USA_TX_Abilene.Rgnl.AP.722660_TMY3.epw	dst_start_date=April 7	dst_end_date=October 26																																									
+Location EPW	USA_TX_Lubbock.Intl.AP.722670_TMY3.epw	ResidentialLocation	weather_directory=../../../../weather	weather_file_name=USA_TX_Lubbock.Intl.AP.722670_TMY3.epw	dst_start_date=April 7	dst_end_date=October 26																																									
+Location EPW	USA_TX_El.Paso.Intl.AP.722700_TMY3.epw	ResidentialLocation	weather_directory=../../../../weather	weather_file_name=USA_TX_El.Paso.Intl.AP.722700_TMY3.epw	dst_start_date=April 7	dst_end_date=October 26																																									
+Location EPW	USA_AZ_Tucson.Intl.AP.722740_TMY3.epw	ResidentialLocation	weather_directory=../../../../weather	weather_file_name=USA_AZ_Tucson.Intl.AP.722740_TMY3.epw	dst_start_date=April 7	dst_end_date=October 26																																									
+Location EPW	USA_AZ_Phoenix-Sky.Harbor.Intl.AP.722780_TMY3.epw	ResidentialLocation	weather_directory=../../../../weather	weather_file_name=USA_AZ_Phoenix-Sky.Harbor.Intl.AP.722780_TMY3.epw	dst_start_date=April 7	dst_end_date=October 26																																									
+Location EPW	USA_CA_San.Diego-Lindbergh.Field.722900_TMY3.epw	ResidentialLocation	weather_directory=../../../../weather	weather_file_name=USA_CA_San.Diego-Lindbergh.Field.722900_TMY3.epw	dst_start_date=April 7	dst_end_date=October 26																																									
+Location EPW	USA_CA_Los.Angeles.Intl.AP.722950_TMY3.epw	ResidentialLocation	weather_directory=../../../../weather	weather_file_name=USA_CA_Los.Angeles.Intl.AP.722950_TMY3.epw	dst_start_date=April 7	dst_end_date=October 26																																									
+Location EPW	USA_CA_Long.Beach-Daugherty.Field.722970_TMY3.epw	ResidentialLocation	weather_directory=../../../../weather	weather_file_name=USA_CA_Long.Beach-Daugherty.Field.722970_TMY3.epw	dst_start_date=April 7	dst_end_date=October 26																																									
+Location EPW	USA_NC_Wilmington.Intl.AP.723013_TMY3.epw	ResidentialLocation	weather_directory=../../../../weather	weather_file_name=USA_NC_Wilmington.Intl.AP.723013_TMY3.epw	dst_start_date=April 7	dst_end_date=October 26																																									
+Location EPW	USA_NC_Cape.Hatteras.723040_TMY3.epw	ResidentialLocation	weather_directory=../../../../weather	weather_file_name=USA_NC_Cape.Hatteras.723040_TMY3.epw	dst_start_date=April 7	dst_end_date=October 26																																									
+Location EPW	USA_NC_Raleigh-Durham.Intl.AP.723060_TMY3.epw	ResidentialLocation	weather_directory=../../../../weather	weather_file_name=USA_NC_Raleigh-Durham.Intl.AP.723060_TMY3.epw	dst_start_date=April 7	dst_end_date=October 26																																									
+Location EPW	USA_VA_Norfolk.Intl.AP.723080_TMY3.epw	ResidentialLocation	weather_directory=../../../../weather	weather_file_name=USA_VA_Norfolk.Intl.AP.723080_TMY3.epw	dst_start_date=April 7	dst_end_date=October 26																																									
+Location EPW	USA_SC_Columbia.Metro.AP.723100_TMY3.epw	ResidentialLocation	weather_directory=../../../../weather	weather_file_name=USA_SC_Columbia.Metro.AP.723100_TMY3.epw	dst_start_date=April 7	dst_end_date=October 26																																									
+Location EPW	USA_GA_Athens-Ben.Epps.AP.723110_TMY3.epw	ResidentialLocation	weather_directory=../../../../weather	weather_file_name=USA_GA_Athens-Ben.Epps.AP.723110_TMY3.epw	dst_start_date=April 7	dst_end_date=October 26																																									
+Location EPW	USA_SC_Greer.Greenville-Spartanburg.AP.723120_TMY3.epw	ResidentialLocation	weather_directory=../../../../weather	weather_file_name=USA_SC_Greer.Greenville-Spartanburg.AP.723120_TMY3.epw	dst_start_date=April 7	dst_end_date=October 26																																									
+Location EPW	USA_NC_Charlotte-Douglas.Intl.AP.723140_TMY3.epw	ResidentialLocation	weather_directory=../../../../weather	weather_file_name=USA_NC_Charlotte-Douglas.Intl.AP.723140_TMY3.epw	dst_start_date=April 7	dst_end_date=October 26																																									
+Location EPW	USA_NC_Asheville.Rgnl.AP.723150_TMY3.epw	ResidentialLocation	weather_directory=../../../../weather	weather_file_name=USA_NC_Asheville.Rgnl.AP.723150_TMY3.epw	dst_start_date=April 7	dst_end_date=October 26																																									
+Location EPW	USA_NC_Greensboro-Piedmont.Triad.Intl.AP.723170_TMY3.epw	ResidentialLocation	weather_directory=../../../../weather	weather_file_name=USA_NC_Greensboro-Piedmont.Triad.Intl.AP.723170_TMY3.epw	dst_start_date=April 7	dst_end_date=October 26																																									
+Location EPW	USA_TN_Bristol-TriCities.Rgnl.AP.723183_TMY3.epw	ResidentialLocation	weather_directory=../../../../weather	weather_file_name=USA_TN_Bristol-TriCities.Rgnl.AP.723183_TMY3.epw	dst_start_date=April 7	dst_end_date=October 26																																									
+Location EPW	USA_AL_Huntsville.Intl.AP-Jones.Field.723230_TMY3.epw	ResidentialLocation	weather_directory=../../../../weather	weather_file_name=USA_AL_Huntsville.Intl.AP-Jones.Field.723230_TMY3.epw	dst_start_date=April 7	dst_end_date=October 26																																									
+Location EPW	USA_TN_Chattanooga-Lovell.Field.AP.723240_TMY3.epw	ResidentialLocation	weather_directory=../../../../weather	weather_file_name=USA_TN_Chattanooga-Lovell.Field.AP.723240_TMY3.epw	dst_start_date=April 7	dst_end_date=October 26																																									
+Location EPW	USA_TN_Knoxville-McGhee.Tyson.AP.723260_TMY3.epw	ResidentialLocation	weather_directory=../../../../weather	weather_file_name=USA_TN_Knoxville-McGhee.Tyson.AP.723260_TMY3.epw	dst_start_date=April 7	dst_end_date=October 26																																									
+Location EPW	USA_TN_Nashville.Intl.AP.723270_TMY3.epw	ResidentialLocation	weather_directory=../../../../weather	weather_file_name=USA_TN_Nashville.Intl.AP.723270_TMY3.epw	dst_start_date=April 7	dst_end_date=October 26																																									
+Location EPW	USA_TN_Memphis.Intl.AP.723340_TMY3.epw	ResidentialLocation	weather_directory=../../../../weather	weather_file_name=USA_TN_Memphis.Intl.AP.723340_TMY3.epw	dst_start_date=April 7	dst_end_date=October 26																																									
+Location EPW	USA_AR_Little.Rock-Adams.Field.723403_TMY3.epw	ResidentialLocation	weather_directory=../../../../weather	weather_file_name=USA_AR_Little.Rock-Adams.Field.723403_TMY3.epw	dst_start_date=April 7	dst_end_date=October 26																																									
+Location EPW	USA_AR_Fort.Smith.Rgnl.AP.723440_TMY3.epw	ResidentialLocation	weather_directory=../../../../weather	weather_file_name=USA_AR_Fort.Smith.Rgnl.AP.723440_TMY3.epw	dst_start_date=April 7	dst_end_date=October 26																																									
+Location EPW	USA_TX_Wichita.Falls.Muni.AP.723510_TMY3.epw	ResidentialLocation	weather_directory=../../../../weather	weather_file_name=USA_TX_Wichita.Falls.Muni.AP.723510_TMY3.epw	dst_start_date=April 7	dst_end_date=October 26																																									
+Location EPW	USA_OK_Oklahoma.City-Will.Rogers.World.AP.723530_TMY3.epw	ResidentialLocation	weather_directory=../../../../weather	weather_file_name=USA_OK_Oklahoma.City-Will.Rogers.World.AP.723530_TMY3.epw	dst_start_date=April 7	dst_end_date=October 26																																									
+Location EPW	USA_OK_Tulsa.Intl.AP.723560_TMY3.epw	ResidentialLocation	weather_directory=../../../../weather	weather_file_name=USA_OK_Tulsa.Intl.AP.723560_TMY3.epw	dst_start_date=April 7	dst_end_date=October 26																																									
+Location EPW	USA_TX_Amarillo.Intl.AP.723630_TMY3.epw	ResidentialLocation	weather_directory=../../../../weather	weather_file_name=USA_TX_Amarillo.Intl.AP.723630_TMY3.epw	dst_start_date=April 7	dst_end_date=October 26																																									
+Location EPW	USA_NM_Albuquerque.Intl.AP.723650_TMY3.epw	ResidentialLocation	weather_directory=../../../../weather	weather_file_name=USA_NM_Albuquerque.Intl.AP.723650_TMY3.epw	dst_start_date=April 7	dst_end_date=October 26																																									
+Location EPW	USA_NM_Tucumcari.AP.723676_TMY3.epw	ResidentialLocation	weather_directory=../../../../weather	weather_file_name=USA_NM_Tucumcari.AP.723676_TMY3.epw	dst_start_date=April 7	dst_end_date=October 26																																									
+Location EPW	USA_AZ_Prescott-Love.Field.723723_TMY3.epw	ResidentialLocation	weather_directory=../../../../weather	weather_file_name=USA_AZ_Prescott-Love.Field.723723_TMY3.epw	dst_start_date=April 7	dst_end_date=October 26																																									
+Location EPW	USA_AZ_Flagstaff-Pulliam.AP.723755_TMY3.epw	ResidentialLocation	weather_directory=../../../../weather	weather_file_name=USA_AZ_Flagstaff-Pulliam.AP.723755_TMY3.epw	dst_start_date=April 7	dst_end_date=October 26																																									
+Location EPW	USA_CA_Barstow.Daggett.AP.723815_TMY3.epw	ResidentialLocation	weather_directory=../../../../weather	weather_file_name=USA_CA_Barstow.Daggett.AP.723815_TMY3.epw	dst_start_date=April 7	dst_end_date=October 26																																									
+Location EPW	USA_CA_Bakersfield-Meadows.Field.723840_TMY3.epw	ResidentialLocation	weather_directory=../../../../weather	weather_file_name=USA_CA_Bakersfield-Meadows.Field.723840_TMY3.epw	dst_start_date=April 7	dst_end_date=October 26																																									
+Location EPW	USA_NV_Las.Vegas-McCarran.Intl.AP.723860_TMY3.epw	ResidentialLocation	weather_directory=../../../../weather	weather_file_name=USA_NV_Las.Vegas-McCarran.Intl.AP.723860_TMY3.epw	dst_start_date=April 7	dst_end_date=October 26																																									
+Location EPW	USA_CA_Fresno.Air.Terminal.723890_TMY3.epw	ResidentialLocation	weather_directory=../../../../weather	weather_file_name=USA_CA_Fresno.Air.Terminal.723890_TMY3.epw	dst_start_date=April 7	dst_end_date=October 26																																									
+Location EPW	USA_CA_Santa.Maria.Public.AP.723940_TMY3.epw	ResidentialLocation	weather_directory=../../../../weather	weather_file_name=USA_CA_Santa.Maria.Public.AP.723940_TMY3.epw	dst_start_date=April 7	dst_end_date=October 26																																									
+Location EPW	USA_VA_Richmond.Intl.AP.724010_TMY3.epw	ResidentialLocation	weather_directory=../../../../weather	weather_file_name=USA_VA_Richmond.Intl.AP.724010_TMY3.epw	dst_start_date=April 7	dst_end_date=October 26																																									
+Location EPW	USA_VA_Sterling-Washington.Dulles.Intl.AP.724030_TMY3.epw	ResidentialLocation	weather_directory=../../../../weather	weather_file_name=USA_VA_Sterling-Washington.Dulles.Intl.AP.724030_TMY3.epw	dst_start_date=April 7	dst_end_date=October 26																																									
+Location EPW	USA_MD_Baltimore-Washington.Intl.AP.724060_TMY3.epw	ResidentialLocation	weather_directory=../../../../weather	weather_file_name=USA_MD_Baltimore-Washington.Intl.AP.724060_TMY3.epw	dst_start_date=April 7	dst_end_date=October 26																																									
+Location EPW	USA_NJ_Atlantic.City.Intl.AP.724070_TMY3.epw	ResidentialLocation	weather_directory=../../../../weather	weather_file_name=USA_NJ_Atlantic.City.Intl.AP.724070_TMY3.epw	dst_start_date=April 7	dst_end_date=October 26																																									
+Location EPW	USA_PA_Philadelphia.Intl.AP.724080_TMY3.epw	ResidentialLocation	weather_directory=../../../../weather	weather_file_name=USA_PA_Philadelphia.Intl.AP.724080_TMY3.epw	dst_start_date=April 7	dst_end_date=October 26																																									
+Location EPW	USA_DE_Wilmington-New.Castle.County.AP.724089_TMY3.epw	ResidentialLocation	weather_directory=../../../../weather	weather_file_name=USA_DE_Wilmington-New.Castle.County.AP.724089_TMY3.epw	dst_start_date=April 7	dst_end_date=October 26																																									
+Location EPW	USA_VA_Lynchburg.Rgnl.AP-Preston.Glen.Field.724100_TMY3.epw	ResidentialLocation	weather_directory=../../../../weather	weather_file_name=USA_VA_Lynchburg.Rgnl.AP-Preston.Glen.Field.724100_TMY3.epw	dst_start_date=April 7	dst_end_date=October 26																																									
+Location EPW	USA_VA_Roanoke.Rgnl.AP-Woodrum.Field.724110_TMY3.epw	ResidentialLocation	weather_directory=../../../../weather	weather_file_name=USA_VA_Roanoke.Rgnl.AP-Woodrum.Field.724110_TMY3.epw	dst_start_date=April 7	dst_end_date=October 26																																									
+Location EPW	USA_WV_Charleston-Yeager.AP.724140_TMY3.epw	ResidentialLocation	weather_directory=../../../../weather	weather_file_name=USA_WV_Charleston-Yeager.AP.724140_TMY3.epw	dst_start_date=April 7	dst_end_date=October 26																																									
+Location EPW	USA_WV_Elkins-Randolph.County.AP.724170_TMY3.epw	ResidentialLocation	weather_directory=../../../../weather	weather_file_name=USA_WV_Elkins-Randolph.County.AP.724170_TMY3.epw	dst_start_date=April 7	dst_end_date=October 26																																									
+Location EPW	USA_KY_Cincinnati-Northern.Kentucky.AP.724210_TMY3.epw	ResidentialLocation	weather_directory=../../../../weather	weather_file_name=USA_KY_Cincinnati-Northern.Kentucky.AP.724210_TMY3.epw	dst_start_date=April 7	dst_end_date=October 26																																									
+Location EPW	USA_KY_Lexington-Bluegrass.AP.724220_TMY3.epw	ResidentialLocation	weather_directory=../../../../weather	weather_file_name=USA_KY_Lexington-Bluegrass.AP.724220_TMY3.epw	dst_start_date=April 7	dst_end_date=October 26																																									
+Location EPW	USA_KY_Louisville-Standiford.Field.724230_TMY3.epw	ResidentialLocation	weather_directory=../../../../weather	weather_file_name=USA_KY_Louisville-Standiford.Field.724230_TMY3.epw	dst_start_date=April 7	dst_end_date=October 26																																									
+Location EPW	USA_WV_Huntington-Tri.State.Walker.Long.Field.724250_TMY3.epw	ResidentialLocation	weather_directory=../../../../weather	weather_file_name=USA_WV_Huntington-Tri.State.Walker.Long.Field.724250_TMY3.epw	dst_start_date=April 7	dst_end_date=October 26																																									
+Location EPW	USA_OH_Columbus-Port.Columbus.Intl.AP.724280_TMY3.epw	ResidentialLocation	weather_directory=../../../../weather	weather_file_name=USA_OH_Columbus-Port.Columbus.Intl.AP.724280_TMY3.epw	dst_start_date=April 7	dst_end_date=October 26																																									
+Location EPW	USA_OH_Dayton.Intl.AP.724290_TMY3.epw	ResidentialLocation	weather_directory=../../../../weather	weather_file_name=USA_OH_Dayton.Intl.AP.724290_TMY3.epw	dst_start_date=April 7	dst_end_date=October 26																																									
+Location EPW	USA_IN_Evansville.Rgnl.AP.724320_TMY3.epw	ResidentialLocation	weather_directory=../../../../weather	weather_file_name=USA_IN_Evansville.Rgnl.AP.724320_TMY3.epw	dst_start_date=April 7	dst_end_date=October 26																																									
+Location EPW	USA_MO_St.Louis-Lambert.Intl.AP.724340_TMY3.epw	ResidentialLocation	weather_directory=../../../../weather	weather_file_name=USA_MO_St.Louis-Lambert.Intl.AP.724340_TMY3.epw	dst_start_date=April 7	dst_end_date=October 26																																									
+Location EPW	USA_IN_Indianapolis.Intl.AP.724380_TMY3.epw	ResidentialLocation	weather_directory=../../../../weather	weather_file_name=USA_IN_Indianapolis.Intl.AP.724380_TMY3.epw	dst_start_date=April 7	dst_end_date=October 26																																									
+Location EPW	USA_IL_Springfield-Capital.AP.724390_TMY3.epw	ResidentialLocation	weather_directory=../../../../weather	weather_file_name=USA_IL_Springfield-Capital.AP.724390_TMY3.epw	dst_start_date=April 7	dst_end_date=October 26																																									
+Location EPW	USA_MO_Springfield.Rgnl.AP.724400_TMY3.epw	ResidentialLocation	weather_directory=../../../../weather	weather_file_name=USA_MO_Springfield.Rgnl.AP.724400_TMY3.epw	dst_start_date=April 7	dst_end_date=October 26																																									
+Location EPW	USA_MO_Columbia.Rgnl.AP.724450_TMY3.epw	ResidentialLocation	weather_directory=../../../../weather	weather_file_name=USA_MO_Columbia.Rgnl.AP.724450_TMY3.epw	dst_start_date=April 7	dst_end_date=October 26																																									
+Location EPW	USA_MO_Kansas.City.Intl.AP.724460_TMY3.epw	ResidentialLocation	weather_directory=../../../../weather	weather_file_name=USA_MO_Kansas.City.Intl.AP.724460_TMY3.epw	dst_start_date=April 7	dst_end_date=October 26																																									
+Location EPW	USA_KS_Wichita-Mid.Continent.AP.724500_TMY3.epw	ResidentialLocation	weather_directory=../../../../weather	weather_file_name=USA_KS_Wichita-Mid.Continent.AP.724500_TMY3.epw	dst_start_date=April 7	dst_end_date=October 26																																									
+Location EPW	USA_KS_Dodge.City.Rgnl.AP.724510_TMY3.epw	ResidentialLocation	weather_directory=../../../../weather	weather_file_name=USA_KS_Dodge.City.Rgnl.AP.724510_TMY3.epw	dst_start_date=April 7	dst_end_date=October 26																																									
+Location EPW	USA_KS_Topeka-Phillip.Billard.Muni.AP.724560_TMY3.epw	ResidentialLocation	weather_directory=../../../../weather	weather_file_name=USA_KS_Topeka-Phillip.Billard.Muni.AP.724560_TMY3.epw	dst_start_date=April 7	dst_end_date=October 26																																									
+Location EPW	USA_CO_Alamosa.Muni.AP.724620_TMY3.epw	ResidentialLocation	weather_directory=../../../../weather	weather_file_name=USA_CO_Alamosa.Muni.AP.724620_TMY3.epw	dst_start_date=April 7	dst_end_date=October 26																																									
+Location EPW	USA_CO_Pueblo.Mem.AP.724640_TMY3.epw	ResidentialLocation	weather_directory=../../../../weather	weather_file_name=USA_CO_Pueblo.Mem.AP.724640_TMY3.epw	dst_start_date=April 7	dst_end_date=October 26																																									
+Location EPW	USA_KS_Goodland-Renner.Field.724650_TMY3.epw	ResidentialLocation	weather_directory=../../../../weather	weather_file_name=USA_KS_Goodland-Renner.Field.724650_TMY3.epw	dst_start_date=April 7	dst_end_date=October 26																																									
+Location EPW	USA_CO_Colorado.Springs-Peterson.Field.724660_TMY3.epw	ResidentialLocation	weather_directory=../../../../weather	weather_file_name=USA_CO_Colorado.Springs-Peterson.Field.724660_TMY3.epw	dst_start_date=April 7	dst_end_date=October 26																																									
+Location EPW	USA_CO_Eagle.County.Rgnl.AP.724675_TMY3.epw	ResidentialLocation	weather_directory=../../../../weather	weather_file_name=USA_CO_Eagle.County.Rgnl.AP.724675_TMY3.epw	dst_start_date=April 7	dst_end_date=October 26																																									
+Location EPW	USA_CO_Boulder-Broomfield-Jefferson.County.AP.724699_TMY3.epw	ResidentialLocation	weather_directory=../../../../weather	weather_file_name=USA_CO_Boulder-Broomfield-Jefferson.County.AP.724699_TMY3.epw	dst_start_date=April 7	dst_end_date=October 26																																									
+Location EPW	USA_UT_Cedar.City.Muni.AP.724755_TMY3.epw	ResidentialLocation	weather_directory=../../../../weather	weather_file_name=USA_UT_Cedar.City.Muni.AP.724755_TMY3.epw	dst_start_date=April 7	dst_end_date=October 26																																									
+Location EPW	USA_CO_Grand.Junction-Walker.Field.724760_TMY3.epw	ResidentialLocation	weather_directory=../../../../weather	weather_file_name=USA_CO_Grand.Junction-Walker.Field.724760_TMY3.epw	dst_start_date=April 7	dst_end_date=October 26																																									
+Location EPW	USA_CA_Sacramento.Exec.AP.724830_TMY3.epw	ResidentialLocation	weather_directory=../../../../weather	weather_file_name=USA_CA_Sacramento.Exec.AP.724830_TMY3.epw	dst_start_date=April 7	dst_end_date=October 26																																									
+Location EPW	USA_NV_Tonopah.AP.724855_TMY3.epw	ResidentialLocation	weather_directory=../../../../weather	weather_file_name=USA_NV_Tonopah.AP.724855_TMY3.epw	dst_start_date=April 7	dst_end_date=October 26																																									
+Location EPW	USA_NV_Ely-Yelland.Field.724860_TMY3.epw	ResidentialLocation	weather_directory=../../../../weather	weather_file_name=USA_NV_Ely-Yelland.Field.724860_TMY3.epw	dst_start_date=April 7	dst_end_date=October 26																																									
+Location EPW	USA_NV_Reno-Tahoe.Intl.AP.724880_TMY3.epw	ResidentialLocation	weather_directory=../../../../weather	weather_file_name=USA_NV_Reno-Tahoe.Intl.AP.724880_TMY3.epw	dst_start_date=April 7	dst_end_date=October 26																																									
+Location EPW	USA_CA_San.Francisco.Intl.AP.724940_TMY3.epw	ResidentialLocation	weather_directory=../../../../weather	weather_file_name=USA_CA_San.Francisco.Intl.AP.724940_TMY3.epw	dst_start_date=April 7	dst_end_date=October 26																																									
+Location EPW	USA_NJ_Newark.Intl.AP.725020_TMY3.epw	ResidentialLocation	weather_directory=../../../../weather	weather_file_name=USA_NJ_Newark.Intl.AP.725020_TMY3.epw	dst_start_date=April 7	dst_end_date=October 26																																									
+Location EPW	USA_CT_Bridgeport-Sikorsky.Mem.AP.725040_TMY3.epw	ResidentialLocation	weather_directory=../../../../weather	weather_file_name=USA_CT_Bridgeport-Sikorsky.Mem.AP.725040_TMY3.epw	dst_start_date=April 7	dst_end_date=October 26																																									
+Location EPW	USA_RI_Providence-T.F.Green.State.AP.725070_TMY3.epw	ResidentialLocation	weather_directory=../../../../weather	weather_file_name=USA_RI_Providence-T.F.Green.State.AP.725070_TMY3.epw	dst_start_date=April 7	dst_end_date=October 26																																									
+Location EPW	USA_CT_Hartford-Bradley.Intl.AP.725080_TMY3.epw	ResidentialLocation	weather_directory=../../../../weather	weather_file_name=USA_CT_Hartford-Bradley.Intl.AP.725080_TMY3.epw	dst_start_date=April 7	dst_end_date=October 26																																									
+Location EPW	USA_MA_Boston-Logan.Intl.AP.725090_TMY3.epw	ResidentialLocation	weather_directory=../../../../weather	weather_file_name=USA_MA_Boston-Logan.Intl.AP.725090_TMY3.epw	dst_start_date=April 7	dst_end_date=October 26																																									
+Location EPW	USA_MA_Worcester.Rgnl.AP.725095_TMY3.epw	ResidentialLocation	weather_directory=../../../../weather	weather_file_name=USA_MA_Worcester.Rgnl.AP.725095_TMY3.epw	dst_start_date=April 7	dst_end_date=October 26																																									
+Location EPW	USA_PA_Harrisburg-Capital.City.AP.725118_TMY3.epw	ResidentialLocation	weather_directory=../../../../weather	weather_file_name=USA_PA_Harrisburg-Capital.City.AP.725118_TMY3.epw	dst_start_date=April 7	dst_end_date=October 26																																									
+Location EPW	USA_PA_Wilkes-Barre-Scranton.Intl.AP.725130_TMY3.epw	ResidentialLocation	weather_directory=../../../../weather	weather_file_name=USA_PA_Wilkes-Barre-Scranton.Intl.AP.725130_TMY3.epw	dst_start_date=April 7	dst_end_date=October 26																																									
+Location EPW	USA_PA_Williamsport.Rgnl.AP.725140_TMY3.epw	ResidentialLocation	weather_directory=../../../../weather	weather_file_name=USA_PA_Williamsport.Rgnl.AP.725140_TMY3.epw	dst_start_date=April 7	dst_end_date=October 26																																									
+Location EPW	USA_NY_Binghamton-Edwin.A.Link.Field.725150_TMY3.epw	ResidentialLocation	weather_directory=../../../../weather	weather_file_name=USA_NY_Binghamton-Edwin.A.Link.Field.725150_TMY3.epw	dst_start_date=April 7	dst_end_date=October 26																																									
+Location EPW	USA_PA_Allentown-Lehigh.Valley.Intl.AP.725170_TMY3.epw	ResidentialLocation	weather_directory=../../../../weather	weather_file_name=USA_PA_Allentown-Lehigh.Valley.Intl.AP.725170_TMY3.epw	dst_start_date=April 7	dst_end_date=October 26																																									
+Location EPW	USA_NY_Albany.County.AP.725180_TMY3.epw	ResidentialLocation	weather_directory=../../../../weather	weather_file_name=USA_NY_Albany.County.AP.725180_TMY3.epw	dst_start_date=April 7	dst_end_date=October 26																																									
+Location EPW	USA_NY_Syracuse-Hancock.Intl.AP.725190_TMY3.epw	ResidentialLocation	weather_directory=../../../../weather	weather_file_name=USA_NY_Syracuse-Hancock.Intl.AP.725190_TMY3.epw	dst_start_date=April 7	dst_end_date=October 26																																									
+Location EPW	USA_PA_Pittsburgh.Intl.AP.725200_TMY3.epw	ResidentialLocation	weather_directory=../../../../weather	weather_file_name=USA_PA_Pittsburgh.Intl.AP.725200_TMY3.epw	dst_start_date=April 7	dst_end_date=October 26																																									
+Location EPW	USA_OH_Akron.Canton.Rgnl.AP.725210_TMY3.epw	ResidentialLocation	weather_directory=../../../../weather	weather_file_name=USA_OH_Akron.Canton.Rgnl.AP.725210_TMY3.epw	dst_start_date=April 7	dst_end_date=October 26																																									
+Location EPW	USA_OH_Cleveland-Hopkins.Intl.AP.725240_TMY3.epw	ResidentialLocation	weather_directory=../../../../weather	weather_file_name=USA_OH_Cleveland-Hopkins.Intl.AP.725240_TMY3.epw	dst_start_date=April 7	dst_end_date=October 26																																									
+Location EPW	USA_OH_Mansfield-Lahm.Muni.AP.725246_TMY3.epw	ResidentialLocation	weather_directory=../../../../weather	weather_file_name=USA_OH_Mansfield-Lahm.Muni.AP.725246_TMY3.epw	dst_start_date=April 7	dst_end_date=October 26																																									
+Location EPW	USA_OH_Youngstown.Rgnl.AP.725250_TMY3.epw	ResidentialLocation	weather_directory=../../../../weather	weather_file_name=USA_OH_Youngstown.Rgnl.AP.725250_TMY3.epw	dst_start_date=April 7	dst_end_date=October 26																																									
+Location EPW	USA_PA_Erie.Intl.AP.725260_TMY3.epw	ResidentialLocation	weather_directory=../../../../weather	weather_file_name=USA_PA_Erie.Intl.AP.725260_TMY3.epw	dst_start_date=April 7	dst_end_date=October 26																																									
+Location EPW	USA_PA_Bradford.Rgnl.AP.725266_TMY3.epw	ResidentialLocation	weather_directory=../../../../weather	weather_file_name=USA_PA_Bradford.Rgnl.AP.725266_TMY3.epw	dst_start_date=April 7	dst_end_date=October 26																																									
+Location EPW	USA_NY_Buffalo-Greater.Buffalo.Intl.AP.725280_TMY3.epw	ResidentialLocation	weather_directory=../../../../weather	weather_file_name=USA_NY_Buffalo-Greater.Buffalo.Intl.AP.725280_TMY3.epw	dst_start_date=April 7	dst_end_date=October 26																																									
+Location EPW	USA_NY_Rochester-Greater.Rochester.Intl.AP.725290_TMY3.epw	ResidentialLocation	weather_directory=../../../../weather	weather_file_name=USA_NY_Rochester-Greater.Rochester.Intl.AP.725290_TMY3.epw	dst_start_date=April 7	dst_end_date=October 26																																									
+Location EPW	USA_IL_Chicago-OHare.Intl.AP.725300_TMY3.epw	ResidentialLocation	weather_directory=../../../../weather	weather_file_name=USA_IL_Chicago-OHare.Intl.AP.725300_TMY3.epw	dst_start_date=April 7	dst_end_date=October 26																																									
+Location EPW	USA_IL_Peoria-Greater.Peoria.AP.725320_TMY3.epw	ResidentialLocation	weather_directory=../../../../weather	weather_file_name=USA_IL_Peoria-Greater.Peoria.AP.725320_TMY3.epw	dst_start_date=April 7	dst_end_date=October 26																																									
+Location EPW	USA_IN_Fort.Wayne.Intl.AP.725330_TMY3.epw	ResidentialLocation	weather_directory=../../../../weather	weather_file_name=USA_IN_Fort.Wayne.Intl.AP.725330_TMY3.epw	dst_start_date=April 7	dst_end_date=October 26																																									
+Location EPW	USA_IN_South.Bend-Michiana.Rgnl.AP.725350_TMY3.epw	ResidentialLocation	weather_directory=../../../../weather	weather_file_name=USA_IN_South.Bend-Michiana.Rgnl.AP.725350_TMY3.epw	dst_start_date=April 7	dst_end_date=October 26																																									
+Location EPW	USA_OH_Toledo.Express.AP.725360_TMY3.epw	ResidentialLocation	weather_directory=../../../../weather	weather_file_name=USA_OH_Toledo.Express.AP.725360_TMY3.epw	dst_start_date=April 7	dst_end_date=October 26																																									
+Location EPW	USA_MI_Detroit.Metro.AP.725370_TMY3.epw	ResidentialLocation	weather_directory=../../../../weather	weather_file_name=USA_MI_Detroit.Metro.AP.725370_TMY3.epw	dst_start_date=April 7	dst_end_date=October 26																																									
+Location EPW	USA_MI_Lansing-Capital.City.AP.725390_TMY3.epw	ResidentialLocation	weather_directory=../../../../weather	weather_file_name=USA_MI_Lansing-Capital.City.AP.725390_TMY3.epw	dst_start_date=April 7	dst_end_date=October 26																																									
+Location EPW	USA_IL_Rockford-Greater.Rockford.AP.725430_TMY3.epw	ResidentialLocation	weather_directory=../../../../weather	weather_file_name=USA_IL_Rockford-Greater.Rockford.AP.725430_TMY3.epw	dst_start_date=April 7	dst_end_date=October 26																																									
+Location EPW	USA_IL_Moline-Quad.City.Intl.AP.725440_TMY3.epw	ResidentialLocation	weather_directory=../../../../weather	weather_file_name=USA_IL_Moline-Quad.City.Intl.AP.725440_TMY3.epw	dst_start_date=April 7	dst_end_date=October 26																																									
+Location EPW	USA_IA_Des.Moines.Intl.AP.725460_TMY3.epw	ResidentialLocation	weather_directory=../../../../weather	weather_file_name=USA_IA_Des.Moines.Intl.AP.725460_TMY3.epw	dst_start_date=April 7	dst_end_date=October 26																																									
+Location EPW	USA_IA_Waterloo.Muni.AP.725480_TMY3.epw	ResidentialLocation	weather_directory=../../../../weather	weather_file_name=USA_IA_Waterloo.Muni.AP.725480_TMY3.epw	dst_start_date=April 7	dst_end_date=October 26																																									
+Location EPW	USA_IA_Mason.City.Muni.AP.725485_TMY3.epw	ResidentialLocation	weather_directory=../../../../weather	weather_file_name=USA_IA_Mason.City.Muni.AP.725485_TMY3.epw	dst_start_date=April 7	dst_end_date=October 26																																									
+Location EPW	USA_NE_Omaha-Eppley.Airfield.725500_TMY3.epw	ResidentialLocation	weather_directory=../../../../weather	weather_file_name=USA_NE_Omaha-Eppley.Airfield.725500_TMY3.epw	dst_start_date=April 7	dst_end_date=October 26																																									
+Location EPW	USA_NE_Grand.Island-Central.Nebraska.Rgnl.AP.725520_TMY3.epw	ResidentialLocation	weather_directory=../../../../weather	weather_file_name=USA_NE_Grand.Island-Central.Nebraska.Rgnl.AP.725520_TMY3.epw	dst_start_date=April 7	dst_end_date=October 26																																									
+Location EPW	USA_NE_Norfolk-Karl.Stefan.Mem.AP.725560_TMY3.epw	ResidentialLocation	weather_directory=../../../../weather	weather_file_name=USA_NE_Norfolk-Karl.Stefan.Mem.AP.725560_TMY3.epw	dst_start_date=April 7	dst_end_date=October 26																																									
+Location EPW	USA_IA_Sioux.City-Sioux.Gateway.AP.725570_TMY3.epw	ResidentialLocation	weather_directory=../../../../weather	weather_file_name=USA_IA_Sioux.City-Sioux.Gateway.AP.725570_TMY3.epw	dst_start_date=April 7	dst_end_date=October 26																																									
+Location EPW	USA_NE_North.Platte.Rgnl.AP.725620_TMY3.epw	ResidentialLocation	weather_directory=../../../../weather	weather_file_name=USA_NE_North.Platte.Rgnl.AP.725620_TMY3.epw	dst_start_date=April 7	dst_end_date=October 26																																									
+Location EPW	USA_WY_Cheyenne.Muni.AP.725640_TMY3.epw	ResidentialLocation	weather_directory=../../../../weather	weather_file_name=USA_WY_Cheyenne.Muni.AP.725640_TMY3.epw	dst_start_date=April 7	dst_end_date=October 26																																									
+Location EPW	USA_NE_Scottsbluff-W.B.Heilig.Field.725660_TMY3.epw	ResidentialLocation	weather_directory=../../../../weather	weather_file_name=USA_NE_Scottsbluff-W.B.Heilig.Field.725660_TMY3.epw	dst_start_date=April 7	dst_end_date=October 26																																									
+Location EPW	USA_WY_Casper-Natrona.County.Intl.AP.725690_TMY3.epw	ResidentialLocation	weather_directory=../../../../weather	weather_file_name=USA_WY_Casper-Natrona.County.Intl.AP.725690_TMY3.epw	dst_start_date=April 7	dst_end_date=October 26																																									
+Location EPW	USA_UT_Salt.Lake.City.Intl.AP.725720_TMY3.epw	ResidentialLocation	weather_directory=../../../../weather	weather_file_name=USA_UT_Salt.Lake.City.Intl.AP.725720_TMY3.epw	dst_start_date=April 7	dst_end_date=October 26																																									
+Location EPW	USA_WY_Green.River-Greater.Green.River.Intergalactic.Spaceport.725744_TMY3.epw	ResidentialLocation	weather_directory=../../../../weather	weather_file_name=USA_WY_Green.River-Greater.Green.River.Intergalactic.Spaceport.725744_TMY3.epw	dst_start_date=April 7	dst_end_date=October 26																																									
+Location EPW	USA_WY_Lander-Hunt.Field.725760_TMY3.epw	ResidentialLocation	weather_directory=../../../../weather	weather_file_name=USA_WY_Lander-Hunt.Field.725760_TMY3.epw	dst_start_date=April 7	dst_end_date=October 26																																									
+Location EPW	USA_ID_Pocatello.Muni.AP.725780_TMY3.epw	ResidentialLocation	weather_directory=../../../../weather	weather_file_name=USA_ID_Pocatello.Muni.AP.725780_TMY3.epw	dst_start_date=April 7	dst_end_date=October 26																																									
+Location EPW	USA_NV_Elko.Muni.AP.725825_TMY3.epw	ResidentialLocation	weather_directory=../../../../weather	weather_file_name=USA_NV_Elko.Muni.AP.725825_TMY3.epw	dst_start_date=April 7	dst_end_date=October 26																																									
+Location EPW	USA_NV_Winnemucca.Muni.AP.725830_TMY3.epw	ResidentialLocation	weather_directory=../../../../weather	weather_file_name=USA_NV_Winnemucca.Muni.AP.725830_TMY3.epw	dst_start_date=April 7	dst_end_date=October 26																																									
+Location EPW	USA_CA_Arcata.AP.725945_TMY3.epw	ResidentialLocation	weather_directory=../../../../weather	weather_file_name=USA_CA_Arcata.AP.725945_TMY3.epw	dst_start_date=April 7	dst_end_date=October 26																																									
+Location EPW	USA_OR_Medford-Rogue.Valley.Intl.AP.725970_TMY3.epw	ResidentialLocation	weather_directory=../../../../weather	weather_file_name=USA_OR_Medford-Rogue.Valley.Intl.AP.725970_TMY3.epw	dst_start_date=April 7	dst_end_date=October 26																																									
+Location EPW	USA_NH_Concord.Muni.AP.726050_TMY3.epw	ResidentialLocation	weather_directory=../../../../weather	weather_file_name=USA_NH_Concord.Muni.AP.726050_TMY3.epw	dst_start_date=April 7	dst_end_date=October 26																																									
+Location EPW	USA_ME_Portland.Intl.Jetport.726060_TMY3.epw	ResidentialLocation	weather_directory=../../../../weather	weather_file_name=USA_ME_Portland.Intl.Jetport.726060_TMY3.epw	dst_start_date=April 7	dst_end_date=October 26																																									
+Location EPW	USA_VT_Burlington.Intl.AP.726170_TMY3.epw	ResidentialLocation	weather_directory=../../../../weather	weather_file_name=USA_VT_Burlington.Intl.AP.726170_TMY3.epw	dst_start_date=April 7	dst_end_date=October 26																																									
+Location EPW	USA_NY_Massena.AP.726223_TMY3.epw	ResidentialLocation	weather_directory=../../../../weather	weather_file_name=USA_NY_Massena.AP.726223_TMY3.epw	dst_start_date=April 7	dst_end_date=October 26																																									
+Location EPW	USA_MI_Grand.Rapids-Kent.County.Intl.AP.726350_TMY3.epw	ResidentialLocation	weather_directory=../../../../weather	weather_file_name=USA_MI_Grand.Rapids-Kent.County.Intl.AP.726350_TMY3.epw	dst_start_date=April 7	dst_end_date=October 26																																									
+Location EPW	USA_MI_Muskegon.County.AP.726360_TMY3.epw	ResidentialLocation	weather_directory=../../../../weather	weather_file_name=USA_MI_Muskegon.County.AP.726360_TMY3.epw	dst_start_date=April 7	dst_end_date=October 26																																									
+Location EPW	USA_MI_Flint-Bishop.Intl.AP.726370_TMY3.epw	ResidentialLocation	weather_directory=../../../../weather	weather_file_name=USA_MI_Flint-Bishop.Intl.AP.726370_TMY3.epw	dst_start_date=April 7	dst_end_date=October 26																																									
+Location EPW	USA_MI_Houghton-Lake.Roscommon.County.AP.726380_TMY3.epw	ResidentialLocation	weather_directory=../../../../weather	weather_file_name=USA_MI_Houghton-Lake.Roscommon.County.AP.726380_TMY3.epw	dst_start_date=April 7	dst_end_date=October 26																																									
+Location EPW	USA_MI_Traverse.City-Cherry.Capital.AP.726387_TMY3.epw	ResidentialLocation	weather_directory=../../../../weather	weather_file_name=USA_MI_Traverse.City-Cherry.Capital.AP.726387_TMY3.epw	dst_start_date=April 7	dst_end_date=October 26																																									
+Location EPW	USA_MI_Alpena.County.Rgnl.AP.726390_TMY3.epw	ResidentialLocation	weather_directory=../../../../weather	weather_file_name=USA_MI_Alpena.County.Rgnl.AP.726390_TMY3.epw	dst_start_date=April 7	dst_end_date=October 26																																									
+Location EPW	USA_WI_Milwaukee-Mitchell.Intl.AP.726400_TMY3.epw	ResidentialLocation	weather_directory=../../../../weather	weather_file_name=USA_WI_Milwaukee-Mitchell.Intl.AP.726400_TMY3.epw	dst_start_date=April 7	dst_end_date=October 26																																									
+Location EPW	USA_WI_Madison-Dane.County.Rgnl.AP.726410_TMY3.epw	ResidentialLocation	weather_directory=../../../../weather	weather_file_name=USA_WI_Madison-Dane.County.Rgnl.AP.726410_TMY3.epw	dst_start_date=April 7	dst_end_date=October 26																																									
+Location EPW	USA_WI_La.Crosse.Muni.AP.726430_TMY3.epw	ResidentialLocation	weather_directory=../../../../weather	weather_file_name=USA_WI_La.Crosse.Muni.AP.726430_TMY3.epw	dst_start_date=April 7	dst_end_date=October 26																																									
+Location EPW	USA_WI_Eau.Claire.County.AP.726435_TMY3.epw	ResidentialLocation	weather_directory=../../../../weather	weather_file_name=USA_WI_Eau.Claire.County.AP.726435_TMY3.epw	dst_start_date=April 7	dst_end_date=October 26																																									
+Location EPW	USA_MN_Rochester.Intl.AP.726440_TMY3.epw	ResidentialLocation	weather_directory=../../../../weather	weather_file_name=USA_MN_Rochester.Intl.AP.726440_TMY3.epw	dst_start_date=April 7	dst_end_date=October 26																																									
+Location EPW	USA_WI_Green.Bay-Austin.Straubel.Intl.AP.726450_TMY3.epw	ResidentialLocation	weather_directory=../../../../weather	weather_file_name=USA_WI_Green.Bay-Austin.Straubel.Intl.AP.726450_TMY3.epw	dst_start_date=April 7	dst_end_date=October 26																																									
+Location EPW	USA_SD_Sioux.Falls-Foss.Field.726510_TMY3.epw	ResidentialLocation	weather_directory=../../../../weather	weather_file_name=USA_SD_Sioux.Falls-Foss.Field.726510_TMY3.epw	dst_start_date=April 7	dst_end_date=October 26																																									
+Location EPW	USA_SD_Huron.Rgnl.AP.726540_TMY3.epw	ResidentialLocation	weather_directory=../../../../weather	weather_file_name=USA_SD_Huron.Rgnl.AP.726540_TMY3.epw	dst_start_date=April 7	dst_end_date=October 26																																									
+Location EPW	USA_MN_St.Cloud.Muni.AP.726550_TMY3.epw	ResidentialLocation	weather_directory=../../../../weather	weather_file_name=USA_MN_St.Cloud.Muni.AP.726550_TMY3.epw	dst_start_date=April 7	dst_end_date=October 26																																									
+Location EPW	USA_MN_Minneapolis-St.Paul.Intl.AP.726580_TMY3.epw	ResidentialLocation	weather_directory=../../../../weather	weather_file_name=USA_MN_Minneapolis-St.Paul.Intl.AP.726580_TMY3.epw	dst_start_date=April 7	dst_end_date=October 26																																									
+Location EPW	USA_SD_Rapid.City.Rgnl.AP.726620_TMY3.epw	ResidentialLocation	weather_directory=../../../../weather	weather_file_name=USA_SD_Rapid.City.Rgnl.AP.726620_TMY3.epw	dst_start_date=April 7	dst_end_date=October 26																																									
+Location EPW	USA_WY_Sheridan.County.AP.726660_TMY3.epw	ResidentialLocation	weather_directory=../../../../weather	weather_file_name=USA_WY_Sheridan.County.AP.726660_TMY3.epw	dst_start_date=April 7	dst_end_date=October 26																																									
+Location EPW	USA_SD_Pierre.Muni.AP.726686_TMY3.epw	ResidentialLocation	weather_directory=../../../../weather	weather_file_name=USA_SD_Pierre.Muni.AP.726686_TMY3.epw	dst_start_date=April 7	dst_end_date=October 26																																									
+Location EPW	USA_MT_Billings-Logan.Intl.AP.726770_TMY3.epw	ResidentialLocation	weather_directory=../../../../weather	weather_file_name=USA_MT_Billings-Logan.Intl.AP.726770_TMY3.epw	dst_start_date=April 7	dst_end_date=October 26																																									
+Location EPW	USA_MT_Lewistown.Muni.AP.726776_TMY3.epw	ResidentialLocation	weather_directory=../../../../weather	weather_file_name=USA_MT_Lewistown.Muni.AP.726776_TMY3.epw	dst_start_date=April 7	dst_end_date=October 26																																									
+Location EPW	USA_ID_Boise.Air.Terminal.726810_TMY3.epw	ResidentialLocation	weather_directory=../../../../weather	weather_file_name=USA_ID_Boise.Air.Terminal.726810_TMY3.epw	dst_start_date=April 7	dst_end_date=October 26																																									
+Location EPW	USA_OR_Burns.Muni.AP.726830_TMY3.epw	ResidentialLocation	weather_directory=../../../../weather	weather_file_name=USA_OR_Burns.Muni.AP.726830_TMY3.epw	dst_start_date=April 7	dst_end_date=October 26																																									
+Location EPW	USA_OR_Redmond-Roberts.Field.726835_TMY3.epw	ResidentialLocation	weather_directory=../../../../weather	weather_file_name=USA_OR_Redmond-Roberts.Field.726835_TMY3.epw	dst_start_date=April 7	dst_end_date=October 26																																									
+Location EPW	USA_OR_Pendleton-Eastern.Oregon.Rgnl.AP.726880_TMY3.epw	ResidentialLocation	weather_directory=../../../../weather	weather_file_name=USA_OR_Pendleton-Eastern.Oregon.Rgnl.AP.726880_TMY3.epw	dst_start_date=April 7	dst_end_date=October 26																																									
+Location EPW	USA_OR_North.Bend.Muni.AP.726917_TMY3.epw	ResidentialLocation	weather_directory=../../../../weather	weather_file_name=USA_OR_North.Bend.Muni.AP.726917_TMY3.epw	dst_start_date=April 7	dst_end_date=October 26																																									
+Location EPW	USA_OR_Eugene-Mahlon.Sweet.AP.726930_TMY3.epw	ResidentialLocation	weather_directory=../../../../weather	weather_file_name=USA_OR_Eugene-Mahlon.Sweet.AP.726930_TMY3.epw	dst_start_date=April 7	dst_end_date=October 26																																									
+Location EPW	USA_OR_Salem-McNary.Field.726940_TMY3.epw	ResidentialLocation	weather_directory=../../../../weather	weather_file_name=USA_OR_Salem-McNary.Field.726940_TMY3.epw	dst_start_date=April 7	dst_end_date=October 26																																									
+Location EPW	USA_OR_Portland.Intl.AP.726980_TMY3.epw	ResidentialLocation	weather_directory=../../../../weather	weather_file_name=USA_OR_Portland.Intl.AP.726980_TMY3.epw	dst_start_date=April 7	dst_end_date=October 26																																									
+Location EPW	USA_ME_Caribou.Muni.AP.727120_TMY3.epw	ResidentialLocation	weather_directory=../../../../weather	weather_file_name=USA_ME_Caribou.Muni.AP.727120_TMY3.epw	dst_start_date=April 7	dst_end_date=October 26																																									
+Location EPW	USA_MI_Sault.Ste.Marie-Sanderson.Field.727340_TMY3.epw	ResidentialLocation	weather_directory=../../../../weather	weather_file_name=USA_MI_Sault.Ste.Marie-Sanderson.Field.727340_TMY3.epw	dst_start_date=April 7	dst_end_date=October 26																																									
+Location EPW	USA_MN_Duluth.Intl.AP.727450_TMY3.epw	ResidentialLocation	weather_directory=../../../../weather	weather_file_name=USA_MN_Duluth.Intl.AP.727450_TMY3.epw	dst_start_date=April 7	dst_end_date=October 26																																									
+Location EPW	USA_MN_International.Falls.Intl.AP.727470_TMY3.epw	ResidentialLocation	weather_directory=../../../../weather	weather_file_name=USA_MN_International.Falls.Intl.AP.727470_TMY3.epw	dst_start_date=April 7	dst_end_date=October 26																																									
+Location EPW	USA_ND_Fargo-Hector.Intl.AP.727530_TMY3.epw	ResidentialLocation	weather_directory=../../../../weather	weather_file_name=USA_ND_Fargo-Hector.Intl.AP.727530_TMY3.epw	dst_start_date=April 7	dst_end_date=October 26																																									
+Location EPW	USA_ND_Bismarck.Muni.AP.727640_TMY3.epw	ResidentialLocation	weather_directory=../../../../weather	weather_file_name=USA_ND_Bismarck.Muni.AP.727640_TMY3.epw	dst_start_date=April 7	dst_end_date=October 26																																									
+Location EPW	USA_ND_Minot.Intl.AP.727676_TMY3.epw	ResidentialLocation	weather_directory=../../../../weather	weather_file_name=USA_ND_Minot.Intl.AP.727676_TMY3.epw	dst_start_date=April 7	dst_end_date=October 26																																									
+Location EPW	USA_MT_Glasgow.Intl.AP.727680_TMY3.epw	ResidentialLocation	weather_directory=../../../../weather	weather_file_name=USA_MT_Glasgow.Intl.AP.727680_TMY3.epw	dst_start_date=April 7	dst_end_date=October 26																																									
+Location EPW	USA_MT_Helena.Rgnl.AP.727720_TMY3.epw	ResidentialLocation	weather_directory=../../../../weather	weather_file_name=USA_MT_Helena.Rgnl.AP.727720_TMY3.epw	dst_start_date=April 7	dst_end_date=October 26																																									
+Location EPW	USA_MT_Missoula.Intl.AP.727730_TMY3.epw	ResidentialLocation	weather_directory=../../../../weather	weather_file_name=USA_MT_Missoula.Intl.AP.727730_TMY3.epw	dst_start_date=April 7	dst_end_date=October 26																																									
+Location EPW	USA_MT_Great.Falls.Intl.AP.727750_TMY3.epw	ResidentialLocation	weather_directory=../../../../weather	weather_file_name=USA_MT_Great.Falls.Intl.AP.727750_TMY3.epw	dst_start_date=April 7	dst_end_date=October 26																																									
+Location EPW	USA_MT_Kalispell-Glacier.Park.Intl.AP.727790_TMY3.epw	ResidentialLocation	weather_directory=../../../../weather	weather_file_name=USA_MT_Kalispell-Glacier.Park.Intl.AP.727790_TMY3.epw	dst_start_date=April 7	dst_end_date=October 26																																									
+Location EPW	USA_MT_Cut.Bank.Muni.AP.727796_TMY3.epw	ResidentialLocation	weather_directory=../../../../weather	weather_file_name=USA_MT_Cut.Bank.Muni.AP.727796_TMY3.epw	dst_start_date=April 7	dst_end_date=October 26																																									
+Location EPW	USA_WA_Yakima.Air.Terminal-McAllister.Field.727810_TMY3.epw	ResidentialLocation	weather_directory=../../../../weather	weather_file_name=USA_WA_Yakima.Air.Terminal-McAllister.Field.727810_TMY3.epw	dst_start_date=April 7	dst_end_date=October 26																																									
+Location EPW	USA_WA_Spokane.Intl.AP.727850_TMY3.epw	ResidentialLocation	weather_directory=../../../../weather	weather_file_name=USA_WA_Spokane.Intl.AP.727850_TMY3.epw	dst_start_date=April 7	dst_end_date=October 26																																									
+Location EPW	USA_OR_Astoria.Rgnl.AP.727910_TMY3.epw	ResidentialLocation	weather_directory=../../../../weather	weather_file_name=USA_OR_Astoria.Rgnl.AP.727910_TMY3.epw	dst_start_date=April 7	dst_end_date=October 26																																									
+Location EPW	USA_WA_Olympia.AP.727920_TMY3.epw	ResidentialLocation	weather_directory=../../../../weather	weather_file_name=USA_WA_Olympia.AP.727920_TMY3.epw	dst_start_date=April 7	dst_end_date=October 26																																									
+Location EPW	USA_WA_Seattle-Tacoma.Intl.AP.727930_TMY3.epw	ResidentialLocation	weather_directory=../../../../weather	weather_file_name=USA_WA_Seattle-Tacoma.Intl.AP.727930_TMY3.epw	dst_start_date=April 7	dst_end_date=October 26																																									
+Location EPW	USA_WA_Quillayute.State.AP.727970_TMY3.epw	ResidentialLocation	weather_directory=../../../../weather	weather_file_name=USA_WA_Quillayute.State.AP.727970_TMY3.epw	dst_start_date=April 7	dst_end_date=October 26																																									
+Location EPW	USA_MT_Miles.City.Muni.AP.742300_TMY3.epw	ResidentialLocation	weather_directory=../../../../weather	weather_file_name=USA_MT_Miles.City.Muni.AP.742300_TMY3.epw	dst_start_date=April 7	dst_end_date=October 26																																									
+Location EPW	USA_NY_New.York-J.F.Kennedy.Intl.AP.744860_TMY3.epw	ResidentialLocation	weather_directory=../../../../weather	weather_file_name=USA_NY_New.York-J.F.Kennedy.Intl.AP.744860_TMY3.epw	dst_start_date=April 7	dst_end_date=October 26																																									
+Location EPW	USA_ID_Lewiston-Nez.Perce.County.AP.727830_TMY3.epw	ResidentialLocation	weather_directory=../../../../weather	weather_file_name=USA_ID_Lewiston-Nez.Perce.County.AP.727830_TMY3.epw	dst_start_date=April 7	dst_end_date=October 26																																									
+Location EPW	USA_ID_Mountain.Home.AFB.726815_TMY3.epw	ResidentialLocation	weather_directory=../../../../weather	weather_file_name=USA_ID_Mountain.Home.AFB.726815_TMY3.epw	dst_start_date=April 7	dst_end_date=October 26																																									
+Location EPW	0095843_US_WA_Clallam_53009_0-20000-0-72797_47.93_-124.58_NSRDB_2.0.1_AMY.epw	ResidentialLocation	weather_directory=../../../../weather	weather_file_name=0095843_US_WA_Clallam_53009_0-20000-0-72797_47.93_-124.58_NSRDB_2.0.1_AMY.epw	dst_start_date=April 7	dst_end_date=October 26																																									
+Location EPW	0098927_US_OR_Coos_41011_0-20000-0-72693_43.41_-124.26_NSRDB_2.0.1_AMY.epw	ResidentialLocation	weather_directory=../../../../weather	weather_file_name=0098927_US_OR_Coos_41011_0-20000-0-72693_43.41_-124.26_NSRDB_2.0.1_AMY.epw	dst_start_date=April 7	dst_end_date=October 26																																									
+Location EPW	0101017_US_CA_Humboldt_6023_0-20000-0-72594_40.97_-124.1_NSRDB_2.0.1_AMY.epw	ResidentialLocation	weather_directory=../../../../weather	weather_file_name=0101017_US_CA_Humboldt_6023_0-20000-0-72594_40.97_-124.1_NSRDB_2.0.1_AMY.epw	dst_start_date=April 7	dst_end_date=October 26																																									
+Location EPW	0103553_US_OR_Clatsop_41007_0-20000-0-72791_46.13_-123.9_NSRDB_2.0.1_AMY.epw	ResidentialLocation	weather_directory=../../../../weather	weather_file_name=0103553_US_OR_Clatsop_41007_0-20000-0-72791_46.13_-123.9_NSRDB_2.0.1_AMY.epw	dst_start_date=April 7	dst_end_date=October 26																																									
+Location EPW	0114831_US_OR_Lane_41039_0-20000-0-72693_44.05_-123.06_NSRDB_2.0.1_AMY.epw	ResidentialLocation	weather_directory=../../../../weather	weather_file_name=0114831_US_OR_Lane_41039_0-20000-0-72693_44.05_-123.06_NSRDB_2.0.1_AMY.epw	dst_start_date=April 7	dst_end_date=October 26																																									
+Location EPW	0115653_US_OR_Marion_41047_0-20000-0-72694_44.89_-123.02_NSRDB_2.0.1_AMY.epw	ResidentialLocation	weather_directory=../../../../weather	weather_file_name=0115653_US_OR_Marion_41047_0-20000-0-72694_44.89_-123.02_NSRDB_2.0.1_AMY.epw	dst_start_date=April 7	dst_end_date=October 26																																									
+Location EPW	0117406_US_WA_Thurston_53067_0-20000-0-72792_46.97_-122.9_NSRDB_2.0.1_AMY.epw	ResidentialLocation	weather_directory=../../../../weather	weather_file_name=0117406_US_WA_Thurston_53067_0-20000-0-72792_46.97_-122.9_NSRDB_2.0.1_AMY.epw	dst_start_date=April 7	dst_end_date=October 26																																									
+Location EPW	0120110_US_OR_Jackson_41029_0-20000-0-72597_42.21_-122.7_NSRDB_2.0.1_AMY.epw	ResidentialLocation	weather_directory=../../../../weather	weather_file_name=0120110_US_OR_Jackson_41029_0-20000-0-72597_42.21_-122.7_NSRDB_2.0.1_AMY.epw	dst_start_date=April 7	dst_end_date=October 26																																									
+Location EPW	0121187_US_WA_Clark_53011_0-20000-0-72698_45.61_-122.62_NSRDB_2.0.1_AMY.epw	ResidentialLocation	weather_directory=../../../../weather	weather_file_name=0121187_US_WA_Clark_53011_0-20000-0-72698_45.61_-122.62_NSRDB_2.0.1_AMY.epw	dst_start_date=April 7	dst_end_date=October 26																																									
+Location EPW	0123959_US_CA_San_Mateo_6081_0-20000-0-72494_37.61_-122.42_NSRDB_2.0.1_AMY.epw	ResidentialLocation	weather_directory=../../../../weather	weather_file_name=0123959_US_CA_San_Mateo_6081_0-20000-0-72494_37.61_-122.42_NSRDB_2.0.1_AMY.epw	dst_start_date=April 7	dst_end_date=October 26																																									
+Location EPW	0125711_US_WA_King_53033_0-20000-0-72793_47.45_-122.3_NSRDB_2.0.1_AMY.epw	ResidentialLocation	weather_directory=../../../../weather	weather_file_name=0125711_US_WA_King_53033_0-20000-0-72793_47.45_-122.3_NSRDB_2.0.1_AMY.epw	dst_start_date=April 7	dst_end_date=October 26																																									
+Location EPW	0138102_US_CA_Sacramento_6067_0-20000-0-72483_38.49_-121.5_NSRDB_2.0.1_AMY.epw	ResidentialLocation	weather_directory=../../../../weather	weather_file_name=0138102_US_CA_Sacramento_6067_0-20000-0-72483_38.49_-121.5_NSRDB_2.0.1_AMY.epw	dst_start_date=April 7	dst_end_date=October 26																																									
+Location EPW	0142626_US_OR_Deschutes_41017_0-20000-0-72692_44.25_-121.18_NSRDB_2.0.1_AMY.epw	ResidentialLocation	weather_directory=../../../../weather	weather_file_name=0142626_US_OR_Deschutes_41017_0-20000-0-72692_44.25_-121.18_NSRDB_2.0.1_AMY.epw	dst_start_date=April 7	dst_end_date=October 26																																									
+Location EPW	0152773_US_WA_Yakima_53077_0-20000-0-72781_46.57_-120.54_NSRDB_2.0.1_AMY.epw	ResidentialLocation	weather_directory=../../../../weather	weather_file_name=0152773_US_WA_Yakima_53077_0-20000-0-72781_46.57_-120.54_NSRDB_2.0.1_AMY.epw	dst_start_date=April 7	dst_end_date=October 26																																									
+Location EPW	0154150_US_CA_Santa_Barbara_6083_0-20000-0-72394_34.93_-120.46_NSRDB_2.0.1_AMY.epw	ResidentialLocation	weather_directory=../../../../weather	weather_file_name=0154150_US_CA_Santa_Barbara_6083_0-20000-0-72394_34.93_-120.46_NSRDB_2.0.1_AMY.epw	dst_start_date=April 7	dst_end_date=October 26																																									
+Location EPW	0165368_US_NV_Washoe_32031_0-20000-0-72488_39.49_-119.78_NSRDB_2.0.1_AMY.epw	ResidentialLocation	weather_directory=../../../../weather	weather_file_name=0165368_US_NV_Washoe_32031_0-20000-0-72488_39.49_-119.78_NSRDB_2.0.1_AMY.epw	dst_start_date=April 7	dst_end_date=October 26																																									
+Location EPW	0166725_US_CA_Fresno_6019_0-20000-0-72389_36.77_-119.7_NSRDB_2.0.1_AMY.epw	ResidentialLocation	weather_directory=../../../../weather	weather_file_name=0166725_US_CA_Fresno_6019_0-20000-0-72389_36.77_-119.7_NSRDB_2.0.1_AMY.epw	dst_start_date=April 7	dst_end_date=October 26																																									
+Location EPW	0176998_US_CA_Kern_6029_0-20000-0-72384_35.45_-119.06_NSRDB_2.0.1_AMY.epw	ResidentialLocation	weather_directory=../../../../weather	weather_file_name=0176998_US_CA_Kern_6029_0-20000-0-72384_35.45_-119.06_NSRDB_2.0.1_AMY.epw	dst_start_date=April 7	dst_end_date=October 26																																									
+Location EPW	0178096_US_OR_Harney_41025_0-20000-0-72683_43.53_-119.02_NSRDB_2.0.1_AMY.epw	ResidentialLocation	weather_directory=../../../../weather	weather_file_name=0178096_US_OR_Harney_41025_0-20000-0-72683_43.53_-119.02_NSRDB_2.0.1_AMY.epw	dst_start_date=April 7	dst_end_date=October 26																																									
+Location EPW	0181247_US_OR_Umatilla_41059_0-20000-0-72688_45.69_-118.82_NSRDB_2.0.1_AMY.epw	ResidentialLocation	weather_directory=../../../../weather	weather_file_name=0181247_US_OR_Umatilla_41059_0-20000-0-72688_45.69_-118.82_NSRDB_2.0.1_AMY.epw	dst_start_date=April 7	dst_end_date=October 26																																									
+Location EPW	0187962_US_CA_Los_Angeles_6037_0-20000-0-72295_33.93_-118.42_NSRDB_2.0.1_AMY.epw	ResidentialLocation	weather_directory=../../../../weather	weather_file_name=0187962_US_CA_Los_Angeles_6037_0-20000-0-72295_33.93_-118.42_NSRDB_2.0.1_AMY.epw	dst_start_date=April 7	dst_end_date=October 26																																									
+Location EPW	0192307_US_CA_Los_Angeles_6037_0-20000-0-72297_33.85_-118.18_NSRDB_2.0.1_AMY.epw	ResidentialLocation	weather_directory=../../../../weather	weather_file_name=0192307_US_CA_Los_Angeles_6037_0-20000-0-72297_33.85_-118.18_NSRDB_2.0.1_AMY.epw	dst_start_date=April 7	dst_end_date=October 26																																									
+Location EPW	0198571_US_NV_Humboldt_32013_0-20000-0-72583_40.89_-117.82_NSRDB_2.0.1_AMY.epw	ResidentialLocation	weather_directory=../../../../weather	weather_file_name=0198571_US_NV_Humboldt_32013_0-20000-0-72583_40.89_-117.82_NSRDB_2.0.1_AMY.epw	dst_start_date=April 7	dst_end_date=October 26																																									
+Location EPW	0202713_US_WA_Spokane_53063_0-20000-0-72785_47.49_-117.58_NSRDB_2.0.1_AMY.epw	ResidentialLocation	weather_directory=../../../../weather	weather_file_name=0202713_US_WA_Spokane_53063_0-20000-0-72785_47.49_-117.58_NSRDB_2.0.1_AMY.epw	dst_start_date=April 7	dst_end_date=October 26																																									
+Location EPW	0209523_US_CA_San_Diego_6073_0-20000-0-72290_32.73_-117.18_NSRDB_2.0.1_AMY.epw	ResidentialLocation	weather_directory=../../../../weather	weather_file_name=0209523_US_CA_San_Diego_6073_0-20000-0-72290_32.73_-117.18_NSRDB_2.0.1_AMY.epw	dst_start_date=April 7	dst_end_date=October 26																																									
+Location EPW	0210592_US_NV_Nye_32023_0-20000-0-72480_38.05_-117.1_NSRDB_2.0.1_AMY.epw	ResidentialLocation	weather_directory=../../../../weather	weather_file_name=0210592_US_NV_Nye_32023_0-20000-0-72480_38.05_-117.1_NSRDB_2.0.1_AMY.epw	dst_start_date=April 7	dst_end_date=October 26																																									
+Location EPW	0215768_US_CA_San_Bernardino_6071_0-20000-0-74611_34.85_-116.82_NSRDB_2.0.1_AMY.epw	ResidentialLocation	weather_directory=../../../../weather	weather_file_name=0215768_US_CA_San_Bernardino_6071_0-20000-0-74611_34.85_-116.82_NSRDB_2.0.1_AMY.epw	dst_start_date=April 7	dst_end_date=October 26																																									
+Location EPW	0226465_US_ID_Ada_16001_0-20000-0-72681_43.61_-116.22_NSRDB_2.0.1_AMY.epw	ResidentialLocation	weather_directory=../../../../weather	weather_file_name=0226465_US_ID_Ada_16001_0-20000-0-72681_43.61_-116.22_NSRDB_2.0.1_AMY.epw	dst_start_date=April 7	dst_end_date=October 26																																									
+Location EPW	0233741_US_NV_Elko_32007_0-20000-0-72582_40.85_-115.82_NSRDB_2.0.1_AMY.epw	ResidentialLocation	weather_directory=../../../../weather	weather_file_name=0233741_US_NV_Elko_32007_0-20000-0-72582_40.85_-115.82_NSRDB_2.0.1_AMY.epw	dst_start_date=April 7	dst_end_date=October 26																																									
+Location EPW	0247402_US_NV_Clark_32003_0-20000-0-72386_36.09_-115.14_NSRDB_2.0.1_AMY.epw	ResidentialLocation	weather_directory=../../../../weather	weather_file_name=0247402_US_NV_Clark_32003_0-20000-0-72386_36.09_-115.14_NSRDB_2.0.1_AMY.epw	dst_start_date=April 7	dst_end_date=October 26																																									
+Location EPW	0252977_US_NV_White_Pine_32033_0-20000-0-72486_39.29_-114.86_NSRDB_2.0.1_AMY.epw	ResidentialLocation	weather_directory=../../../../weather	weather_file_name=0252977_US_NV_White_Pine_32033_0-20000-0-72486_39.29_-114.86_NSRDB_2.0.1_AMY.epw	dst_start_date=April 7	dst_end_date=October 26																																									
+Location EPW	0264842_US_MT_Flathead_30029_0-20000-0-72779_48.33_-114.26_NSRDB_2.0.1_AMY.epw	ResidentialLocation	weather_directory=../../../../weather	weather_file_name=0264842_US_MT_Flathead_30029_0-20000-0-72779_48.33_-114.26_NSRDB_2.0.1_AMY.epw	dst_start_date=April 7	dst_end_date=October 26																																									
+Location EPW	0268333_US_MT_Missoula_30063_0-20000-0-72773_46.93_-114.1_NSRDB_2.0.1_AMY.epw	ResidentialLocation	weather_directory=../../../../weather	weather_file_name=0268333_US_MT_Missoula_30063_0-20000-0-72773_46.93_-114.1_NSRDB_2.0.1_AMY.epw	dst_start_date=April 7	dst_end_date=October 26																																									
+Location EPW	0288222_US_UT_Iron_49021_0-20000-0-72475_37.69_-113.1_NSRDB_2.0.1_AMY.epw	ResidentialLocation	weather_directory=../../../../weather	weather_file_name=0288222_US_UT_Iron_49021_0-20000-0-72475_37.69_-113.1_NSRDB_2.0.1_AMY.epw	dst_start_date=April 7	dst_end_date=October 26																																									
+Location EPW	0299006_US_ID_Power_16077_0-20000-0-72578_42.93_-112.58_NSRDB_2.0.1_AMY.epw	ResidentialLocation	weather_directory=../../../../weather	weather_file_name=0299006_US_ID_Power_16077_0-20000-0-72578_42.93_-112.58_NSRDB_2.0.1_AMY.epw	dst_start_date=April 7	dst_end_date=October 26																																									
+Location EPW	0303097_US_AZ_Yavapai_4025_0-20000-0-72376_34.65_-112.42_NSRDB_2.0.1_AMY.epw	ResidentialLocation	weather_directory=../../../../weather	weather_file_name=0303097_US_AZ_Yavapai_4025_0-20000-0-72376_34.65_-112.42_NSRDB_2.0.1_AMY.epw	dst_start_date=April 7	dst_end_date=October 26																																									
+Location EPW	0303807_US_MT_Glacier_30035_0-20000-0-72769_48.61_-112.38_NSRDB_2.0.1_AMY.epw	ResidentialLocation	weather_directory=../../../../weather	weather_file_name=0303807_US_MT_Glacier_30035_0-20000-0-72769_48.61_-112.38_NSRDB_2.0.1_AMY.epw	dst_start_date=April 7	dst_end_date=October 26																																									
+Location EPW	0311954_US_MT_Lewis_and_Clark_30049_0-20000-0-72772_46.61_-111.98_NSRDB_2.0.1_AMY.epw	ResidentialLocation	weather_directory=../../../../weather	weather_file_name=0311954_US_MT_Lewis_and_Clark_30049_0-20000-0-72772_46.61_-111.98_NSRDB_2.0.1_AMY.epw	dst_start_date=April 7	dst_end_date=October 26																																									
+Location EPW	0312258_US_AZ_Maricopa_4013_0-20000-0-74626_33.45_-111.98_NSRDB_2.0.1_AMY.epw	ResidentialLocation	weather_directory=../../../../weather	weather_file_name=0312258_US_AZ_Maricopa_4013_0-20000-0-74626_33.45_-111.98_NSRDB_2.0.1_AMY.epw	dst_start_date=April 7	dst_end_date=October 26																																									
+Location EPW	0312288_US_UT_Salt_Lake_49035_0-20000-0-72572_40.77_-111.98_NSRDB_2.0.1_AMY.epw	ResidentialLocation	weather_directory=../../../../weather	weather_file_name=0312288_US_UT_Salt_Lake_49035_0-20000-0-72572_40.77_-111.98_NSRDB_2.0.1_AMY.epw	dst_start_date=April 7	dst_end_date=October 26																																									
+Location EPW	0319428_US_AZ_Coconino_4005_0-20000-0-72376_35.13_-111.66_NSRDB_2.0.1_AMY.epw	ResidentialLocation	weather_directory=../../../../weather	weather_file_name=0319428_US_AZ_Coconino_4005_0-20000-0-72376_35.13_-111.66_NSRDB_2.0.1_AMY.epw	dst_start_date=April 7	dst_end_date=October 26																																									
+Location EPW	0325150_US_MT_Cascade_30013_0-20000-0-72776_47.45_-111.38_NSRDB_2.0.1_AMY.epw	ResidentialLocation	weather_directory=../../../../weather	weather_file_name=0325150_US_MT_Cascade_30013_0-20000-0-72776_47.45_-111.38_NSRDB_2.0.1_AMY.epw	dst_start_date=April 7	dst_end_date=October 26																																									
+Location EPW	0335177_US_AZ_Pima_4019_0-20000-0-72274_32.13_-110.94_NSRDB_2.0.1_AMY.epw	ResidentialLocation	weather_directory=../../../../weather	weather_file_name=0335177_US_AZ_Pima_4019_0-20000-0-72274_32.13_-110.94_NSRDB_2.0.1_AMY.epw	dst_start_date=April 7	dst_end_date=October 26																																									
+Location EPW	0367624_US_MT_Fergus_30027_0-20000-0-72777_47.05_-109.46_NSRDB_2.0.1_AMY.epw	ResidentialLocation	weather_directory=../../../../weather	weather_file_name=0367624_US_MT_Fergus_30027_0-20000-0-72777_47.05_-109.46_NSRDB_2.0.1_AMY.epw	dst_start_date=April 7	dst_end_date=October 26																																									
+Location EPW	0368181_US_WY_Sweetwater_56037_0-20000-0-74420_41.45_-109.46_NSRDB_2.0.1_AMY.epw	ResidentialLocation	weather_directory=../../../../weather	weather_file_name=0368181_US_WY_Sweetwater_56037_0-20000-0-74420_41.45_-109.46_NSRDB_2.0.1_AMY.epw	dst_start_date=April 7	dst_end_date=October 26																																									
+Location EPW	0383503_US_WY_Fremont_56013_0-20000-0-72576_42.81_-108.74_NSRDB_2.0.1_AMY.epw	ResidentialLocation	weather_directory=../../../../weather	weather_file_name=0383503_US_WY_Fremont_56013_0-20000-0-72576_42.81_-108.74_NSRDB_2.0.1_AMY.epw	dst_start_date=April 7	dst_end_date=October 26																																									
+Location EPW	0387816_US_MT_Yellowstone_30111_0-20000-0-72677_45.81_-108.54_NSRDB_2.0.1_AMY.epw	ResidentialLocation	weather_directory=../../../../weather	weather_file_name=0387816_US_MT_Yellowstone_30111_0-20000-0-72677_45.81_-108.54_NSRDB_2.0.1_AMY.epw	dst_start_date=April 7	dst_end_date=October 26																																									
+Location EPW	0388443_US_CO_Mesa_8077_0-20000-0-72476_39.13_-108.54_NSRDB_2.0.1_AMY.epw	ResidentialLocation	weather_directory=../../../../weather	weather_file_name=0388443_US_CO_Mesa_8077_0-20000-0-72476_39.13_-108.54_NSRDB_2.0.1_AMY.epw	dst_start_date=April 7	dst_end_date=October 26																																									
+Location EPW	0422628_US_WY_Sheridan_56033_0-20000-0-72666_44.77_-106.98_NSRDB_2.0.1_AMY.epw	ResidentialLocation	weather_directory=../../../../weather	weather_file_name=0422628_US_WY_Sheridan_56033_0-20000-0-72666_44.77_-106.98_NSRDB_2.0.1_AMY.epw	dst_start_date=April 7	dst_end_date=October 26																																									
+Location EPW	0424575_US_CO_Eagle_8037_0-20000-0-74421_39.65_-106.9_NSRDB_2.0.1_AMY.epw	ResidentialLocation	weather_directory=../../../../weather	weather_file_name=0424575_US_CO_Eagle_8037_0-20000-0-74421_39.65_-106.9_NSRDB_2.0.1_AMY.epw	dst_start_date=April 7	dst_end_date=October 26																																									
+Location EPW	0431499_US_NM_Bernalillo_35001_0-20000-0-72365_35.05_-106.62_NSRDB_2.0.1_AMY.epw	ResidentialLocation	weather_directory=../../../../weather	weather_file_name=0431499_US_NM_Bernalillo_35001_0-20000-0-72365_35.05_-106.62_NSRDB_2.0.1_AMY.epw	dst_start_date=April 7	dst_end_date=October 26																																									
+Location EPW	0431562_US_MT_Valley_30105_0-20000-0-72768_48.21_-106.62_NSRDB_2.0.1_AMY.epw	ResidentialLocation	weather_directory=../../../../weather	weather_file_name=0431562_US_MT_Valley_30105_0-20000-0-72768_48.21_-106.62_NSRDB_2.0.1_AMY.epw	dst_start_date=April 7	dst_end_date=October 26																																									
+Location EPW	0434720_US_TX_El_Paso_48141_0-20000-0-72270_31.77_-106.5_NSRDB_2.0.1_AMY.epw	ResidentialLocation	weather_directory=../../../../weather	weather_file_name=0434720_US_TX_El_Paso_48141_0-20000-0-72270_31.77_-106.5_NSRDB_2.0.1_AMY.epw	dst_start_date=April 7	dst_end_date=October 26																																									
+Location EPW	0435469_US_WY_Natrona_56025_0-20000-0-72569_42.89_-106.46_NSRDB_2.0.1_AMY.epw	ResidentialLocation	weather_directory=../../../../weather	weather_file_name=0435469_US_WY_Natrona_56025_0-20000-0-72569_42.89_-106.46_NSRDB_2.0.1_AMY.epw	dst_start_date=April 7	dst_end_date=October 26																																									
+Location EPW	0448678_US_MT_Custer_30017_0-20000-0-74230_46.45_-105.9_NSRDB_2.0.1_AMY.epw	ResidentialLocation	weather_directory=../../../../weather	weather_file_name=0448678_US_MT_Custer_30017_0-20000-0-74230_46.45_-105.9_NSRDB_2.0.1_AMY.epw	dst_start_date=April 7	dst_end_date=October 26																																									
+Location EPW	0449343_US_CO_Alamosa_8003_0-20000-0-72462_37.45_-105.86_NSRDB_2.0.1_AMY.epw	ResidentialLocation	weather_directory=../../../../weather	weather_file_name=0449343_US_CO_Alamosa_8003_0-20000-0-72462_37.45_-105.86_NSRDB_2.0.1_AMY.epw	dst_start_date=April 7	dst_end_date=October 26																																									
+Location EPW	0465925_US_CO_Boulder_8013_0-20000-0-72469_40.13_-105.22_NSRDB_2.0.1_AMY.epw	ResidentialLocation	weather_directory=../../../../weather	weather_file_name=0465925_US_CO_Boulder_8013_0-20000-0-72469_40.13_-105.22_NSRDB_2.0.1_AMY.epw	dst_start_date=April 7	dst_end_date=October 26																																									
+Location EPW	0476524_US_WY_Laramie_56021_0-20000-0-72564_41.13_-104.78_NSRDB_2.0.1_AMY.epw	ResidentialLocation	weather_directory=../../../../weather	weather_file_name=0476524_US_WY_Laramie_56021_0-20000-0-72564_41.13_-104.78_NSRDB_2.0.1_AMY.epw	dst_start_date=April 7	dst_end_date=October 26																																									
+Location EPW	0478381_US_CO_El_Paso_8041_0-20000-0-72466_38.81_-104.7_NSRDB_2.0.1_AMY.epw	ResidentialLocation	weather_directory=../../../../weather	weather_file_name=0478381_US_CO_El_Paso_8041_0-20000-0-72466_38.81_-104.7_NSRDB_2.0.1_AMY.epw	dst_start_date=April 7	dst_end_date=October 26																																									
+Location EPW	0483733_US_CO_Pueblo_8101_0-20000-0-72464_38.29_-104.5_NSRDB_2.0.1_AMY.epw	ResidentialLocation	weather_directory=../../../../weather	weather_file_name=0483733_US_CO_Pueblo_8101_0-20000-0-72464_38.29_-104.5_NSRDB_2.0.1_AMY.epw	dst_start_date=April 7	dst_end_date=October 26																																									
+Location EPW	0507311_US_NM_Quay_35037_0-20000-0-74731_35.17_-103.58_NSRDB_2.0.1_AMY.epw	ResidentialLocation	weather_directory=../../../../weather	weather_file_name=0507311_US_NM_Quay_35037_0-20000-0-74731_35.17_-103.58_NSRDB_2.0.1_AMY.epw	dst_start_date=April 7	dst_end_date=October 26																																									
+Location EPW	0508156_US_NE_Scotts_Bluff_31157_0-20000-0-72566_41.85_-103.58_NSRDB_2.0.1_AMY.epw	ResidentialLocation	weather_directory=../../../../weather	weather_file_name=0508156_US_NE_Scotts_Bluff_31157_0-20000-0-72566_41.85_-103.58_NSRDB_2.0.1_AMY.epw	dst_start_date=April 7	dst_end_date=October 26																																									
+Location EPW	0521881_US_SD_Pennington_46103_0-20000-0-72662_44.05_-103.06_NSRDB_2.0.1_AMY.epw	ResidentialLocation	weather_directory=../../../../weather	weather_file_name=0521881_US_SD_Pennington_46103_0-20000-0-72662_44.05_-103.06_NSRDB_2.0.1_AMY.epw	dst_start_date=April 7	dst_end_date=October 26																																									
+Location EPW	0544930_US_TX_Midland_48329_0-20000-0-72265_31.97_-102.18_NSRDB_2.0.1_AMY.epw	ResidentialLocation	weather_directory=../../../../weather	weather_file_name=0544930_US_TX_Midland_48329_0-20000-0-72265_31.97_-102.18_NSRDB_2.0.1_AMY.epw	dst_start_date=April 7	dst_end_date=October 26																																									
+Location EPW	0552253_US_TX_Randall_48381_0-20000-0-72363_35.01_-101.9_NSRDB_2.0.1_AMY.epw	ResidentialLocation	weather_directory=../../../../weather	weather_file_name=0552253_US_TX_Randall_48381_0-20000-0-72363_35.01_-101.9_NSRDB_2.0.1_AMY.epw	dst_start_date=April 7	dst_end_date=October 26																																									
+Location EPW	0554069_US_TX_Lubbock_48303_0-20000-0-72267_33.65_-101.82_NSRDB_2.0.1_AMY.epw	ResidentialLocation	weather_directory=../../../../weather	weather_file_name=0554069_US_TX_Lubbock_48303_0-20000-0-72267_33.65_-101.82_NSRDB_2.0.1_AMY.epw	dst_start_date=April 7	dst_end_date=October 26																																									
+Location EPW	0557418_US_KS_Sherman_20181_0-20000-0-72465_39.37_-101.7_NSRDB_2.0.1_AMY.epw	ResidentialLocation	weather_directory=../../../../weather	weather_file_name=0557418_US_KS_Sherman_20181_0-20000-0-72465_39.37_-101.7_NSRDB_2.0.1_AMY.epw	dst_start_date=April 7	dst_end_date=October 26																																									
+Location EPW	0568167_US_ND_Ward_38101_0-20000-0-72765_48.25_-101.3_NSRDB_2.0.1_AMY.epw	ResidentialLocation	weather_directory=../../../../weather	weather_file_name=0568167_US_ND_Ward_38101_0-20000-0-72765_48.25_-101.3_NSRDB_2.0.1_AMY.epw	dst_start_date=April 7	dst_end_date=October 26																																									
+Location EPW	0582358_US_ND_Burleigh_38015_0-20000-0-72764_46.77_-100.78_NSRDB_2.0.1_AMY.epw	ResidentialLocation	weather_directory=../../../../weather	weather_file_name=0582358_US_ND_Burleigh_38015_0-20000-0-72764_46.77_-100.78_NSRDB_2.0.1_AMY.epw	dst_start_date=April 7	dst_end_date=October 26																																									
+Location EPW	0585417_US_NE_Lincoln_31111_0-20000-0-72562_41.13_-100.66_NSRDB_2.0.1_AMY.epw	ResidentialLocation	weather_directory=../../../../weather	weather_file_name=0585417_US_NE_Lincoln_31111_0-20000-0-72562_41.13_-100.66_NSRDB_2.0.1_AMY.epw	dst_start_date=April 7	dst_end_date=October 26																																									
+Location EPW	0590027_US_TX_Tom_Green_48451_0-20000-0-72263_31.37_-100.5_NSRDB_2.0.1_AMY.epw	ResidentialLocation	weather_directory=../../../../weather	weather_file_name=0590027_US_TX_Tom_Green_48451_0-20000-0-72263_31.37_-100.5_NSRDB_2.0.1_AMY.epw	dst_start_date=April 7	dst_end_date=October 26																																									
+Location EPW	0594658_US_SD_Hughes_46065_0-20000-0-72656_44.37_-100.3_NSRDB_2.0.1_AMY.epw	ResidentialLocation	weather_directory=../../../../weather	weather_file_name=0594658_US_SD_Hughes_46065_0-20000-0-72656_44.37_-100.3_NSRDB_2.0.1_AMY.epw	dst_start_date=April 7	dst_end_date=October 26																																									
+Location EPW	0603294_US_KS_Ford_20057_0-20000-0-72451_37.77_-99.98_NSRDB_2.0.1_AMY.epw	ResidentialLocation	weather_directory=../../../../weather	weather_file_name=0603294_US_KS_Ford_20057_0-20000-0-72451_37.77_-99.98_NSRDB_2.0.1_AMY.epw	dst_start_date=April 7	dst_end_date=October 26																																									
+Location EPW	0610784_US_TX_Taylor_48441_0-20000-0-72266_32.45_-99.7_NSRDB_2.0.1_AMY.epw	ResidentialLocation	weather_directory=../../../../weather	weather_file_name=0610784_US_TX_Taylor_48441_0-20000-0-72266_32.45_-99.7_NSRDB_2.0.1_AMY.epw	dst_start_date=April 7	dst_end_date=October 26																																									
+Location EPW	0643670_US_TX_Wichita_48485_0-20000-0-72351_33.97_-98.5_NSRDB_2.0.1_AMY.epw	ResidentialLocation	weather_directory=../../../../weather	weather_file_name=0643670_US_TX_Wichita_48485_0-20000-0-72351_33.97_-98.5_NSRDB_2.0.1_AMY.epw	dst_start_date=April 7	dst_end_date=October 26																																									
+Location EPW	0645548_US_TX_Bexar_48029_0-20000-0-72253_29.53_-98.46_NSRDB_2.0.1_AMY.epw	ResidentialLocation	weather_directory=../../../../weather	weather_file_name=0645548_US_TX_Bexar_48029_0-20000-0-72253_29.53_-98.46_NSRDB_2.0.1_AMY.epw	dst_start_date=April 7	dst_end_date=October 26																																									
+Location EPW	0649310_US_NE_Hall_31079_0-20000-0-72552_40.97_-98.3_NSRDB_2.0.1_AMY.epw	ResidentialLocation	weather_directory=../../../../weather	weather_file_name=0649310_US_NE_Hall_31079_0-20000-0-72552_40.97_-98.3_NSRDB_2.0.1_AMY.epw	dst_start_date=April 7	dst_end_date=October 26																																									
+Location EPW	0651451_US_SD_Beadle_46005_0-20000-0-72654_44.41_-98.22_NSRDB_2.0.1_AMY.epw	ResidentialLocation	weather_directory=../../../../weather	weather_file_name=0651451_US_SD_Beadle_46005_0-20000-0-72654_44.41_-98.22_NSRDB_2.0.1_AMY.epw	dst_start_date=April 7	dst_end_date=October 26																																									
+Location EPW	0664421_US_TX_Travis_48453_0-20000-0-72254_30.29_-97.74_NSRDB_2.0.1_AMY.epw	ResidentialLocation	weather_directory=../../../../weather	weather_file_name=0664421_US_TX_Travis_48453_0-20000-0-72254_30.29_-97.74_NSRDB_2.0.1_AMY.epw	dst_start_date=April 7	dst_end_date=October 26																																									
+Location EPW	0667846_US_TX_Nueces_48355_0-20000-0-72251_27.89_-97.62_NSRDB_2.0.1_AMY.epw	ResidentialLocation	weather_directory=../../../../weather	weather_file_name=0667846_US_TX_Nueces_48355_0-20000-0-72251_27.89_-97.62_NSRDB_2.0.1_AMY.epw	dst_start_date=April 7	dst_end_date=October 26																																									
+Location EPW	0669326_US_OK_Cleveland_40027_0-20000-0-72353_35.37_-97.58_NSRDB_2.0.1_AMY.epw	ResidentialLocation	weather_directory=../../../../weather	weather_file_name=0669326_US_OK_Cleveland_40027_0-20000-0-72353_35.37_-97.58_NSRDB_2.0.1_AMY.epw	dst_start_date=April 7	dst_end_date=October 26																																									
+Location EPW	0673600_US_NE_Madison_31119_0-20000-0-72556_41.97_-97.42_NSRDB_2.0.1_AMY.epw	ResidentialLocation	weather_directory=../../../../weather	weather_file_name=0673600_US_NE_Madison_31119_0-20000-0-72556_41.97_-97.42_NSRDB_2.0.1_AMY.epw	dst_start_date=April 7	dst_end_date=October 26																																									
+Location EPW	0673801_US_TX_Cameron_48061_0-20000-0-72250_25.89_-97.42_NSRDB_2.0.1_AMY.epw	ResidentialLocation	weather_directory=../../../../weather	weather_file_name=0673801_US_TX_Cameron_48061_0-20000-0-72250_25.89_-97.42_NSRDB_2.0.1_AMY.epw	dst_start_date=April 7	dst_end_date=October 26																																									
+Location EPW	0674071_US_KS_Sedgwick_20173_0-20000-0-72450_37.65_-97.42_NSRDB_2.0.1_AMY.epw	ResidentialLocation	weather_directory=../../../../weather	weather_file_name=0674071_US_KS_Sedgwick_20173_0-20000-0-72450_37.65_-97.42_NSRDB_2.0.1_AMY.epw	dst_start_date=April 7	dst_end_date=October 26																																									
+Location EPW	0678744_US_TX_McLennan_48309_0-20000-0-72256_31.61_-97.22_NSRDB_2.0.1_AMY.epw	ResidentialLocation	weather_directory=../../../../weather	weather_file_name=0678744_US_TX_McLennan_48309_0-20000-0-72256_31.61_-97.22_NSRDB_2.0.1_AMY.epw	dst_start_date=April 7	dst_end_date=October 26																																									
+Location EPW	0684122_US_TX_Dallas_48113_0-20000-0-72259_32.89_-97.02_NSRDB_2.0.1_AMY.epw	ResidentialLocation	weather_directory=../../../../weather	weather_file_name=0684122_US_TX_Dallas_48113_0-20000-0-72259_32.89_-97.02_NSRDB_2.0.1_AMY.epw	dst_start_date=April 7	dst_end_date=October 26																																									
+Location EPW	0685917_US_TX_Victoria_48469_0-20000-0-72255_28.85_-96.94_NSRDB_2.0.1_AMY.epw	ResidentialLocation	weather_directory=../../../../weather	weather_file_name=0685917_US_TX_Victoria_48469_0-20000-0-72255_28.85_-96.94_NSRDB_2.0.1_AMY.epw	dst_start_date=April 7	dst_end_date=October 26																																									
+Location EPW	0688666_US_ND_Cass_38017_0-20000-0-72753_46.93_-96.82_NSRDB_2.0.1_AMY.epw	ResidentialLocation	weather_directory=../../../../weather	weather_file_name=0688666_US_ND_Cass_38017_0-20000-0-72753_46.93_-96.82_NSRDB_2.0.1_AMY.epw	dst_start_date=April 7	dst_end_date=October 26																																									
+Location EPW	0690509_US_SD_Minnehaha_46099_0-20000-0-72651_43.57_-96.74_NSRDB_2.0.1_AMY.epw	ResidentialLocation	weather_directory=../../../../weather	weather_file_name=0690509_US_SD_Minnehaha_46099_0-20000-0-72651_43.57_-96.74_NSRDB_2.0.1_AMY.epw	dst_start_date=April 7	dst_end_date=October 26																																									
+Location EPW	0699147_US_IA_Woodbury_19193_0-20000-0-72557_42.37_-96.38_NSRDB_2.0.1_AMY.epw	ResidentialLocation	weather_directory=../../../../weather	weather_file_name=0699147_US_IA_Woodbury_19193_0-20000-0-72557_42.37_-96.38_NSRDB_2.0.1_AMY.epw	dst_start_date=April 7	dst_end_date=October 26																																									
+Location EPW	0709364_US_IA_Pottawattamie_19155_0-20000-0-72550_41.33_-95.9_NSRDB_2.0.1_AMY.epw	ResidentialLocation	weather_directory=../../../../weather	weather_file_name=0709364_US_IA_Pottawattamie_19155_0-20000-0-72550_41.33_-95.9_NSRDB_2.0.1_AMY.epw	dst_start_date=April 7	dst_end_date=October 26																																									
+Location EPW	0709953_US_OK_Tulsa_40143_0-20000-0-72356_36.21_-95.9_NSRDB_2.0.1_AMY.epw	ResidentialLocation	weather_directory=../../../../weather	weather_file_name=0709953_US_OK_Tulsa_40143_0-20000-0-72356_36.21_-95.9_NSRDB_2.0.1_AMY.epw	dst_start_date=April 7	dst_end_date=October 26																																									
+Location EPW	0716134_US_KS_Shawnee_20177_0-20000-0-72456_39.05_-95.62_NSRDB_2.0.1_AMY.epw	ResidentialLocation	weather_directory=../../../../weather	weather_file_name=0716134_US_KS_Shawnee_20177_0-20000-0-72456_39.05_-95.62_NSRDB_2.0.1_AMY.epw	dst_start_date=April 7	dst_end_date=October 26																																									
+Location EPW	0721297_US_TX_Harris_48201_0-20000-0-72243_30.01_-95.38_NSRDB_2.0.1_AMY.epw	ResidentialLocation	weather_directory=../../../../weather	weather_file_name=0721297_US_TX_Harris_48201_0-20000-0-72243_30.01_-95.38_NSRDB_2.0.1_AMY.epw	dst_start_date=April 7	dst_end_date=October 26																																									
+Location EPW	0734649_US_TX_Angelina_48005_0-20000-0-72247_31.25_-94.74_NSRDB_2.0.1_AMY.epw	ResidentialLocation	weather_directory=../../../../weather	weather_file_name=0734649_US_TX_Angelina_48005_0-20000-0-72247_31.25_-94.74_NSRDB_2.0.1_AMY.epw	dst_start_date=April 7	dst_end_date=October 26																																									
+Location EPW	0735452_US_MO_Platte_29165_0-20000-0-72446_39.29_-94.7_NSRDB_2.0.1_AMY.epw	ResidentialLocation	weather_directory=../../../../weather	weather_file_name=0735452_US_MO_Platte_29165_0-20000-0-72446_39.29_-94.7_NSRDB_2.0.1_AMY.epw	dst_start_date=April 7	dst_end_date=October 26																																									
+Location EPW	0742491_US_AR_Sebastian_5131_0-20000-0-72344_35.33_-94.38_NSRDB_2.0.1_AMY.epw	ResidentialLocation	weather_directory=../../../../weather	weather_file_name=0742491_US_AR_Sebastian_5131_0-20000-0-72344_35.33_-94.38_NSRDB_2.0.1_AMY.epw	dst_start_date=April 7	dst_end_date=October 26																																									
+Location EPW	0748653_US_MN_Sherburne_27141_0-20000-0-72655_45.53_-94.06_NSRDB_2.0.1_AMY.epw	ResidentialLocation	weather_directory=../../../../weather	weather_file_name=0748653_US_MN_Sherburne_27141_0-20000-0-72655_45.53_-94.06_NSRDB_2.0.1_AMY.epw	dst_start_date=April 7	dst_end_date=October 26																																									
+Location EPW	0749293_US_TX_Jefferson_48245_0-20000-0-72241_29.97_-94.02_NSRDB_2.0.1_AMY.epw	ResidentialLocation	weather_directory=../../../../weather	weather_file_name=0749293_US_TX_Jefferson_48245_0-20000-0-72241_29.97_-94.02_NSRDB_2.0.1_AMY.epw	dst_start_date=April 7	dst_end_date=October 26																																									
+Location EPW	0753608_US_LA_Caddo_22017_0-20000-0-72248_32.45_-93.82_NSRDB_2.0.1_AMY.epw	ResidentialLocation	weather_directory=../../../../weather	weather_file_name=0753608_US_LA_Caddo_22017_0-20000-0-72248_32.45_-93.82_NSRDB_2.0.1_AMY.epw	dst_start_date=April 7	dst_end_date=October 26																																									
+Location EPW	0756995_US_IA_Polk_19153_0-20000-0-72546_41.53_-93.66_NSRDB_2.0.1_AMY.epw	ResidentialLocation	weather_directory=../../../../weather	weather_file_name=0756995_US_IA_Polk_19153_0-20000-0-72546_41.53_-93.66_NSRDB_2.0.1_AMY.epw	dst_start_date=April 7	dst_end_date=October 26																																									
+Location EPW	0762035_US_MN_Koochiching_27071_0-20000-0-72747_48.57_-93.42_NSRDB_2.0.1_AMY.epw	ResidentialLocation	weather_directory=../../../../weather	weather_file_name=0762035_US_MN_Koochiching_27071_0-20000-0-72747_48.57_-93.42_NSRDB_2.0.1_AMY.epw	dst_start_date=April 7	dst_end_date=October 26																																									
+Location EPW	0762564_US_MO_Greene_29077_0-20000-0-72440_37.25_-93.38_NSRDB_2.0.1_AMY.epw	ResidentialLocation	weather_directory=../../../../weather	weather_file_name=0762564_US_MO_Greene_29077_0-20000-0-72440_37.25_-93.38_NSRDB_2.0.1_AMY.epw	dst_start_date=April 7	dst_end_date=October 26																																									
+Location EPW	0763587_US_IA_Cerro_Gordo_19033_0-20000-0-72549_43.17_-93.34_NSRDB_2.0.1_AMY.epw	ResidentialLocation	weather_directory=../../../../weather	weather_file_name=0763587_US_IA_Cerro_Gordo_19033_0-20000-0-72549_43.17_-93.34_NSRDB_2.0.1_AMY.epw	dst_start_date=April 7	dst_end_date=October 26																																									
+Location EPW	0766075_US_LA_Calcasieu_22019_0-20000-0-72240_30.13_-93.22_NSRDB_2.0.1_AMY.epw	ResidentialLocation	weather_directory=../../../../weather	weather_file_name=0766075_US_LA_Calcasieu_22019_0-20000-0-72240_30.13_-93.22_NSRDB_2.0.1_AMY.epw	dst_start_date=April 7	dst_end_date=October 26																																									
+Location EPW	0766157_US_MN_Hennepin_27053_0-20000-0-72658_44.89_-93.22_NSRDB_2.0.1_AMY.epw	ResidentialLocation	weather_directory=../../../../weather	weather_file_name=0766157_US_MN_Hennepin_27053_0-20000-0-72658_44.89_-93.22_NSRDB_2.0.1_AMY.epw	dst_start_date=April 7	dst_end_date=October 26																																									
+Location EPW	0780666_US_MN_Olmsted_27109_0-20000-0-72644_43.89_-92.5_NSRDB_2.0.1_AMY.epw	ResidentialLocation	weather_directory=../../../../weather	weather_file_name=0780666_US_MN_Olmsted_27109_0-20000-0-72644_43.89_-92.5_NSRDB_2.0.1_AMY.epw	dst_start_date=April 7	dst_end_date=October 26																																									
+Location EPW	0782661_US_IA_Black_Hawk_19013_0-20000-0-72548_42.53_-92.42_NSRDB_2.0.1_AMY.epw	ResidentialLocation	weather_directory=../../../../weather	weather_file_name=0782661_US_IA_Black_Hawk_19013_0-20000-0-72548_42.53_-92.42_NSRDB_2.0.1_AMY.epw	dst_start_date=April 7	dst_end_date=October 26																																									
+Location EPW	0786725_US_AR_Pulaski_5119_0-20000-0-72340_34.77_-92.22_NSRDB_2.0.1_AMY.epw	ResidentialLocation	weather_directory=../../../../weather	weather_file_name=0786725_US_AR_Pulaski_5119_0-20000-0-72340_34.77_-92.22_NSRDB_2.0.1_AMY.epw	dst_start_date=April 7	dst_end_date=October 26																																									
+Location EPW	0786774_US_MN_St._Louis_27137_0-20000-0-72745_46.85_-92.22_NSRDB_2.0.1_AMY.epw	ResidentialLocation	weather_directory=../../../../weather	weather_file_name=0786774_US_MN_St._Louis_27137_0-20000-0-72745_46.85_-92.22_NSRDB_2.0.1_AMY.epw	dst_start_date=April 7	dst_end_date=October 26																																									
+Location EPW	0786796_US_MO_Boone_29019_0-20000-0-72445_38.81_-92.22_NSRDB_2.0.1_AMY.epw	ResidentialLocation	weather_directory=../../../../weather	weather_file_name=0786796_US_MO_Boone_29019_0-20000-0-72445_38.81_-92.22_NSRDB_2.0.1_AMY.epw	dst_start_date=April 7	dst_end_date=October 26																																									
+Location EPW	0801512_US_WI_Eau_Claire_55035_0-20000-0-72643_44.85_-91.5_NSRDB_2.0.1_AMY.epw	ResidentialLocation	weather_directory=../../../../weather	weather_file_name=0801512_US_WI_Eau_Claire_55035_0-20000-0-72643_44.85_-91.5_NSRDB_2.0.1_AMY.epw	dst_start_date=April 7	dst_end_date=October 26																																									
+Location EPW	0807619_US_WI_La_Crosse_55063_0-20000-0-72643_43.85_-91.26_NSRDB_2.0.1_AMY.epw	ResidentialLocation	weather_directory=../../../../weather	weather_file_name=0807619_US_WI_La_Crosse_55063_0-20000-0-72643_43.85_-91.26_NSRDB_2.0.1_AMY.epw	dst_start_date=April 7	dst_end_date=October 26																																									
+Location EPW	0809786_US_LA_East_Baton_Rouge_22033_0-20000-0-72232_30.53_-91.14_NSRDB_2.0.1_AMY.epw	ResidentialLocation	weather_directory=../../../../weather	weather_file_name=0809786_US_LA_East_Baton_Rouge_22033_0-20000-0-72232_30.53_-91.14_NSRDB_2.0.1_AMY.epw	dst_start_date=April 7	dst_end_date=October 26																																									
+Location EPW	0824582_US_IL_Rock_Island_17161_0-20000-0-72544_41.45_-90.5_NSRDB_2.0.1_AMY.epw	ResidentialLocation	weather_directory=../../../../weather	weather_file_name=0824582_US_IL_Rock_Island_17161_0-20000-0-72544_41.45_-90.5_NSRDB_2.0.1_AMY.epw	dst_start_date=April 7	dst_end_date=October 26																																									
+Location EPW	0827825_US_MO_St._Louis_29189_0-20000-0-72434_38.77_-90.38_NSRDB_2.0.1_AMY.epw	ResidentialLocation	weather_directory=../../../../weather	weather_file_name=0827825_US_MO_St._Louis_29189_0-20000-0-72434_38.77_-90.38_NSRDB_2.0.1_AMY.epw	dst_start_date=April 7	dst_end_date=October 26																																									
+Location EPW	0830233_US_LA_Jefferson_22051_0-20000-0-72231_30.01_-90.26_NSRDB_2.0.1_AMY.epw	ResidentialLocation	weather_directory=../../../../weather	weather_file_name=0830233_US_LA_Jefferson_22051_0-20000-0-72231_30.01_-90.26_NSRDB_2.0.1_AMY.epw	dst_start_date=April 7	dst_end_date=October 26																																									
+Location EPW	0834407_US_MS_Rankin_28121_0-20000-0-72235_32.33_-90.1_NSRDB_2.0.1_AMY.epw	ResidentialLocation	weather_directory=../../../../weather	weather_file_name=0834407_US_MS_Rankin_28121_0-20000-0-72235_32.33_-90.1_NSRDB_2.0.1_AMY.epw	dst_start_date=April 7	dst_end_date=October 26																																									
+Location EPW	0836851_US_TN_Shelby_47157_0-20000-0-72334_35.05_-89.98_NSRDB_2.0.1_AMY.epw	ResidentialLocation	weather_directory=../../../../weather	weather_file_name=0836851_US_TN_Shelby_47157_0-20000-0-72334_35.05_-89.98_NSRDB_2.0.1_AMY.epw	dst_start_date=April 7	dst_end_date=October 26																																									
+Location EPW	0843663_US_IL_Peoria_17143_0-20000-0-72532_40.65_-89.7_NSRDB_2.0.1_AMY.epw	ResidentialLocation	weather_directory=../../../../weather	weather_file_name=0843663_US_IL_Peoria_17143_0-20000-0-72532_40.65_-89.7_NSRDB_2.0.1_AMY.epw	dst_start_date=April 7	dst_end_date=October 26																																									
+Location EPW	0843767_US_IL_Sangamon_17167_0-20000-0-72439_39.85_-89.7_NSRDB_2.0.1_AMY.epw	ResidentialLocation	weather_directory=../../../../weather	weather_file_name=0843767_US_IL_Sangamon_17167_0-20000-0-72439_39.85_-89.7_NSRDB_2.0.1_AMY.epw	dst_start_date=April 7	dst_end_date=October 26																																									
+Location EPW	0851867_US_WI_Dane_55025_0-20000-0-72641_43.13_-89.34_NSRDB_2.0.1_AMY.epw	ResidentialLocation	weather_directory=../../../../weather	weather_file_name=0851867_US_WI_Dane_55025_0-20000-0-72641_43.13_-89.34_NSRDB_2.0.1_AMY.epw	dst_start_date=April 7	dst_end_date=October 26																																									
+Location EPW	0857218_US_IL_Winnebago_17201_0-20000-0-72543_42.21_-89.1_NSRDB_2.0.1_AMY.epw	ResidentialLocation	weather_directory=../../../../weather	weather_file_name=0857218_US_IL_Winnebago_17201_0-20000-0-72543_42.21_-89.1_NSRDB_2.0.1_AMY.epw	dst_start_date=April 7	dst_end_date=October 26																																									
+Location EPW	0865865_US_MS_Lauderdale_28075_0-20000-0-72234_32.33_-88.74_NSRDB_2.0.1_AMY.epw	ResidentialLocation	weather_directory=../../../../weather	weather_file_name=0865865_US_MS_Lauderdale_28075_0-20000-0-72234_32.33_-88.74_NSRDB_2.0.1_AMY.epw	dst_start_date=April 7	dst_end_date=October 26																																									
+Location EPW	0876146_US_AL_Mobile_1097_0-20000-0-72223_30.69_-88.26_NSRDB_2.0.1_AMY.epw	ResidentialLocation	weather_directory=../../../../weather	weather_file_name=0876146_US_AL_Mobile_1097_0-20000-0-72223_30.69_-88.26_NSRDB_2.0.1_AMY.epw	dst_start_date=April 7	dst_end_date=October 26																																									
+Location EPW	0879387_US_WI_Brown_55009_0-20000-0-72645_44.49_-88.14_NSRDB_2.0.1_AMY.epw	ResidentialLocation	weather_directory=../../../../weather	weather_file_name=0879387_US_WI_Brown_55009_0-20000-0-72645_44.49_-88.14_NSRDB_2.0.1_AMY.epw	dst_start_date=April 7	dst_end_date=October 26																																									
+Location EPW	0884256_US_WI_Milwaukee_55079_0-20000-0-72640_42.97_-87.9_NSRDB_2.0.1_AMY.epw	ResidentialLocation	weather_directory=../../../../weather	weather_file_name=0884256_US_WI_Milwaukee_55079_0-20000-0-72640_42.97_-87.9_NSRDB_2.0.1_AMY.epw	dst_start_date=April 7	dst_end_date=October 26																																									
+Location EPW	0884454_US_IL_Cook_17031_0-20000-0-72530_41.97_-87.9_NSRDB_2.0.1_AMY.epw	ResidentialLocation	weather_directory=../../../../weather	weather_file_name=0884454_US_IL_Cook_17031_0-20000-0-72530_41.97_-87.9_NSRDB_2.0.1_AMY.epw	dst_start_date=April 7	dst_end_date=October 26																																									
+Location EPW	0891926_US_IN_Vanderburgh_18163_0-20000-0-72432_38.05_-87.54_NSRDB_2.0.1_AMY.epw	ResidentialLocation	weather_directory=../../../../weather	weather_file_name=0891926_US_IN_Vanderburgh_18163_0-20000-0-72432_38.05_-87.54_NSRDB_2.0.1_AMY.epw	dst_start_date=April 7	dst_end_date=October 26																																									
+Location EPW	0908125_US_AL_Madison_1089_0-20000-0-72323_34.65_-86.78_NSRDB_2.0.1_AMY.epw	ResidentialLocation	weather_directory=../../../../weather	weather_file_name=0908125_US_AL_Madison_1089_0-20000-0-72323_34.65_-86.78_NSRDB_2.0.1_AMY.epw	dst_start_date=April 7	dst_end_date=October 26																																									
+Location EPW	0909107_US_AL_Jefferson_1073_0-20000-0-72228_33.57_-86.74_NSRDB_2.0.1_AMY.epw	ResidentialLocation	weather_directory=../../../../weather	weather_file_name=0909107_US_AL_Jefferson_1073_0-20000-0-72228_33.57_-86.74_NSRDB_2.0.1_AMY.epw	dst_start_date=April 7	dst_end_date=October 26																																									
+Location EPW	0909238_US_TN_Davidson_47037_0-20001-0-72327_36.13_-86.7_NSRDB_2.0.1_AMY.epw	ResidentialLocation	weather_directory=../../../../weather	weather_file_name=0909238_US_TN_Davidson_47037_0-20001-0-72327_36.13_-86.7_NSRDB_2.0.1_AMY.epw	dst_start_date=April 7	dst_end_date=October 26																																									
+Location EPW	0915204_US_AL_Montgomery_1101_0-20000-0-72226_32.29_-86.42_NSRDB_2.0.1_AMY.epw	ResidentialLocation	weather_directory=../../../../weather	weather_file_name=0915204_US_AL_Montgomery_1101_0-20000-0-72226_32.29_-86.42_NSRDB_2.0.1_AMY.epw	dst_start_date=April 7	dst_end_date=October 26																																									
+Location EPW	0916470_US_IN_St._Joseph_18141_0-20000-0-72535_41.69_-86.34_NSRDB_2.0.1_AMY.epw	ResidentialLocation	weather_directory=../../../../weather	weather_file_name=0916470_US_IN_St._Joseph_18141_0-20000-0-72535_41.69_-86.34_NSRDB_2.0.1_AMY.epw	dst_start_date=April 7	dst_end_date=October 26																																									
+Location EPW	0918490_US_IN_Marion_18097_0-20000-0-72438_39.73_-86.26_NSRDB_2.0.1_AMY.epw	ResidentialLocation	weather_directory=../../../../weather	weather_file_name=0918490_US_IN_Marion_18097_0-20000-0-72438_39.73_-86.26_NSRDB_2.0.1_AMY.epw	dst_start_date=April 7	dst_end_date=October 26																																									
+Location EPW	0918749_US_MI_Muskegon_26121_0-20000-0-72636_43.17_-86.22_NSRDB_2.0.1_AMY.epw	ResidentialLocation	weather_directory=../../../../weather	weather_file_name=0918749_US_MI_Muskegon_26121_0-20000-0-72636_43.17_-86.22_NSRDB_2.0.1_AMY.epw	dst_start_date=April 7	dst_end_date=October 26																																									
+Location EPW	0928593_US_KY_Jefferson_21111_0-20000-0-72423_38.17_-85.74_NSRDB_2.0.1_AMY.epw	ResidentialLocation	weather_directory=../../../../weather	weather_file_name=0928593_US_KY_Jefferson_21111_0-20000-0-72423_38.17_-85.74_NSRDB_2.0.1_AMY.epw	dst_start_date=April 7	dst_end_date=October 26																																									
+Location EPW	0932184_US_MI_Grand_Traverse_26055_0-20000-0-72634_44.73_-85.58_NSRDB_2.0.1_AMY.epw	ResidentialLocation	weather_directory=../../../../weather	weather_file_name=0932184_US_MI_Grand_Traverse_26055_0-20000-0-72634_44.73_-85.58_NSRDB_2.0.1_AMY.epw	dst_start_date=April 7	dst_end_date=October 26																																									
+Location EPW	0933680_US_MI_Kent_26081_0-20000-0-72635_42.89_-85.5_NSRDB_2.0.1_AMY.epw	ResidentialLocation	weather_directory=../../../../weather	weather_file_name=0933680_US_MI_Kent_26081_0-20000-0-72635_42.89_-85.5_NSRDB_2.0.1_AMY.epw	dst_start_date=April 7	dst_end_date=October 26																																									
+Location EPW	0939310_US_IN_Allen_18003_0-20000-0-72533_41.01_-85.22_NSRDB_2.0.1_AMY.epw	ResidentialLocation	weather_directory=../../../../weather	weather_file_name=0939310_US_IN_Allen_18003_0-20000-0-72533_41.01_-85.22_NSRDB_2.0.1_AMY.epw	dst_start_date=April 7	dst_end_date=October 26																																									
+Location EPW	0939546_US_TN_Hamilton_47065_0-20000-0-72324_35.05_-85.22_NSRDB_2.0.1_AMY.epw	ResidentialLocation	weather_directory=../../../../weather	weather_file_name=0939546_US_TN_Hamilton_47065_0-20000-0-72324_35.05_-85.22_NSRDB_2.0.1_AMY.epw	dst_start_date=April 7	dst_end_date=October 26																																									
+Location EPW	0945611_US_GA_Muscogee_13215_0-20000-0-72225_32.53_-84.94_NSRDB_2.0.1_AMY.epw	ResidentialLocation	weather_directory=../../../../weather	weather_file_name=0945611_US_GA_Muscogee_13215_0-20000-0-72225_32.53_-84.94_NSRDB_2.0.1_AMY.epw	dst_start_date=April 7	dst_end_date=October 26																																									
+Location EPW	0950549_US_MI_Roscommon_26143_0-20000-0-72638_44.37_-84.7_NSRDB_2.0.1_AMY.epw	ResidentialLocation	weather_directory=../../../../weather	weather_file_name=0950549_US_MI_Roscommon_26143_0-20000-0-72638_44.37_-84.7_NSRDB_2.0.1_AMY.epw	dst_start_date=April 7	dst_end_date=October 26																																									
+Location EPW	0951484_US_KY_Boone_21015_0-20000-0-72421_39.05_-84.66_NSRDB_2.0.1_AMY.epw	ResidentialLocation	weather_directory=../../../../weather	weather_file_name=0951484_US_KY_Boone_21015_0-20000-0-72421_39.05_-84.66_NSRDB_2.0.1_AMY.epw	dst_start_date=April 7	dst_end_date=October 26																																									
+Location EPW	0952710_US_KY_Fayette_21067_0-20000-0-72422_38.05_-84.58_NSRDB_2.0.1_AMY.epw	ResidentialLocation	weather_directory=../../../../weather	weather_file_name=0952710_US_KY_Fayette_21067_0-20000-0-72422_38.05_-84.58_NSRDB_2.0.1_AMY.epw	dst_start_date=April 7	dst_end_date=October 26																																									
+Location EPW	0953005_US_MI_Clinton_26037_0-20000-0-72539_42.77_-84.58_NSRDB_2.0.1_AMY.epw	ResidentialLocation	weather_directory=../../../../weather	weather_file_name=0953005_US_MI_Clinton_26037_0-20000-0-72539_42.77_-84.58_NSRDB_2.0.1_AMY.epw	dst_start_date=April 7	dst_end_date=October 26																																									
+Location EPW	0956302_US_GA_Fulton_13121_0-20000-0-72219_33.65_-84.42_NSRDB_2.0.1_AMY.epw	ResidentialLocation	weather_directory=../../../../weather	weather_file_name=0956302_US_GA_Fulton_13121_0-20000-0-72219_33.65_-84.42_NSRDB_2.0.1_AMY.epw	dst_start_date=April 7	dst_end_date=October 26																																									
+Location EPW	0957319_US_FL_Leon_12073_0-20000-0-72214_30.37_-84.38_NSRDB_2.0.1_AMY.epw	ResidentialLocation	weather_directory=../../../../weather	weather_file_name=0957319_US_FL_Leon_12073_0-20000-0-72214_30.37_-84.38_NSRDB_2.0.1_AMY.epw	dst_start_date=April 7	dst_end_date=October 26																																									
+Location EPW	0957764_US_MI_Chippewa_26033_0-20000-0-71260_46.45_-84.34_NSRDB_2.0.1_AMY.epw	ResidentialLocation	weather_directory=../../../../weather	weather_file_name=0957764_US_MI_Chippewa_26033_0-20000-0-71260_46.45_-84.34_NSRDB_2.0.1_AMY.epw	dst_start_date=April 7	dst_end_date=October 26																																									
+Location EPW	0960702_US_OH_Montgomery_39113_0-20001-0-72429_39.89_-84.22_NSRDB_2.0.1_AMY.epw	ResidentialLocation	weather_directory=../../../../weather	weather_file_name=0960702_US_OH_Montgomery_39113_0-20001-0-72429_39.89_-84.22_NSRDB_2.0.1_AMY.epw	dst_start_date=April 7	dst_end_date=October 26																																									
+Location EPW	0965848_US_TN_Blount_47009_0-20000-0-72326_35.81_-83.98_NSRDB_2.0.1_AMY.epw	ResidentialLocation	weather_directory=../../../../weather	weather_file_name=0965848_US_TN_Blount_47009_0-20000-0-72326_35.81_-83.98_NSRDB_2.0.1_AMY.epw	dst_start_date=April 7	dst_end_date=October 26																																									
+Location EPW	0969777_US_OH_Lucas_39095_0-20000-0-72536_41.57_-83.78_NSRDB_2.0.1_AMY.epw	ResidentialLocation	weather_directory=../../../../weather	weather_file_name=0969777_US_OH_Lucas_39095_0-20000-0-72536_41.57_-83.78_NSRDB_2.0.1_AMY.epw	dst_start_date=April 7	dst_end_date=October 26																																									
+Location EPW	0971255_US_MI_Genesee_26049_0-20000-0-72637_42.97_-83.74_NSRDB_2.0.1_AMY.epw	ResidentialLocation	weather_directory=../../../../weather	weather_file_name=0971255_US_MI_Genesee_26049_0-20000-0-72637_42.97_-83.74_NSRDB_2.0.1_AMY.epw	dst_start_date=April 7	dst_end_date=October 26																																									
+Location EPW	0972837_US_GA_Bibb_13021_0-20000-0-72217_32.69_-83.66_NSRDB_2.0.1_AMY.epw	ResidentialLocation	weather_directory=../../../../weather	weather_file_name=0972837_US_GA_Bibb_13021_0-20000-0-72217_32.69_-83.66_NSRDB_2.0.1_AMY.epw	dst_start_date=April 7	dst_end_date=October 26																																									
+Location EPW	0974142_US_MI_Alpena_26007_0-20000-0-72639_45.05_-83.58_NSRDB_2.0.1_AMY.epw	ResidentialLocation	weather_directory=../../../../weather	weather_file_name=0974142_US_MI_Alpena_26007_0-20000-0-72639_45.05_-83.58_NSRDB_2.0.1_AMY.epw	dst_start_date=April 7	dst_end_date=October 26																																									
+Location EPW	0979529_US_MI_Wayne_26163_0-20000-0-72537_42.21_-83.34_NSRDB_2.0.1_AMY.epw	ResidentialLocation	weather_directory=../../../../weather	weather_file_name=0979529_US_MI_Wayne_26163_0-20000-0-72537_42.21_-83.34_NSRDB_2.0.1_AMY.epw	dst_start_date=April 7	dst_end_date=October 26																																									
+Location EPW	0979938_US_GA_Clarke_13059_0-20000-0-72311_33.97_-83.34_NSRDB_2.0.1_AMY.epw	ResidentialLocation	weather_directory=../../../../weather	weather_file_name=0979938_US_GA_Clarke_13059_0-20000-0-72311_33.97_-83.34_NSRDB_2.0.1_AMY.epw	dst_start_date=April 7	dst_end_date=October 26																																									
+Location EPW	0988702_US_OH_Franklin_39049_0-20000-0-72428_39.97_-82.9_NSRDB_2.0.1_AMY.epw	ResidentialLocation	weather_directory=../../../../weather	weather_file_name=0988702_US_OH_Franklin_39049_0-20000-0-72428_39.97_-82.9_NSRDB_2.0.1_AMY.epw	dst_start_date=April 7	dst_end_date=October 26																																									
+Location EPW	0996055_US_WV_Wayne_54099_0-20000-0-72425_38.37_-82.54_NSRDB_2.0.1_AMY.epw	ResidentialLocation	weather_directory=../../../../weather	weather_file_name=0996055_US_WV_Wayne_54099_0-20000-0-72425_38.37_-82.54_NSRDB_2.0.1_AMY.epw	dst_start_date=April 7	dst_end_date=October 26																																									
+Location EPW	0996216_US_NC_Buncombe_37021_0-20000-0-72315_35.45_-82.54_NSRDB_2.0.1_AMY.epw	ResidentialLocation	weather_directory=../../../../weather	weather_file_name=0996216_US_NC_Buncombe_37021_0-20000-0-72315_35.45_-82.54_NSRDB_2.0.1_AMY.epw	dst_start_date=April 7	dst_end_date=October 26																																									
+Location EPW	0997215_US_OH_Richland_39139_0-20000-0-72420_40.81_-82.5_NSRDB_2.0.1_AMY.epw	ResidentialLocation	weather_directory=../../../../weather	weather_file_name=0997215_US_OH_Richland_39139_0-20000-0-72420_40.81_-82.5_NSRDB_2.0.1_AMY.epw	dst_start_date=April 7	dst_end_date=October 26																																									
+Location EPW	0998813_US_TN_Sullivan_47163_0-20000-0-72335_36.45_-82.42_NSRDB_2.0.1_AMY.epw	ResidentialLocation	weather_directory=../../../../weather	weather_file_name=0998813_US_TN_Sullivan_47163_0-20000-0-72335_36.45_-82.42_NSRDB_2.0.1_AMY.epw	dst_start_date=April 7	dst_end_date=October 26																																									
+Location EPW	1002341_US_SC_Spartanburg_45083_0-20000-0-72312_34.89_-82.22_NSRDB_2.0.1_AMY.epw	ResidentialLocation	weather_directory=../../../../weather	weather_file_name=1002341_US_SC_Spartanburg_45083_0-20000-0-72312_34.89_-82.22_NSRDB_2.0.1_AMY.epw	dst_start_date=April 7	dst_end_date=October 26																																									
+Location EPW	1007559_US_GA_Richmond_13245_0-20000-0-72218_33.37_-81.98_NSRDB_2.0.1_AMY.epw	ResidentialLocation	weather_directory=../../../../weather	weather_file_name=1007559_US_GA_Richmond_13245_0-20000-0-72218_33.37_-81.98_NSRDB_2.0.1_AMY.epw	dst_start_date=April 7	dst_end_date=October 26																																									
+Location EPW	1009747_US_OH_Cuyahoga_39035_0-20000-0-72524_41.41_-81.86_NSRDB_2.0.1_AMY.epw	ResidentialLocation	weather_directory=../../../../weather	weather_file_name=1009747_US_OH_Cuyahoga_39035_0-20000-0-72524_41.41_-81.86_NSRDB_2.0.1_AMY.epw	dst_start_date=April 7	dst_end_date=October 26																																									
+Location EPW	1012278_US_FL_Monroe_12087_0-20000-0-72201_24.57_-81.74_NSRDB_2.0.1_AMY.epw	ResidentialLocation	weather_directory=../../../../weather	weather_file_name=1012278_US_FL_Monroe_12087_0-20000-0-72201_24.57_-81.74_NSRDB_2.0.1_AMY.epw	dst_start_date=April 7	dst_end_date=October 26																																									
+Location EPW	1013666_US_FL_Duval_12031_0-20000-0-72206_30.49_-81.7_NSRDB_2.0.1_AMY.epw	ResidentialLocation	weather_directory=../../../../weather	weather_file_name=1013666_US_FL_Duval_12031_0-20000-0-72206_30.49_-81.7_NSRDB_2.0.1_AMY.epw	dst_start_date=April 7	dst_end_date=October 26																																									
+Location EPW	1015813_US_WV_Kanawha_54039_0-20000-0-72414_38.37_-81.58_NSRDB_2.0.1_AMY.epw	ResidentialLocation	weather_directory=../../../../weather	weather_file_name=1015813_US_WV_Kanawha_54039_0-20000-0-72414_38.37_-81.58_NSRDB_2.0.1_AMY.epw	dst_start_date=April 7	dst_end_date=October 26																																									
+Location EPW	1019172_US_OH_Summit_39153_0-20000-0-72521_40.93_-81.42_NSRDB_2.0.1_AMY.epw	ResidentialLocation	weather_directory=../../../../weather	weather_file_name=1019172_US_OH_Summit_39153_0-20000-0-72521_40.93_-81.42_NSRDB_2.0.1_AMY.epw	dst_start_date=April 7	dst_end_date=October 26																																									
+Location EPW	1020908_US_FL_Orange_12095_0-20000-0-72205_28.45_-81.34_NSRDB_2.0.1_AMY.epw	ResidentialLocation	weather_directory=../../../../weather	weather_file_name=1020908_US_FL_Orange_12095_0-20000-0-72205_28.45_-81.34_NSRDB_2.0.1_AMY.epw	dst_start_date=April 7	dst_end_date=October 26																																									
+Location EPW	1024834_US_GA_Chatham_13051_0-20000-0-72207_32.13_-81.18_NSRDB_2.0.1_AMY.epw	ResidentialLocation	weather_directory=../../../../weather	weather_file_name=1024834_US_GA_Chatham_13051_0-20000-0-72207_32.13_-81.18_NSRDB_2.0.1_AMY.epw	dst_start_date=April 7	dst_end_date=October 26																																									
+Location EPW	1026416_US_SC_Lexington_45063_0-20000-0-72310_33.97_-81.1_NSRDB_2.0.1_AMY.epw	ResidentialLocation	weather_directory=../../../../weather	weather_file_name=1026416_US_SC_Lexington_45063_0-20000-0-72310_33.97_-81.1_NSRDB_2.0.1_AMY.epw	dst_start_date=April 7	dst_end_date=October 26																																									
+Location EPW	1027864_US_FL_Volusia_12127_0-20000-0-74787_29.17_-81.06_NSRDB_2.0.1_AMY.epw	ResidentialLocation	weather_directory=../../../../weather	weather_file_name=1027864_US_FL_Volusia_12127_0-20000-0-74787_29.17_-81.06_NSRDB_2.0.1_AMY.epw	dst_start_date=April 7	dst_end_date=October 26																																									
+Location EPW	1029976_US_NC_Mecklenburg_37119_0-20000-0-72314_35.21_-80.94_NSRDB_2.0.1_AMY.epw	ResidentialLocation	weather_directory=../../../../weather	weather_file_name=1029976_US_NC_Mecklenburg_37119_0-20000-0-72314_35.21_-80.94_NSRDB_2.0.1_AMY.epw	dst_start_date=April 7	dst_end_date=October 26																																									
+Location EPW	1036547_US_OH_Trumbull_39155_0-20000-0-72525_41.25_-80.66_NSRDB_2.0.1_AMY.epw	ResidentialLocation	weather_directory=../../../../weather	weather_file_name=1036547_US_OH_Trumbull_39155_0-20000-0-72525_41.25_-80.66_NSRDB_2.0.1_AMY.epw	dst_start_date=April 7	dst_end_date=October 26																																									
+Location EPW	1044560_US_FL_Miami-Dade_12086_0-20001-0-72202_25.81_-80.3_NSRDB_2.0.1_AMY.epw	ResidentialLocation	weather_directory=../../../../weather	weather_file_name=1044560_US_FL_Miami-Dade_12086_0-20001-0-72202_25.81_-80.3_NSRDB_2.0.1_AMY.epw	dst_start_date=April 7	dst_end_date=October 26																																									
+Location EPW	1046536_US_PA_Allegheny_42003_0-20000-0-72520_40.49_-80.22_NSRDB_2.0.1_AMY.epw	ResidentialLocation	weather_directory=../../../../weather	weather_file_name=1046536_US_PA_Allegheny_42003_0-20000-0-72520_40.49_-80.22_NSRDB_2.0.1_AMY.epw	dst_start_date=April 7	dst_end_date=October 26																																									
+Location EPW	1047213_US_PA_Erie_42049_0-20000-0-72526_42.09_-80.18_NSRDB_2.0.1_AMY.epw	ResidentialLocation	weather_directory=../../../../weather	weather_file_name=1047213_US_PA_Erie_42049_0-20000-0-72526_42.09_-80.18_NSRDB_2.0.1_AMY.epw	dst_start_date=April 7	dst_end_date=October 26																																									
+Location EPW	1048979_US_FL_Palm_Beach_12099_0-20000-0-72203_26.69_-80.1_NSRDB_2.0.1_AMY.epw	ResidentialLocation	weather_directory=../../../../weather	weather_file_name=1048979_US_FL_Palm_Beach_12099_0-20000-0-72203_26.69_-80.1_NSRDB_2.0.1_AMY.epw	dst_start_date=April 7	dst_end_date=October 26																																									
+Location EPW	1050718_US_SC_Charleston_45019_0-20000-0-72208_32.89_-80.02_NSRDB_2.0.1_AMY.epw	ResidentialLocation	weather_directory=../../../../weather	weather_file_name=1050718_US_SC_Charleston_45019_0-20000-0-72208_32.89_-80.02_NSRDB_2.0.1_AMY.epw	dst_start_date=April 7	dst_end_date=October 26																																									
+Location EPW	1052460_US_VA_Roanoke_51770_0-20000-0-72411_37.33_-79.98_NSRDB_2.0.1_AMY.epw	ResidentialLocation	weather_directory=../../../../weather	weather_file_name=1052460_US_VA_Roanoke_51770_0-20000-0-72411_37.33_-79.98_NSRDB_2.0.1_AMY.epw	dst_start_date=April 7	dst_end_date=October 26																																									
+Location EPW	1053331_US_NC_Guilford_37081_0-20000-0-72317_36.09_-79.94_NSRDB_2.0.1_AMY.epw	ResidentialLocation	weather_directory=../../../../weather	weather_file_name=1053331_US_NC_Guilford_37081_0-20000-0-72317_36.09_-79.94_NSRDB_2.0.1_AMY.epw	dst_start_date=April 7	dst_end_date=October 26																																									
+Location EPW	1055168_US_WV_Randolph_54083_0-20000-0-72417_38.89_-79.86_NSRDB_2.0.1_AMY.epw	ResidentialLocation	weather_directory=../../../../weather	weather_file_name=1055168_US_WV_Randolph_54083_0-20000-0-72417_38.89_-79.86_NSRDB_2.0.1_AMY.epw	dst_start_date=April 7	dst_end_date=October 26																																									
+Location EPW	1070553_US_VA_Campbell_51031_0-20000-0-72410_37.33_-79.18_NSRDB_2.0.1_AMY.epw	ResidentialLocation	weather_directory=../../../../weather	weather_file_name=1070553_US_VA_Campbell_51031_0-20000-0-72410_37.33_-79.18_NSRDB_2.0.1_AMY.epw	dst_start_date=April 7	dst_end_date=October 26																																									
+Location EPW	1080453_US_NC_Wake_37183_0-20000-0-72306_35.85_-78.78_NSRDB_2.0.1_AMY.epw	ResidentialLocation	weather_directory=../../../../weather	weather_file_name=1080453_US_NC_Wake_37183_0-20000-0-72306_35.85_-78.78_NSRDB_2.0.1_AMY.epw	dst_start_date=April 7	dst_end_date=October 26																																									
+Location EPW	1081164_US_NY_Erie_36029_0-20000-0-72528_42.93_-78.74_NSRDB_2.0.1_AMY.epw	ResidentialLocation	weather_directory=../../../../weather	weather_file_name=1081164_US_NY_Erie_36029_0-20000-0-72528_42.93_-78.74_NSRDB_2.0.1_AMY.epw	dst_start_date=April 7	dst_end_date=October 26																																									
+Location EPW	1084878_US_PA_McKean_42083_0-20000-0-72528_41.81_-78.62_NSRDB_2.0.1_AMY.epw	ResidentialLocation	weather_directory=../../../../weather	weather_file_name=1084878_US_PA_McKean_42083_0-20000-0-72528_41.81_-78.62_NSRDB_2.0.1_AMY.epw	dst_start_date=April 7	dst_end_date=October 26																																									
+Location EPW	1104848_US_NC_New_Hanover_37129_0-20000-0-72302_34.25_-77.9_NSRDB_2.0.1_AMY.epw	ResidentialLocation	weather_directory=../../../../weather	weather_file_name=1104848_US_NC_New_Hanover_37129_0-20000-0-72302_34.25_-77.9_NSRDB_2.0.1_AMY.epw	dst_start_date=April 7	dst_end_date=October 26																																									
+Location EPW	1110426_US_NY_Monroe_36055_0-20000-0-72529_43.13_-77.7_NSRDB_2.0.1_AMY.epw	ResidentialLocation	weather_directory=../../../../weather	weather_file_name=1110426_US_NY_Monroe_36055_0-20000-0-72529_43.13_-77.7_NSRDB_2.0.1_AMY.epw	dst_start_date=April 7	dst_end_date=October 26																																									
+Location EPW	1118396_US_VA_Loudoun_51107_0-20000-0-72403_38.97_-77.46_NSRDB_2.0.1_AMY.epw	ResidentialLocation	weather_directory=../../../../weather	weather_file_name=1118396_US_VA_Loudoun_51107_0-20000-0-72403_38.97_-77.46_NSRDB_2.0.1_AMY.epw	dst_start_date=April 7	dst_end_date=October 26																																									
+Location EPW	1123808_US_VA_Henrico_51087_0-20000-0-72401_37.53_-77.3_NSRDB_2.0.1_AMY.epw	ResidentialLocation	weather_directory=../../../../weather	weather_file_name=1123808_US_VA_Henrico_51087_0-20000-0-72401_37.53_-77.3_NSRDB_2.0.1_AMY.epw	dst_start_date=April 7	dst_end_date=October 26																																									
+Location EPW	1136992_US_PA_Lycoming_42081_0-20000-0-72514_41.25_-76.9_NSRDB_2.0.1_AMY.epw	ResidentialLocation	weather_directory=../../../../weather	weather_file_name=1136992_US_PA_Lycoming_42081_0-20000-0-72514_41.25_-76.9_NSRDB_2.0.1_AMY.epw	dst_start_date=April 7	dst_end_date=October 26																																									
+Location EPW	1137624_US_PA_York_42133_0-20000-0-72399_40.21_-76.86_NSRDB_2.0.1_AMY.epw	ResidentialLocation	weather_directory=../../../../weather	weather_file_name=1137624_US_PA_York_42133_0-20000-0-72399_40.21_-76.86_NSRDB_2.0.1_AMY.epw	dst_start_date=April 7	dst_end_date=October 26																																									
+Location EPW	1142439_US_MD_Anne_Arundel_24003_0-20000-0-72406_39.17_-76.7_NSRDB_2.0.1_AMY.epw	ResidentialLocation	weather_directory=../../../../weather	weather_file_name=1142439_US_MD_Anne_Arundel_24003_0-20000-0-72406_39.17_-76.7_NSRDB_2.0.1_AMY.epw	dst_start_date=April 7	dst_end_date=October 26																																									
+Location EPW	1159308_US_VA_Norfolk_51710_0-20000-0-72308_36.89_-76.22_NSRDB_2.0.1_AMY.epw	ResidentialLocation	weather_directory=../../../../weather	weather_file_name=1159308_US_VA_Norfolk_51710_0-20000-0-72308_36.89_-76.22_NSRDB_2.0.1_AMY.epw	dst_start_date=April 7	dst_end_date=October 26																																									
+Location EPW	1163069_US_NY_Onondaga_36067_0-20000-0-72519_43.13_-76.1_NSRDB_2.0.1_AMY.epw	ResidentialLocation	weather_directory=../../../../weather	weather_file_name=1163069_US_NY_Onondaga_36067_0-20000-0-72519_43.13_-76.1_NSRDB_2.0.1_AMY.epw	dst_start_date=April 7	dst_end_date=October 26																																									
+Location EPW	1166820_US_NY_Broome_36007_0-20000-0-72515_42.21_-75.98_NSRDB_2.0.1_AMY.epw	ResidentialLocation	weather_directory=../../../../weather	weather_file_name=1166820_US_NY_Broome_36007_0-20000-0-72515_42.21_-75.98_NSRDB_2.0.1_AMY.epw	dst_start_date=April 7	dst_end_date=October 26																																									
+Location EPW	1175460_US_PA_Luzerne_42079_0-20000-0-72513_41.33_-75.74_NSRDB_2.0.1_AMY.epw	ResidentialLocation	weather_directory=../../../../weather	weather_file_name=1175460_US_PA_Luzerne_42079_0-20000-0-72513_41.33_-75.74_NSRDB_2.0.1_AMY.epw	dst_start_date=April 7	dst_end_date=October 26																																									
+Location EPW	1180747_US_DE_New_Castle_10003_0-20000-0-72418_39.65_-75.58_NSRDB_2.0.1_AMY.epw	ResidentialLocation	weather_directory=../../../../weather	weather_file_name=1180747_US_DE_New_Castle_10003_0-20000-0-72418_39.65_-75.58_NSRDB_2.0.1_AMY.epw	dst_start_date=April 7	dst_end_date=October 26																																									
+Location EPW	1182412_US_NC_Dare_37055_0-20000-0-72304_35.25_-75.54_NSRDB_2.0.1_AMY.epw	ResidentialLocation	weather_directory=../../../../weather	weather_file_name=1182412_US_NC_Dare_37055_0-20000-0-72304_35.25_-75.54_NSRDB_2.0.1_AMY.epw	dst_start_date=April 7	dst_end_date=October 26																																									
+Location EPW	1185049_US_PA_Lehigh_42077_0-20000-0-72517_40.65_-75.46_NSRDB_2.0.1_AMY.epw	ResidentialLocation	weather_directory=../../../../weather	weather_file_name=1185049_US_PA_Lehigh_42077_0-20000-0-72517_40.65_-75.46_NSRDB_2.0.1_AMY.epw	dst_start_date=April 7	dst_end_date=October 26																																									
+Location EPW	1192839_US_NJ_Gloucester_34015_0-20000-0-72408_39.85_-75.22_NSRDB_2.0.1_AMY.epw	ResidentialLocation	weather_directory=../../../../weather	weather_file_name=1192839_US_NJ_Gloucester_34015_0-20000-0-72408_39.85_-75.22_NSRDB_2.0.1_AMY.epw	dst_start_date=April 7	dst_end_date=October 26																																									
+Location EPW	1204297_US_NY_St._Lawrence_36089_0-20000-0-71712_44.93_-74.86_NSRDB_2.0.1_AMY.epw	ResidentialLocation	weather_directory=../../../../weather	weather_file_name=1204297_US_NY_St._Lawrence_36089_0-20000-0-71712_44.93_-74.86_NSRDB_2.0.1_AMY.epw	dst_start_date=April 7	dst_end_date=October 26																																									
+Location EPW	1212830_US_NJ_Atlantic_34001_0-20000-0-72407_39.45_-74.58_NSRDB_2.0.1_AMY.epw	ResidentialLocation	weather_directory=../../../../weather	weather_file_name=1212830_US_NJ_Atlantic_34001_0-20000-0-72407_39.45_-74.58_NSRDB_2.0.1_AMY.epw	dst_start_date=April 7	dst_end_date=October 26																																									
+Location EPW	1225556_US_NJ_Essex_34013_0-20000-0-72502_40.73_-74.18_NSRDB_2.0.1_AMY.epw	ResidentialLocation	weather_directory=../../../../weather	weather_file_name=1225556_US_NJ_Essex_34013_0-20000-0-72502_40.73_-74.18_NSRDB_2.0.1_AMY.epw	dst_start_date=April 7	dst_end_date=October 26																																									
+Location EPW	1237137_US_NY_Queens_36081_0-20000-0-74486_40.65_-73.82_NSRDB_2.0.1_AMY.epw	ResidentialLocation	weather_directory=../../../../weather	weather_file_name=1237137_US_NY_Queens_36081_0-20000-0-74486_40.65_-73.82_NSRDB_2.0.1_AMY.epw	dst_start_date=April 7	dst_end_date=October 26																																									
+Location EPW	1239413_US_NY_Albany_36001_0-20000-0-72518_42.77_-73.78_NSRDB_2.0.1_AMY.epw	ResidentialLocation	weather_directory=../../../../weather	weather_file_name=1239413_US_NY_Albany_36001_0-20000-0-72518_42.77_-73.78_NSRDB_2.0.1_AMY.epw	dst_start_date=April 7	dst_end_date=October 26																																									
+Location EPW	1259256_US_VT_Chittenden_50007_0-20000-0-72617_44.45_-73.14_NSRDB_2.0.1_AMY.epw	ResidentialLocation	weather_directory=../../../../weather	weather_file_name=1259256_US_VT_Chittenden_50007_0-20000-0-72617_44.45_-73.14_NSRDB_2.0.1_AMY.epw	dst_start_date=April 7	dst_end_date=October 26																																									
+Location EPW	1259614_US_CT_Fairfield_9001_0-20000-0-72504_41.17_-73.14_NSRDB_2.0.1_AMY.epw	ResidentialLocation	weather_directory=../../../../weather	weather_file_name=1259614_US_CT_Fairfield_9001_0-20000-0-72504_41.17_-73.14_NSRDB_2.0.1_AMY.epw	dst_start_date=April 7	dst_end_date=October 26																																									
+Location EPW	1272835_US_CT_Hartford_9003_0-20000-0-72508_41.93_-72.7_NSRDB_2.0.1_AMY.epw	ResidentialLocation	weather_directory=../../../../weather	weather_file_name=1272835_US_CT_Hartford_9003_0-20000-0-72508_41.93_-72.7_NSRDB_2.0.1_AMY.epw	dst_start_date=April 7	dst_end_date=October 26																																									
+Location EPW	1299055_US_MA_Worcester_25027_0-20000-0-72510_42.25_-71.9_NSRDB_2.0.1_AMY.epw	ResidentialLocation	weather_directory=../../../../weather	weather_file_name=1299055_US_MA_Worcester_25027_0-20000-0-72510_42.25_-71.9_NSRDB_2.0.1_AMY.epw	dst_start_date=April 7	dst_end_date=October 26																																									
+Location EPW	1311916_US_NH_Merrimack_33013_0-20000-0-72605_43.21_-71.5_NSRDB_2.0.1_AMY.epw	ResidentialLocation	weather_directory=../../../../weather	weather_file_name=1311916_US_NH_Merrimack_33013_0-20000-0-72605_43.21_-71.5_NSRDB_2.0.1_AMY.epw	dst_start_date=April 7	dst_end_date=October 26																																									
+Location EPW	1314625_US_RI_Kent_44003_0-20000-0-72507_41.73_-71.42_NSRDB_2.0.1_AMY.epw	ResidentialLocation	weather_directory=../../../../weather	weather_file_name=1314625_US_RI_Kent_44003_0-20000-0-72507_41.73_-71.42_NSRDB_2.0.1_AMY.epw	dst_start_date=April 7	dst_end_date=October 26																																									
+Location EPW	1327892_US_MA_Suffolk_25025_0-20000-0-72509_42.37_-71.02_NSRDB_2.0.1_AMY.epw	ResidentialLocation	weather_directory=../../../../weather	weather_file_name=1327892_US_MA_Suffolk_25025_0-20000-0-72509_42.37_-71.02_NSRDB_2.0.1_AMY.epw	dst_start_date=April 7	dst_end_date=October 26																																									
+Location EPW	1351103_US_ME_Cumberland_23005_0-20000-0-72606_43.65_-70.3_NSRDB_2.0.1_AMY.epw	ResidentialLocation	weather_directory=../../../../weather	weather_file_name=1351103_US_ME_Cumberland_23005_0-20000-0-72606_43.65_-70.3_NSRDB_2.0.1_AMY.epw	dst_start_date=April 7	dst_end_date=October 26																																									
+Location EPW	1423380_US_ME_Aroostook_23003_0-20000-0-72712_46.85_-68.02_NSRDB_2.0.1_AMY.epw	ResidentialLocation	weather_directory=../../../../weather	weather_file_name=1423380_US_ME_Aroostook_23003_0-20000-0-72712_46.85_-68.02_NSRDB_2.0.1_AMY.epw	dst_start_date=April 7	dst_end_date=October 26																																									
+Location EPW	0884454_United_States_IL_Cook_17031_725300_41.97_-87.9_NSRDB_2.0.1_AMY.epw	ResidentialLocation	weather_directory=../../../../weather	weather_file_name=0884454_United_States_IL_Cook_17031_725300_41.97_-87.9_NSRDB_2.0.1_AMY.epw	dst_start_date=April 7	dst_end_date=October 26																																									
+Location EPW	0857218_United_States_IL_Winnebago_17201_725430_42.21_-89.1_NSRDB_2.0.1_AMY.epw	ResidentialLocation	weather_directory=../../../../weather	weather_file_name=0857218_United_States_IL_Winnebago_17201_725430_42.21_-89.1_NSRDB_2.0.1_AMY.epw	dst_start_date=April 7	dst_end_date=October 26																																									
+Location EPW	None																																														
+Vintage	<1950																																														
+Vintage	1950s																																														
+Vintage	1960s																																														
+Vintage	1970s																																														
+Vintage	1980s																																														
+Vintage	1990s																																														
+Vintage	2000s																																														
+Heating Fuel	Electricity																																														
+Heating Fuel	Fuel Oil																																														
+Heating Fuel	Natural Gas																																														
+Heating Fuel	None																																														
+Heating Fuel	Other Fuel																																														
+Heating Fuel	Wood																																														
+Heating Fuel	Propane																																														
+Usage Level	Low																																														
+Usage Level	Medium																																														
+Usage Level	High																																														
+Usage Level	Average																																														
+Geometry Foundation Type	Pier & Beam	ResidentialGeometryCreateSingleFamilyDetached	foundation_type=pier and beam	foundation_height=4																																											
+Geometry Foundation Type	Unheated Basement	ResidentialGeometryCreateSingleFamilyDetached	foundation_type=unfinished basement	foundation_height=8																																											
+Geometry Foundation Type	Heated Basement	ResidentialGeometryCreateSingleFamilyDetached	foundation_type=finished basement	foundation_height=8																																											
+Geometry Foundation Type	Crawl	ResidentialGeometryCreateSingleFamilyDetached	foundation_type=crawlspace	foundation_height=4																																											
+Geometry Foundation Type	Slab	ResidentialGeometryCreateSingleFamilyDetached	foundation_type=slab	foundation_height=0																																											
+Geometry Heated Basement	No																																														
+Geometry Heated Basement	Yes																																														
+Geometry Stories	1	ResidentialGeometryCreateSingleFamilyDetached	num_floors=1																																												
+Geometry Stories	2+	ResidentialGeometryCreateSingleFamilyDetached	num_floors=2																																												
+Geometry Garage	None	ResidentialGeometryCreateSingleFamilyDetached	garage_width=0	garage_depth=24	garage_protrusion=0.5	garage_position=Right																																									
+Geometry Garage	1 Car	ResidentialGeometryCreateSingleFamilyDetached	garage_width=12	garage_depth=24	garage_protrusion=0.5	garage_position=Right																																									
+Geometry Garage	2 Car	ResidentialGeometryCreateSingleFamilyDetached	garage_width=24	garage_depth=24	garage_protrusion=0.5	garage_position=Right																																									
+Geometry Garage	3 Car	ResidentialGeometryCreateSingleFamilyDetached	garage_width=36	garage_depth=24	garage_protrusion=0.5	garage_position=Right																																									
+Geometry House Size	0-1499	ResidentialGeometryCreateSingleFamilyDetached	total_ffa=1000	wall_height=8	aspect_ratio=1.8	attic_type=unfinished attic	roof_type=gable	roof_pitch=6:12	num_bedrooms=3	num_bathrooms=1.5																																					
+Geometry House Size	1500-2499	ResidentialGeometryCreateSingleFamilyDetached	total_ffa=2000	wall_height=8	aspect_ratio=1.8	attic_type=unfinished attic	roof_type=gable	roof_pitch=6:12	num_bedrooms=3	num_bathrooms=2																																					
+Geometry House Size	2500-3499	ResidentialGeometryCreateSingleFamilyDetached	total_ffa=3000	wall_height=8	aspect_ratio=1.8	attic_type=unfinished attic	roof_type=gable	roof_pitch=6:12	num_bedrooms=4	num_bathrooms=2.5																																					
+Geometry House Size	3500+	ResidentialGeometryCreateSingleFamilyDetached	total_ffa=4500	wall_height=8	aspect_ratio=1.8	attic_type=unfinished attic	roof_type=gable	roof_pitch=6:12	num_bedrooms=4	num_bathrooms=3																																					
+Occupants	Auto	ResidentialGeometryCreateSingleFamilyDetached	num_occupants=auto	"occupants_weekday_sch=1.00, 1.00, 1.00, 1.00, 1.00, 1.00, 1.00, 0.88, 0.41, 0.24, 0.24, 0.24, 0.24, 0.24, 0.24, 0.24, 0.29, 0.55, 0.90, 0.90, 0.90, 1.00, 1.00, 1.00"	"occupants_weekend_sch=1.00, 1.00, 1.00, 1.00, 1.00, 1.00, 1.00, 0.88, 0.41, 0.24, 0.24, 0.24, 0.24, 0.24, 0.24, 0.24, 0.29, 0.55, 0.90, 0.90, 0.90, 1.00, 1.00, 1.00"	"occupants_monthly_sch=1.0, 1.0, 1.0, 1.0, 1.0, 1.0, 1.0, 1.0, 1.0, 1.0, 1.0, 1.0"																																									
+Orientation	North	ResidentialGeometryCreateSingleFamilyDetached	orientation=180																																												
+Orientation	NNE	ResidentialGeometryCreateSingleFamilyDetached	orientation=202.5																																												
+Orientation	Northeast	ResidentialGeometryCreateSingleFamilyDetached	orientation=225																																												
+Orientation	ENE	ResidentialGeometryCreateSingleFamilyDetached	orientation=247.5																																												
+Orientation	East	ResidentialGeometryCreateSingleFamilyDetached	orientation=270																																												
+Orientation	ESE	ResidentialGeometryCreateSingleFamilyDetached	orientation=292.5																																												
+Orientation	Southeast	ResidentialGeometryCreateSingleFamilyDetached	orientation=315																																												
+Orientation	SSE	ResidentialGeometryCreateSingleFamilyDetached	orientation=337.5																																												
+Orientation	South	ResidentialGeometryCreateSingleFamilyDetached	orientation=0																																												
+Orientation	SSW	ResidentialGeometryCreateSingleFamilyDetached	orientation=22.5																																												
+Orientation	Southwest	ResidentialGeometryCreateSingleFamilyDetached	orientation=45																																												
+Orientation	WSW	ResidentialGeometryCreateSingleFamilyDetached	orientation=67.5																																												
+Orientation	West	ResidentialGeometryCreateSingleFamilyDetached	orientation=90																																												
+Orientation	WNW	ResidentialGeometryCreateSingleFamilyDetached	orientation=112.5																																												
+Orientation	Northwest	ResidentialGeometryCreateSingleFamilyDetached	orientation=135																																												
+Orientation	NNW	ResidentialGeometryCreateSingleFamilyDetached	orientation=157.5																																												
+Eaves	None	ResidentialGeometryCreateSingleFamilyDetached	"roof_structure=truss, cantilever"	eaves_depth=0																																											
+Eaves	1 ft	ResidentialGeometryCreateSingleFamilyDetached	"roof_structure=truss, cantilever"	eaves_depth=1																																											
+Eaves	2 ft	ResidentialGeometryCreateSingleFamilyDetached	"roof_structure=truss, cantilever"	eaves_depth=2																																											
+Eaves	3 ft	ResidentialGeometryCreateSingleFamilyDetached	"roof_structure=truss, cantilever"	eaves_depth=3																																											
+Door Area	20 ft^2	ResidentialGeometryDoorArea	door_area=20																																												
+Door Area	30 ft^2	ResidentialGeometryDoorArea	door_area=30																																												
+Door Area	40 ft^2	ResidentialGeometryDoorArea	door_area=40																																												
+Window Areas	None	ResidentialGeometryWindowSkylightArea	front_wwr=0.0	back_wwr=0.0	left_wwr=0.0	right_wwr=0.0	front_window_area=0	back_window_area=0	left_window_area=0	right_window_area=0	window_aspect_ratio=1.333	front_skylight_area=0	back_skylight_area=0	left_skylight_area=0	right_skylight_area=0																																
+Window Areas	F18 B18 L18 R18	ResidentialGeometryWindowSkylightArea	front_wwr=0.18	back_wwr=0.18	left_wwr=0.18	right_wwr=0.18	front_window_area=0	back_window_area=0	left_window_area=0	right_window_area=0	window_aspect_ratio=1.333	front_skylight_area=0	back_skylight_area=0	left_skylight_area=0	right_skylight_area=0																																
+Window Areas	F15 B15 L15 R15	ResidentialGeometryWindowSkylightArea	front_wwr=0.15	back_wwr=0.15	left_wwr=0.15	right_wwr=0.15	front_window_area=0	back_window_area=0	left_window_area=0	right_window_area=0	window_aspect_ratio=1.333	front_skylight_area=0	back_skylight_area=0	left_skylight_area=0	right_skylight_area=0																																
+Window Areas	F15 B15 L0 R0	ResidentialGeometryWindowSkylightArea	front_wwr=0.15	back_wwr=0.15	left_wwr=0	right_wwr=0	front_window_area=0	back_window_area=0	left_window_area=0	right_window_area=0	window_aspect_ratio=1.333	front_skylight_area=0	back_skylight_area=0	left_skylight_area=0	right_skylight_area=0																																
+Window Areas	F12 B12 L12 R12	ResidentialGeometryWindowSkylightArea	front_wwr=0.12	back_wwr=0.12	left_wwr=0.12	right_wwr=0.12	front_window_area=0	back_window_area=0	left_window_area=0	right_window_area=0	window_aspect_ratio=1.333	front_skylight_area=0	back_skylight_area=0	left_skylight_area=0	right_skylight_area=0																																
+Window Areas	F10 B30 L10 R10	ResidentialGeometryWindowSkylightArea	front_wwr=0.1	back_wwr=0.3	left_wwr=0.1	right_wwr=0.1	front_window_area=0	back_window_area=0	left_window_area=0	right_window_area=0	window_aspect_ratio=1.333	front_skylight_area=0	back_skylight_area=0	left_skylight_area=0	right_skylight_area=0																																
+Overhangs	None	ResidentialGeometryWindowSkylightArea	overhang_depth=0	overhang_offset=0	overhang_front_facade=false	overhang_back_facade=false	overhang_left_facade=false	overhang_right_facade=false																																							
+Overhangs	"2ft, All Windows"	ResidentialGeometryWindowSkylightArea	overhang_depth=2	overhang_offset=0.5	overhang_front_facade=true	overhang_back_facade=true	overhang_left_facade=true	overhang_right_facade=true																																							
+Overhangs	"2ft, Front Windows"	ResidentialGeometryWindowSkylightArea	overhang_depth=2	overhang_offset=0.5	overhang_front_facade=true	overhang_back_facade=false	overhang_left_facade=false	overhang_right_facade=false																																							
+Overhangs	"2ft, Back Windows"	ResidentialGeometryWindowSkylightArea	overhang_depth=2	overhang_offset=0.5	overhang_front_facade=false	overhang_back_facade=true	overhang_left_facade=false	overhang_right_facade=false																																							
+Overhangs	"2ft, Left Windows"	ResidentialGeometryWindowSkylightArea	overhang_depth=2	overhang_offset=0.5	overhang_front_facade=false	overhang_back_facade=false	overhang_left_facade=true	overhang_right_facade=false																																							
+Overhangs	"2ft, Right Windows"	ResidentialGeometryWindowSkylightArea	overhang_depth=2	overhang_offset=0.5	overhang_front_facade=false	overhang_back_facade=false	overhang_left_facade=false	overhang_right_facade=true																																							
+Neighbors	None	ResidentialGeometryCreateSingleFamilyDetached	neighbor_left_offset=0	neighbor_right_offset=0	neighbor_back_offset=0	neighbor_front_offset=0																																									
+Neighbors	Left/Right at 20ft	ResidentialGeometryCreateSingleFamilyDetached	neighbor_left_offset=20	neighbor_right_offset=20	neighbor_back_offset=0	neighbor_front_offset=0																																									
+Neighbors	Left/Right at 15ft	ResidentialGeometryCreateSingleFamilyDetached	neighbor_left_offset=15	neighbor_right_offset=15	neighbor_back_offset=0	neighbor_front_offset=0																																									
+Neighbors	Left/Right at 10ft	ResidentialGeometryCreateSingleFamilyDetached	neighbor_left_offset=10	neighbor_right_offset=10	neighbor_back_offset=0	neighbor_front_offset=0																																									
+Neighbors	"Left/Right at 15ft, Front/Back at 80ft"	ResidentialGeometryCreateSingleFamilyDetached	neighbor_left_offset=15	neighbor_right_offset=15	neighbor_back_offset=80	neighbor_front_offset=80																																									
+Neighbors	Left at 15ft	ResidentialGeometryCreateSingleFamilyDetached	neighbor_left_offset=15	neighbor_right_offset=0	neighbor_back_offset=0	neighbor_front_offset=0																																									
+Neighbors	Right at 15ft	ResidentialGeometryCreateSingleFamilyDetached	neighbor_left_offset=0	neighbor_right_offset=15	neighbor_back_offset=0	neighbor_front_offset=0																																									
+Neighbors	Front at 15ft	ResidentialGeometryCreateSingleFamilyDetached	neighbor_left_offset=0	neighbor_right_offset=0	neighbor_back_offset=0	neighbor_front_offset=15																																									
+Neighbors	Back at 15ft	ResidentialGeometryCreateSingleFamilyDetached	neighbor_left_offset=0	neighbor_right_offset=0	neighbor_back_offset=15	neighbor_front_offset=0																																									
+Insulation Unfinished Attic	"Uninsulated, Vented"	ResidentialConstructionsUnfinishedAttic	ceiling_r=0	ceiling_install_grade=1	ceiling_ins_thick_in=2.95	ceiling_framing_factor=0.07	ceiling_joist_height_in=3.5	ceiling_drywall_thick_in=0.5	roof_cavity_r=0	roof_install_grade=1	roof_cavity_ins_thick_in=0	roof_framing_factor=0.07	roof_framing_thick_in=7.25	has_radiant_barrier=false	roof_osb_thick_in=0.75	roof_rigid_r=0																															
+		ResidentialAirflow	unfinished_attic_sla=0.00333																																												
+Insulation Unfinished Attic	"Ceiling R-7, Vented"	ResidentialConstructionsUnfinishedAttic	ceiling_r=7	ceiling_install_grade=1	ceiling_ins_thick_in=2.95	ceiling_framing_factor=0.07	ceiling_joist_height_in=3.5	ceiling_drywall_thick_in=0.5	roof_cavity_r=0	roof_install_grade=1	roof_cavity_ins_thick_in=0	roof_framing_factor=0.07	roof_framing_thick_in=7.25	has_radiant_barrier=false	roof_osb_thick_in=0.75	roof_rigid_r=0																															
+		ResidentialAirflow	unfinished_attic_sla=0.00333																																												
+Insulation Unfinished Attic	"Ceiling R-13, Vented"	ResidentialConstructionsUnfinishedAttic	ceiling_r=13	ceiling_install_grade=1	ceiling_ins_thick_in=5.47	ceiling_framing_factor=0.07	ceiling_joist_height_in=3.5	ceiling_drywall_thick_in=0.5	roof_cavity_r=0	roof_install_grade=1	roof_cavity_ins_thick_in=0	roof_framing_factor=0.07	roof_framing_thick_in=7.25	has_radiant_barrier=false	roof_osb_thick_in=0.75	roof_rigid_r=0																															
+		ResidentialAirflow	unfinished_attic_sla=0.00333																																												
+Insulation Unfinished Attic	"Ceiling R-19, Vented"	ResidentialConstructionsUnfinishedAttic	ceiling_r=19	ceiling_install_grade=1	ceiling_ins_thick_in=7.41	ceiling_framing_factor=0.07	ceiling_joist_height_in=3.5	ceiling_drywall_thick_in=0.5	roof_cavity_r=0	roof_install_grade=1	roof_cavity_ins_thick_in=0	roof_framing_factor=0.07	roof_framing_thick_in=7.25	has_radiant_barrier=false	roof_osb_thick_in=0.75	roof_rigid_r=0																															
+		ResidentialAirflow	unfinished_attic_sla=0.00333																																												
+Insulation Unfinished Attic	"Ceiling R-30, Vented"	ResidentialConstructionsUnfinishedAttic	ceiling_r=30	ceiling_install_grade=1	ceiling_ins_thick_in=11.23	ceiling_framing_factor=0.07	ceiling_joist_height_in=3.5	ceiling_drywall_thick_in=0.5	roof_cavity_r=0	roof_install_grade=1	roof_cavity_ins_thick_in=0	roof_framing_factor=0.07	roof_framing_thick_in=7.25	has_radiant_barrier=false	roof_osb_thick_in=0.75	roof_rigid_r=0																															
+		ResidentialAirflow	unfinished_attic_sla=0.00333																																												
+Insulation Unfinished Attic	"Ceiling R-38, Vented"	ResidentialConstructionsUnfinishedAttic	ceiling_r=38	ceiling_install_grade=1	ceiling_ins_thick_in=14.01	ceiling_framing_factor=0.07	ceiling_joist_height_in=3.5	ceiling_drywall_thick_in=0.5	roof_cavity_r=0	roof_install_grade=1	roof_cavity_ins_thick_in=0	roof_framing_factor=0.07	roof_framing_thick_in=7.25	has_radiant_barrier=false	roof_osb_thick_in=0.75	roof_rigid_r=0																															
+		ResidentialAirflow	unfinished_attic_sla=0.00333																																												
+Insulation Unfinished Attic	"Ceiling R-49, Vented"	ResidentialConstructionsUnfinishedAttic	ceiling_r=49	ceiling_install_grade=1	ceiling_ins_thick_in=17.84	ceiling_framing_factor=0.07	ceiling_joist_height_in=3.5	ceiling_drywall_thick_in=0.5	roof_cavity_r=0	roof_install_grade=1	roof_cavity_ins_thick_in=0	roof_framing_factor=0.07	roof_framing_thick_in=7.25	has_radiant_barrier=false	roof_osb_thick_in=0.75	roof_rigid_r=0																															
+		ResidentialAirflow	unfinished_attic_sla=0.00333																																												
+Insulation Unfinished Attic	"Ceiling R-60, Vented"	ResidentialConstructionsUnfinishedAttic	ceiling_r=60	ceiling_install_grade=1	ceiling_ins_thick_in=21.66	ceiling_framing_factor=0.07	ceiling_joist_height_in=3.5	ceiling_drywall_thick_in=0.5	roof_cavity_r=0	roof_install_grade=1	roof_cavity_ins_thick_in=0	roof_framing_factor=0.07	roof_framing_thick_in=7.25	has_radiant_barrier=false	roof_osb_thick_in=0.75	roof_rigid_r=0																															
+		ResidentialAirflow	unfinished_attic_sla=0.00333																																												
+Insulation Unfinished Attic	"Roof R-19, Unvented"	ResidentialConstructionsUnfinishedAttic	ceiling_r=0	ceiling_install_grade=1	ceiling_ins_thick_in=0	ceiling_framing_factor=0.07	ceiling_joist_height_in=3.5	ceiling_drywall_thick_in=0.5	roof_cavity_r=19	roof_install_grade=1	roof_cavity_ins_thick_in=6.25	roof_framing_factor=0.07	roof_framing_thick_in=7.25	has_radiant_barrier=false	roof_osb_thick_in=0.75	roof_rigid_r=0																															
+		ResidentialAirflow	unfinished_attic_sla=0																																												
+Insulation Unfinished Attic	"Roof R-49, Unvented"	ResidentialConstructionsUnfinishedAttic	ceiling_r=0	ceiling_install_grade=1	ceiling_ins_thick_in=0	ceiling_framing_factor=0.07	ceiling_joist_height_in=3.5	ceiling_drywall_thick_in=0.5	roof_cavity_r=49	roof_install_grade=1	roof_cavity_ins_thick_in=6.25	roof_framing_factor=0.07	roof_framing_thick_in=7.25	has_radiant_barrier=false	roof_osb_thick_in=0.75	roof_rigid_r=0																															
+		ResidentialAirflow	unfinished_attic_sla=0																																												
+Roof Material	"Asphalt Shingles, Dark"	ResidentialConstructionsUnfinishedAttic	"roofing_material=Asphalt Shingles, Dark"																																												
+Roof Material	"Asphalt Shingles, Medium"	ResidentialConstructionsUnfinishedAttic	"roofing_material=Asphalt Shingles, Medium"																																												
+Roof Material	"Asphalt Shingles, Light"	ResidentialConstructionsUnfinishedAttic	"roofing_material=Asphalt Shingles, Light"																																												
+Roof Material	"Asphalt Shingles, White or cool colors"	ResidentialConstructionsUnfinishedAttic	"roofing_material=Asphalt Shingles, White or Cool Colors"																																												
+Roof Material	"Tile, Dark"	ResidentialConstructionsUnfinishedAttic	"roofing_material=Tile, Dark"																																												
+Roof Material	"Tile, Medium"	ResidentialConstructionsUnfinishedAttic	"roofing_material=Tile, Medium"																																												
+Roof Material	"Tile, Light"	ResidentialConstructionsUnfinishedAttic	"roofing_material=Tile, Light"																																												
+Roof Material	"Tile, White"	ResidentialConstructionsUnfinishedAttic	"roofing_material=Tile, White"																																												
+Roof Material	"Metal, Dark"	ResidentialConstructionsUnfinishedAttic	"roofing_material=Metal, Dark"																																												
+Roof Material	"Metal, Medium"	ResidentialConstructionsUnfinishedAttic	"roofing_material=Metal, Medium"																																												
+Roof Material	"Metal, Light"	ResidentialConstructionsUnfinishedAttic	"roofing_material=Metal, Light"																																												
+Roof Material	"Metal, White"	ResidentialConstructionsUnfinishedAttic	"roofing_material=Metal, White"																																												
+Roof Material	Galvanized Steel	ResidentialConstructionsUnfinishedAttic	roofing_material=Galvanized Steel																																												
+Insulation Slab	None																																														
+Insulation Slab	Uninsulated	ResidentialConstructionsSlab	perimeter_r=0	perimeter_width=0	whole_r=0	gap_r=0	exterior_r=0	exterior_depth=0																																							
+Insulation Slab	"2ft R5 Perimeter, R5 Gap"	ResidentialConstructionsSlab	perimeter_r=5	perimeter_width=2	whole_r=0	gap_r=5	exterior_r=0	exterior_depth=0																																							
+Insulation Slab	"2ft R10 Perimeter, R10 Gap"	ResidentialConstructionsSlab	perimeter_r=10	perimeter_width=2	whole_r=0	gap_r=10	exterior_r=0	exterior_depth=0																																							
+Insulation Slab	"4ft R5 Perimeter, R5 Gap"	ResidentialConstructionsSlab	perimeter_r=5	perimeter_width=4	whole_r=0	gap_r=5	exterior_r=0	exterior_depth=0																																							
+Insulation Slab	2ft R5 Exterior	ResidentialConstructionsSlab	perimeter_r=0	perimeter_width=0	whole_r=0	gap_r=0	exterior_r=5	exterior_depth=2																																							
+Insulation Slab	2ft R10 Exterior	ResidentialConstructionsSlab	perimeter_r=0	perimeter_width=0	whole_r=0	gap_r=0	exterior_r=10	exterior_depth=2																																							
+Insulation Slab	"R10 Whole Slab, R5 Gap"	ResidentialConstructionsSlab	perimeter_r=0	perimeter_width=0	whole_r=10	gap_r=5	exterior_r=0	exterior_depth=0																																							
+Insulation Crawlspace	None	ResidentialAirflow	crawl_ach=0																																												
+Insulation Crawlspace	"Uninsulated, Vented"	ResidentialConstructionsCrawlspace	wall_rigid_r=0	ceiling_cavity_r=0	ceiling_install_grade=1	ceiling_framing_factor=0.13	ceiling_joist_height_in=9.25	slab_whole_r=0																																							
+		ResidentialAirflow	crawl_ach=2																																												
+Insulation Crawlspace	"Uninsulated, Unvented"	ResidentialConstructionsCrawlspace	wall_rigid_r=0	ceiling_cavity_r=0	ceiling_install_grade=1	ceiling_framing_factor=0.13	ceiling_joist_height_in=9.25	slab_whole_r=0																																							
+		ResidentialAirflow	crawl_ach=0																																												
+Insulation Crawlspace	"Wall R-5, Unvented"	ResidentialConstructionsCrawlspace	wall_rigid_r=5	ceiling_cavity_r=0	ceiling_install_grade=1	ceiling_framing_factor=0.13	ceiling_joist_height_in=9.25	slab_whole_r=0																																							
+		ResidentialAirflow	crawl_ach=0																																												
+Insulation Crawlspace	"Wall R-10, Unvented"	ResidentialConstructionsCrawlspace	wall_rigid_r=10	ceiling_cavity_r=0	ceiling_install_grade=1	ceiling_framing_factor=0.13	ceiling_joist_height_in=9.25	slab_whole_r=0																																							
+		ResidentialAirflow	crawl_ach=0																																												
+Insulation Crawlspace	"Wall R-13, Unvented"	ResidentialConstructionsCrawlspace	wall_rigid_r=13	ceiling_cavity_r=0	ceiling_install_grade=1	ceiling_framing_factor=0.13	ceiling_joist_height_in=9.25	slab_whole_r=0																																							
+		ResidentialAirflow	crawl_ach=0																																												
+Insulation Crawlspace	"Ceiling R-13, Vented"	ResidentialConstructionsCrawlspace	wall_rigid_r=0	ceiling_cavity_r=13	ceiling_install_grade=1	ceiling_framing_factor=0.13	ceiling_joist_height_in=9.25	slab_whole_r=0																																							
+		ResidentialAirflow	crawl_ach=2																																												
+Insulation Crawlspace	"Ceiling R-19, Vented"	ResidentialConstructionsCrawlspace	wall_rigid_r=0	ceiling_cavity_r=19	ceiling_install_grade=1	ceiling_framing_factor=0.13	ceiling_joist_height_in=9.25	slab_whole_r=0																																							
+		ResidentialAirflow	crawl_ach=2																																												
+Insulation Crawlspace	"Ceiling R-30, Vented"	ResidentialConstructionsCrawlspace	wall_rigid_r=0	ceiling_cavity_r=30	ceiling_install_grade=1	ceiling_framing_factor=0.13	ceiling_joist_height_in=9.25	slab_whole_r=0																																							
+		ResidentialAirflow	crawl_ach=2																																												
+Insulation Unfinished Basement	None																																														
+Insulation Unfinished Basement	Uninsulated	ResidentialConstructionsUnfinishedBasement	wall_ins_height=0	wall_cavity_r=0	wall_install_grade=1	wall_cavity_depth_in=0	wall_filled_cavity=true	wall_framing_factor=0	wall_rigid_r=0	wall_drywall_thick_in=0.5	ceiling_cavity_r=0	ceiling_install_grade=1	ceiling_framing_factor=0.13	ceiling_joist_height_in=9.25	slab_whole_r=0																																
+Insulation Unfinished Basement	Ceiling R-13	ResidentialConstructionsUnfinishedBasement	wall_ins_height=0	wall_cavity_r=0	wall_install_grade=1	wall_cavity_depth_in=0	wall_filled_cavity=true	wall_framing_factor=0	wall_rigid_r=0	wall_drywall_thick_in=0.5	ceiling_cavity_r=13	ceiling_install_grade=1	ceiling_framing_factor=0.13	ceiling_joist_height_in=9.25	slab_whole_r=0																																
+Insulation Unfinished Basement	Ceiling R-19	ResidentialConstructionsUnfinishedBasement	wall_ins_height=0	wall_cavity_r=0	wall_install_grade=1	wall_cavity_depth_in=0	wall_filled_cavity=true	wall_framing_factor=0	wall_rigid_r=0	wall_drywall_thick_in=0.5	ceiling_cavity_r=19	ceiling_install_grade=1	ceiling_framing_factor=0.13	ceiling_joist_height_in=9.25	slab_whole_r=0																																
+Insulation Unfinished Basement	Half Wall R-5	ResidentialConstructionsUnfinishedBasement	wall_ins_height=4	wall_cavity_r=0	wall_install_grade=1	wall_cavity_depth_in=0	wall_filled_cavity=true	wall_framing_factor=0	wall_rigid_r=5	wall_drywall_thick_in=0.5	ceiling_cavity_r=0	ceiling_install_grade=1	ceiling_framing_factor=0.13	ceiling_joist_height_in=9.25	slab_whole_r=0																																
+Insulation Unfinished Basement	Half Wall R-10	ResidentialConstructionsUnfinishedBasement	wall_ins_height=4	wall_cavity_r=0	wall_install_grade=1	wall_cavity_depth_in=0	wall_filled_cavity=true	wall_framing_factor=0	wall_rigid_r=10	wall_drywall_thick_in=0.5	ceiling_cavity_r=0	ceiling_install_grade=1	ceiling_framing_factor=0.13	ceiling_joist_height_in=9.25	slab_whole_r=0																																
+Insulation Unfinished Basement	Wall R-5	ResidentialConstructionsUnfinishedBasement	wall_ins_height=8	wall_cavity_r=0	wall_install_grade=1	wall_cavity_depth_in=0	wall_filled_cavity=true	wall_framing_factor=0	wall_rigid_r=5	wall_drywall_thick_in=0.5	ceiling_cavity_r=0	ceiling_install_grade=1	ceiling_framing_factor=0.13	ceiling_joist_height_in=9.25	slab_whole_r=0																																
+Insulation Unfinished Basement	Wall R-10	ResidentialConstructionsUnfinishedBasement	wall_ins_height=8	wall_cavity_r=0	wall_install_grade=1	wall_cavity_depth_in=0	wall_filled_cavity=true	wall_framing_factor=0	wall_rigid_r=10	wall_drywall_thick_in=0.5	ceiling_cavity_r=0	ceiling_install_grade=1	ceiling_framing_factor=0.13	ceiling_joist_height_in=9.25	slab_whole_r=0																																
+Insulation Unfinished Basement	Wall R-13	ResidentialConstructionsUnfinishedBasement	wall_ins_height=8	wall_cavity_r=13	wall_install_grade=1	wall_cavity_depth_in=3.5	wall_filled_cavity=true	wall_framing_factor=0.25	wall_rigid_r=0	wall_drywall_thick_in=0.5	ceiling_cavity_r=0	ceiling_install_grade=1	ceiling_framing_factor=0.13	ceiling_joist_height_in=9.25	slab_whole_r=0																																
+Insulation Finished Basement	None																																														
+Insulation Finished Basement	Uninsulated	ResidentialConstructionsFinishedBasement	wall_ins_height=0	wall_cavity_r=0	wall_install_grade=1	wall_cavity_depth_in=0	wall_filled_cavity=true	wall_framing_factor=0	wall_rigid_r=0	wall_drywall_thick_in=0.5	slab_whole_r=0																																				
+Insulation Finished Basement	Half Wall R-5	ResidentialConstructionsFinishedBasement	wall_ins_height=4	wall_cavity_r=0	wall_install_grade=1	wall_cavity_depth_in=0	wall_filled_cavity=true	wall_framing_factor=0	wall_rigid_r=5	wall_drywall_thick_in=0.5	slab_whole_r=0																																				
+Insulation Finished Basement	Half Wall R-10	ResidentialConstructionsFinishedBasement	wall_ins_height=4	wall_cavity_r=0	wall_install_grade=1	wall_cavity_depth_in=0	wall_filled_cavity=true	wall_framing_factor=0	wall_rigid_r=10	wall_drywall_thick_in=0.5	slab_whole_r=0																																				
+Insulation Finished Basement	Half Wall R-15	ResidentialConstructionsFinishedBasement	wall_ins_height=4	wall_cavity_r=0	wall_install_grade=1	wall_cavity_depth_in=0	wall_filled_cavity=true	wall_framing_factor=0	wall_rigid_r=15	wall_drywall_thick_in=0.5	slab_whole_r=0																																				
+Insulation Finished Basement	Wall R-5	ResidentialConstructionsFinishedBasement	wall_ins_height=8	wall_cavity_r=0	wall_install_grade=1	wall_cavity_depth_in=0	wall_filled_cavity=true	wall_framing_factor=0	wall_rigid_r=5	wall_drywall_thick_in=0.5	slab_whole_r=0																																				
+Insulation Finished Basement	Wall R-10	ResidentialConstructionsFinishedBasement	wall_ins_height=8	wall_cavity_r=0	wall_install_grade=1	wall_cavity_depth_in=0	wall_filled_cavity=true	wall_framing_factor=0	wall_rigid_r=10	wall_drywall_thick_in=0.5	slab_whole_r=0																																				
+Insulation Finished Basement	Wall R-15	ResidentialConstructionsFinishedBasement	wall_ins_height=8	wall_cavity_r=0	wall_install_grade=1	wall_cavity_depth_in=0	wall_filled_cavity=true	wall_framing_factor=0	wall_rigid_r=15	wall_drywall_thick_in=0.5	slab_whole_r=0																																				
+Insulation Pier Beam	None																																														
+Insulation Pier Beam	Uninsulated	ResidentialConstructionsPierBeam	cavity_r=0	install_grade=1	framing_factor=0.13	joist_height_in=5.5																																									
+Insulation Pier Beam	R-13	ResidentialConstructionsPierBeam	cavity_r=13	install_grade=1	framing_factor=0.13	joist_height_in=5.5																																									
+Insulation Pier Beam	R-19	ResidentialConstructionsPierBeam	cavity_r=19	install_grade=1	framing_factor=0.13	joist_height_in=5.5																																									
+Insulation Pier Beam	R-30	ResidentialConstructionsPierBeam	cavity_r=30	install_grade=1	framing_factor=0.13	joist_height_in=5.5																																									
+Insulation Pier Beam	R-38	ResidentialConstructionsPierBeam	cavity_r=38	install_grade=1	framing_factor=0.13	joist_height_in=5.5																																									
+Insulation Interzonal Floor	Uninsulated	ResidentialConstructionsFloors	cavity_r=0	install_grade=1	framing_factor=0.13	joist_height_in=5.5																																									
+Insulation Interzonal Floor	R-13	ResidentialConstructionsFloors	cavity_r=13	install_grade=1	framing_factor=0.13	joist_height_in=5.5																																									
+Insulation Interzonal Floor	R-19	ResidentialConstructionsFloors	cavity_r=19	install_grade=1	framing_factor=0.13	joist_height_in=5.5																																									
+Insulation Interzonal Floor	R-30	ResidentialConstructionsFloors	cavity_r=30	install_grade=1	framing_factor=0.13	joist_height_in=5.5																																									
+Insulation Interzonal Floor	R-38	ResidentialConstructionsFloors	cavity_r=38	install_grade=1	framing_factor=0.13	joist_height_in=5.5																																									
+Insulation Wall	"Wood Stud, Uninsulated"	ResidentialConstructionsWallsWoodStud	cavity_r=0	install_grade=1	cavity_depth_in=3.5	cavity_filled=false	framing_factor=0.25	drywall_thick_in=0.5	osb_thick_in=0.5	rigid_r=0.0	"exterior_finish=Vinyl, Light"																																				
+Insulation Wall	"Wood Stud, R-7"	ResidentialConstructionsWallsWoodStud	cavity_r=7	install_grade=1	cavity_depth_in=3.5	cavity_filled=false	framing_factor=0.25	drywall_thick_in=0.5	osb_thick_in=0.5	rigid_r=0.0	"exterior_finish=Vinyl, Light"																																				
+Insulation Wall	"Wood Stud, R-11"	ResidentialConstructionsWallsWoodStud	cavity_r=11	install_grade=1	cavity_depth_in=3.5	cavity_filled=true	framing_factor=0.25	drywall_thick_in=0.5	osb_thick_in=0.5	rigid_r=0.0	"exterior_finish=Vinyl, Light"																																				
+Insulation Wall	"Wood Stud, R-13"	ResidentialConstructionsWallsWoodStud	cavity_r=13	install_grade=1	cavity_depth_in=3.5	cavity_filled=true	framing_factor=0.25	drywall_thick_in=0.5	osb_thick_in=0.5	rigid_r=0.0	"exterior_finish=Vinyl, Light"																																				
+Insulation Wall	"Wood Stud, R-15"	ResidentialConstructionsWallsWoodStud	cavity_r=15	install_grade=1	cavity_depth_in=3.5	cavity_filled=true	framing_factor=0.25	drywall_thick_in=0.5	osb_thick_in=0.5	rigid_r=0.0	"exterior_finish=Vinyl, Light"																																				
+Insulation Wall	"Wood Stud, R-19"	ResidentialConstructionsWallsWoodStud	cavity_r=17.3	install_grade=1	cavity_depth_in=5.5	cavity_filled=true	framing_factor=0.22	drywall_thick_in=0.5	osb_thick_in=0.5	rigid_r=0.0	"exterior_finish=Vinyl, Light"																																				
+Insulation Wall	"Wood Stud, R-19, Grade 2"	ResidentialConstructionsWallsWoodStud	cavity_r=17.3	install_grade=2	cavity_depth_in=5.5	cavity_filled=true	framing_factor=0.22	drywall_thick_in=0.5	osb_thick_in=0.5	rigid_r=0.0	"exterior_finish=Vinyl, Light"																																				
+Insulation Wall	"Wood Stud, R-19, Grade 3"	ResidentialConstructionsWallsWoodStud	cavity_r=17.3	install_grade=3	cavity_depth_in=5.5	cavity_filled=true	framing_factor=0.22	drywall_thick_in=0.5	osb_thick_in=0.5	rigid_r=0.0	"exterior_finish=Vinyl, Light"																																				
+Insulation Wall	"Wood Stud, R-36"	ResidentialConstructionsWallsWoodStud	cavity_r=36	install_grade=1	cavity_depth_in=5.5	cavity_filled=true	framing_factor=0.22	drywall_thick_in=0.5	osb_thick_in=0.5	rigid_r=0.0	"exterior_finish=Vinyl, Light"																																				
+Insulation Wall	"Double Wood Stud, R-33"	ResidentialConstructionsWallsDoubleWoodStud	cavity_r=33	install_grade=1	stud_depth_in=3.5	gap_depth_in=3.5	framing_factor=0.22	framing_spacing=24	is_staggered=false	drywall_thick_in=0.5	osb_thick_in=0.5	rigid_r=0.0	"exterior_finish=Vinyl, Light"																																		
+Insulation Wall	"Double Wood Stud, R-45, Grade 3"	ResidentialConstructionsWallsDoubleWoodStud	cavity_r=45	install_grade=3	stud_depth_in=3.5	gap_depth_in=3.5	framing_factor=0.22	framing_spacing=24	is_staggered=true	drywall_thick_in=0.5	osb_thick_in=0.5	rigid_r=0.0	"exterior_finish=Vinyl, Light"																																		
+Insulation Wall	"Steel Stud, Uninsulated"	ResidentialConstructionsWallsSteelStud	cavity_r=0	install_grade=1	cavity_depth_in=3.5	cavity_filled=false	framing_factor=0.25	correction_factor=1.0	drywall_thick_in=0.5	osb_thick_in=0.5	rigid_r=0.0	"exterior_finish=Vinyl, Light"																																			
+Insulation Wall	"Steel Stud, R-13"	ResidentialConstructionsWallsSteelStud	cavity_r=13	install_grade=1	cavity_depth_in=3.5	cavity_filled=true	framing_factor=0.25	correction_factor=0.46	drywall_thick_in=0.5	osb_thick_in=0.5	rigid_r=0.0	"exterior_finish=Vinyl, Light"																																			
+Insulation Wall	"Steel Stud, R-25, Grade 3"	ResidentialConstructionsWallsSteelStud	cavity_r=25	install_grade=3	cavity_depth_in=7.25	cavity_filled=true	framing_factor=0.22	correction_factor=0.38	drywall_thick_in=0.5	osb_thick_in=0.5	rigid_r=0.0	"exterior_finish=Vinyl, Light"																																			
+Insulation Wall	"CMU, 6-in Concrete Filled"	ResidentialConstructionsWallsCMU	thick_in=6	conductivity=5.33	density=119	framing_factor=0.076	furring_r=0	furring_cavity_depth_in=1	furring_spacing=24	drywall_thick_in=0.5	osb_thick_in=0.5	rigid_r=0.0	"exterior_finish=Vinyl, Light"																																		
+Insulation Wall	"CMU, 6-in Concrete-Filled, R-10"	ResidentialConstructionsWallsCMU	thick_in=6	conductivity=5.33	density=119	framing_factor=0.076	furring_r=10	furring_cavity_depth_in=2	furring_spacing=24	drywall_thick_in=0.5	osb_thick_in=0.5	rigid_r=0.0	"exterior_finish=Vinyl, Light"																																		
+Insulation Wall	"CMU, 12-in Hollow"	ResidentialConstructionsWallsCMU	thick_in=12	conductivity=5.29	density=49	framing_factor=0.076	furring_r=0	furring_cavity_depth_in=1	furring_spacing=24	drywall_thick_in=0.5	osb_thick_in=0.5	rigid_r=0.0	"exterior_finish=Vinyl, Light"																																		
+Insulation Wall	"CMU, 12-in Hollow, R-10"	ResidentialConstructionsWallsCMU	thick_in=12	conductivity=5.29	density=49	framing_factor=0.076	furring_r=10	furring_cavity_depth_in=2	furring_spacing=24	drywall_thick_in=0.5	osb_thick_in=0.5	rigid_r=0.0	"exterior_finish=Vinyl, Light"																																		
+Insulation Wall	"SIP, 3.6 in EPS Core, OSB int."	ResidentialConstructionsWallsSIP	sip_r=17.5	thick_in=3.625	framing_factor=0.156	sheathing_type=osb	sheathing_thick_in=0.44	drywall_thick_in=0.5	osb_thick_in=0.5	rigid_r=0.0	"exterior_finish=Vinyl, Light"																																				
+Insulation Wall	"SIP, 9.4 in EPS Core, OSB int."	ResidentialConstructionsWallsSIP	sip_r=47.5	thick_in=9.375	framing_factor=0.156	sheathing_type=osb	sheathing_thick_in=0.44	drywall_thick_in=0.5	osb_thick_in=0.5	rigid_r=0.0	"exterior_finish=Vinyl, Light"																																				
+Insulation Wall	"SIP, 9.4 in EPS Core, Gypsum int."	ResidentialConstructionsWallsSIP	sip_r=47.5	thick_in=9.375	framing_factor=0.156	sheathing_type=gyp	sheathing_thick_in=0.5	drywall_thick_in=0.5	osb_thick_in=0.5	rigid_r=0.0	"exterior_finish=Vinyl, Light"																																				
+Insulation Wall	"ICF, 2-in EPS, 4-in Concrete, 2-in EPS"	ResidentialConstructionsWallsICF	icf_r=10	ins_thick_in=2	concrete_thick_in=4	framing_factor=0.076	drywall_thick_in=0.5	osb_thick_in=0.5	rigid_r=0.0	"exterior_finish=Vinyl, Light"																																					
+Insulation Wall	"ICF, 2-in EPS, 12-in Concrete, 2-in EPS"	ResidentialConstructionsWallsICF	icf_r=10	ins_thick_in=2	concrete_thick_in=12	framing_factor=0.076	drywall_thick_in=0.5	osb_thick_in=0.5	rigid_r=0.0	"exterior_finish=Vinyl, Light"																																					
+Insulation Wall	"Generic, T-Mass Wall w/Metal Ties"	ResidentialConstructionsWallsGeneric	thick_in_1=2.5	thick_in_2=3	thick_in_3=2.5	thick_in_4=	thick_in_5=	conductivity_1=9.211	conductivity_2=0.425	conductivity_3=7.471	conductivity_4=	conductivity_5=	density_1=138.33	density_2=2.6	density_3=136.59	density_4=	density_5=	specific_heat_1=0.23	specific_heat_2=0.28	specific_heat_3=0.28	specific_heat_4=	specific_heat_5=	drywall_thick_in=0.5	osb_thick_in=0.5	rigid_r=0.0	"exterior_finish=Vinyl, Light"																					
+Insulation Wall	"Generic, 10-in Grid ICF"	ResidentialConstructionsWallsGeneric	thick_in_1=2.75	thick_in_2=3.725	thick_in_3=3.5	thick_in_4=	thick_in_5=	conductivity_1=0.4429	conductivity_2=3.457	conductivity_3=0.927	conductivity_4=	conductivity_5=	density_1=66.48	density_2=97	density_3=52.03	density_4=	density_5=	specific_heat_1=0.25	specific_heat_2=0.21	specific_heat_3=0.25	specific_heat_4=	specific_heat_5=	drywall_thick_in=0.5	osb_thick_in=0.5	rigid_r=0.0	"exterior_finish=Vinyl, Light"																					
+Windows	"Clear, Single, Metal"	ResidentialConstructionsWindowsSkylights	window_ufactor=1.16	window_shgc=0.76	window_heat_shade_mult=0.7	window_cool_shade_mult=0.7	skylight_ufactor=0.37	skylight_shgc=0.3	skylight_heat_shade_mult=0.7	skylight_cool_shade_mult=0.7																																					
+Windows	"Clear, Single, Non-metal"	ResidentialConstructionsWindowsSkylights	window_ufactor=0.84	window_shgc=0.63	window_heat_shade_mult=0.7	window_cool_shade_mult=0.7	skylight_ufactor=0.37	skylight_shgc=0.3	skylight_heat_shade_mult=0.7	skylight_cool_shade_mult=0.7																																					
+Windows	"Clear, Double, Metal, Air"	ResidentialConstructionsWindowsSkylights	window_ufactor=0.76	window_shgc=0.67	window_heat_shade_mult=0.7	window_cool_shade_mult=0.7	skylight_ufactor=0.37	skylight_shgc=0.3	skylight_heat_shade_mult=0.7	skylight_cool_shade_mult=0.7																																					
+Windows	"Clear, Double, Non-metal, Air"	ResidentialConstructionsWindowsSkylights	window_ufactor=0.49	window_shgc=0.56	window_heat_shade_mult=0.7	window_cool_shade_mult=0.7	skylight_ufactor=0.37	skylight_shgc=0.3	skylight_heat_shade_mult=0.7	skylight_cool_shade_mult=0.7																																					
+Windows	"Clear, Double, Thermal-Break, Air"	ResidentialConstructionsWindowsSkylights	window_ufactor=0.63	window_shgc=0.62	window_heat_shade_mult=0.7	window_cool_shade_mult=0.7	skylight_ufactor=0.37	skylight_shgc=0.3	skylight_heat_shade_mult=0.7	skylight_cool_shade_mult=0.7																																					
+Windows	"Low-E, Double, Non-metal, Air, L-Gain"	ResidentialConstructionsWindowsSkylights	window_ufactor=0.37	window_shgc=0.3	window_heat_shade_mult=0.7	window_cool_shade_mult=0.7	skylight_ufactor=0.37	skylight_shgc=0.3	skylight_heat_shade_mult=0.7	skylight_cool_shade_mult=0.7																																					
+Windows	"Low-E, Double, Non-metal, Air, M-Gain"	ResidentialConstructionsWindowsSkylights	window_ufactor=0.38	window_shgc=0.44	window_heat_shade_mult=0.7	window_cool_shade_mult=0.7	skylight_ufactor=0.37	skylight_shgc=0.3	skylight_heat_shade_mult=0.7	skylight_cool_shade_mult=0.7																																					
+Windows	"Low-E, Triple, Non-metal, Air, L-Gain"	ResidentialConstructionsWindowsSkylights	window_ufactor=0.29	window_shgc=0.26	window_heat_shade_mult=0.7	window_cool_shade_mult=0.7	skylight_ufactor=0.37	skylight_shgc=0.3	skylight_heat_shade_mult=0.7	skylight_cool_shade_mult=0.7																																					
+Windows	"Low-E, Double, High-Gain"	ResidentialConstructionsWindowsSkylights	window_ufactor=0.29	window_shgc=0.56	window_heat_shade_mult=0.7	window_cool_shade_mult=0.7	skylight_ufactor=0.37	skylight_shgc=0.3	skylight_heat_shade_mult=0.7	skylight_cool_shade_mult=0.7																																					
+Windows	"Low-E, Double, Low-Gain"	ResidentialConstructionsWindowsSkylights	window_ufactor=0.26	window_shgc=0.31	window_heat_shade_mult=0.7	window_cool_shade_mult=0.7	skylight_ufactor=0.37	skylight_shgc=0.3	skylight_heat_shade_mult=0.7	skylight_cool_shade_mult=0.7																																					
+Windows	"Low-E Storm on Single, Metal"	ResidentialConstructionsWindowsSkylights	window_ufactor=0.69	window_shgc=0.59	window_heat_shade_mult=0.7	window_cool_shade_mult=0.7	skylight_ufactor=0.37	skylight_shgc=0.3	skylight_heat_shade_mult=0.7	skylight_cool_shade_mult=0.7																																					
+Windows	"Low-E Storm on Single, Non-metal"	ResidentialConstructionsWindowsSkylights	window_ufactor=0.40	window_shgc=0.48	window_heat_shade_mult=0.7	window_cool_shade_mult=0.7	skylight_ufactor=0.37	skylight_shgc=0.3	skylight_heat_shade_mult=0.7	skylight_cool_shade_mult=0.7																																					
+Windows	"Low-E Storm on Double, Metal"	ResidentialConstructionsWindowsSkylights	window_ufactor=0.38	window_shgc=0.51	window_heat_shade_mult=0.7	window_cool_shade_mult=0.7	skylight_ufactor=0.37	skylight_shgc=0.3	skylight_heat_shade_mult=0.7	skylight_cool_shade_mult=0.7																																					
+Windows	"Low-E Storm on Double, Non-metal"	ResidentialConstructionsWindowsSkylights	window_ufactor=0.29	window_shgc=0.42	window_heat_shade_mult=0.7	window_cool_shade_mult=0.7	skylight_ufactor=0.37	skylight_shgc=0.3	skylight_heat_shade_mult=0.7	skylight_cool_shade_mult=0.7																																					
+Doors	Wood	ResidentialConstructionsDoors	ufactor=0.48																																												
+Doors	Steel	ResidentialConstructionsDoors	ufactor=0.2																																												
+Doors	Fiberglass	ResidentialConstructionsDoors	ufactor=0.2																																												
+Water Heater	Electric Benchmark	ResidentialHotWaterHeaterTank	fuel_type=electric	tank_volume=auto	setpoint_temp=125	location=auto	capacity=auto	energy_factor=auto	recovery_efficiency=0.98	offcyc_power=0	oncyc_power=0																																				
+		ResidentialAirflow	has_water_heater_flue=false																																												
+Water Heater	Electric Standard	ResidentialHotWaterHeaterTank	fuel_type=electric	tank_volume=auto	setpoint_temp=125	location=auto	capacity=4.5	energy_factor=0.92	recovery_efficiency=0.98	offcyc_power=0	oncyc_power=0																																				
+		ResidentialAirflow	has_water_heater_flue=false																																												
+Water Heater	Electric Premium	ResidentialHotWaterHeaterTank	fuel_type=electric	tank_volume=auto	setpoint_temp=125	location=auto	capacity=5.5	energy_factor=0.95	recovery_efficiency=0.98	offcyc_power=0	oncyc_power=0																																				
+		ResidentialAirflow	has_water_heater_flue=false																																												
+Water Heater	Electric Tankless	ResidentialHotWaterHeaterTankless	fuel_type=electric	setpoint_temp=125	location=auto	capacity=100000000	energy_factor=0.99	cycling_derate=0.08	offcyc_power=0	oncyc_power=0																																					
+		ResidentialAirflow	has_water_heater_flue=false																																												
+Water Heater	Gas Benchmark	ResidentialHotWaterHeaterTank	fuel_type=gas	tank_volume=auto	setpoint_temp=125	location=auto	capacity=auto	energy_factor=auto	recovery_efficiency=0.76	offcyc_power=0	oncyc_power=0																																				
+		ResidentialAirflow	has_water_heater_flue=true																																												
+Water Heater	Gas Standard	ResidentialHotWaterHeaterTank	fuel_type=gas	tank_volume=auto	setpoint_temp=125	location=auto	capacity=40	energy_factor=0.59	recovery_efficiency=0.76	offcyc_power=0	oncyc_power=0																																				
+		ResidentialAirflow	has_water_heater_flue=true																																												
+Water Heater	Gas Premium	ResidentialHotWaterHeaterTank	fuel_type=gas	tank_volume=auto	setpoint_temp=125	location=auto	capacity=34	energy_factor=0.67	recovery_efficiency=0.78	offcyc_power=1	oncyc_power=165																																				
+		ResidentialAirflow	has_water_heater_flue=false																																												
+Water Heater	"Gas Premium, Condensing"	ResidentialHotWaterHeaterTank	fuel_type=gas	tank_volume=auto	setpoint_temp=125	location=auto	capacity=40	energy_factor=0.82	recovery_efficiency=0.9	offcyc_power=1	oncyc_power=140																																				
+		ResidentialAirflow	has_water_heater_flue=false																																												
+Water Heater	Gas Tankless	ResidentialHotWaterHeaterTankless	fuel_type=gas	setpoint_temp=125	location=auto	capacity=100000000	energy_factor=0.82	cycling_derate=0.08	offcyc_power=5	oncyc_power=65																																					
+		ResidentialAirflow	has_water_heater_flue=false																																												
+Water Heater	"Gas Tankless, Condensing"	ResidentialHotWaterHeaterTankless	fuel_type=gas	setpoint_temp=125	location=auto	capacity=100000000	energy_factor=0.96	cycling_derate=0.08	offcyc_power=5	oncyc_power=65																																					
+		ResidentialAirflow	has_water_heater_flue=false																																												
+Water Heater	Oil Standard	ResidentialHotWaterHeaterTank	fuel_type=oil	tank_volume=auto	setpoint_temp=125	location=auto	capacity=90	energy_factor=0.62	recovery_efficiency=0.78	offcyc_power=0	oncyc_power=0																																				
+		ResidentialAirflow	has_water_heater_flue=true																																												
+Water Heater	Oil Premium	ResidentialHotWaterHeaterTank	fuel_type=oil	tank_volume=auto	setpoint_temp=125	location=auto	capacity=104	energy_factor=0.68	recovery_efficiency=0.9	offcyc_power=1	oncyc_power=165																																				
+		ResidentialAirflow	has_water_heater_flue=false																																												
+Water Heater	FIXME Oil Indirect	ResidentialHotWaterHeaterTank	fuel_type=oil	tank_volume=auto	setpoint_temp=125	location=auto	capacity=90	energy_factor=0.62	recovery_efficiency=0.78	offcyc_power=1	oncyc_power=165																																				
+		ResidentialAirflow	has_water_heater_flue=false																																												
+Water Heater	Propane Standard	ResidentialHotWaterHeaterTank	fuel_type=propane	tank_volume=auto	setpoint_temp=125	location=auto	capacity=47	energy_factor=0.59	recovery_efficiency=0.76	offcyc_power=0	oncyc_power=0																																				
+		ResidentialAirflow	has_water_heater_flue=true																																												
+Water Heater	Propane Premium	ResidentialHotWaterHeaterTank	fuel_type=propane	tank_volume=auto	setpoint_temp=125	location=auto	capacity=47	energy_factor=0.67	recovery_efficiency=0.78	offcyc_power=1	oncyc_power=140																																				
+		ResidentialAirflow	has_water_heater_flue=false																																												
+Water Heater	"Propane Premium, Condensing"	ResidentialHotWaterHeaterTank	fuel_type=propane	tank_volume=auto	setpoint_temp=125	location=auto	capacity=40	energy_factor=0.82	recovery_efficiency=0.9	offcyc_power=1	oncyc_power=125																																				
+		ResidentialAirflow	has_water_heater_flue=false																																												
+Water Heater	Propane Tankless	ResidentialHotWaterHeaterTankless	fuel_type=propane	setpoint_temp=125	location=auto	capacity=100000000	energy_factor=0.82	cycling_derate=0.08	offcyc_power=5	oncyc_power=65																																					
+		ResidentialAirflow	has_water_heater_flue=false																																												
+Water Heater	"Electric Heat Pump, 50 gal"	ResidentialHotWaterHeaterHeatPump	storage_tank_volume=50.0	setpoint_temp=125.0	location=auto	element_capacity=4.5	min_temp=45.0	max_temp=120.0	cap=0.5	cop=2.8	shr=0.88	airflow_rate=181.0	fan_power=0.0462	parasitics=3.0	tank_ua=3.9	int_factor=1.0	temp_depress=0.0																														
+		ResidentialAirflow	has_water_heater_flue=false																																												
+Water Heater	"Electric Heat Pump, 50 gal, 140F"	ResidentialHotWaterHeaterHeatPump	storage_tank_volume=50.0	setpoint_temp=140.0	location=auto	element_capacity=4.5	min_temp=45.0	max_temp=120.0	cap=0.5	cop=2.8	shr=0.88	airflow_rate=181.0	fan_power=0.0462	parasitics=3.0	tank_ua=3.9	int_factor=1.0	temp_depress=0.0																														
+		ResidentialAirflow	has_water_heater_flue=false																																												
+Water Heater	"Electric Heat Pump, 50 gal, In Confined Space"	ResidentialHotWaterHeaterHeatPump	storage_tank_volume=50.0	setpoint_temp=125.0	location=auto	element_capacity=4.5	min_temp=45.0	max_temp=120.0	cap=0.5	cop=2.8	shr=0.88	airflow_rate=181.0	fan_power=0.0462	parasitics=3.0	tank_ua=3.9	int_factor=0.7	temp_depress=8.1																														
+		ResidentialAirflow	has_water_heater_flue=false																																												
+Water Heater	"Electric Heat Pump, 80 gal"	ResidentialHotWaterHeaterHeatPump	storage_tank_volume=80.0	setpoint_temp=125.0	location=auto	element_capacity=4.5	min_temp=45.0	max_temp=120.0	cap=0.979	cop=2.4	shr=0.98	airflow_rate=480.0	fan_power=0.178	parasitics=8.5	tank_ua=4.0	int_factor=1.0	temp_depress=0.0																														
+		ResidentialAirflow	has_water_heater_flue=false																																												
+Water Heater	FIXME Other Fuel	ResidentialHotWaterHeaterTank	fuel_type=gas	tank_volume=auto	setpoint_temp=125	location=auto	capacity=40	energy_factor=0.59	recovery_efficiency=0.76	offcyc_power=0	oncyc_power=0																																				
+		ResidentialAirflow	has_water_heater_flue=false																																												
+Hot Water Fixtures	50%	ResidentialHotWaterFixtures	shower_mult=0.5	sink_mult=0.5	bath_mult=0.5	plant_loop=auto																																									
+Hot Water Fixtures	100%	ResidentialHotWaterFixtures	shower_mult=1.0	sink_mult=1.0	bath_mult=1.0	plant_loop=auto																																									
+Hot Water Fixtures	200%	ResidentialHotWaterFixtures	shower_mult=2.0	sink_mult=2.0	bath_mult=2.0	plant_loop=auto																																									
+Hot Water Distribution	"Uninsulated, TrunkBranch, Copper"	ResidentialHotWaterDistribution	pipe_mat=copper	dist_layout=trunk and branch	space=interior	recirc_type=none	dist_ins=0																																								
+Hot Water Distribution	"Uninsulated, TrunkBranch, PEX"	ResidentialHotWaterDistribution	pipe_mat=pex	dist_layout=trunk and branch	space=interior	recirc_type=none	dist_ins=0																																								
+Hot Water Distribution	"Uninsulated, HomeRun, PEX"	ResidentialHotWaterDistribution	pipe_mat=pex	dist_layout=home run	space=interior	recirc_type=none	dist_ins=0																																								
+Hot Water Distribution	"R-2, TrunkBranch, Copper"	ResidentialHotWaterDistribution	pipe_mat=copper	dist_layout=trunk and branch	space=interior	recirc_type=none	dist_ins=2																																								
+Hot Water Distribution	"R-2, TrunkBranch, PEX"	ResidentialHotWaterDistribution	pipe_mat=pex	dist_layout=trunk and branch	space=interior	recirc_type=none	dist_ins=2																																								
+Hot Water Distribution	"R-2, HomeRun, PEX"	ResidentialHotWaterDistribution	pipe_mat=pex	dist_layout=home run	space=interior	recirc_type=none	dist_ins=2																																								
+Hot Water Distribution	"R-2, TrunkBranch, Copper, Timer"	ResidentialHotWaterDistribution	pipe_mat=copper	dist_layout=trunk and branch	space=interior	recirc_type=timer	dist_ins=2																																								
+Hot Water Distribution	"R-2, TrunkBranch, PEX, Timer"	ResidentialHotWaterDistribution	pipe_mat=pex	dist_layout=trunk and branch	space=interior	recirc_type=timer	dist_ins=2																																								
+Hot Water Distribution	"R-2, TrunkBranch, Copper, Demand"	ResidentialHotWaterDistribution	pipe_mat=copper	dist_layout=trunk and branch	space=interior	recirc_type=demand	dist_ins=2																																								
+Hot Water Distribution	"R-2, TrunkBranch, PEX, Demand"	ResidentialHotWaterDistribution	pipe_mat=pex	dist_layout=trunk and branch	space=interior	recirc_type=demand	dist_ins=2																																								
+Hot Water Distribution	"R-5, TrunkBranch, Copper, Timer"	ResidentialHotWaterDistribution	pipe_mat=copper	dist_layout=trunk and branch	space=interior	recirc_type=timer	dist_ins=5																																								
+Hot Water Distribution	"R-5, TrunkBranch, PEX, Timer"	ResidentialHotWaterDistribution	pipe_mat=pex	dist_layout=trunk and branch	space=interior	recirc_type=timer	dist_ins=5																																								
+Solar Hot Water	None																																														
+Solar Hot Water	"40 sqft, Back Roof, Roof Pitch"	ResidentialHotWaterSolar	collector_area=40	frta=0.77	frul=0.793	iam=0.1	storage_vol=auto	tank_r=10	fluid_type=propylene-glycol	heat_ex_eff=0.7	pump_power=0.8	azimuth_type=relative	azimuth=180	tilt_type=pitch	tilt=0																																
+Solar Hot Water	"40 sqft, Left Roof, Roof Pitch"	ResidentialHotWaterSolar	collector_area=40	frta=0.77	frul=0.793	iam=0.1	storage_vol=auto	tank_r=10	fluid_type=propylene-glycol	heat_ex_eff=0.7	pump_power=0.8	azimuth_type=relative	azimuth=90	tilt_type=pitch	tilt=0																																
+Solar Hot Water	"40 sqft, South, Roof Pitch"	ResidentialHotWaterSolar	collector_area=40	frta=0.77	frul=0.793	iam=0.1	storage_vol=auto	tank_r=10	fluid_type=propylene-glycol	heat_ex_eff=0.7	pump_power=0.8	azimuth_type=absolute	azimuth=0	tilt_type=pitch	tilt=0																																
+Solar Hot Water	"40 sqft, West, Roof Pitch"	ResidentialHotWaterSolar	collector_area=40	frta=0.77	frul=0.793	iam=0.1	storage_vol=auto	tank_r=10	fluid_type=propylene-glycol	heat_ex_eff=0.7	pump_power=0.8	azimuth_type=absolute	azimuth=90	tilt_type=pitch	tilt=0																																
+Solar Hot Water	"40 sqft, Back Roof, 10 degrees"	ResidentialHotWaterSolar	collector_area=40	frta=0.77	frul=0.793	iam=0.1	storage_vol=auto	tank_r=10	fluid_type=propylene-glycol	heat_ex_eff=0.7	pump_power=0.8	azimuth_type=relative	azimuth=180	tilt_type=absolute	tilt=10																																
+Solar Hot Water	"40 sqft, Back Roof, 70 degrees"	ResidentialHotWaterSolar	collector_area=40	frta=0.77	frul=0.793	iam=0.1	storage_vol=auto	tank_r=10	fluid_type=propylene-glycol	heat_ex_eff=0.7	pump_power=0.8	azimuth_type=relative	azimuth=180	tilt_type=absolute	tilt=70																																
+Solar Hot Water	"40 sqft, Back Roof, Latitude - 15 degrees"	ResidentialHotWaterSolar	collector_area=40	frta=0.77	frul=0.793	iam=0.1	storage_vol=auto	tank_r=10	fluid_type=propylene-glycol	heat_ex_eff=0.7	pump_power=0.8	azimuth_type=relative	azimuth=180	tilt_type=latitude	tilt=-15																																
+Solar Hot Water	"40 sqft, Back Roof, Latitude + 15 degrees"	ResidentialHotWaterSolar	collector_area=40	frta=0.77	frul=0.793	iam=0.1	storage_vol=auto	tank_r=10	fluid_type=propylene-glycol	heat_ex_eff=0.7	pump_power=0.8	azimuth_type=relative	azimuth=180	tilt_type=latitude	tilt=15																																
+HVAC System Central	Both Shared	ResidentialHVACCentralSystemFanCoil	fan_coil_heating=true	fan_coil_cooling=true	central_boiler_fuel_type=gas																																										
+		ResidentialAirflow	has_hvac_flue=true																																												
+		ResidentialHVACSizing	show_debug_info=false																																												
+HVAC System Central	Neither Shared																																														
+HVAC System Central	Only Cooling Shared	ResidentialHVACCentralSystemFanCoil	fan_coil_heating=false	fan_coil_cooling=true	central_boiler_fuel_type=gas																																										
+		ResidentialHVACSizing	show_debug_info=false																																												
+HVAC System Central	Only Heating Shared	ResidentialHVACCentralSystemBoilerBaseboards	"central_boiler_system_type=hot water, forced draft"	central_boiler_fuel_type=gas																																											
+		ResidentialAirflow	has_hvac_flue=true																																												
+		ResidentialHVACSizing	show_debug_info=false																																												
+HVAC System Is Combined	No																																														
+HVAC System Is Combined	Yes																																														
+HVAC System Combined	None																																														
+HVAC System Combined	"ASHP, SEER 10, 6.2 HSPF"	ResidentialHVACAirSourceHeatPumpSingleSpeed	seer=10.0	hspf=6.2	eer=8.9	cop=2.4	shr=0.73	fan_power_rated=0.365	fan_power_installed=0.5	min_temp=0.0	crankcase_capacity=0.02	crankcase_temp=55.0	eer_capacity_derate_1ton=1.0	eer_capacity_derate_2ton=1.0	eer_capacity_derate_3ton=1.0	eer_capacity_derate_4ton=1.0	eer_capacity_derate_5ton=1.0	cop_capacity_derate_1ton=1.0	cop_capacity_derate_2ton=1.0	cop_capacity_derate_3ton=1.0	cop_capacity_derate_4ton=1.0	cop_capacity_derate_5ton=1.0	heat_pump_capacity=autosize	supplemental_efficiency=1.0	supplemental_capacity=autosize	dse=NA																					
+		ResidentialAirflow	has_hvac_flue=false																																												
+		ResidentialHVACSizing	show_debug_info=false																																												
+HVAC System Combined	"ASHP, SEER 10.3, 7.0 HSPF"	ResidentialHVACAirSourceHeatPumpSingleSpeed	seer=10.3	hspf=7.0	eer=9.2	cop=2.7	shr=0.73	fan_power_rated=0.365	fan_power_installed=0.5	min_temp=0.0	crankcase_capacity=0.02	crankcase_temp=55.0	eer_capacity_derate_1ton=1.0	eer_capacity_derate_2ton=1.0	eer_capacity_derate_3ton=1.0	eer_capacity_derate_4ton=1.0	eer_capacity_derate_5ton=1.0	cop_capacity_derate_1ton=1.0	cop_capacity_derate_2ton=1.0	cop_capacity_derate_3ton=1.0	cop_capacity_derate_4ton=1.0	cop_capacity_derate_5ton=1.0	heat_pump_capacity=autosize	supplemental_efficiency=1.0	supplemental_capacity=autosize	dse=NA																					
+		ResidentialAirflow	has_hvac_flue=false																																												
+		ResidentialHVACSizing	show_debug_info=false																																												
+HVAC System Combined	"ASHP, SEER 11.5, 7.5 HSPF"	ResidentialHVACAirSourceHeatPumpSingleSpeed	seer=11.5	hspf=7.5	eer=10.3	cop=3.0	shr=0.73	fan_power_rated=0.365	fan_power_installed=0.5	min_temp=0.0	crankcase_capacity=0.02	crankcase_temp=55.0	eer_capacity_derate_1ton=1.0	eer_capacity_derate_2ton=1.0	eer_capacity_derate_3ton=1.0	eer_capacity_derate_4ton=1.0	eer_capacity_derate_5ton=1.0	cop_capacity_derate_1ton=1.0	cop_capacity_derate_2ton=1.0	cop_capacity_derate_3ton=1.0	cop_capacity_derate_4ton=1.0	cop_capacity_derate_5ton=1.0	heat_pump_capacity=autosize	supplemental_efficiency=1.0	supplemental_capacity=autosize	dse=NA																					
+		ResidentialAirflow	has_hvac_flue=false																																												
+		ResidentialHVACSizing	show_debug_info=false																																												
+HVAC System Combined	"ASHP, SEER 13, 7.7 HSPF"	ResidentialHVACAirSourceHeatPumpSingleSpeed	seer=13.0	hspf=7.7	eer=11.4	cop=3.05	shr=0.73	fan_power_rated=0.365	fan_power_installed=0.5	min_temp=0.0	crankcase_capacity=0.02	crankcase_temp=55.0	eer_capacity_derate_1ton=1.0	eer_capacity_derate_2ton=1.0	eer_capacity_derate_3ton=1.0	eer_capacity_derate_4ton=1.0	eer_capacity_derate_5ton=1.0	cop_capacity_derate_1ton=1.0	cop_capacity_derate_2ton=1.0	cop_capacity_derate_3ton=1.0	cop_capacity_derate_4ton=1.0	cop_capacity_derate_5ton=1.0	heat_pump_capacity=autosize	supplemental_efficiency=1.0	supplemental_capacity=autosize	dse=NA																					
+		ResidentialAirflow	has_hvac_flue=false																																												
+		ResidentialHVACSizing	show_debug_info=false																																												
+HVAC System Combined	"ASHP, SEER 13, 8.0 HSPF"	ResidentialHVACAirSourceHeatPumpSingleSpeed	seer=13.0	hspf=8.0	eer=11.4	cop=3.2	shr=0.73	fan_power_rated=0.365	fan_power_installed=0.5	min_temp=0.0	crankcase_capacity=0.02	crankcase_temp=55.0	eer_capacity_derate_1ton=1.0	eer_capacity_derate_2ton=1.0	eer_capacity_derate_3ton=1.0	eer_capacity_derate_4ton=1.0	eer_capacity_derate_5ton=1.0	cop_capacity_derate_1ton=1.0	cop_capacity_derate_2ton=1.0	cop_capacity_derate_3ton=1.0	cop_capacity_derate_4ton=1.0	cop_capacity_derate_5ton=1.0	heat_pump_capacity=autosize	supplemental_efficiency=1.0	supplemental_capacity=autosize	dse=NA																					
+		ResidentialAirflow	has_hvac_flue=false																																												
+		ResidentialHVACSizing	show_debug_info=false																																												
+HVAC System Combined	"ASHP, SEER 14, 8.2 HSPF"	ResidentialHVACAirSourceHeatPumpSingleSpeed	seer=14.0	hspf=8.2	eer=12.2	cop=3.35	shr=0.73	fan_power_rated=0.365	fan_power_installed=0.5	min_temp=0.0	crankcase_capacity=0.02	crankcase_temp=55.0	eer_capacity_derate_1ton=1.0	eer_capacity_derate_2ton=1.0	eer_capacity_derate_3ton=1.0	eer_capacity_derate_4ton=1.0	eer_capacity_derate_5ton=1.0	cop_capacity_derate_1ton=1.0	cop_capacity_derate_2ton=1.0	cop_capacity_derate_3ton=1.0	cop_capacity_derate_4ton=1.0	cop_capacity_derate_5ton=1.0	heat_pump_capacity=autosize	supplemental_efficiency=1.0	supplemental_capacity=autosize	dse=NA																					
+		ResidentialAirflow	has_hvac_flue=false																																												
+		ResidentialHVACSizing	show_debug_info=false																																												
+HVAC System Combined	"ASHP, SEER 14.3, 8.5 HSPF"	ResidentialHVACAirSourceHeatPumpSingleSpeed	seer=14.3	hspf=8.5	eer=12.3	cop=3.5	shr=0.73	fan_power_rated=0.365	fan_power_installed=0.5	min_temp=0.0	crankcase_capacity=0.02	crankcase_temp=55.0	eer_capacity_derate_1ton=1.0	eer_capacity_derate_2ton=1.0	eer_capacity_derate_3ton=1.0	eer_capacity_derate_4ton=1.0	eer_capacity_derate_5ton=1.0	cop_capacity_derate_1ton=1.0	cop_capacity_derate_2ton=1.0	cop_capacity_derate_3ton=1.0	cop_capacity_derate_4ton=1.0	cop_capacity_derate_5ton=1.0	heat_pump_capacity=autosize	supplemental_efficiency=1.0	supplemental_capacity=autosize	dse=NA																					
+		ResidentialAirflow	has_hvac_flue=false																																												
+		ResidentialHVACSizing	show_debug_info=false																																												
+HVAC System Combined	"ASHP, SEER 15, 8.5 HSPF"	ResidentialHVACAirSourceHeatPumpSingleSpeed	seer=15.0	hspf=8.5	eer=12.7	cop=3.5	shr=0.73	fan_power_rated=0.365	fan_power_installed=0.5	min_temp=0.0	crankcase_capacity=0.02	crankcase_temp=55.0	eer_capacity_derate_1ton=1.0	eer_capacity_derate_2ton=1.0	eer_capacity_derate_3ton=1.0	eer_capacity_derate_4ton=1.0	eer_capacity_derate_5ton=1.0	cop_capacity_derate_1ton=1.0	cop_capacity_derate_2ton=1.0	cop_capacity_derate_3ton=1.0	cop_capacity_derate_4ton=1.0	cop_capacity_derate_5ton=1.0	heat_pump_capacity=autosize	supplemental_efficiency=1.0	supplemental_capacity=autosize	dse=NA																					
+		ResidentialAirflow	has_hvac_flue=false																																												
+		ResidentialHVACSizing	show_debug_info=false																																												
+HVAC System Combined	"ASHP, SEER 16, 9.0 HSPF"	ResidentialHVACAirSourceHeatPumpSingleSpeed	seer=16.0	hspf=9.0	eer=13.2	cop=3.8	shr=0.73	fan_power_rated=0.365	fan_power_installed=0.5	min_temp=0.0	crankcase_capacity=0.02	crankcase_temp=55.0	eer_capacity_derate_1ton=1.0	eer_capacity_derate_2ton=1.0	eer_capacity_derate_3ton=1.0	eer_capacity_derate_4ton=1.0	eer_capacity_derate_5ton=1.0	cop_capacity_derate_1ton=1.0	cop_capacity_derate_2ton=1.0	cop_capacity_derate_3ton=1.0	cop_capacity_derate_4ton=1.0	cop_capacity_derate_5ton=1.0	heat_pump_capacity=autosize	supplemental_efficiency=1.0	supplemental_capacity=autosize	dse=NA																					
+		ResidentialAirflow	has_hvac_flue=false																																												
+		ResidentialHVACSizing	show_debug_info=false																																												
+HVAC System Combined	"ASHP, SEER 17, 8.7 HSPF"	ResidentialHVACAirSourceHeatPumpTwoSpeed	seer=17.0	hspf=8.7	eer=13.9	eer2=12.8	cop=3.85	cop2=3.4	shr=0.71	shr2=0.724	capacity_ratio=0.72	capacity_ratio2=1.0	fan_speed_ratio_cooling=0.86	fan_speed_ratio_cooling2=0.86	fan_speed_ratio_heating=0.8	fan_speed_ratio_heating2=1.0	fan_power_rated=0.14	fan_power_installed=0.3	min_temp=0.0	crankcase_capacity=0.02	crankcase_temp=55.0	eer_capacity_derate_1ton=1.0	eer_capacity_derate_2ton=1.0	eer_capacity_derate_3ton=1.0	eer_capacity_derate_4ton=1.0	eer_capacity_derate_5ton=1.0	cop_capacity_derate_1ton=1.0	cop_capacity_derate_2ton=1.0	cop_capacity_derate_3ton=1.0	cop_capacity_derate_4ton=1.0	cop_capacity_derate_5ton=1.0	heat_pump_capacity=autosize	supplemental_efficiency=1.0	supplemental_capacity=autosize	dse=NA												
+		ResidentialAirflow	has_hvac_flue=false																																												
+		ResidentialHVACSizing	show_debug_info=false																																												
+HVAC System Combined	"ASHP, SEER 18, 9.3 HSPF"	ResidentialHVACAirSourceHeatPumpTwoSpeed	seer=18.0	hspf=9.3	eer=14.5	eer2=13.3	cop=4.2	cop2=3.7	shr=0.71	shr2=0.725	capacity_ratio=0.72	capacity_ratio2=1.0	fan_speed_ratio_cooling=0.86	fan_speed_ratio_cooling2=1.0	fan_speed_ratio_heating=0.8	fan_speed_ratio_heating2=1.0	fan_power_rated=0.14	fan_power_installed=0.3	min_temp=0.0	crankcase_capacity=0.02	crankcase_temp=55.0	eer_capacity_derate_1ton=1.0	eer_capacity_derate_2ton=1.0	eer_capacity_derate_3ton=1.0	eer_capacity_derate_4ton=0.93	eer_capacity_derate_5ton=0.9	cop_capacity_derate_1ton=1.0	cop_capacity_derate_2ton=1.0	cop_capacity_derate_3ton=1.0	cop_capacity_derate_4ton=1.0	cop_capacity_derate_5ton=1.0	heat_pump_capacity=autosize	supplemental_efficiency=1.0	supplemental_capacity=autosize	dse=NA												
+		ResidentialAirflow	has_hvac_flue=false																																												
+		ResidentialHVACSizing	show_debug_info=false																																												
+HVAC System Combined	"ASHP, SEER 22, 10 HSPF"	ResidentialHVACAirSourceHeatPumpVariableSpeed	seer=22.0	hspf=10.0	eer=17.4	eer2=16.8	eer3=14.3	eer4=13.0	cop=4.82	cop2=4.56	cop3=3.89	cop4=3.92	shr=0.84	shr2=0.79	shr3=0.76	shr4=0.77	capacity_ratio=0.49	capacity_ratio2=0.67	capacity_ratio3=1.0	capacity_ratio4=1.2	fan_speed_ratio_cooling=0.7	fan_speed_ratio_cooling2=0.9	fan_speed_ratio_cooling3=1.0	fan_speed_ratio_cooling4=1.26	fan_speed_ratio_heating=0.74	fan_speed_ratio_heating2=0.92	fan_speed_ratio_heating3=1.0	fan_speed_ratio_heating4=1.22	fan_power_rated=0.14	fan_power_installed=0.3	min_temp=0.0	crankcase_capacity=0.02	crankcase_temp=55.0	eer_capacity_derate_1ton=1.0	eer_capacity_derate_2ton=1.0	eer_capacity_derate_3ton=0.95	eer_capacity_derate_4ton=0.95	eer_capacity_derate_5ton=0.95	cop_capacity_derate_1ton=1.0	cop_capacity_derate_2ton=1.0	cop_capacity_derate_3ton=1.0	cop_capacity_derate_4ton=1.0	cop_capacity_derate_5ton=1.0	heat_pump_capacity=autosize	supplemental_efficiency=1.0	supplemental_capacity=autosize	dse=NA
+		ResidentialAirflow	has_hvac_flue=false																																												
+		ResidentialHVACSizing	show_debug_info=false																																												
+HVAC System Combined	"MSHP, SEER 14.5, 8.2 HSPF"	ResidentialHVACMiniSplitHeatPump	seer=14.5	min_cooling_capacity=0.4	max_cooling_capacity=1.2	shr=0.73	min_cooling_airflow_rate=200	max_cooling_airflow_rate=425	hspf=8.2	heating_capacity_offset=2300	min_heating_capacity=0.3	max_heating_capacity=1.2	min_heating_airflow_rate=200	max_heating_airflow_rate=400	cap_retention_frac=0.25	cap_retention_temp=-5	pan_heater_power=0	fan_power=0.07	is_ducted=false	heat_pump_capacity=autosize	supplemental_efficiency=1.0	supplemental_capacity=autosize	dse=NA																								
+		ResidentialAirflow	has_hvac_flue=false																																												
+		ResidentialHVACSizing	show_debug_info=false																																												
+HVAC System Combined	"MSHP, SEER 29.3, 14 HSPF"	ResidentialHVACMiniSplitHeatPump	seer=29.3	min_cooling_capacity=0.4	max_cooling_capacity=1.5	shr=0.73	min_cooling_airflow_rate=200	max_cooling_airflow_rate=425	hspf=14	heating_capacity_offset=3000	min_heating_capacity=0.3	max_heating_capacity=1.5	min_heating_airflow_rate=200	max_heating_airflow_rate=400	cap_retention_frac=0.5	cap_retention_temp=-15	pan_heater_power=150	fan_power=0.07	is_ducted=false	heat_pump_capacity=autosize	supplemental_efficiency=1.0	supplemental_capacity=autosize	dse=NA																								
+		ResidentialAirflow	has_hvac_flue=false																																												
+		ResidentialHVACSizing	show_debug_info=false																																												
+HVAC System Combined	"FIXME MSHP, SEER 18.0, 9.6 HSPF, 60% Conditioned"	ResidentialHVACMiniSplitHeatPump	seer=18.0	min_cooling_capacity=0.4	max_cooling_capacity=1.2	shr=0.73	min_cooling_airflow_rate=200	max_cooling_airflow_rate=425	hspf=9.6	heating_capacity_offset=2300	min_heating_capacity=0.3	max_heating_capacity=1.2	min_heating_airflow_rate=200	max_heating_airflow_rate=400	cap_retention_frac=0.25	cap_retention_temp=-5	pan_heater_power=0	fan_power=0.07	is_ducted=false	heat_pump_capacity=autosize	supplemental_efficiency=1.0	supplemental_capacity=0.0	dse=NA																								
+		ResidentialAirflow	has_hvac_flue=false																																												
+		ResidentialHVACSizing	show_debug_info=false																																												
+HVAC System Combined	"GSHP, EER 16.6, COP 3.6, Low-k soil, Std grout"	ResidentialHVACGroundSourceHeatPumpVerticalBore	cop=3.6	eer=16.6	ground_conductivity=0.6	grout_conductivity=0.4	bore_config=autosize	bore_holes=autosize	bore_depth=autosize	bore_spacing=20	bore_diameter=5	pipe_size=0.75	ground_diffusivity=0.0208	fluid_type=propylene-glycol	frac_glycol=0.3	design_delta_t=10	pump_head=50	u_tube_leg_spacing=0.9661	u_tube_spacing_type=b	shr=0.732	fan_power=0.5	heat_pump_capacity=autosize	supplemental_efficiency=1.0	supplemental_capacity=autosize	dse=NA																						
+		ResidentialAirflow	has_hvac_flue=false																																												
+		ResidentialHVACSizing	show_debug_info=false																																												
+HVAC System Combined	"GSHP, EER 20.2, COP 4.2, High-k soil, Enh grout"	ResidentialHVACGroundSourceHeatPumpVerticalBore	cop=4.2	eer=20.2	ground_conductivity=1.0	grout_conductivity=0.8	bore_config=autosize	bore_holes=autosize	bore_depth=autosize	bore_spacing=20	bore_diameter=5	pipe_size=0.75	ground_diffusivity=0.0406	fluid_type=propylene-glycol	frac_glycol=0.3	design_delta_t=10	pump_head=50	u_tube_leg_spacing=0.9661	u_tube_spacing_type=b	shr=0.732	fan_power=0.5	heat_pump_capacity=autosize	supplemental_efficiency=1.0	supplemental_capacity=autosize	dse=NA																						
+		ResidentialAirflow	has_hvac_flue=false																																												
+		ResidentialHVACSizing	show_debug_info=false																																												
+HVAC System Combined	GSHP	ResidentialHVACGroundSourceHeatPumpVerticalBore	cop=3.6	eer=16.6	ground_conductivity=0.6	grout_conductivity=0.4	bore_config=autosize	bore_holes=autosize	bore_depth=autosize	bore_spacing=20	bore_diameter=5	pipe_size=0.75	ground_diffusivity=0.0208	fluid_type=propylene-glycol	frac_glycol=0.3	design_delta_t=10	pump_head=50	u_tube_leg_spacing=0.9661	u_tube_spacing_type=b	shr=0.732	fan_power=0.5	heat_pump_capacity=autosize	supplemental_efficiency=1.0	supplemental_capacity=autosize	dse=NA																						
+		ResidentialAirflow	has_hvac_flue=false																																												
+		ResidentialHVACSizing	show_debug_info=false																																												
+HVAC System Combined	"FIXME Dual-Fuel ASHP, SEER 14, 8.2 HSPF"	ResidentialHVACAirSourceHeatPumpSingleSpeed	seer=14.0	hspf=8.2	eer=12.2	cop=3.35	shr=0.73	fan_power_rated=0.365	fan_power_installed=0.5	min_temp=0.0	crankcase_capacity=0.02	crankcase_temp=55.0	eer_capacity_derate_1ton=1.0	eer_capacity_derate_2ton=1.0	eer_capacity_derate_3ton=1.0	eer_capacity_derate_4ton=1.0	eer_capacity_derate_5ton=1.0	cop_capacity_derate_1ton=1.0	cop_capacity_derate_2ton=1.0	cop_capacity_derate_3ton=1.0	cop_capacity_derate_4ton=1.0	cop_capacity_derate_5ton=1.0	heat_pump_capacity=autosize	supplemental_efficiency=1.0	supplemental_capacity=autosize	dse=NA																					
+		ResidentialAirflow	has_hvac_flue=false																																												
+		ResidentialHVACSizing	show_debug_info=false																																												
+HVAC System Heating Electricity	None	ResidentialAirflow	has_hvac_flue=false																																												
+HVAC System Heating Electricity	Electric Baseboard	ResidentialHVACElectricBaseboard	efficiency=1.0	capacity=autosize																																											
+		ResidentialAirflow	has_hvac_flue=false																																												
+		ResidentialHVACSizing	show_debug_info=false																																												
+HVAC System Heating Electricity	Electric Furnace	ResidentialHVACFurnace	fuel_type=electric	afue=1.0	capacity=autosize	fan_power_installed=0.5	dse=NA																																								
+		ResidentialAirflow	has_hvac_flue=false																																												
+		ResidentialHVACSizing	show_debug_info=false																																												
+HVAC System Heating Electricity	Electric Boiler	ResidentialHVACBoiler	fuel_type=electric	"system_type=hot water, forced draft"	afue=1.0	oat_reset_enabled=false	oat_high=0.0	oat_low=0.0	oat_hwst_high=0.0	oat_hwst_low=0.0	design_temp=180.0	capacity=autosize	is_modulating=false	dse=NA																																	
+		ResidentialAirflow	has_hvac_flue=false																																												
+		ResidentialHVACSizing	show_debug_info=false																																												
+HVAC System Heating Natural Gas	None																																														
+HVAC System Heating Natural Gas	"Gas Furnace, 60% AFUE"	ResidentialHVACFurnace	fuel_type=gas	afue=0.6	capacity=autosize	fan_power_installed=0.5	dse=NA																																								
+		ResidentialAirflow	has_hvac_flue=true																																												
+		ResidentialHVACSizing	show_debug_info=false																																												
+HVAC System Heating Natural Gas	"Gas Furnace, 68% AFUE"	ResidentialHVACFurnace	fuel_type=gas	afue=0.68	capacity=autosize	fan_power_installed=0.5	dse=NA																																								
+		ResidentialAirflow	has_hvac_flue=true																																												
+		ResidentialHVACSizing	show_debug_info=false																																												
+HVAC System Heating Natural Gas	"Gas Furnace, 76% AFUE"	ResidentialHVACFurnace	fuel_type=gas	afue=0.76	capacity=autosize	fan_power_installed=0.5	dse=NA																																								
+		ResidentialAirflow	has_hvac_flue=true																																												
+		ResidentialHVACSizing	show_debug_info=false																																												
+HVAC System Heating Natural Gas	"Gas Furnace, 80% AFUE"	ResidentialHVACFurnace	fuel_type=gas	afue=0.8	capacity=autosize	fan_power_installed=0.5	dse=NA																																								
+		ResidentialAirflow	has_hvac_flue=true																																												
+		ResidentialHVACSizing	show_debug_info=false																																												
+HVAC System Heating Natural Gas	"Gas Furnace, 90% AFUE"	ResidentialHVACFurnace	fuel_type=gas	afue=0.9	capacity=autosize	fan_power_installed=0.5	dse=NA																																								
+		ResidentialAirflow	has_hvac_flue=false																																												
+		ResidentialHVACSizing	show_debug_info=false																																												
+HVAC System Heating Natural Gas	"Gas Furnace, 92.5% AFUE"	ResidentialHVACFurnace	fuel_type=gas	afue=0.925	capacity=autosize	fan_power_installed=0.5	dse=NA																																								
+		ResidentialAirflow	has_hvac_flue=false																																												
+		ResidentialHVACSizing	show_debug_info=false																																												
+HVAC System Heating Natural Gas	"Gas Furnace, 96% AFUE"	ResidentialHVACFurnace	fuel_type=gas	afue=0.96	capacity=autosize	fan_power_installed=0.5	dse=NA																																								
+		ResidentialAirflow	has_hvac_flue=false																																												
+		ResidentialHVACSizing	show_debug_info=false																																												
+HVAC System Heating Natural Gas	"Gas Stove, 75% AFUE"	ResidentialHVACUnitHeater	fuel_type=gas	efficiency=0.75	fan_power=0	airflow_rate=0	capacity=autosize																																								
+		ResidentialAirflow	has_hvac_flue=true																																												
+		ResidentialHVACSizing	show_debug_info=false																																												
+HVAC System Heating Natural Gas	"Gas Wall/Floor Furnace, 60% AFUE"	ResidentialHVACUnitHeater	fuel_type=gas	efficiency=0.6	fan_power=0	airflow_rate=0	capacity=autosize																																								
+		ResidentialAirflow	has_hvac_flue=false																																												
+		ResidentialHVACSizing	show_debug_info=false																																												
+HVAC System Heating Natural Gas	"Gas Wall/Floor Furnace, 68% AFUE"	ResidentialHVACUnitHeater	fuel_type=gas	efficiency=0.68	fan_power=0	airflow_rate=0	capacity=autosize																																								
+		ResidentialAirflow	has_hvac_flue=false																																												
+		ResidentialHVACSizing	show_debug_info=false																																												
+HVAC System Heating Natural Gas	"Gas Boiler, 72% AFUE"	ResidentialHVACBoiler	fuel_type=gas	"system_type=hot water, forced draft"	afue=0.72	oat_reset_enabled=false	oat_high=0.0	oat_low=0.0	oat_hwst_high=0.0	oat_hwst_low=0.0	design_temp=180.0	capacity=autosize	is_modulating=false	dse=NA																																	
+		ResidentialAirflow	has_hvac_flue=true																																												
+		ResidentialHVACSizing	show_debug_info=false																																												
+HVAC System Heating Natural Gas	"Gas Boiler, 76% AFUE"	ResidentialHVACBoiler	fuel_type=gas	"system_type=hot water, forced draft"	afue=0.76	oat_reset_enabled=false	oat_high=0.0	oat_low=0.0	oat_hwst_high=0.0	oat_hwst_low=0.0	design_temp=180.0	capacity=autosize	is_modulating=false	dse=NA																																	
+		ResidentialAirflow	has_hvac_flue=true																																												
+		ResidentialHVACSizing	show_debug_info=false																																												
+HVAC System Heating Natural Gas	"Gas Boiler, 80% AFUE"	ResidentialHVACBoiler	fuel_type=gas	"system_type=hot water, forced draft"	afue=0.80	oat_reset_enabled=false	oat_high=0.0	oat_low=0.0	oat_hwst_high=0.0	oat_hwst_low=0.0	design_temp=180.0	capacity=autosize	is_modulating=false	dse=NA																																	
+		ResidentialAirflow	has_hvac_flue=true																																												
+		ResidentialHVACSizing	show_debug_info=false																																												
+HVAC System Heating Natural Gas	"Gas Boiler, 85% AFUE"	ResidentialHVACBoiler	fuel_type=gas	"system_type=hot water, forced draft"	afue=0.85	oat_reset_enabled=false	oat_high=0.0	oat_low=0.0	oat_hwst_high=0.0	oat_hwst_low=0.0	design_temp=180.0	capacity=autosize	is_modulating=false	dse=NA																																	
+		ResidentialAirflow	has_hvac_flue=true																																												
+		ResidentialHVACSizing	show_debug_info=false																																												
+HVAC System Heating Natural Gas	"Gas Boiler, 95% AFUE, OAT Reset"	ResidentialHVACBoiler	fuel_type=gas	"system_type=hot water, condensing"	afue=0.95	oat_reset_enabled=true	oat_high=68	oat_low=0.0	oat_hwst_high=95	oat_hwst_low=180	design_temp=180.0	capacity=autosize	is_modulating=true	dse=NA																																	
+		ResidentialAirflow	has_hvac_flue=false																																												
+		ResidentialHVACSizing	show_debug_info=false																																												
+HVAC System Heating Natural Gas	"Gas Boiler, 96% AFUE"	ResidentialHVACBoiler	fuel_type=gas	"system_type=hot water, condensing"	afue=0.96	oat_reset_enabled=false	oat_high=0.0	oat_low=0.0	oat_hwst_high=0.0	oat_hwst_low=0.0	design_temp=150.0	capacity=autosize	is_modulating=true	dse=NA																																	
+		ResidentialAirflow	has_hvac_flue=false																																												
+		ResidentialHVACSizing	show_debug_info=false																																												
+HVAC System Heating Propane	None																																														
+HVAC System Heating Propane	"Propane Furnace, 60% AFUE"	ResidentialHVACFurnace	fuel_type=propane	afue=0.6	capacity=autosize	fan_power_installed=0.5	dse=NA																																								
+		ResidentialAirflow	has_hvac_flue=true																																												
+		ResidentialHVACSizing	show_debug_info=false																																												
+HVAC System Heating Propane	"Propane Furnace, 76% AFUE"	ResidentialHVACFurnace	fuel_type=propane	afue=0.76	capacity=autosize	fan_power_installed=0.5	dse=NA																																								
+		ResidentialAirflow	has_hvac_flue=true																																												
+		ResidentialHVACSizing	show_debug_info=false																																												
+HVAC System Heating Propane	"Propane Furnace, 80% AFUE"	ResidentialHVACFurnace	fuel_type=propane	afue=0.8	capacity=autosize	fan_power_installed=0.5	dse=NA																																								
+		ResidentialAirflow	has_hvac_flue=true																																												
+		ResidentialHVACSizing	show_debug_info=false																																												
+HVAC System Heating Propane	"Propane Furnace, 92% AFUE"	ResidentialHVACFurnace	fuel_type=propane	afue=0.92	capacity=autosize	fan_power_installed=0.5	dse=NA																																								
+		ResidentialAirflow	has_hvac_flue=false																																												
+		ResidentialHVACSizing	show_debug_info=false																																												
+HVAC System Heating Propane	"Propane Furnace, 96% AFUE"	ResidentialHVACFurnace	fuel_type=propane	afue=0.96	capacity=autosize	fan_power_installed=0.5	dse=NA																																								
+		ResidentialAirflow	has_hvac_flue=false																																												
+		ResidentialHVACSizing	show_debug_info=false																																												
+HVAC System Heating Propane	Propane Stove	ResidentialHVACUnitHeater	fuel_type=propane	efficiency=0.75	fan_power=0	airflow_rate=0	capacity=autosize																																								
+		ResidentialAirflow	has_hvac_flue=true																																												
+		ResidentialHVACSizing	show_debug_info=false																																												
+HVAC System Heating Propane	"Propane Wall/Floor Furnace, 60% AFUE"	ResidentialHVACUnitHeater	fuel_type=propane	efficiency=0.6	fan_power=0	airflow_rate=0	capacity=autosize																																								
+		ResidentialAirflow	has_hvac_flue=false																																												
+		ResidentialHVACSizing	show_debug_info=false																																												
+HVAC System Heating Propane	"Propane Wall/Floor Furnace, 68% AFUE"	ResidentialHVACUnitHeater	fuel_type=propane	efficiency=0.68	fan_power=0	airflow_rate=0	capacity=autosize																																								
+		ResidentialAirflow	has_hvac_flue=false																																												
+		ResidentialHVACSizing	show_debug_info=false																																												
+HVAC System Heating Propane	"Propane Boiler, 72% AFUE"	ResidentialHVACBoiler	fuel_type=propane	"system_type=hot water, forced draft"	afue=0.72	oat_reset_enabled=false	oat_high=0.0	oat_low=0.0	oat_hwst_high=0.0	oat_hwst_low=0.0	design_temp=180.0	capacity=autosize	is_modulating=false	dse=NA																																	
+		ResidentialAirflow	has_hvac_flue=true																																												
+		ResidentialHVACSizing	show_debug_info=false																																												
+HVAC System Heating Propane	"Propane Boiler, 76% AFUE"	ResidentialHVACBoiler	fuel_type=propane	"system_type=hot water, forced draft"	afue=0.76	oat_reset_enabled=false	oat_high=0.0	oat_low=0.0	oat_hwst_high=0.0	oat_hwst_low=0.0	design_temp=180.0	capacity=autosize	is_modulating=false	dse=NA																																	
+		ResidentialAirflow	has_hvac_flue=true																																												
+		ResidentialHVACSizing	show_debug_info=false																																												
+HVAC System Heating Propane	"Propane Boiler, 80% AFUE"	ResidentialHVACBoiler	fuel_type=propane	"system_type=hot water, forced draft"	afue=0.8	oat_reset_enabled=false	oat_high=0.0	oat_low=0.0	oat_hwst_high=0.0	oat_hwst_low=0.0	design_temp=180.0	capacity=autosize	is_modulating=false	dse=NA																																	
+		ResidentialAirflow	has_hvac_flue=true																																												
+		ResidentialHVACSizing	show_debug_info=false																																												
+HVAC System Heating Propane	Propane Boiler	ResidentialHVACBoiler	fuel_type=propane	"system_type=hot water, forced draft"	afue=0.8	oat_reset_enabled=false	oat_high=0.0	oat_low=0.0	oat_hwst_high=0.0	oat_hwst_low=0.0	design_temp=180.0	capacity=autosize	is_modulating=false	dse=NA																																	
+		ResidentialAirflow	has_hvac_flue=true																																												
+		ResidentialHVACSizing	show_debug_info=false																																												
+HVAC System Heating Fuel Oil	None																																														
+HVAC System Heating Fuel Oil	"Oil Furnace, 76% AFUE"	ResidentialHVACFurnace	fuel_type=oil	afue=0.76	capacity=autosize	fan_power_installed=0.5	dse=NA																																								
+		ResidentialAirflow	has_hvac_flue=true																																												
+		ResidentialHVACSizing	show_debug_info=false																																												
+HVAC System Heating Fuel Oil	"Oil Furnace, 80% AFUE"	ResidentialHVACFurnace	fuel_type=oil	afue=0.8	capacity=autosize	fan_power_installed=0.5	dse=NA																																								
+		ResidentialAirflow	has_hvac_flue=true																																												
+		ResidentialHVACSizing	show_debug_info=false																																												
+HVAC System Heating Fuel Oil	"Oil Furnace, 90% AFUE"	ResidentialHVACFurnace	fuel_type=oil	afue=0.9	capacity=autosize	fan_power_installed=0.5	dse=NA																																								
+		ResidentialAirflow	has_hvac_flue=false																																												
+		ResidentialHVACSizing	show_debug_info=false																																												
+HVAC System Heating Fuel Oil	"Oil Furnace, 95% AFUE"	ResidentialHVACFurnace	fuel_type=oil	afue=0.95	capacity=autosize	fan_power_installed=0.5	dse=NA																																								
+		ResidentialAirflow	has_hvac_flue=false																																												
+		ResidentialHVACSizing	show_debug_info=false																																												
+HVAC System Heating Fuel Oil	Oil Furnace	ResidentialHVACFurnace	fuel_type=oil	afue=0.8	capacity=autosize	fan_power_installed=0.5	dse=NA																																								
+		ResidentialAirflow	has_hvac_flue=true																																												
+		ResidentialHVACSizing	show_debug_info=false																																												
+HVAC System Heating Fuel Oil	Oil Stove	ResidentialHVACUnitHeater	fuel_type=oil	efficiency=0.75	fan_power=0	airflow_rate=0	capacity=autosize																																								
+		ResidentialAirflow	has_hvac_flue=true																																												
+		ResidentialHVACSizing	show_debug_info=false																																												
+HVAC System Heating Fuel Oil	"Oil Wall/Floor Furnace, 60% AFUE"	ResidentialHVACUnitHeater	fuel_type=oil	efficiency=0.6	fan_power=0	airflow_rate=0	capacity=autosize																																								
+		ResidentialAirflow	has_hvac_flue=false																																												
+		ResidentialHVACSizing	show_debug_info=false																																												
+HVAC System Heating Fuel Oil	"Oil Wall/Floor Furnace, 68% AFUE"	ResidentialHVACUnitHeater	fuel_type=oil	efficiency=0.68	fan_power=0	airflow_rate=0	capacity=autosize																																								
+		ResidentialAirflow	has_hvac_flue=false																																												
+		ResidentialHVACSizing	show_debug_info=false																																												
+HVAC System Heating Fuel Oil	"Oil Boiler, 72% AFUE"	ResidentialHVACBoiler	fuel_type=oil	"system_type=hot water, forced draft"	afue=0.72	oat_reset_enabled=false	oat_high=0.0	oat_low=0.0	oat_hwst_high=0.0	oat_hwst_low=0.0	design_temp=180.0	capacity=autosize	is_modulating=false	dse=NA																																	
+		ResidentialAirflow	has_hvac_flue=true																																												
+		ResidentialHVACSizing	show_debug_info=false																																												
+HVAC System Heating Fuel Oil	"Oil Boiler, 76% AFUE"	ResidentialHVACBoiler	fuel_type=oil	"system_type=hot water, forced draft"	afue=0.76	oat_reset_enabled=false	oat_high=0.0	oat_low=0.0	oat_hwst_high=0.0	oat_hwst_low=0.0	design_temp=180.0	capacity=autosize	is_modulating=false	dse=NA																																	
+		ResidentialAirflow	has_hvac_flue=true																																												
+		ResidentialHVACSizing	show_debug_info=false																																												
+HVAC System Heating Fuel Oil	"Oil Boiler, 80% AFUE"	ResidentialHVACBoiler	fuel_type=oil	"system_type=hot water, forced draft"	afue=0.8	oat_reset_enabled=false	oat_high=0.0	oat_low=0.0	oat_hwst_high=0.0	oat_hwst_low=0.0	design_temp=180.0	capacity=autosize	is_modulating=false	dse=NA																																	
+		ResidentialAirflow	has_hvac_flue=true																																												
+		ResidentialHVACSizing	show_debug_info=false																																												
+HVAC System Heating Fuel Oil	"Oil Boiler, 90% AFUE"	ResidentialHVACBoiler	fuel_type=oil	"system_type=hot water, condensing"	afue=0.9	oat_reset_enabled=false	oat_high=0.0	oat_low=0.0	oat_hwst_high=0.0	oat_hwst_low=0.0	design_temp=180.0	capacity=autosize	is_modulating=true	dse=NA																																	
+		ResidentialAirflow	has_hvac_flue=false																																												
+		ResidentialHVACSizing	show_debug_info=false																																												
+HVAC System Heating Fuel Oil	Oil Boiler	ResidentialHVACBoiler	fuel_type=oil	"system_type=hot water, forced draft"	afue=0.76	oat_reset_enabled=false	oat_high=0.0	oat_low=0.0	oat_hwst_high=0.0	oat_hwst_low=0.0	design_temp=180.0	capacity=autosize	is_modulating=false	dse=NA																																	
+		ResidentialAirflow	has_hvac_flue=true																																												
+		ResidentialHVACSizing	show_debug_info=false																																												
+HVAC System Heating Wood	None																																														
+HVAC System Heating Wood	Wood Stove	ResidentialHVACUnitHeater	fuel_type=wood	efficiency=0.6	fan_power=0	airflow_rate=0	capacity=autosize																																								
+		ResidentialAirflow	has_hvac_flue=true																																												
+HVAC System Heating Other Fuel	None																																														
+HVAC System Heating None	None																																														
+HVAC System Cooling	None																																														
+HVAC System Cooling	"AC, SEER 8"	ResidentialHVACCentralAirConditionerSingleSpeed	seer=8.0	eer=7.3	shr=0.73	fan_power_rated=0.365	fan_power_installed=0.5	crankcase_capacity=0.0	crankcase_temp=55	eer_capacity_derate_1ton=1.0	eer_capacity_derate_2ton=1.0	eer_capacity_derate_3ton=1.0	eer_capacity_derate_4ton=1.0	eer_capacity_derate_5ton=1.0	capacity=autosize	dse=NA																															
+		ResidentialAirflow																																													
+		ResidentialHVACSizing	show_debug_info=false																																												
+HVAC System Cooling	"AC, SEER 10"	ResidentialHVACCentralAirConditionerSingleSpeed	seer=10.0	eer=8.9	shr=0.73	fan_power_rated=0.365	fan_power_installed=0.5	crankcase_capacity=0.0	crankcase_temp=55	eer_capacity_derate_1ton=1.0	eer_capacity_derate_2ton=1.0	eer_capacity_derate_3ton=1.0	eer_capacity_derate_4ton=1.0	eer_capacity_derate_5ton=1.0	capacity=autosize	dse=NA																															
+		ResidentialAirflow																																													
+		ResidentialHVACSizing	show_debug_info=false																																												
+HVAC System Cooling	"AC, SEER 13"	ResidentialHVACCentralAirConditionerSingleSpeed	seer=13.0	eer=11.1	shr=0.73	fan_power_rated=0.365	fan_power_installed=0.5	crankcase_capacity=0.0	crankcase_temp=55	eer_capacity_derate_1ton=1.0	eer_capacity_derate_2ton=1.0	eer_capacity_derate_3ton=1.0	eer_capacity_derate_4ton=1.0	eer_capacity_derate_5ton=1.0	capacity=autosize	dse=NA																															
+		ResidentialAirflow																																													
+		ResidentialHVACSizing	show_debug_info=false																																												
+HVAC System Cooling	"AC, SEER 15"	ResidentialHVACCentralAirConditionerSingleSpeed	seer=15.0	eer=13.0	shr=0.73	fan_power_rated=0.365	fan_power_installed=0.5	crankcase_capacity=0.0	crankcase_temp=55	eer_capacity_derate_1ton=1.0	eer_capacity_derate_2ton=1.0	eer_capacity_derate_3ton=1.0	eer_capacity_derate_4ton=1.0	eer_capacity_derate_5ton=1.0	capacity=autosize	dse=NA																															
+		ResidentialAirflow																																													
+		ResidentialHVACSizing	show_debug_info=false																																												
+HVAC System Cooling	"AC, SEER 18"	ResidentialHVACCentralAirConditionerTwoSpeed	seer=18.0	eer=15.2	eer2=14.0	shr=0.71	shr2=0.73	capacity_ratio=0.72	capacity_ratio2=1.0	fan_speed_ratio=0.86	fan_speed_ratio2=1.0	fan_power_rated=0.14	fan_power_installed=0.3	crankcase_capacity=0.0	crankcase_temp=55	eer_capacity_derate_1ton=1.0	eer_capacity_derate_2ton=1.0	eer_capacity_derate_3ton=1.0	eer_capacity_derate_4ton=0.94	eer_capacity_derate_5ton=0.88	capacity=autosize	dse=NA																									
+		ResidentialAirflow																																													
+		ResidentialHVACSizing	show_debug_info=false																																												
+HVAC System Cooling	"AC, SEER 24.5"	ResidentialHVACCentralAirConditionerVariableSpeed	seer=24.5	eer=19.2	eer2=18.3	eer3=16.5	eer4=14.6	shr=0.98	shr2=0.82	shr3=0.745	shr4=0.77	capacity_ratio=0.36	capacity_ratio2=0.64	capacity_ratio3=1.0	capacity_ratio4=1.16	fan_speed_ratio=0.51	fan_speed_ratio2=0.84	fan_speed_ratio3=1.0	fan_speed_ratio4=1.19	fan_power_rated=0.14	fan_power_installed=0.3	crankcase_capacity=0.0	crankcase_temp=55	eer_capacity_derate_1ton=1.0	eer_capacity_derate_2ton=1.0	eer_capacity_derate_3ton=0.89	eer_capacity_derate_4ton=0.89	eer_capacity_derate_5ton=0.89	capacity=autosize	dse=NA																	
+		ResidentialAirflow																																													
+		ResidentialHVACSizing	show_debug_info=false																																												
+HVAC System Cooling	"Room AC, EER 8.5"	ResidentialHVACRoomAirConditioner	eer=8.5	shr=0.65	airflow_rate=350.0	capacity=autosize																																									
+		ResidentialAirflow																																													
+		ResidentialHVACSizing	show_debug_info=false																																												
+HVAC System Cooling	"FIXME Room AC, EER 8.5, 20% Conditioned"	ResidentialHVACRoomAirConditioner	eer=8.5	shr=0.65	airflow_rate=350.0	capacity=autosize																																									
+		ResidentialAirflow																																													
+		ResidentialHVACSizing	show_debug_info=false																																												
+HVAC System Cooling	"Room AC, EER 9.8"	ResidentialHVACRoomAirConditioner	eer=9.8	shr=0.65	airflow_rate=350.0	capacity=autosize																																									
+		ResidentialAirflow																																													
+		ResidentialHVACSizing	show_debug_info=false																																												
+HVAC System Cooling	"FIXME Room AC, EER 9.8, 10% Conditioned"	ResidentialHVACRoomAirConditioner	eer=9.8	shr=0.65	airflow_rate=350.0	capacity=autosize																																									
+		ResidentialAirflow																																													
+		ResidentialHVACSizing	show_debug_info=false																																												
+HVAC System Cooling	"FIXME Room AC, EER 9.8, 20% Conditioned"	ResidentialHVACRoomAirConditioner	eer=9.8	shr=0.65	airflow_rate=350.0	capacity=autosize																																									
+		ResidentialAirflow																																													
+		ResidentialHVACSizing	show_debug_info=false																																												
+HVAC System Cooling	"FIXME Room AC, EER 9.8, 30% Conditioned"	ResidentialHVACRoomAirConditioner	eer=9.8	shr=0.65	airflow_rate=350.0	capacity=autosize																																									
+		ResidentialAirflow																																													
+		ResidentialHVACSizing	show_debug_info=false																																												
+HVAC System Cooling	"FIXME Room AC, EER 9.8, 50% Conditioned"	ResidentialHVACRoomAirConditioner	eer=9.8	shr=0.65	airflow_rate=350.0	capacity=autosize																																									
+		ResidentialAirflow																																													
+		ResidentialHVACSizing	show_debug_info=false																																												
+HVAC System Cooling	"Room AC, EER 10.7"	ResidentialHVACRoomAirConditioner	eer=10.7	shr=0.65	airflow_rate=350.0	capacity=autosize																																									
+		ResidentialAirflow																																													
+		ResidentialHVACSizing	show_debug_info=false																																												
+HVAC System Cooling	"FIXME Room AC, EER 10.7, 20% Conditioned"	ResidentialHVACRoomAirConditioner	eer=10.7	shr=0.65	airflow_rate=350.0	capacity=autosize																																									
+		ResidentialAirflow																																													
+		ResidentialHVACSizing	show_debug_info=false																																												
+HVAC System Cooling	FIXME Evaporative Cooler	ResidentialHVACCentralAirConditionerSingleSpeed	seer=15.0	eer=13.0	shr=0.73	fan_power_rated=0.365	fan_power_installed=0.5	crankcase_capacity=0.0	crankcase_temp=55	eer_capacity_derate_1ton=1.0	eer_capacity_derate_2ton=1.0	eer_capacity_derate_3ton=1.0	eer_capacity_derate_4ton=1.0	eer_capacity_derate_5ton=1.0	capacity=autosize	dse=NA																															
+		ResidentialAirflow																																													
+		ResidentialHVACSizing	show_debug_info=false																																												
+HVAC System Cooling Type	None																																														
+HVAC System Cooling Type	Central																																														
+HVAC System Cooling Type	Room																																														
+Heating Setpoint	60F	ResidentialHVACHeatingSetpoints	weekday_setpoint=60	weekend_setpoint=60	use_auto_season=false	season_start_month=Jan	season_end_month=Dec																																								
+Heating Setpoint	60F w/setback	ResidentialHVACHeatingSetpoints	"weekday_setpoint=58.7,58.7,58.7,58.7,58.7,58.7,60,60,60,60,60,60,60,60,60,60,60,60,60,60,60,60,60,58.7"	"weekend_setpoint=58.7,58.7,58.7,58.7,58.7,58.7,60,60,60,60,60,60,60,60,60,60,60,60,60,60,60,60,60,58.7"	use_auto_season=false	season_start_month=Jan	season_end_month=Dec																																								
+Heating Setpoint	63F	ResidentialHVACHeatingSetpoints	weekday_setpoint=63	weekend_setpoint=63	use_auto_season=false	season_start_month=Jan	season_end_month=Dec																																								
+Heating Setpoint	63F w/setback	ResidentialHVACHeatingSetpoints	weekday_setpoint=63	weekend_setpoint=63	use_auto_season=false	season_start_month=Jan	season_end_month=Dec																																								
+Heating Setpoint	65F	ResidentialHVACHeatingSetpoints	weekday_setpoint=65	weekend_setpoint=65	use_auto_season=false	season_start_month=Jan	season_end_month=Dec																																								
+Heating Setpoint	65F w/setback	ResidentialHVACHeatingSetpoints	"weekday_setpoint=60.8,60.8,60.8,60.8,60.8,60.8,65,65,65,65,65,65,65,65,65,65,65,65,65,65,65,65,65,60.8"	"weekend_setpoint=60.8,60.8,60.8,60.8,60.8,60.8,65,65,65,65,65,65,65,65,65,65,65,65,65,65,65,65,65,60.8"	use_auto_season=false	season_start_month=Jan	season_end_month=Dec																																								
+Heating Setpoint	68F	ResidentialHVACHeatingSetpoints	weekday_setpoint=68	weekend_setpoint=68	use_auto_season=false	season_start_month=Jan	season_end_month=Dec																																								
+Heating Setpoint	68F w/setback	ResidentialHVACHeatingSetpoints	"weekday_setpoint=62.8,62.8,62.8,62.8,62.8,62.8,68,68,68,68,68,68,68,68,68,68,68,68,68,68,68,68,68,62.8"	"weekend_setpoint=62.8,62.8,62.8,62.8,62.8,62.8,68,68,68,68,68,68,68,68,68,68,68,68,68,68,68,68,68,62.8"	use_auto_season=false	season_start_month=Jan	season_end_month=Dec																																								
+Heating Setpoint	70F	ResidentialHVACHeatingSetpoints	weekday_setpoint=70	weekend_setpoint=70	use_auto_season=false	season_start_month=Jan	season_end_month=Dec																																								
+Heating Setpoint	70F w/setback	ResidentialHVACHeatingSetpoints	"weekday_setpoint=64.9,64.9,64.9,64.9,64.9,64.9,70,70,70,70,70,70,70,70,70,70,70,70,70,70,70,70,70,64.9"	"weekend_setpoint=64.9,64.9,64.9,64.9,64.9,64.9,70,70,70,70,70,70,70,70,70,70,70,70,70,70,70,70,70,64.9"	use_auto_season=false	season_start_month=Jan	season_end_month=Dec																																								
+Heating Setpoint	71F	ResidentialHVACHeatingSetpoints	weekday_setpoint=71	weekend_setpoint=71	use_auto_season=false	season_start_month=Jan	season_end_month=Dec																																								
+Heating Setpoint	71F w/setback	ResidentialHVACHeatingSetpoints	weekday_setpoint=71	weekend_setpoint=71	use_auto_season=false	season_start_month=Jan	season_end_month=Dec																																								
+Heating Setpoint	71F w/setback 65F	ResidentialHVACHeatingSetpoints	"weekday_setpoint=65,65,65,65,65,65,71,71,71,71,71,71,71,71,71,71,71,71,71,71,71,71,71,65"	"weekend_setpoint=65,65,65,65,65,65,71,71,71,71,71,71,71,71,71,71,71,71,71,71,71,71,71,65"	use_auto_season=false	season_start_month=Jan	season_end_month=Dec																																								
+Heating Setpoint	71F w/setback 65F (wkday)	ResidentialHVACHeatingSetpoints	"weekday_setpoint=65,65,65,65,65,65,71,71,71,65,65,65,65,65,65,65,65,71,71,71,71,71,71,65"	"weekend_setpoint=65,65,65,65,65,65,71,71,71,71,71,71,71,71,71,71,71,71,71,71,71,71,71,65"	use_auto_season=false	season_start_month=Jan	season_end_month=Dec																																								
+Heating Setpoint	72F	ResidentialHVACHeatingSetpoints	weekday_setpoint=72	weekend_setpoint=72	use_auto_season=false	season_start_month=Jan	season_end_month=Dec																																								
+Heating Setpoint	72F w/setback	ResidentialHVACHeatingSetpoints	"weekday_setpoint=67.3,67.3,67.3,67.3,67.3,67.3,72,72,72,72,72,72,72,72,72,72,72,72,72,72,72,72,72,67.3"	"weekend_setpoint=67.3,67.3,67.3,67.3,67.3,67.3,72,72,72,72,72,72,72,72,72,72,72,72,72,72,72,72,72,67.3"	use_auto_season=false	season_start_month=Jan	season_end_month=Dec																																								
+Heating Setpoint	73F	ResidentialHVACHeatingSetpoints	weekday_setpoint=73	weekend_setpoint=73	use_auto_season=false	season_start_month=Jan	season_end_month=Dec																																								
+Heating Setpoint	73F w/setback	ResidentialHVACHeatingSetpoints	weekday_setpoint=73	weekend_setpoint=73	use_auto_season=false	season_start_month=Jan	season_end_month=Dec																																								
+Heating Setpoint	75F	ResidentialHVACHeatingSetpoints	weekday_setpoint=75	weekend_setpoint=75	use_auto_season=false	season_start_month=Jan	season_end_month=Dec																																								
+Heating Setpoint	75F w/setback	ResidentialHVACHeatingSetpoints	"weekday_setpoint=68,68,68,68,68,68,75,75,75,75,75,75,75,75,75,75,75,75,75,75,75,75,75,68"	"weekend_setpoint=68,68,68,68,68,68,75,75,75,75,75,75,75,75,75,75,75,75,75,75,75,75,75,68"	use_auto_season=false	season_start_month=Jan	season_end_month=Dec																																								
+Heating Setpoint	66F	ResidentialHVACHeatingSetpoints	weekday_setpoint=66	weekend_setpoint=66	use_auto_season=false	season_start_month=Jan	season_end_month=Dec																																								
+Heating Setpoint	67F	ResidentialHVACHeatingSetpoints	weekday_setpoint=67	weekend_setpoint=67	use_auto_season=false	season_start_month=Jan	season_end_month=Dec																																								
+Heating Setpoint	69F	ResidentialHVACHeatingSetpoints	weekday_setpoint=69	weekend_setpoint=69	use_auto_season=false	season_start_month=Jan	season_end_month=Dec																																								
+Cooling Setpoint	65F	ResidentialHVACCoolingSetpoints	weekday_setpoint=65	weekend_setpoint=65	use_auto_season=false	season_start_month=Jan	season_end_month=Dec																																								
+		ResidentialHVACCeilingFan																																													
+Cooling Setpoint	68F	ResidentialHVACCoolingSetpoints	weekday_setpoint=68	weekend_setpoint=68	use_auto_season=false	season_start_month=Jan	season_end_month=Dec																																								
+		ResidentialHVACCeilingFan																																													
+Cooling Setpoint	69F	ResidentialHVACCoolingSetpoints	weekday_setpoint=69	weekend_setpoint=69	use_auto_season=false	season_start_month=Jan	season_end_month=Dec																																								
+		ResidentialHVACCeilingFan																																													
+Cooling Setpoint	70F	ResidentialHVACCoolingSetpoints	weekday_setpoint=70	weekend_setpoint=70	use_auto_season=false	season_start_month=Jan	season_end_month=Dec																																								
+		ResidentialHVACCeilingFan																																													
+Cooling Setpoint	72F	ResidentialHVACCoolingSetpoints	weekday_setpoint=72	weekend_setpoint=72	use_auto_season=false	season_start_month=Jan	season_end_month=Dec																																								
+		ResidentialHVACCeilingFan																																													
+Cooling Setpoint	73F	ResidentialHVACCoolingSetpoints	weekday_setpoint=73	weekend_setpoint=73	use_auto_season=false	season_start_month=Jan	season_end_month=Dec																																								
+		ResidentialHVACCeilingFan																																													
+Cooling Setpoint	74F	ResidentialHVACCoolingSetpoints	weekday_setpoint=74	weekend_setpoint=74	use_auto_season=false	season_start_month=Jan	season_end_month=Dec																																								
+		ResidentialHVACCeilingFan																																													
+Cooling Setpoint	75F	ResidentialHVACCoolingSetpoints	weekday_setpoint=75	weekend_setpoint=75	use_auto_season=false	season_start_month=Jan	season_end_month=Dec																																								
+		ResidentialHVACCeilingFan																																													
+Cooling Setpoint	76F	ResidentialHVACCoolingSetpoints	weekday_setpoint=76	weekend_setpoint=76	use_auto_season=false	season_start_month=Jan	season_end_month=Dec																																								
+		ResidentialHVACCeilingFan																																													
+Cooling Setpoint	76F w/setup 85F (wkday)	ResidentialHVACCoolingSetpoints	"weekday_setpoint=76,76,76,76,76,76,76,76,76,85,85,85,85,85,85,85,85,76,76,76,76,76,76,76"	"weekend_setpoint=76,76,76,76,76,76,76,76,76,76,76,76,76,76,76,76,76,76,76,76,76,76,76,76"	use_auto_season=false	season_start_month=Jan	season_end_month=Dec																																								
+		ResidentialHVACCeilingFan																																													
+Cooling Setpoint	76F w/setup 81F	ResidentialHVACCoolingSetpoints	"weekday_setpoint=76,76,76,76,76,76,76,76,76,81,81,81,81,81,81,81,76,76,76,76,76,76,76,76"	"weekend_setpoint=76,76,76,76,76,76,76,76,76,81,81,81,81,81,81,81,76,76,76,76,76,76,76,76"	use_auto_season=false	season_start_month=Jan	season_end_month=Dec																																								
+		ResidentialHVACCeilingFan																																													
+Cooling Setpoint	77F	ResidentialHVACCoolingSetpoints	weekday_setpoint=77	weekend_setpoint=77	use_auto_season=false	season_start_month=Jan	season_end_month=Dec																																								
+		ResidentialHVACCeilingFan																																												    	
+Cooling Setpoint	78F	ResidentialHVACCoolingSetpoints	weekday_setpoint=78	weekend_setpoint=78	use_auto_season=false	season_start_month=Jan	season_end_month=Dec																																								
+		ResidentialHVACCeilingFan																																												        	
+Cooling Setpoint	80F	ResidentialHVACCoolingSetpoints	weekday_setpoint=80	weekend_setpoint=80	use_auto_season=false	season_start_month=Jan	season_end_month=Dec																																								
+		ResidentialHVACCeilingFan																																												        	
+Ceiling Fan	None	ResidentialHVACCeilingFan	coverage=NA	specified_num=0	power=45	control=typical	use_benchmark_energy=true	cooling_setpoint_offset=0	mult=1	"weekday_sch=0.04, 0.037, 0.037, 0.036, 0.033, 0.036, 0.043, 0.047, 0.034, 0.023, 0.024, 0.025, 0.024, 0.028, 0.031, 0.032, 0.039, 0.053, 0.063, 0.067, 0.071, 0.069, 0.059, 0.05"	"weekend_sch=0.04, 0.037, 0.037, 0.036, 0.033, 0.036, 0.043, 0.047, 0.034, 0.023, 0.024, 0.025, 0.024, 0.028, 0.031, 0.032, 0.039, 0.053, 0.063, 0.067, 0.071, 0.069, 0.059, 0.05"	"monthly_sch=1.248, 1.257, 0.993, 0.989, 0.993, 0.827, 0.821, 0.821, 0.827, 0.99, 0.987, 1.248"																																			
+Ceiling Fan	National Average	ResidentialHVACCeilingFan	coverage=NA	specified_num=1	power=45	control=typical	use_benchmark_energy=true	cooling_setpoint_offset=0	mult=1	"weekday_sch=0.04, 0.037, 0.037, 0.036, 0.033, 0.036, 0.043, 0.047, 0.034, 0.023, 0.024, 0.025, 0.024, 0.028, 0.031, 0.032, 0.039, 0.053, 0.063, 0.067, 0.071, 0.069, 0.059, 0.05"	"weekend_sch=0.04, 0.037, 0.037, 0.036, 0.033, 0.036, 0.043, 0.047, 0.034, 0.023, 0.024, 0.025, 0.024, 0.028, 0.031, 0.032, 0.039, 0.053, 0.063, 0.067, 0.071, 0.069, 0.059, 0.05"	"monthly_sch=1.248, 1.257, 0.993, 0.989, 0.993, 0.827, 0.821, 0.821, 0.827, 0.99, 0.987, 1.248"																																			
+Ceiling Fan	Standard Efficiency	ResidentialHVACCeilingFan	coverage=NA	specified_num=1	power=45	control=typical	use_benchmark_energy=false	cooling_setpoint_offset=0	mult=1	"weekday_sch=0.04, 0.037, 0.037, 0.036, 0.033, 0.036, 0.043, 0.047, 0.034, 0.023, 0.024, 0.025, 0.024, 0.028, 0.031, 0.032, 0.039, 0.053, 0.063, 0.067, 0.071, 0.069, 0.059, 0.05"	"weekend_sch=0.04, 0.037, 0.037, 0.036, 0.033, 0.036, 0.043, 0.047, 0.034, 0.023, 0.024, 0.025, 0.024, 0.028, 0.031, 0.032, 0.039, 0.053, 0.063, 0.067, 0.071, 0.069, 0.059, 0.05"	"monthly_sch=1.248, 1.257, 0.993, 0.989, 0.993, 0.827, 0.821, 0.821, 0.827, 0.99, 0.987, 1.248"																																			
+Ceiling Fan	"Standard Efficiency, 5 Fans"	ResidentialHVACCeilingFan	coverage=NA	specified_num=5	power=45	control=typical	use_benchmark_energy=false	cooling_setpoint_offset=0	mult=1	"weekday_sch=0.04, 0.037, 0.037, 0.036, 0.033, 0.036, 0.043, 0.047, 0.034, 0.023, 0.024, 0.025, 0.024, 0.028, 0.031, 0.032, 0.039, 0.053, 0.063, 0.067, 0.071, 0.069, 0.059, 0.05"	"weekend_sch=0.04, 0.037, 0.037, 0.036, 0.033, 0.036, 0.043, 0.047, 0.034, 0.023, 0.024, 0.025, 0.024, 0.028, 0.031, 0.032, 0.039, 0.053, 0.063, 0.067, 0.071, 0.069, 0.059, 0.05"	"monthly_sch=1.248, 1.257, 0.993, 0.989, 0.993, 0.827, 0.821, 0.821, 0.827, 0.99, 0.987, 1.248"																																			
+Ceiling Fan	"Standard Efficiency, 50% Coverage"	ResidentialHVACCeilingFan	coverage=0.5	specified_num=NA	power=45	control=typical	use_benchmark_energy=false	cooling_setpoint_offset=0	mult=1	"weekday_sch=0.04, 0.037, 0.037, 0.036, 0.033, 0.036, 0.043, 0.047, 0.034, 0.023, 0.024, 0.025, 0.024, 0.028, 0.031, 0.032, 0.039, 0.053, 0.063, 0.067, 0.071, 0.069, 0.059, 0.05"	"weekend_sch=0.04, 0.037, 0.037, 0.036, 0.033, 0.036, 0.043, 0.047, 0.034, 0.023, 0.024, 0.025, 0.024, 0.028, 0.031, 0.032, 0.039, 0.053, 0.063, 0.067, 0.071, 0.069, 0.059, 0.05"	"monthly_sch=1.248, 1.257, 0.993, 0.989, 0.993, 0.827, 0.821, 0.821, 0.827, 0.99, 0.987, 1.248"																																			
+Ceiling Fan	"Premium Efficiency, 50% Coverage, Smart"	ResidentialHVACCeilingFan	coverage=0.5	specified_num=NA	power=20	control=smart	use_benchmark_energy=false	cooling_setpoint_offset=0	mult=1	"weekday_sch=0.04, 0.037, 0.037, 0.036, 0.033, 0.036, 0.043, 0.047, 0.034, 0.023, 0.024, 0.025, 0.024, 0.028, 0.031, 0.032, 0.039, 0.053, 0.063, 0.067, 0.071, 0.069, 0.059, 0.05"	"weekend_sch=0.04, 0.037, 0.037, 0.036, 0.033, 0.036, 0.043, 0.047, 0.034, 0.023, 0.024, 0.025, 0.024, 0.028, 0.031, 0.032, 0.039, 0.053, 0.063, 0.067, 0.071, 0.069, 0.059, 0.05"	"monthly_sch=1.248, 1.257, 0.993, 0.989, 0.993, 0.827, 0.821, 0.821, 0.827, 0.99, 0.987, 1.248"																																			
+Ceiling Fan	"Premium Efficiency, 100% Coverage, Smart, 4F"	ResidentialHVACCeilingFan	coverage=1.0	specified_num=NA	power=20	control=smart	use_benchmark_energy=false	cooling_setpoint_offset=4	mult=1	"weekday_sch=0.04, 0.037, 0.037, 0.036, 0.033, 0.036, 0.043, 0.047, 0.034, 0.023, 0.024, 0.025, 0.024, 0.028, 0.031, 0.032, 0.039, 0.053, 0.063, 0.067, 0.071, 0.069, 0.059, 0.05"	"weekend_sch=0.04, 0.037, 0.037, 0.036, 0.033, 0.036, 0.043, 0.047, 0.034, 0.023, 0.024, 0.025, 0.024, 0.028, 0.031, 0.032, 0.039, 0.053, 0.063, 0.067, 0.071, 0.069, 0.059, 0.05"	"monthly_sch=1.248, 1.257, 0.993, 0.989, 0.993, 0.827, 0.821, 0.821, 0.827, 0.99, 0.987, 1.248"																																			
+Dehumidifier	None																																														
+Dehumidifier	"Autosized, 50% RH"	ResidentialHVACDehumidifier	energy_factor=auto	water_removal_rate=auto	air_flow_rate=auto	humidity_setpoint=0.5																																									
+Dehumidifier	"Autosized, 60% RH"	ResidentialHVACDehumidifier	energy_factor=auto	water_removal_rate=auto	air_flow_rate=auto	humidity_setpoint=0.6																																									
+Dehumidifier	"65 pints/day, 50% RH"	ResidentialHVACDehumidifier	energy_factor=1.8	water_removal_rate=65	air_flow_rate=195	humidity_setpoint=0.5																																									
+Dehumidifier	"65 pints/day, 60% RH"	ResidentialHVACDehumidifier	energy_factor=1.8	water_removal_rate=65	air_flow_rate=195	humidity_setpoint=0.6																																									
+Refrigerator	EF 6.7	ResidentialApplianceRefrigerator	rated_annual_energy=1356.0	mult=1.0	"weekday_sch=0.040, 0.039, 0.038, 0.037, 0.036, 0.036, 0.038, 0.040, 0.041, 0.041, 0.040, 0.040, 0.042, 0.042, 0.042, 0.041, 0.044, 0.048, 0.050, 0.048, 0.047, 0.046, 0.044, 0.041"	"weekend_sch=0.040, 0.039, 0.038, 0.037, 0.036, 0.036, 0.038, 0.040, 0.041, 0.041, 0.040, 0.040, 0.042, 0.042, 0.042, 0.041, 0.044, 0.048, 0.050, 0.048, 0.047, 0.046, 0.044, 0.041"	"monthly_sch=0.837, 0.835, 1.084, 1.084, 1.084, 1.096, 1.096, 1.096, 1.096, 0.931, 0.925, 0.837"	location=auto																																							
+Refrigerator	EF 10.2	ResidentialApplianceRefrigerator	rated_annual_energy=891.0	mult=1.0	"weekday_sch=0.040, 0.039, 0.038, 0.037, 0.036, 0.036, 0.038, 0.040, 0.041, 0.041, 0.040, 0.040, 0.042, 0.042, 0.042, 0.041, 0.044, 0.048, 0.050, 0.048, 0.047, 0.046, 0.044, 0.041"	"weekend_sch=0.040, 0.039, 0.038, 0.037, 0.036, 0.036, 0.038, 0.040, 0.041, 0.041, 0.040, 0.040, 0.042, 0.042, 0.042, 0.041, 0.044, 0.048, 0.050, 0.048, 0.047, 0.046, 0.044, 0.041"	"monthly_sch=0.837, 0.835, 1.084, 1.084, 1.084, 1.096, 1.096, 1.096, 1.096, 0.931, 0.925, 0.837"	location=auto																																							
+Refrigerator	EF 10.5	ResidentialApplianceRefrigerator	rated_annual_energy=727.0	mult=1.0	"weekday_sch=0.040, 0.039, 0.038, 0.037, 0.036, 0.036, 0.038, 0.040, 0.041, 0.041, 0.040, 0.040, 0.042, 0.042, 0.042, 0.041, 0.044, 0.048, 0.050, 0.048, 0.047, 0.046, 0.044, 0.041"	"weekend_sch=0.040, 0.039, 0.038, 0.037, 0.036, 0.036, 0.038, 0.040, 0.041, 0.041, 0.040, 0.040, 0.042, 0.042, 0.042, 0.041, 0.044, 0.048, 0.050, 0.048, 0.047, 0.046, 0.044, 0.041"	"monthly_sch=0.837, 0.835, 1.084, 1.084, 1.084, 1.096, 1.096, 1.096, 1.096, 0.931, 0.925, 0.837"	location=auto																																							
+Refrigerator	EF 15.9	ResidentialApplianceRefrigerator	rated_annual_energy=480.0	mult=1.0	"weekday_sch=0.040, 0.039, 0.038, 0.037, 0.036, 0.036, 0.038, 0.040, 0.041, 0.041, 0.040, 0.040, 0.042, 0.042, 0.042, 0.041, 0.044, 0.048, 0.050, 0.048, 0.047, 0.046, 0.044, 0.041"	"weekend_sch=0.040, 0.039, 0.038, 0.037, 0.036, 0.036, 0.038, 0.040, 0.041, 0.041, 0.040, 0.040, 0.042, 0.042, 0.042, 0.041, 0.044, 0.048, 0.050, 0.048, 0.047, 0.046, 0.044, 0.041"	"monthly_sch=0.837, 0.835, 1.084, 1.084, 1.084, 1.096, 1.096, 1.096, 1.096, 0.931, 0.925, 0.837"	location=auto																																							
+Refrigerator	EF 17.6	ResidentialApplianceRefrigerator	rated_annual_energy=434	mult=1.0	"weekday_sch=0.040, 0.039, 0.038, 0.037, 0.036, 0.036, 0.038, 0.040, 0.041, 0.041, 0.040, 0.040, 0.042, 0.042, 0.042, 0.041, 0.044, 0.048, 0.050, 0.048, 0.047, 0.046, 0.044, 0.041"	"weekend_sch=0.040, 0.039, 0.038, 0.037, 0.036, 0.036, 0.038, 0.040, 0.041, 0.041, 0.040, 0.040, 0.042, 0.042, 0.042, 0.041, 0.044, 0.048, 0.050, 0.048, 0.047, 0.046, 0.044, 0.041"	"monthly_sch=0.837, 0.835, 1.084, 1.084, 1.084, 1.096, 1.096, 1.096, 1.096, 0.931, 0.925, 0.837"	location=auto																																							
+Refrigerator	"EF 17.6, 95% Usage"	ResidentialApplianceRefrigerator	rated_annual_energy=434	mult=0.95	"weekday_sch=0.040, 0.039, 0.038, 0.037, 0.036, 0.036, 0.038, 0.040, 0.041, 0.041, 0.040, 0.040, 0.042, 0.042, 0.042, 0.041, 0.044, 0.048, 0.050, 0.048, 0.047, 0.046, 0.044, 0.041"	"weekend_sch=0.040, 0.039, 0.038, 0.037, 0.036, 0.036, 0.038, 0.040, 0.041, 0.041, 0.040, 0.040, 0.042, 0.042, 0.042, 0.041, 0.044, 0.048, 0.050, 0.048, 0.047, 0.046, 0.044, 0.041"	"monthly_sch=0.837, 0.835, 1.084, 1.084, 1.084, 1.096, 1.096, 1.096, 1.096, 0.931, 0.925, 0.837"	location=auto																																							
+Refrigerator	"EF 17.6, 105% Usage"	ResidentialApplianceRefrigerator	rated_annual_energy=434	mult=1.05	"weekday_sch=0.040, 0.039, 0.038, 0.037, 0.036, 0.036, 0.038, 0.040, 0.041, 0.041, 0.040, 0.040, 0.042, 0.042, 0.042, 0.041, 0.044, 0.048, 0.050, 0.048, 0.047, 0.046, 0.044, 0.041"	"weekend_sch=0.040, 0.039, 0.038, 0.037, 0.036, 0.036, 0.038, 0.040, 0.041, 0.041, 0.040, 0.040, 0.042, 0.042, 0.042, 0.041, 0.044, 0.048, 0.050, 0.048, 0.047, 0.046, 0.044, 0.041"	"monthly_sch=0.837, 0.835, 1.084, 1.084, 1.084, 1.096, 1.096, 1.096, 1.096, 0.931, 0.925, 0.837"	location=auto																																							
+Refrigerator	EF 19.9	ResidentialApplianceRefrigerator	rated_annual_energy=400.0	mult=1.0	"weekday_sch=0.040, 0.039, 0.038, 0.037, 0.036, 0.036, 0.038, 0.040, 0.041, 0.041, 0.040, 0.040, 0.042, 0.042, 0.042, 0.041, 0.044, 0.048, 0.050, 0.048, 0.047, 0.046, 0.044, 0.041"	"weekend_sch=0.040, 0.039, 0.038, 0.037, 0.036, 0.036, 0.038, 0.040, 0.041, 0.041, 0.040, 0.040, 0.042, 0.042, 0.042, 0.041, 0.044, 0.048, 0.050, 0.048, 0.047, 0.046, 0.044, 0.041"	"monthly_sch=0.837, 0.835, 1.084, 1.084, 1.084, 1.096, 1.096, 1.096, 1.096, 0.931, 0.925, 0.837"	location=auto																																							
+Cooking Range	"Gas, 80% Usage"	ResidentialApplianceCookingRange	fuel_type=gas	cooktop_ef=0.4	oven_ef=0.058	has_elec_ignition=true	mult=0.8	"weekday_sch=0.007, 0.007, 0.004, 0.004, 0.007, 0.011, 0.025, 0.042, 0.046, 0.048, 0.042, 0.050, 0.057, 0.046, 0.057, 0.044, 0.092, 0.150, 0.117, 0.060, 0.035, 0.025, 0.016, 0.011"	"weekend_sch=0.007, 0.007, 0.004, 0.004, 0.007, 0.011, 0.025, 0.042, 0.046, 0.048, 0.042, 0.050, 0.057, 0.046, 0.057, 0.044, 0.092, 0.150, 0.117, 0.060, 0.035, 0.025, 0.016, 0.011"	"monthly_sch=1.097, 1.097, 0.991, 0.987, 0.991, 0.890, 0.896, 0.896, 0.890, 1.085, 1.085, 1.097"	location=auto																																				
+Cooking Range	"Gas, 100% Usage"	ResidentialApplianceCookingRange	fuel_type=gas	cooktop_ef=0.4	oven_ef=0.058	has_elec_ignition=true	mult=1.0	"weekday_sch=0.007, 0.007, 0.004, 0.004, 0.007, 0.011, 0.025, 0.042, 0.046, 0.048, 0.042, 0.050, 0.057, 0.046, 0.057, 0.044, 0.092, 0.150, 0.117, 0.060, 0.035, 0.025, 0.016, 0.011"	"weekend_sch=0.007, 0.007, 0.004, 0.004, 0.007, 0.011, 0.025, 0.042, 0.046, 0.048, 0.042, 0.050, 0.057, 0.046, 0.057, 0.044, 0.092, 0.150, 0.117, 0.060, 0.035, 0.025, 0.016, 0.011"	"monthly_sch=1.097, 1.097, 0.991, 0.987, 0.991, 0.890, 0.896, 0.896, 0.890, 1.085, 1.085, 1.097"	location=auto																																				
+Cooking Range	"Gas, 120% Usage"	ResidentialApplianceCookingRange	fuel_type=gas	cooktop_ef=0.4	oven_ef=0.058	has_elec_ignition=true	mult=1.2	"weekday_sch=0.007, 0.007, 0.004, 0.004, 0.007, 0.011, 0.025, 0.042, 0.046, 0.048, 0.042, 0.050, 0.057, 0.046, 0.057, 0.044, 0.092, 0.150, 0.117, 0.060, 0.035, 0.025, 0.016, 0.011"	"weekend_sch=0.007, 0.007, 0.004, 0.004, 0.007, 0.011, 0.025, 0.042, 0.046, 0.048, 0.042, 0.050, 0.057, 0.046, 0.057, 0.044, 0.092, 0.150, 0.117, 0.060, 0.035, 0.025, 0.016, 0.011"	"monthly_sch=1.097, 1.097, 0.991, 0.987, 0.991, 0.890, 0.896, 0.896, 0.890, 1.085, 1.085, 1.097"	location=auto																																				
+Cooking Range	"Propane, 80% Usage"	ResidentialApplianceCookingRange	fuel_type=propane	cooktop_ef=0.4	oven_ef=0.058	has_elec_ignition=true	mult=0.8	"weekday_sch=0.007, 0.007, 0.004, 0.004, 0.007, 0.011, 0.025, 0.042, 0.046, 0.048, 0.042, 0.050, 0.057, 0.046, 0.057, 0.044, 0.092, 0.150, 0.117, 0.060, 0.035, 0.025, 0.016, 0.011"	"weekend_sch=0.007, 0.007, 0.004, 0.004, 0.007, 0.011, 0.025, 0.042, 0.046, 0.048, 0.042, 0.050, 0.057, 0.046, 0.057, 0.044, 0.092, 0.150, 0.117, 0.060, 0.035, 0.025, 0.016, 0.011"	"monthly_sch=1.097, 1.097, 0.991, 0.987, 0.991, 0.890, 0.896, 0.896, 0.890, 1.085, 1.085, 1.097"	location=auto																																				
+Cooking Range	"Propane, 100% Usage"	ResidentialApplianceCookingRange	fuel_type=propane	cooktop_ef=0.4	oven_ef=0.058	has_elec_ignition=true	mult=1.0	"weekday_sch=0.007, 0.007, 0.004, 0.004, 0.007, 0.011, 0.025, 0.042, 0.046, 0.048, 0.042, 0.050, 0.057, 0.046, 0.057, 0.044, 0.092, 0.150, 0.117, 0.060, 0.035, 0.025, 0.016, 0.011"	"weekend_sch=0.007, 0.007, 0.004, 0.004, 0.007, 0.011, 0.025, 0.042, 0.046, 0.048, 0.042, 0.050, 0.057, 0.046, 0.057, 0.044, 0.092, 0.150, 0.117, 0.060, 0.035, 0.025, 0.016, 0.011"	"monthly_sch=1.097, 1.097, 0.991, 0.987, 0.991, 0.890, 0.896, 0.896, 0.890, 1.085, 1.085, 1.097"	location=auto																																				
+Cooking Range	"Propane, 120% Usage"	ResidentialApplianceCookingRange	fuel_type=propane	cooktop_ef=0.4	oven_ef=0.058	has_elec_ignition=true	mult=1.2	"weekday_sch=0.007, 0.007, 0.004, 0.004, 0.007, 0.011, 0.025, 0.042, 0.046, 0.048, 0.042, 0.050, 0.057, 0.046, 0.057, 0.044, 0.092, 0.150, 0.117, 0.060, 0.035, 0.025, 0.016, 0.011"	"weekend_sch=0.007, 0.007, 0.004, 0.004, 0.007, 0.011, 0.025, 0.042, 0.046, 0.048, 0.042, 0.050, 0.057, 0.046, 0.057, 0.044, 0.092, 0.150, 0.117, 0.060, 0.035, 0.025, 0.016, 0.011"	"monthly_sch=1.097, 1.097, 0.991, 0.987, 0.991, 0.890, 0.896, 0.896, 0.890, 1.085, 1.085, 1.097"	location=auto																																				
+Cooking Range	"Electric, 80% Usage"	ResidentialApplianceCookingRange	fuel_type=electric	cooktop_ef=0.74	oven_ef=0.11	has_elec_ignition=true	mult=0.8	"weekday_sch=0.007, 0.007, 0.004, 0.004, 0.007, 0.011, 0.025, 0.042, 0.046, 0.048, 0.042, 0.050, 0.057, 0.046, 0.057, 0.044, 0.092, 0.150, 0.117, 0.060, 0.035, 0.025, 0.016, 0.011"	"weekend_sch=0.007, 0.007, 0.004, 0.004, 0.007, 0.011, 0.025, 0.042, 0.046, 0.048, 0.042, 0.050, 0.057, 0.046, 0.057, 0.044, 0.092, 0.150, 0.117, 0.060, 0.035, 0.025, 0.016, 0.011"	"monthly_sch=1.097, 1.097, 0.991, 0.987, 0.991, 0.890, 0.896, 0.896, 0.890, 1.085, 1.085, 1.097"	location=auto																																				
+Cooking Range	"Electric, 100% Usage"	ResidentialApplianceCookingRange	fuel_type=electric	cooktop_ef=0.74	oven_ef=0.11	has_elec_ignition=true	mult=1.0	"weekday_sch=0.007, 0.007, 0.004, 0.004, 0.007, 0.011, 0.025, 0.042, 0.046, 0.048, 0.042, 0.050, 0.057, 0.046, 0.057, 0.044, 0.092, 0.150, 0.117, 0.060, 0.035, 0.025, 0.016, 0.011"	"weekend_sch=0.007, 0.007, 0.004, 0.004, 0.007, 0.011, 0.025, 0.042, 0.046, 0.048, 0.042, 0.050, 0.057, 0.046, 0.057, 0.044, 0.092, 0.150, 0.117, 0.060, 0.035, 0.025, 0.016, 0.011"	"monthly_sch=1.097, 1.097, 0.991, 0.987, 0.991, 0.890, 0.896, 0.896, 0.890, 1.085, 1.085, 1.097"	location=auto																																				
+Cooking Range	"Electric, 120% Usage"	ResidentialApplianceCookingRange	fuel_type=electric	cooktop_ef=0.74	oven_ef=0.11	has_elec_ignition=true	mult=1.2	"weekday_sch=0.007, 0.007, 0.004, 0.004, 0.007, 0.011, 0.025, 0.042, 0.046, 0.048, 0.042, 0.050, 0.057, 0.046, 0.057, 0.044, 0.092, 0.150, 0.117, 0.060, 0.035, 0.025, 0.016, 0.011"	"weekend_sch=0.007, 0.007, 0.004, 0.004, 0.007, 0.011, 0.025, 0.042, 0.046, 0.048, 0.042, 0.050, 0.057, 0.046, 0.057, 0.044, 0.092, 0.150, 0.117, 0.060, 0.035, 0.025, 0.016, 0.011"	"monthly_sch=1.097, 1.097, 0.991, 0.987, 0.991, 0.890, 0.896, 0.896, 0.890, 1.085, 1.085, 1.097"	location=auto																																				
+Cooking Range	"Electric, Induction"	ResidentialApplianceCookingRange	fuel_type=electric	cooktop_ef=0.84	oven_ef=0.11	has_elec_ignition=true	mult=1.0	"weekday_sch=0.007, 0.007, 0.004, 0.004, 0.007, 0.011, 0.025, 0.042, 0.046, 0.048, 0.042, 0.050, 0.057, 0.046, 0.057, 0.044, 0.092, 0.150, 0.117, 0.060, 0.035, 0.025, 0.016, 0.011"	"weekend_sch=0.007, 0.007, 0.004, 0.004, 0.007, 0.011, 0.025, 0.042, 0.046, 0.048, 0.042, 0.050, 0.057, 0.046, 0.057, 0.044, 0.092, 0.150, 0.117, 0.060, 0.035, 0.025, 0.016, 0.011"	"monthly_sch=1.097, 1.097, 0.991, 0.987, 0.991, 0.890, 0.896, 0.896, 0.890, 1.085, 1.085, 1.097"	location=auto																																				
+Cooking Range	None																																														
+Dishwasher	"318 Rated kWh, 80% Usage"	ResidentialApplianceDishwasher	num_settings=8	rated_annual_energy=318.0	has_internal_heater=true	cold_inlet=false	cold_use=0.0	test_date=2007	annual_gas_cost=24.0	mult_e=0.8	mult_hw=0.8	location=auto	plant_loop=auto																																		
+Dishwasher	"318 Rated kWh, 100% Usage"	ResidentialApplianceDishwasher	num_settings=8	rated_annual_energy=318.0	has_internal_heater=true	cold_inlet=false	cold_use=0.0	test_date=2007	annual_gas_cost=24.0	mult_e=1.0	mult_hw=1.0	location=auto	plant_loop=auto																																		
+Dishwasher	"318 Rated kWh, 120% Usage"	ResidentialApplianceDishwasher	num_settings=8	rated_annual_energy=318.0	has_internal_heater=true	cold_inlet=false	cold_use=0.0	test_date=2007	annual_gas_cost=24.0	mult_e=1.2	mult_hw=1.2	location=auto	plant_loop=auto																																		
+Dishwasher	"290 Rated kWh, 80% Usage"	ResidentialApplianceDishwasher	num_settings=12	rated_annual_energy=290.0	has_internal_heater=true	cold_inlet=false	cold_use=0.0	test_date=2007	annual_gas_cost=23.0	mult_e=0.8	mult_hw=0.8	location=auto	plant_loop=auto																																		
+Dishwasher	"290 Rated kWh, 100% Usage"	ResidentialApplianceDishwasher	num_settings=12	rated_annual_energy=290.0	has_internal_heater=true	cold_inlet=false	cold_use=0.0	test_date=2007	annual_gas_cost=23.0	mult_e=1.0	mult_hw=1.0	location=auto	plant_loop=auto																																		
+Dishwasher	"290 Rated kWh, 120% Usage"	ResidentialApplianceDishwasher	num_settings=12	rated_annual_energy=290.0	has_internal_heater=true	cold_inlet=false	cold_use=0.0	test_date=2007	annual_gas_cost=23.0	mult_e=1.2	mult_hw=1.2	location=auto	plant_loop=auto																																		
+Clothes Washer	"Standard, 80% Usage"	ResidentialApplianceClothesWasher	imef=0.95	rated_annual_energy=387.0	annual_cost=24.0	test_date=2007	drum_volume=3.5	cold_cycle=false	thermostatic_control=true	internal_heater=false	fill_sensor=false	mult_e=0.8	mult_hw=0.8	location=auto	plant_loop=auto																																
+Clothes Washer	"Standard, 100% Usage"	ResidentialApplianceClothesWasher	imef=0.95	rated_annual_energy=387.0	annual_cost=24.0	test_date=2007	drum_volume=3.5	cold_cycle=false	thermostatic_control=true	internal_heater=false	fill_sensor=false	mult_e=1.0	mult_hw=1.0	location=auto	plant_loop=auto																																
+Clothes Washer	"Standard, 120% Usage"	ResidentialApplianceClothesWasher	imef=0.95	rated_annual_energy=387.0	annual_cost=24.0	test_date=2007	drum_volume=3.5	cold_cycle=false	thermostatic_control=true	internal_heater=false	fill_sensor=false	mult_e=1.2	mult_hw=1.2	location=auto	plant_loop=auto																																
+Clothes Washer	"EnergyStar, 80% Usage"	ResidentialApplianceClothesWasher	imef=2.07	rated_annual_energy=123.0	annual_cost=9.0	test_date=2007	drum_volume=3.68	cold_cycle=false	thermostatic_control=true	internal_heater=false	fill_sensor=false	mult_e=0.8	mult_hw=0.8	location=auto	plant_loop=auto																																
+Clothes Washer	"EnergyStar, 100% Usage"	ResidentialApplianceClothesWasher	imef=2.07	rated_annual_energy=123.0	annual_cost=9.0	test_date=2007	drum_volume=3.68	cold_cycle=false	thermostatic_control=true	internal_heater=false	fill_sensor=false	mult_e=1.0	mult_hw=1.0	location=auto	plant_loop=auto																																
+Clothes Washer	"EnergyStar, 120% Usage"	ResidentialApplianceClothesWasher	imef=2.07	rated_annual_energy=123.0	annual_cost=9.0	test_date=2007	drum_volume=3.68	cold_cycle=false	thermostatic_control=true	internal_heater=false	fill_sensor=false	mult_e=1.2	mult_hw=1.2	location=auto	plant_loop=auto																																
+Clothes Washer	"EnergyStar, Cold Only"	ResidentialApplianceClothesWasher	imef=2.07	rated_annual_energy=123.0	annual_cost=9.0	test_date=2007	drum_volume=3.68	cold_cycle=true	thermostatic_control=true	internal_heater=false	fill_sensor=false	mult_e=1.0	mult_hw=1.0	location=auto	plant_loop=auto																																
+Clothes Dryer	"Gas, 80% Usage"	ResidentialApplianceClothesDryer	fuel_type=gas	cef=2.39	fuel_split=0.07	mult=0.8	location=auto																																								
+		ResidentialAirflow	clothes_dryer_exhaust=100																																												
+Clothes Dryer	"Gas, 100% Usage"	ResidentialApplianceClothesDryer	fuel_type=gas	cef=2.39	fuel_split=0.07	mult=1.0	location=auto																																								
+		ResidentialAirflow	clothes_dryer_exhaust=100																																												
+Clothes Dryer	"Gas, 120% Usage"	ResidentialApplianceClothesDryer	fuel_type=gas	cef=2.39	fuel_split=0.07	mult=1.2	location=auto																																								
+		ResidentialAirflow	clothes_dryer_exhaust=100																																												
+Clothes Dryer	"Gas, Premium"	ResidentialApplianceClothesDryer	fuel_type=gas	cef=3.03	fuel_split=0.07	mult=1.0	location=auto																																								
+		ResidentialAirflow	clothes_dryer_exhaust=100																																												
+Clothes Dryer	"Propane, 80% Usage"	ResidentialApplianceClothesDryer	fuel_type=propane	cef=2.39	fuel_split=0.07	mult=0.8	location=auto																																								
+		ResidentialAirflow	clothes_dryer_exhaust=100																																												
+Clothes Dryer	"Propane, 100% Usage"	ResidentialApplianceClothesDryer	fuel_type=propane	cef=2.39	fuel_split=0.07	mult=1.0	location=auto																																								
+		ResidentialAirflow	clothes_dryer_exhaust=100																																												
+Clothes Dryer	"Propane, 120% Usage"	ResidentialApplianceClothesDryer	fuel_type=propane	cef=2.39	fuel_split=0.07	mult=1.2	location=auto																																								
+		ResidentialAirflow	clothes_dryer_exhaust=100																																												
+Clothes Dryer	"Electric, 80% Usage"	ResidentialApplianceClothesDryer	fuel_type=electric	cef=2.70	fuel_split=1.0	mult=0.8	location=auto																																								
+		ResidentialAirflow	clothes_dryer_exhaust=100																																												
+Clothes Dryer	"Electric, 100% Usage"	ResidentialApplianceClothesDryer	fuel_type=electric	cef=2.70	fuel_split=1.0	mult=1.0	location=auto																																								
+		ResidentialAirflow	clothes_dryer_exhaust=100																																												
+Clothes Dryer	"Electric, 120% Usage"	ResidentialApplianceClothesDryer	fuel_type=electric	cef=2.70	fuel_split=1.0	mult=1.2	location=auto																																								
+		ResidentialAirflow	clothes_dryer_exhaust=100																																												
+Clothes Dryer	"Electric, Premium"	ResidentialApplianceClothesDryer	fuel_type=electric	cef=3.42	fuel_split=1.0	mult=1.0	location=auto																																								
+		ResidentialAirflow	clothes_dryer_exhaust=100																																												
+Clothes Dryer	"Electric, Heat Pump, Ventless"	ResidentialApplianceClothesDryer	fuel_type=electric	cef=3.65	fuel_split=1.0	mult=1.0	location=auto																																								
+		ResidentialAirflow	clothes_dryer_exhaust=0																																												
+Clothes Dryer	None	ResidentialAirflow	clothes_dryer_exhaust=0																																												
+Lighting	100% Incandescent	ResidentialLighting	hw_cfl=0	hw_led=0	hw_lfl=0	pg_cfl=0	pg_led=0	pg_lfl=0	in_eff=15	cfl_eff=55	led_eff=80	lfl_eff=88	option_type=Lamp Fractions	energy_use_interior=900	energy_use_garage=100	energy_use_exterior=300																															
+Lighting	"60% CFL Hardwired, 34% CFL Plugin"	ResidentialLighting	hw_cfl=0.6	hw_led=0	hw_lfl=0	pg_cfl=0.34	pg_led=0	pg_lfl=0	in_eff=15	cfl_eff=55	led_eff=80	lfl_eff=88	option_type=Lamp Fractions	energy_use_interior=900	energy_use_garage=100	energy_use_exterior=300																															
+Lighting	"60% LED Hardwired, 34% CFL Plugin"	ResidentialLighting	hw_cfl=0	hw_led=0.6	hw_lfl=0	pg_cfl=0.34	pg_led=0	pg_lfl=0	in_eff=15	cfl_eff=55	led_eff=80	lfl_eff=88	option_type=Lamp Fractions	energy_use_interior=900	energy_use_garage=100	energy_use_exterior=300																															
+Lighting	60% CFL	ResidentialLighting	hw_cfl=0.6	hw_led=0	hw_lfl=0	pg_cfl=0.6	pg_led=0	pg_lfl=0	in_eff=15	cfl_eff=55	led_eff=80	lfl_eff=88	option_type=Lamp Fractions	energy_use_interior=900	energy_use_garage=100	energy_use_exterior=300																															
+Lighting	100% CFL	ResidentialLighting	hw_cfl=1	hw_led=0	hw_lfl=0	pg_cfl=1	pg_led=0	pg_lfl=0	in_eff=15	cfl_eff=55	led_eff=80	lfl_eff=88	option_type=Lamp Fractions	energy_use_interior=900	energy_use_garage=100	energy_use_exterior=300																															
+Lighting	100% LED	ResidentialLighting	hw_cfl=0	hw_led=1	hw_lfl=0	pg_cfl=0	pg_led=1	pg_lfl=0	in_eff=15	cfl_eff=55	led_eff=80	lfl_eff=88	option_type=Lamp Fractions	energy_use_interior=900	energy_use_garage=100	energy_use_exterior=300																															
+Lighting	"100% LED, Low Efficacy"	ResidentialLighting	hw_cfl=0	hw_led=1	hw_lfl=0	pg_cfl=0	pg_led=1	pg_lfl=0	in_eff=15	cfl_eff=55	led_eff=50	lfl_eff=88	option_type=Lamp Fractions	energy_use_interior=900	energy_use_garage=100	energy_use_exterior=300																															
+Plug Loads	None																																														
+Plug Loads	25%	ResidentialMiscPlugLoads	mult=0.25	"weekday_sch=0.04, 0.037, 0.037, 0.036, 0.033, 0.036, 0.043, 0.047, 0.034, 0.023, 0.024, 0.025, 0.024, 0.028, 0.031, 0.032, 0.039, 0.053, 0.063, 0.067, 0.071, 0.069, 0.059, 0.05"	"weekend_sch=0.04, 0.037, 0.037, 0.036, 0.033, 0.036, 0.043, 0.047, 0.034, 0.023, 0.024, 0.025, 0.024, 0.028, 0.031, 0.032, 0.039, 0.053, 0.063, 0.067, 0.071, 0.069, 0.059, 0.05"	"monthly_sch=1.248, 1.257, 0.993, 0.989, 0.993, 0.827, 0.821, 0.821, 0.827, 0.99, 0.987, 1.248"	option_type=Multiplier	energy_use=2000	sens_frac=0.93	lat_frac=0.021																																					
+Plug Loads	50%	ResidentialMiscPlugLoads	mult=0.5	"weekday_sch=0.04, 0.037, 0.037, 0.036, 0.033, 0.036, 0.043, 0.047, 0.034, 0.023, 0.024, 0.025, 0.024, 0.028, 0.031, 0.032, 0.039, 0.053, 0.063, 0.067, 0.071, 0.069, 0.059, 0.05"	"weekend_sch=0.04, 0.037, 0.037, 0.036, 0.033, 0.036, 0.043, 0.047, 0.034, 0.023, 0.024, 0.025, 0.024, 0.028, 0.031, 0.032, 0.039, 0.053, 0.063, 0.067, 0.071, 0.069, 0.059, 0.05"	"monthly_sch=1.248, 1.257, 0.993, 0.989, 0.993, 0.827, 0.821, 0.821, 0.827, 0.99, 0.987, 1.248"	option_type=Multiplier	energy_use=2000	sens_frac=0.93	lat_frac=0.021																																					
+Plug Loads	75%	ResidentialMiscPlugLoads	mult=0.75	"weekday_sch=0.04, 0.037, 0.037, 0.036, 0.033, 0.036, 0.043, 0.047, 0.034, 0.023, 0.024, 0.025, 0.024, 0.028, 0.031, 0.032, 0.039, 0.053, 0.063, 0.067, 0.071, 0.069, 0.059, 0.05"	"weekend_sch=0.04, 0.037, 0.037, 0.036, 0.033, 0.036, 0.043, 0.047, 0.034, 0.023, 0.024, 0.025, 0.024, 0.028, 0.031, 0.032, 0.039, 0.053, 0.063, 0.067, 0.071, 0.069, 0.059, 0.05"	"monthly_sch=1.248, 1.257, 0.993, 0.989, 0.993, 0.827, 0.821, 0.821, 0.827, 0.99, 0.987, 1.248"	option_type=Multiplier	energy_use=2000	sens_frac=0.93	lat_frac=0.021																																					
+Plug Loads	100%	ResidentialMiscPlugLoads	mult=1.0	"weekday_sch=0.04, 0.037, 0.037, 0.036, 0.033, 0.036, 0.043, 0.047, 0.034, 0.023, 0.024, 0.025, 0.024, 0.028, 0.031, 0.032, 0.039, 0.053, 0.063, 0.067, 0.071, 0.069, 0.059, 0.05"	"weekend_sch=0.04, 0.037, 0.037, 0.036, 0.033, 0.036, 0.043, 0.047, 0.034, 0.023, 0.024, 0.025, 0.024, 0.028, 0.031, 0.032, 0.039, 0.053, 0.063, 0.067, 0.071, 0.069, 0.059, 0.05"	"monthly_sch=1.248, 1.257, 0.993, 0.989, 0.993, 0.827, 0.821, 0.821, 0.827, 0.99, 0.987, 1.248"	option_type=Multiplier	energy_use=2000	sens_frac=0.93	lat_frac=0.021																																					
+Plug Loads	150%	ResidentialMiscPlugLoads	mult=1.5	"weekday_sch=0.04, 0.037, 0.037, 0.036, 0.033, 0.036, 0.043, 0.047, 0.034, 0.023, 0.024, 0.025, 0.024, 0.028, 0.031, 0.032, 0.039, 0.053, 0.063, 0.067, 0.071, 0.069, 0.059, 0.05"	"weekend_sch=0.04, 0.037, 0.037, 0.036, 0.033, 0.036, 0.043, 0.047, 0.034, 0.023, 0.024, 0.025, 0.024, 0.028, 0.031, 0.032, 0.039, 0.053, 0.063, 0.067, 0.071, 0.069, 0.059, 0.05"	"monthly_sch=1.248, 1.257, 0.993, 0.989, 0.993, 0.827, 0.821, 0.821, 0.827, 0.99, 0.987, 1.248"	option_type=Multiplier	energy_use=2000	sens_frac=0.93	lat_frac=0.021																																					
+Plug Loads	200%	ResidentialMiscPlugLoads	mult=2.0	"weekday_sch=0.04, 0.037, 0.037, 0.036, 0.033, 0.036, 0.043, 0.047, 0.034, 0.023, 0.024, 0.025, 0.024, 0.028, 0.031, 0.032, 0.039, 0.053, 0.063, 0.067, 0.071, 0.069, 0.059, 0.05"	"weekend_sch=0.04, 0.037, 0.037, 0.036, 0.033, 0.036, 0.043, 0.047, 0.034, 0.023, 0.024, 0.025, 0.024, 0.028, 0.031, 0.032, 0.039, 0.053, 0.063, 0.067, 0.071, 0.069, 0.059, 0.05"	"monthly_sch=1.248, 1.257, 0.993, 0.989, 0.993, 0.827, 0.821, 0.821, 0.827, 0.99, 0.987, 1.248"	option_type=Multiplier	energy_use=2000	sens_frac=0.93	lat_frac=0.021																																					
+Plug Loads	400%	ResidentialMiscPlugLoads	mult=4.0	"weekday_sch=0.04, 0.037, 0.037, 0.036, 0.033, 0.036, 0.043, 0.047, 0.034, 0.023, 0.024, 0.025, 0.024, 0.028, 0.031, 0.032, 0.039, 0.053, 0.063, 0.067, 0.071, 0.069, 0.059, 0.05"	"weekend_sch=0.04, 0.037, 0.037, 0.036, 0.033, 0.036, 0.043, 0.047, 0.034, 0.023, 0.024, 0.025, 0.024, 0.028, 0.031, 0.032, 0.039, 0.053, 0.063, 0.067, 0.071, 0.069, 0.059, 0.05"	"monthly_sch=1.248, 1.257, 0.993, 0.989, 0.993, 0.827, 0.821, 0.821, 0.827, 0.99, 0.987, 1.248"	option_type=Multiplier	energy_use=2000	sens_frac=0.93	lat_frac=0.021																																					
+Misc Extra Refrigerator	None	ResidentialMiscLargeUncommonLoads	has_fridge=false	fridge_rated_annual_energy=1102	fridge_mult=0.221	"fridge_weekday_sch=0.040, 0.039, 0.038, 0.037, 0.036, 0.036, 0.038, 0.040, 0.041, 0.041, 0.040, 0.040, 0.042, 0.042, 0.042, 0.041, 0.044, 0.048, 0.050, 0.048, 0.047, 0.046, 0.044, 0.041"	"fridge_weekend_sch=0.040, 0.039, 0.038, 0.037, 0.036, 0.036, 0.038, 0.040, 0.041, 0.041, 0.040, 0.040, 0.042, 0.042, 0.042, 0.041, 0.044, 0.048, 0.050, 0.048, 0.047, 0.046, 0.044, 0.041"	"fridge_monthly_sch=0.837, 0.835, 1.084, 1.084, 1.084, 1.096, 1.096, 1.096, 1.096, 0.931, 0.925, 0.837"	fridge_location=auto																																						
+Misc Extra Refrigerator	"EF 6.9, National Average"	ResidentialMiscLargeUncommonLoads	has_fridge=true	fridge_rated_annual_energy=1102	fridge_mult=0.221	"fridge_weekday_sch=0.040, 0.039, 0.038, 0.037, 0.036, 0.036, 0.038, 0.040, 0.041, 0.041, 0.040, 0.040, 0.042, 0.042, 0.042, 0.041, 0.044, 0.048, 0.050, 0.048, 0.047, 0.046, 0.044, 0.041"	"fridge_weekend_sch=0.040, 0.039, 0.038, 0.037, 0.036, 0.036, 0.038, 0.040, 0.041, 0.041, 0.040, 0.040, 0.042, 0.042, 0.042, 0.041, 0.044, 0.048, 0.050, 0.048, 0.047, 0.046, 0.044, 0.041"	"fridge_monthly_sch=0.837, 0.835, 1.084, 1.084, 1.084, 1.096, 1.096, 1.096, 1.096, 0.931, 0.925, 0.837"	fridge_location=auto																																						
+Misc Freezer	None	ResidentialMiscLargeUncommonLoads	has_freezer=false	freezer_rated_annual_energy=935	freezer_mult=0.342	"freezer_weekday_sch=0.040, 0.039, 0.038, 0.037, 0.036, 0.036, 0.038, 0.040, 0.041, 0.041, 0.040, 0.040, 0.042, 0.042, 0.042, 0.041, 0.044, 0.048, 0.050, 0.048, 0.047, 0.046, 0.044, 0.041"	"freezer_weekend_sch=0.040, 0.039, 0.038, 0.037, 0.036, 0.036, 0.038, 0.040, 0.041, 0.041, 0.040, 0.040, 0.042, 0.042, 0.042, 0.041, 0.044, 0.048, 0.050, 0.048, 0.047, 0.046, 0.044, 0.041"	"freezer_monthly_sch=0.837, 0.835, 1.084, 1.084, 1.084, 1.096, 1.096, 1.096, 1.096, 0.931, 0.925, 0.837"	freezer_location=auto																																						
+Misc Freezer	"EF 12, National Average"	ResidentialMiscLargeUncommonLoads	has_freezer=true	freezer_rated_annual_energy=935	freezer_mult=0.342	"freezer_weekday_sch=0.040, 0.039, 0.038, 0.037, 0.036, 0.036, 0.038, 0.040, 0.041, 0.041, 0.040, 0.040, 0.042, 0.042, 0.042, 0.041, 0.044, 0.048, 0.050, 0.048, 0.047, 0.046, 0.044, 0.041"	"freezer_weekend_sch=0.040, 0.039, 0.038, 0.037, 0.036, 0.036, 0.038, 0.040, 0.041, 0.041, 0.040, 0.040, 0.042, 0.042, 0.042, 0.041, 0.044, 0.048, 0.050, 0.048, 0.047, 0.046, 0.044, 0.041"	"freezer_monthly_sch=0.837, 0.835, 1.084, 1.084, 1.084, 1.096, 1.096, 1.096, 1.096, 0.931, 0.925, 0.837"	freezer_location=auto																																						
+Misc Gas Fireplace	None	ResidentialMiscLargeUncommonLoads	has_gas_fireplace=false	gas_fireplace_annual_energy=60	gas_fireplace_mult=0.032	gas_fireplace_scale_energy=true	"gas_fireplace_weekday_sch=0.044, 0.023, 0.019, 0.015, 0.016, 0.018, 0.026, 0.033, 0.033, 0.032, 0.033, 0.033, 0.032, 0.032, 0.032, 0.033, 0.045, 0.057, 0.066, 0.076, 0.081, 0.086, 0.075, 0.065"	"gas_fireplace_weekend_sch=0.044, 0.023, 0.019, 0.015, 0.016, 0.018, 0.026, 0.033, 0.033, 0.032, 0.033, 0.033, 0.032, 0.032, 0.032, 0.033, 0.045, 0.057, 0.066, 0.076, 0.081, 0.086, 0.075, 0.065"	"gas_fireplace_monthly_sch=1.154, 1.161, 1.013, 1.010, 1.013, 0.888, 0.883, 0.883, 0.888, 0.978, 0.974, 1.154"	gas_fireplace_location=auto																																					
+		ResidentialAirflow	has_fireplace_chimney=false																																												
+Misc Gas Fireplace	National Average	ResidentialMiscLargeUncommonLoads	has_gas_fireplace=true	gas_fireplace_annual_energy=60	gas_fireplace_mult=0.032	gas_fireplace_scale_energy=true	"gas_fireplace_weekday_sch=0.044, 0.023, 0.019, 0.015, 0.016, 0.018, 0.026, 0.033, 0.033, 0.032, 0.033, 0.033, 0.032, 0.032, 0.032, 0.033, 0.045, 0.057, 0.066, 0.076, 0.081, 0.086, 0.075, 0.065"	"gas_fireplace_weekend_sch=0.044, 0.023, 0.019, 0.015, 0.016, 0.018, 0.026, 0.033, 0.033, 0.032, 0.033, 0.033, 0.032, 0.032, 0.032, 0.033, 0.045, 0.057, 0.066, 0.076, 0.081, 0.086, 0.075, 0.065"	"gas_fireplace_monthly_sch=1.154, 1.161, 1.013, 1.010, 1.013, 0.888, 0.883, 0.883, 0.888, 0.978, 0.974, 1.154"	gas_fireplace_location=auto																																					
+		ResidentialAirflow	has_fireplace_chimney=false																																												
+Misc Gas Fireplace	Gas Fireplace	ResidentialMiscLargeUncommonLoads	has_gas_fireplace=true	gas_fireplace_annual_energy=60	gas_fireplace_mult=1.0	gas_fireplace_scale_energy=true	"gas_fireplace_weekday_sch=0.044, 0.023, 0.019, 0.015, 0.016, 0.018, 0.026, 0.033, 0.033, 0.032, 0.033, 0.033, 0.032, 0.032, 0.032, 0.033, 0.045, 0.057, 0.066, 0.076, 0.081, 0.086, 0.075, 0.065"	"gas_fireplace_weekend_sch=0.044, 0.023, 0.019, 0.015, 0.016, 0.018, 0.026, 0.033, 0.033, 0.032, 0.033, 0.033, 0.032, 0.032, 0.032, 0.033, 0.045, 0.057, 0.066, 0.076, 0.081, 0.086, 0.075, 0.065"	"gas_fireplace_monthly_sch=1.154, 1.161, 1.013, 1.010, 1.013, 0.888, 0.883, 0.883, 0.888, 0.978, 0.974, 1.154"	gas_fireplace_location=auto																																					
+		ResidentialAirflow	has_fireplace_chimney=true																																												
+Misc Gas Grill	None	ResidentialMiscLargeUncommonLoads	has_gas_grill=false	gas_grill_annual_energy=30	gas_grill_mult=0.029	gas_grill_scale_energy=true	"gas_grill_weekday_sch=0.004, 0.001, 0.001, 0.002, 0.007, 0.012, 0.029, 0.046, 0.044, 0.041, 0.044, 0.046, 0.042, 0.038, 0.049, 0.059, 0.110, 0.161, 0.115, 0.070, 0.044, 0.019, 0.013, 0.007"	"gas_grill_weekend_sch=0.004, 0.001, 0.001, 0.002, 0.007, 0.012, 0.029, 0.046, 0.044, 0.041, 0.044, 0.046, 0.042, 0.038, 0.049, 0.059, 0.110, 0.161, 0.115, 0.070, 0.044, 0.019, 0.013, 0.007"	"gas_grill_monthly_sch=1.097, 1.097, 0.991, 0.987, 0.991, 0.890, 0.896, 0.896, 0.890, 1.085, 1.085, 1.097"																																						
+Misc Gas Grill	National Average	ResidentialMiscLargeUncommonLoads	has_gas_grill=true	gas_grill_annual_energy=30	gas_grill_mult=0.029	gas_grill_scale_energy=true	"gas_grill_weekday_sch=0.004, 0.001, 0.001, 0.002, 0.007, 0.012, 0.029, 0.046, 0.044, 0.041, 0.044, 0.046, 0.042, 0.038, 0.049, 0.059, 0.110, 0.161, 0.115, 0.070, 0.044, 0.019, 0.013, 0.007"	"gas_grill_weekend_sch=0.004, 0.001, 0.001, 0.002, 0.007, 0.012, 0.029, 0.046, 0.044, 0.041, 0.044, 0.046, 0.042, 0.038, 0.049, 0.059, 0.110, 0.161, 0.115, 0.070, 0.044, 0.019, 0.013, 0.007"	"gas_grill_monthly_sch=1.097, 1.097, 0.991, 0.987, 0.991, 0.890, 0.896, 0.896, 0.890, 1.085, 1.085, 1.097"																																						
+Misc Gas Grill	Gas Grill	ResidentialMiscLargeUncommonLoads	has_gas_grill=true	gas_grill_annual_energy=30	gas_grill_mult=1.0	gas_grill_scale_energy=true	"gas_grill_weekday_sch=0.004, 0.001, 0.001, 0.002, 0.007, 0.012, 0.029, 0.046, 0.044, 0.041, 0.044, 0.046, 0.042, 0.038, 0.049, 0.059, 0.110, 0.161, 0.115, 0.070, 0.044, 0.019, 0.013, 0.007"	"gas_grill_weekend_sch=0.004, 0.001, 0.001, 0.002, 0.007, 0.012, 0.029, 0.046, 0.044, 0.041, 0.044, 0.046, 0.042, 0.038, 0.049, 0.059, 0.110, 0.161, 0.115, 0.070, 0.044, 0.019, 0.013, 0.007"	"gas_grill_monthly_sch=1.097, 1.097, 0.991, 0.987, 0.991, 0.890, 0.896, 0.896, 0.890, 1.085, 1.085, 1.097"																																						
+Misc Gas Lighting	None	ResidentialMiscLargeUncommonLoads	has_gas_lighting=false	gas_lighting_annual_energy=19	gas_lighting_mult=0.012	gas_lighting_scale_energy=true	"gas_lighting_weekday_sch=0.044, 0.023, 0.019, 0.015, 0.016, 0.018, 0.026, 0.033, 0.033, 0.032, 0.033, 0.033, 0.032, 0.032, 0.032, 0.033, 0.045, 0.057, 0.066, 0.076, 0.081, 0.086, 0.075, 0.065"	"gas_lighting_weekend_sch=0.044, 0.023, 0.019, 0.015, 0.016, 0.018, 0.026, 0.033, 0.033, 0.032, 0.033, 0.033, 0.032, 0.032, 0.032, 0.033, 0.045, 0.057, 0.066, 0.076, 0.081, 0.086, 0.075, 0.065"	"gas_lighting_monthly_sch=1.154, 1.161, 1.013, 1.010, 1.013, 0.888, 0.883, 0.883, 0.888, 0.978, 0.974, 1.154"																																						
+Misc Gas Lighting	National Average	ResidentialMiscLargeUncommonLoads	has_gas_lighting=true	gas_lighting_annual_energy=19	gas_lighting_mult=0.012	gas_lighting_scale_energy=true	"gas_lighting_weekday_sch=0.044, 0.023, 0.019, 0.015, 0.016, 0.018, 0.026, 0.033, 0.033, 0.032, 0.033, 0.033, 0.032, 0.032, 0.032, 0.033, 0.045, 0.057, 0.066, 0.076, 0.081, 0.086, 0.075, 0.065"	"gas_lighting_weekend_sch=0.044, 0.023, 0.019, 0.015, 0.016, 0.018, 0.026, 0.033, 0.033, 0.032, 0.033, 0.033, 0.032, 0.032, 0.032, 0.033, 0.045, 0.057, 0.066, 0.076, 0.081, 0.086, 0.075, 0.065"	"gas_lighting_monthly_sch=1.154, 1.161, 1.013, 1.010, 1.013, 0.888, 0.883, 0.883, 0.888, 0.978, 0.974, 1.154"																																						
+Misc Gas Lighting	Gas Lighting	ResidentialMiscLargeUncommonLoads	has_gas_lighting=true	gas_lighting_annual_energy=19	gas_lighting_mult=1.0	gas_lighting_scale_energy=true	"gas_lighting_weekday_sch=0.044, 0.023, 0.019, 0.015, 0.016, 0.018, 0.026, 0.033, 0.033, 0.032, 0.033, 0.033, 0.032, 0.032, 0.032, 0.033, 0.045, 0.057, 0.066, 0.076, 0.081, 0.086, 0.075, 0.065"	"gas_lighting_weekend_sch=0.044, 0.023, 0.019, 0.015, 0.016, 0.018, 0.026, 0.033, 0.033, 0.032, 0.033, 0.033, 0.032, 0.032, 0.032, 0.033, 0.045, 0.057, 0.066, 0.076, 0.081, 0.086, 0.075, 0.065"	"gas_lighting_monthly_sch=1.154, 1.161, 1.013, 1.010, 1.013, 0.888, 0.883, 0.883, 0.888, 0.978, 0.974, 1.154"																																						
+Misc Hot Tub Spa	None	ResidentialMiscLargeUncommonLoads	has_hot_tub_heater_elec=false	has_hot_tub_heater_gas=false	has_hot_tub_pump=false	hot_tub_heater_elec_annual_energy=1027.3	hot_tub_heater_elec_mult=0.048	hot_tub_heater_gas_annual_energy=81	hot_tub_heater_gas_mult=0.011	hot_tub_pump_annual_energy=1014.1	hot_tub_pump_mult=0.059	hot_tub_scale_energy=true	"hot_tub_weekday_sch=0.024, 0.029, 0.024, 0.029, 0.047, 0.067, 0.057, 0.024, 0.024, 0.019, 0.015, 0.014, 0.014, 0.014, 0.024, 0.058, 0.126, 0.122, 0.068, 0.061, 0.051, 0.043, 0.024, 0.024"	"hot_tub_weekend_sch=0.024, 0.029, 0.024, 0.029, 0.047, 0.067, 0.057, 0.024, 0.024, 0.019, 0.015, 0.014, 0.014, 0.014, 0.024, 0.058, 0.126, 0.122, 0.068, 0.061, 0.051, 0.043, 0.024, 0.024"	"hot_tub_monthly_sch=0.921, 0.928, 0.921, 0.915, 0.921, 1.160, 1.158, 1.158, 1.160, 0.921, 0.915, 0.921"																																
+Misc Hot Tub Spa	National Average	ResidentialMiscLargeUncommonLoads	has_hot_tub_heater_elec=true	has_hot_tub_heater_gas=true	has_hot_tub_pump=true	hot_tub_heater_elec_annual_energy=1027.3	hot_tub_heater_elec_mult=0.048	hot_tub_heater_gas_annual_energy=81	hot_tub_heater_gas_mult=0.011	hot_tub_pump_annual_energy=1014.1	hot_tub_pump_mult=0.059	hot_tub_scale_energy=true	"hot_tub_weekday_sch=0.024, 0.029, 0.024, 0.029, 0.047, 0.067, 0.057, 0.024, 0.024, 0.019, 0.015, 0.014, 0.014, 0.014, 0.024, 0.058, 0.126, 0.122, 0.068, 0.061, 0.051, 0.043, 0.024, 0.024"	"hot_tub_weekend_sch=0.024, 0.029, 0.024, 0.029, 0.047, 0.067, 0.057, 0.024, 0.024, 0.019, 0.015, 0.014, 0.014, 0.014, 0.024, 0.058, 0.126, 0.122, 0.068, 0.061, 0.051, 0.043, 0.024, 0.024"	"hot_tub_monthly_sch=0.921, 0.928, 0.921, 0.915, 0.921, 1.160, 1.158, 1.158, 1.160, 0.921, 0.915, 0.921"																																
+Misc Hot Tub Spa	Electric	ResidentialMiscLargeUncommonLoads	has_hot_tub_heater_elec=true	has_hot_tub_heater_gas=false	has_hot_tub_pump=true	hot_tub_heater_elec_annual_energy=1027.3	hot_tub_heater_elec_mult=1.0	hot_tub_heater_gas_annual_energy=81	hot_tub_heater_gas_mult=0.011	hot_tub_pump_annual_energy=1014.1	hot_tub_pump_mult=1.0	hot_tub_scale_energy=true	"hot_tub_weekday_sch=0.024, 0.029, 0.024, 0.029, 0.047, 0.067, 0.057, 0.024, 0.024, 0.019, 0.015, 0.014, 0.014, 0.014, 0.024, 0.058, 0.126, 0.122, 0.068, 0.061, 0.051, 0.043, 0.024, 0.024"	"hot_tub_weekend_sch=0.024, 0.029, 0.024, 0.029, 0.047, 0.067, 0.057, 0.024, 0.024, 0.019, 0.015, 0.014, 0.014, 0.014, 0.024, 0.058, 0.126, 0.122, 0.068, 0.061, 0.051, 0.043, 0.024, 0.024"	"hot_tub_monthly_sch=0.921, 0.928, 0.921, 0.915, 0.921, 1.160, 1.158, 1.158, 1.160, 0.921, 0.915, 0.921"																																
+Misc Hot Tub Spa	Gas	ResidentialMiscLargeUncommonLoads	has_hot_tub_heater_elec=false	has_hot_tub_heater_gas=true	has_hot_tub_pump=true	hot_tub_heater_elec_annual_energy=1027.3	hot_tub_heater_elec_mult=1.0	hot_tub_heater_gas_annual_energy=81	hot_tub_heater_gas_mult=1.0	hot_tub_pump_annual_energy=1014.1	hot_tub_pump_mult=1.0	hot_tub_scale_energy=true	"hot_tub_weekday_sch=0.024, 0.029, 0.024, 0.029, 0.047, 0.067, 0.057, 0.024, 0.024, 0.019, 0.015, 0.014, 0.014, 0.014, 0.024, 0.058, 0.126, 0.122, 0.068, 0.061, 0.051, 0.043, 0.024, 0.024"	"hot_tub_weekend_sch=0.024, 0.029, 0.024, 0.029, 0.047, 0.067, 0.057, 0.024, 0.024, 0.019, 0.015, 0.014, 0.014, 0.014, 0.024, 0.058, 0.126, 0.122, 0.068, 0.061, 0.051, 0.043, 0.024, 0.024"	"hot_tub_monthly_sch=0.921, 0.928, 0.921, 0.915, 0.921, 1.160, 1.158, 1.158, 1.160, 0.921, 0.915, 0.921"																																
+Misc Pool	None	ResidentialMiscLargeUncommonLoads	has_pool_heater_elec=false	has_pool_heater_gas=false	has_pool_pump=false	pool_heater_elec_annual_energy=2300	pool_heater_elec_mult=0.004	pool_heater_gas_annual_energy=222	pool_heater_gas_mult=0.014	pool_pump_annual_energy=2250	pool_pump_mult=0.075	pool_scale_energy=true	"pool_weekday_sch=0.003, 0.003, 0.003, 0.004, 0.008, 0.015, 0.026, 0.044, 0.084, 0.121, 0.127, 0.121, 0.120, 0.090, 0.075, 0.061, 0.037, 0.023, 0.013, 0.008, 0.004, 0.003, 0.003, 0.003"	"pool_weekend_sch=0.003, 0.003, 0.003, 0.004, 0.008, 0.015, 0.026, 0.044, 0.084, 0.121, 0.127, 0.121, 0.120, 0.090, 0.075, 0.061, 0.037, 0.023, 0.013, 0.008, 0.004, 0.003, 0.003, 0.003"	"pool_monthly_sch=1.154, 1.161, 1.013, 1.010, 1.013, 0.888, 0.883, 0.883, 0.888, 0.978, 0.974, 1.154"																																
+Misc Pool	National Average	ResidentialMiscLargeUncommonLoads	has_pool_heater_elec=true	has_pool_heater_gas=true	has_pool_pump=true	pool_heater_elec_annual_energy=2300	pool_heater_elec_mult=0.004	pool_heater_gas_annual_energy=222	pool_heater_gas_mult=0.014	pool_pump_annual_energy=2250	pool_pump_mult=0.075	pool_scale_energy=true	"pool_weekday_sch=0.003, 0.003, 0.003, 0.004, 0.008, 0.015, 0.026, 0.044, 0.084, 0.121, 0.127, 0.121, 0.120, 0.090, 0.075, 0.061, 0.037, 0.023, 0.013, 0.008, 0.004, 0.003, 0.003, 0.003"	"pool_weekend_sch=0.003, 0.003, 0.003, 0.004, 0.008, 0.015, 0.026, 0.044, 0.084, 0.121, 0.127, 0.121, 0.120, 0.090, 0.075, 0.061, 0.037, 0.023, 0.013, 0.008, 0.004, 0.003, 0.003, 0.003"	"pool_monthly_sch=1.154, 1.161, 1.013, 1.010, 1.013, 0.888, 0.883, 0.883, 0.888, 0.978, 0.974, 1.154"																																
+Misc Pool	Electric	ResidentialMiscLargeUncommonLoads	has_pool_heater_elec=true	has_pool_heater_gas=false	has_pool_pump=true	pool_heater_elec_annual_energy=2300	pool_heater_elec_mult=1.0	pool_heater_gas_annual_energy=222	pool_heater_gas_mult=1.0	pool_pump_annual_energy=2250	pool_pump_mult=1.0	pool_scale_energy=true	"pool_weekday_sch=0.003, 0.003, 0.003, 0.004, 0.008, 0.015, 0.026, 0.044, 0.084, 0.121, 0.127, 0.121, 0.120, 0.090, 0.075, 0.061, 0.037, 0.023, 0.013, 0.008, 0.004, 0.003, 0.003, 0.003"	"pool_weekend_sch=0.003, 0.003, 0.003, 0.004, 0.008, 0.015, 0.026, 0.044, 0.084, 0.121, 0.127, 0.121, 0.120, 0.090, 0.075, 0.061, 0.037, 0.023, 0.013, 0.008, 0.004, 0.003, 0.003, 0.003"	"pool_monthly_sch=1.154, 1.161, 1.013, 1.010, 1.013, 0.888, 0.883, 0.883, 0.888, 0.978, 0.974, 1.154"																																
+Misc Pool	Gas	ResidentialMiscLargeUncommonLoads	has_pool_heater_elec=false	has_pool_heater_gas=true	has_pool_pump=true	pool_heater_elec_annual_energy=2300	pool_heater_elec_mult=0.004	pool_heater_gas_annual_energy=222	pool_heater_gas_mult=1.0	pool_pump_annual_energy=2250	pool_pump_mult=1.0	pool_scale_energy=true	"pool_weekday_sch=0.003, 0.003, 0.003, 0.004, 0.008, 0.015, 0.026, 0.044, 0.084, 0.121, 0.127, 0.121, 0.120, 0.090, 0.075, 0.061, 0.037, 0.023, 0.013, 0.008, 0.004, 0.003, 0.003, 0.003"	"pool_weekend_sch=0.003, 0.003, 0.003, 0.004, 0.008, 0.015, 0.026, 0.044, 0.084, 0.121, 0.127, 0.121, 0.120, 0.090, 0.075, 0.061, 0.037, 0.023, 0.013, 0.008, 0.004, 0.003, 0.003, 0.003"	"pool_monthly_sch=1.154, 1.161, 1.013, 1.010, 1.013, 0.888, 0.883, 0.883, 0.888, 0.978, 0.974, 1.154"																																
+Misc Well Pump	None	ResidentialMiscLargeUncommonLoads	has_well_pump=false	well_pump_annual_energy=400	well_pump_mult=0.127	well_pump_scale_energy=true	"well_pump_weekday_sch=0.044, 0.023, 0.019, 0.015, 0.016, 0.018, 0.026, 0.033, 0.033, 0.032, 0.033, 0.033, 0.032, 0.032, 0.032, 0.033, 0.045, 0.057, 0.066, 0.076, 0.081, 0.086, 0.075, 0.065"	"well_pump_weekend_sch=0.044, 0.023, 0.019, 0.015, 0.016, 0.018, 0.026, 0.033, 0.033, 0.032, 0.033, 0.033, 0.032, 0.032, 0.032, 0.033, 0.045, 0.057, 0.066, 0.076, 0.081, 0.086, 0.075, 0.065"	"well_pump_monthly_sch=1.154, 1.161, 1.013, 1.010, 1.013, 0.888, 0.883, 0.883, 0.888, 0.978, 0.974, 1.154"																																						
+Misc Well Pump	National Average	ResidentialMiscLargeUncommonLoads	has_well_pump=true	well_pump_annual_energy=400	well_pump_mult=0.127	well_pump_scale_energy=true	"well_pump_weekday_sch=0.044, 0.023, 0.019, 0.015, 0.016, 0.018, 0.026, 0.033, 0.033, 0.032, 0.033, 0.033, 0.032, 0.032, 0.032, 0.033, 0.045, 0.057, 0.066, 0.076, 0.081, 0.086, 0.075, 0.065"	"well_pump_weekend_sch=0.044, 0.023, 0.019, 0.015, 0.016, 0.018, 0.026, 0.033, 0.033, 0.032, 0.033, 0.033, 0.032, 0.032, 0.032, 0.033, 0.045, 0.057, 0.066, 0.076, 0.081, 0.086, 0.075, 0.065"	"well_pump_monthly_sch=1.154, 1.161, 1.013, 1.010, 1.013, 0.888, 0.883, 0.883, 0.888, 0.978, 0.974, 1.154"																																						
+Misc Well Pump	Typical Efficiency	ResidentialMiscLargeUncommonLoads	has_well_pump=true	well_pump_annual_energy=400	well_pump_mult=1.0	well_pump_scale_energy=true	"well_pump_weekday_sch=0.044, 0.023, 0.019, 0.015, 0.016, 0.018, 0.026, 0.033, 0.033, 0.032, 0.033, 0.033, 0.032, 0.032, 0.032, 0.033, 0.045, 0.057, 0.066, 0.076, 0.081, 0.086, 0.075, 0.065"	"well_pump_weekend_sch=0.044, 0.023, 0.019, 0.015, 0.016, 0.018, 0.026, 0.033, 0.033, 0.032, 0.033, 0.033, 0.032, 0.032, 0.032, 0.033, 0.045, 0.057, 0.066, 0.076, 0.081, 0.086, 0.075, 0.065"	"well_pump_monthly_sch=1.154, 1.161, 1.013, 1.010, 1.013, 0.888, 0.883, 0.883, 0.888, 0.978, 0.974, 1.154"																																						
+Misc Well Pump	High Efficiency	ResidentialMiscLargeUncommonLoads	has_well_pump=true	well_pump_annual_energy=400	well_pump_mult=0.67	well_pump_scale_energy=true	"well_pump_weekday_sch=0.044, 0.023, 0.019, 0.015, 0.016, 0.018, 0.026, 0.033, 0.033, 0.032, 0.033, 0.033, 0.032, 0.032, 0.032, 0.033, 0.045, 0.057, 0.066, 0.076, 0.081, 0.086, 0.075, 0.065"	"well_pump_weekend_sch=0.044, 0.023, 0.019, 0.015, 0.016, 0.018, 0.026, 0.033, 0.033, 0.032, 0.033, 0.033, 0.032, 0.032, 0.032, 0.033, 0.045, 0.057, 0.066, 0.076, 0.081, 0.086, 0.075, 0.065"	"well_pump_monthly_sch=1.154, 1.161, 1.013, 1.010, 1.013, 0.888, 0.883, 0.883, 0.888, 0.978, 0.974, 1.154"																																						
+Ducts	"85% Leakage, Uninsulated"	ResidentialAirflow	duct_location=auto	duct_total_leakage=0.85	duct_supply_frac=0.6	duct_return_frac=0.067	duct_ah_supply_frac=0.067	duct_ah_return_frac=0.267	duct_location_frac=auto	duct_num_returns=auto	duct_supply_area_mult=1	duct_return_area_mult=1	duct_r=0																																		
+Ducts	"85% Leakage, R-4"	ResidentialAirflow	duct_location=auto	duct_total_leakage=0.85	duct_supply_frac=0.6	duct_return_frac=0.067	duct_ah_supply_frac=0.067	duct_ah_return_frac=0.267	duct_location_frac=auto	duct_num_returns=auto	duct_supply_area_mult=1	duct_return_area_mult=1	duct_r=4																																		
+Ducts	"85% Leakage, R-6"	ResidentialAirflow	duct_location=auto	duct_total_leakage=0.85	duct_supply_frac=0.6	duct_return_frac=0.067	duct_ah_supply_frac=0.067	duct_ah_return_frac=0.267	duct_location_frac=auto	duct_num_returns=auto	duct_supply_area_mult=1	duct_return_area_mult=1	duct_r=6																																		
+Ducts	"85% Leakage, R-8"	ResidentialAirflow	duct_location=auto	duct_total_leakage=0.85	duct_supply_frac=0.6	duct_return_frac=0.067	duct_ah_supply_frac=0.067	duct_ah_return_frac=0.267	duct_location_frac=auto	duct_num_returns=auto	duct_supply_area_mult=1	duct_return_area_mult=1	duct_r=8																																		
+Ducts	"53% Leakage, Uninsulated"	ResidentialAirflow	duct_location=auto	duct_total_leakage=0.53	duct_supply_frac=0.6	duct_return_frac=0.067	duct_ah_supply_frac=0.067	duct_ah_return_frac=0.267	duct_location_frac=auto	duct_num_returns=auto	duct_supply_area_mult=1	duct_return_area_mult=1	duct_r=0																																		
+Ducts	"53% Leakage, R-4"	ResidentialAirflow	duct_location=auto	duct_total_leakage=0.53	duct_supply_frac=0.6	duct_return_frac=0.067	duct_ah_supply_frac=0.067	duct_ah_return_frac=0.267	duct_location_frac=auto	duct_num_returns=auto	duct_supply_area_mult=1	duct_return_area_mult=1	duct_r=4																																		
+Ducts	"53% Leakage, R-6"	ResidentialAirflow	duct_location=auto	duct_total_leakage=0.53	duct_supply_frac=0.6	duct_return_frac=0.067	duct_ah_supply_frac=0.067	duct_ah_return_frac=0.267	duct_location_frac=auto	duct_num_returns=auto	duct_supply_area_mult=1	duct_return_area_mult=1	duct_r=6																																		
+Ducts	"53% Leakage, R-8"	ResidentialAirflow	duct_location=auto	duct_total_leakage=0.53	duct_supply_frac=0.6	duct_return_frac=0.067	duct_ah_supply_frac=0.067	duct_ah_return_frac=0.267	duct_location_frac=auto	duct_num_returns=auto	duct_supply_area_mult=1	duct_return_area_mult=1	duct_r=8																																		
+Ducts	"34% Leakage, Uninsulated"	ResidentialAirflow	duct_location=auto	duct_total_leakage=0.34	duct_supply_frac=0.6	duct_return_frac=0.067	duct_ah_supply_frac=0.067	duct_ah_return_frac=0.267	duct_location_frac=auto	duct_num_returns=auto	duct_supply_area_mult=1	duct_return_area_mult=1	duct_r=0																																		
+Ducts	"34% Leakage, R-4"	ResidentialAirflow	duct_location=auto	duct_total_leakage=0.34	duct_supply_frac=0.6	duct_return_frac=0.067	duct_ah_supply_frac=0.067	duct_ah_return_frac=0.267	duct_location_frac=auto	duct_num_returns=auto	duct_supply_area_mult=1	duct_return_area_mult=1	duct_r=4																																		
+Ducts	"34% Leakage, R-6"	ResidentialAirflow	duct_location=auto	duct_total_leakage=0.34	duct_supply_frac=0.6	duct_return_frac=0.067	duct_ah_supply_frac=0.067	duct_ah_return_frac=0.267	duct_location_frac=auto	duct_num_returns=auto	duct_supply_area_mult=1	duct_return_area_mult=1	duct_r=6																																		
+Ducts	"34% Leakage, R-8"	ResidentialAirflow	duct_location=auto	duct_total_leakage=0.34	duct_supply_frac=0.6	duct_return_frac=0.067	duct_ah_supply_frac=0.067	duct_ah_return_frac=0.267	duct_location_frac=auto	duct_num_returns=auto	duct_supply_area_mult=1	duct_return_area_mult=1	duct_r=8																																		
+Ducts	"30% Leakage, Uninsulated"	ResidentialAirflow	duct_location=auto	duct_total_leakage=0.3	duct_supply_frac=0.6	duct_return_frac=0.067	duct_ah_supply_frac=0.067	duct_ah_return_frac=0.267	duct_location_frac=auto	duct_num_returns=auto	duct_supply_area_mult=1	duct_return_area_mult=1	duct_r=0																																		
+Ducts	"30% Leakage, R-4"	ResidentialAirflow	duct_location=auto	duct_total_leakage=0.3	duct_supply_frac=0.6	duct_return_frac=0.067	duct_ah_supply_frac=0.067	duct_ah_return_frac=0.267	duct_location_frac=auto	duct_num_returns=auto	duct_supply_area_mult=1	duct_return_area_mult=1	duct_r=4																																		
+Ducts	"30% Leakage, R-6"	ResidentialAirflow	duct_location=auto	duct_total_leakage=0.3	duct_supply_frac=0.6	duct_return_frac=0.067	duct_ah_supply_frac=0.067	duct_ah_return_frac=0.267	duct_location_frac=auto	duct_num_returns=auto	duct_supply_area_mult=1	duct_return_area_mult=1	duct_r=6																																		
+Ducts	"30% Leakage, R-8"	ResidentialAirflow	duct_location=auto	duct_total_leakage=0.3	duct_supply_frac=0.6	duct_return_frac=0.067	duct_ah_supply_frac=0.067	duct_ah_return_frac=0.267	duct_location_frac=auto	duct_num_returns=auto	duct_supply_area_mult=1	duct_return_area_mult=1	duct_r=8																																		
+Ducts	"24% Leakage, Uninsulated"	ResidentialAirflow	duct_location=auto	duct_total_leakage=0.24	duct_supply_frac=0.6	duct_return_frac=0.067	duct_ah_supply_frac=0.067	duct_ah_return_frac=0.267	duct_location_frac=auto	duct_num_returns=auto	duct_supply_area_mult=1	duct_return_area_mult=1	duct_r=0																																		
+Ducts	"24% Leakage, R-4"	ResidentialAirflow	duct_location=auto	duct_total_leakage=0.24	duct_supply_frac=0.6	duct_return_frac=0.067	duct_ah_supply_frac=0.067	duct_ah_return_frac=0.267	duct_location_frac=auto	duct_num_returns=auto	duct_supply_area_mult=1	duct_return_area_mult=1	duct_r=4																																		
+Ducts	"24% Leakage, R-6"	ResidentialAirflow	duct_location=auto	duct_total_leakage=0.24	duct_supply_frac=0.6	duct_return_frac=0.067	duct_ah_supply_frac=0.067	duct_ah_return_frac=0.267	duct_location_frac=auto	duct_num_returns=auto	duct_supply_area_mult=1	duct_return_area_mult=1	duct_r=6																																		
+Ducts	"24% Leakage, R-8"	ResidentialAirflow	duct_location=auto	duct_total_leakage=0.24	duct_supply_frac=0.6	duct_return_frac=0.067	duct_ah_supply_frac=0.067	duct_ah_return_frac=0.267	duct_location_frac=auto	duct_num_returns=auto	duct_supply_area_mult=1	duct_return_area_mult=1	duct_r=8																																		
+Ducts	"20% Leakage, Uninsulated"	ResidentialAirflow	duct_location=auto	duct_total_leakage=0.2	duct_supply_frac=0.6	duct_return_frac=0.067	duct_ah_supply_frac=0.067	duct_ah_return_frac=0.267	duct_location_frac=auto	duct_num_returns=auto	duct_supply_area_mult=1	duct_return_area_mult=1	duct_r=0																																		
+Ducts	"20% Leakage, R-4"	ResidentialAirflow	duct_location=auto	duct_total_leakage=0.2	duct_supply_frac=0.6	duct_return_frac=0.067	duct_ah_supply_frac=0.067	duct_ah_return_frac=0.267	duct_location_frac=auto	duct_num_returns=auto	duct_supply_area_mult=1	duct_return_area_mult=1	duct_r=4																																		
+Ducts	"20% Leakage, R-6"	ResidentialAirflow	duct_location=auto	duct_total_leakage=0.2	duct_supply_frac=0.6	duct_return_frac=0.067	duct_ah_supply_frac=0.067	duct_ah_return_frac=0.267	duct_location_frac=auto	duct_num_returns=auto	duct_supply_area_mult=1	duct_return_area_mult=1	duct_r=6																																		
+Ducts	"20% Leakage, R-8"	ResidentialAirflow	duct_location=auto	duct_total_leakage=0.2	duct_supply_frac=0.6	duct_return_frac=0.067	duct_ah_supply_frac=0.067	duct_ah_return_frac=0.267	duct_location_frac=auto	duct_num_returns=auto	duct_supply_area_mult=1	duct_return_area_mult=1	duct_r=8																																		
+Ducts	"15% Leakage, Uninsulated"	ResidentialAirflow	duct_location=auto	duct_total_leakage=0.15	duct_supply_frac=0.6	duct_return_frac=0.067	duct_ah_supply_frac=0.067	duct_ah_return_frac=0.267	duct_location_frac=auto	duct_num_returns=auto	duct_supply_area_mult=1	duct_return_area_mult=1	duct_r=0																																		
+Ducts	"15% Leakage, R-4"	ResidentialAirflow	duct_location=auto	duct_total_leakage=0.15	duct_supply_frac=0.6	duct_return_frac=0.067	duct_ah_supply_frac=0.067	duct_ah_return_frac=0.267	duct_location_frac=auto	duct_num_returns=auto	duct_supply_area_mult=1	duct_return_area_mult=1	duct_r=4																																		
+Ducts	"15% Leakage, R-6"	ResidentialAirflow	duct_location=auto	duct_total_leakage=0.15	duct_supply_frac=0.6	duct_return_frac=0.067	duct_ah_supply_frac=0.067	duct_ah_return_frac=0.267	duct_location_frac=auto	duct_num_returns=auto	duct_supply_area_mult=1	duct_return_area_mult=1	duct_r=6																																		
+Ducts	"15% Leakage, R-8"	ResidentialAirflow	duct_location=auto	duct_total_leakage=0.15	duct_supply_frac=0.6	duct_return_frac=0.067	duct_ah_supply_frac=0.067	duct_ah_return_frac=0.267	duct_location_frac=auto	duct_num_returns=auto	duct_supply_area_mult=1	duct_return_area_mult=1	duct_r=8																																		
+Ducts	"14% Leakage, Uninsulated"	ResidentialAirflow	duct_location=auto	duct_total_leakage=0.14	duct_supply_frac=0.6	duct_return_frac=0.067	duct_ah_supply_frac=0.067	duct_ah_return_frac=0.267	duct_location_frac=auto	duct_num_returns=auto	duct_supply_area_mult=1	duct_return_area_mult=1	duct_r=0																																		
+Ducts	"14% Leakage, R-4"	ResidentialAirflow	duct_location=auto	duct_total_leakage=0.14	duct_supply_frac=0.6	duct_return_frac=0.067	duct_ah_supply_frac=0.067	duct_ah_return_frac=0.267	duct_location_frac=auto	duct_num_returns=auto	duct_supply_area_mult=1	duct_return_area_mult=1	duct_r=4																																		
+Ducts	"14% Leakage, R-6"	ResidentialAirflow	duct_location=auto	duct_total_leakage=0.14	duct_supply_frac=0.6	duct_return_frac=0.067	duct_ah_supply_frac=0.067	duct_ah_return_frac=0.267	duct_location_frac=auto	duct_num_returns=auto	duct_supply_area_mult=1	duct_return_area_mult=1	duct_r=6																																		
+Ducts	"14% Leakage, R-8"	ResidentialAirflow	duct_location=auto	duct_total_leakage=0.14	duct_supply_frac=0.6	duct_return_frac=0.067	duct_ah_supply_frac=0.067	duct_ah_return_frac=0.267	duct_location_frac=auto	duct_num_returns=auto	duct_supply_area_mult=1	duct_return_area_mult=1	duct_r=8																																		
+Ducts	"10% Leakage, Uninsulated"	ResidentialAirflow	duct_location=auto	duct_total_leakage=0.1	duct_supply_frac=0.6	duct_return_frac=0.067	duct_ah_supply_frac=0.067	duct_ah_return_frac=0.267	duct_location_frac=auto	duct_num_returns=auto	duct_supply_area_mult=1	duct_return_area_mult=1	duct_r=0																																		
+Ducts	"10% Leakage, R-4"	ResidentialAirflow	duct_location=auto	duct_total_leakage=0.1	duct_supply_frac=0.6	duct_return_frac=0.067	duct_ah_supply_frac=0.067	duct_ah_return_frac=0.267	duct_location_frac=auto	duct_num_returns=auto	duct_supply_area_mult=1	duct_return_area_mult=1	duct_r=4																																		
+Ducts	"10% Leakage, R-6"	ResidentialAirflow	duct_location=auto	duct_total_leakage=0.1	duct_supply_frac=0.6	duct_return_frac=0.067	duct_ah_supply_frac=0.067	duct_ah_return_frac=0.267	duct_location_frac=auto	duct_num_returns=auto	duct_supply_area_mult=1	duct_return_area_mult=1	duct_r=6																																		
+Ducts	"10% Leakage, R-8"	ResidentialAirflow	duct_location=auto	duct_total_leakage=0.1	duct_supply_frac=0.6	duct_return_frac=0.067	duct_ah_supply_frac=0.067	duct_ah_return_frac=0.267	duct_location_frac=auto	duct_num_returns=auto	duct_supply_area_mult=1	duct_return_area_mult=1	duct_r=8																																		
+Ducts	"7.5% Leakage, Uninsulated"	ResidentialAirflow	duct_location=auto	duct_total_leakage=0.075	duct_supply_frac=0.6	duct_return_frac=0.067	duct_ah_supply_frac=0.067	duct_ah_return_frac=0.267	duct_location_frac=auto	duct_num_returns=auto	duct_supply_area_mult=1	duct_return_area_mult=1	duct_r=0																																		
+Ducts	"7.5% Leakage, R-4"	ResidentialAirflow	duct_location=auto	duct_total_leakage=0.075	duct_supply_frac=0.6	duct_return_frac=0.067	duct_ah_supply_frac=0.067	duct_ah_return_frac=0.267	duct_location_frac=auto	duct_num_returns=auto	duct_supply_area_mult=1	duct_return_area_mult=1	duct_r=4																																		
+Ducts	"7.5% Leakage, R-6"	ResidentialAirflow	duct_location=auto	duct_total_leakage=0.075	duct_supply_frac=0.6	duct_return_frac=0.067	duct_ah_supply_frac=0.067	duct_ah_return_frac=0.267	duct_location_frac=auto	duct_num_returns=auto	duct_supply_area_mult=1	duct_return_area_mult=1	duct_r=6																																		
+Ducts	"7.5% Leakage, R-8"	ResidentialAirflow	duct_location=auto	duct_total_leakage=0.075	duct_supply_frac=0.6	duct_return_frac=0.067	duct_ah_supply_frac=0.067	duct_ah_return_frac=0.267	duct_location_frac=auto	duct_num_returns=auto	duct_supply_area_mult=1	duct_return_area_mult=1	duct_r=8																																		
+Ducts	"6% Leakage, Uninsulated"	ResidentialAirflow	duct_location=auto	duct_total_leakage=0.06	duct_supply_frac=0.6	duct_return_frac=0.067	duct_ah_supply_frac=0.067	duct_ah_return_frac=0.267	duct_location_frac=auto	duct_num_returns=auto	duct_supply_area_mult=1	duct_return_area_mult=1	duct_r=0																																		
+Ducts	"6% Leakage, R-4"	ResidentialAirflow	duct_location=auto	duct_total_leakage=0.06	duct_supply_frac=0.6	duct_return_frac=0.067	duct_ah_supply_frac=0.067	duct_ah_return_frac=0.267	duct_location_frac=auto	duct_num_returns=auto	duct_supply_area_mult=1	duct_return_area_mult=1	duct_r=4																																		
+Ducts	"6% Leakage, R-6"	ResidentialAirflow	duct_location=auto	duct_total_leakage=0.06	duct_supply_frac=0.6	duct_return_frac=0.067	duct_ah_supply_frac=0.067	duct_ah_return_frac=0.267	duct_location_frac=auto	duct_num_returns=auto	duct_supply_area_mult=1	duct_return_area_mult=1	duct_r=6																																		
+Ducts	"6% Leakage, R-8"	ResidentialAirflow	duct_location=auto	duct_total_leakage=0.06	duct_supply_frac=0.6	duct_return_frac=0.067	duct_ah_supply_frac=0.067	duct_ah_return_frac=0.267	duct_location_frac=auto	duct_num_returns=auto	duct_supply_area_mult=1	duct_return_area_mult=1	duct_r=8																																		
+Ducts	In Finished Space	ResidentialAirflow	duct_location=living	duct_total_leakage=0	duct_supply_frac=0	duct_return_frac=0	duct_ah_supply_frac=0	duct_ah_return_frac=0	duct_location_frac=auto	duct_num_returns=auto	duct_supply_area_mult=1	duct_return_area_mult=1	duct_r=0																																		
+Ducts	"15% Leakage, R-6,  50% Surface Area, 1 return"	ResidentialAirflow	duct_location=auto	duct_total_leakage=0.15	duct_supply_frac=0.6	duct_return_frac=0.067	duct_ah_supply_frac=0.067	duct_ah_return_frac=0.267	duct_location_frac=auto	duct_num_returns=1	duct_supply_area_mult=0.5	duct_return_area_mult=0.5	duct_r=6																																		
+Ducts	None	ResidentialAirflow	duct_location=none	duct_total_leakage=0	duct_supply_frac=0	duct_return_frac=0	duct_ah_supply_frac=0	duct_ah_return_frac=0	duct_location_frac=auto	duct_num_returns=auto	duct_supply_area_mult=1	duct_return_area_mult=1	duct_r=0																																		
+Infiltration	25 ACH50	ResidentialAirflow	living_ach50=25	garage_ach50=25	finished_basement_ach=0	unfinished_basement_ach=0.1	pier_beam_ach=100	shelter_coef=auto	terrain=suburban																																						
+Infiltration	20 ACH50	ResidentialAirflow	living_ach50=20	garage_ach50=20	finished_basement_ach=0	unfinished_basement_ach=0.1	pier_beam_ach=100	shelter_coef=auto	terrain=suburban																																						
+Infiltration	15 ACH50	ResidentialAirflow	living_ach50=15	garage_ach50=15	finished_basement_ach=0	unfinished_basement_ach=0.1	pier_beam_ach=100	shelter_coef=auto	terrain=suburban																																						
+Infiltration	10 ACH50	ResidentialAirflow	living_ach50=10	garage_ach50=10	finished_basement_ach=0	unfinished_basement_ach=0.1	pier_beam_ach=100	shelter_coef=auto	terrain=suburban																																						
+Infiltration	8 ACH50	ResidentialAirflow	living_ach50=8	garage_ach50=8	finished_basement_ach=0	unfinished_basement_ach=0.1	pier_beam_ach=100	shelter_coef=auto	terrain=suburban																																						
+Infiltration	7 ACH50	ResidentialAirflow	living_ach50=7	garage_ach50=7	finished_basement_ach=0	unfinished_basement_ach=0.1	pier_beam_ach=100	shelter_coef=auto	terrain=suburban																																						
+Infiltration	"7 ACH50, 0.5 Shelter Coefficient"	ResidentialAirflow	living_ach50=7	garage_ach50=7	finished_basement_ach=0	unfinished_basement_ach=0.1	pier_beam_ach=100	shelter_coef=0.5	terrain=suburban																																						
+Infiltration	6 ACH50	ResidentialAirflow	living_ach50=6	garage_ach50=6	finished_basement_ach=0	unfinished_basement_ach=0.1	pier_beam_ach=100	shelter_coef=auto	terrain=suburban																																						
+Infiltration	5 ACH50	ResidentialAirflow	living_ach50=5	garage_ach50=5	finished_basement_ach=0	unfinished_basement_ach=0.1	pier_beam_ach=100	shelter_coef=auto	terrain=suburban																																						
+Infiltration	4 ACH50	ResidentialAirflow	living_ach50=4	garage_ach50=4	finished_basement_ach=0	unfinished_basement_ach=0.1	pier_beam_ach=100	shelter_coef=auto	terrain=suburban																																						
+Infiltration	3 ACH50	ResidentialAirflow	living_ach50=3	garage_ach50=3	finished_basement_ach=0	unfinished_basement_ach=0.1	pier_beam_ach=100	shelter_coef=auto	terrain=suburban																																						
+Infiltration	2 ACH50	ResidentialAirflow	living_ach50=2	garage_ach50=2	finished_basement_ach=0	unfinished_basement_ach=0.1	pier_beam_ach=100	shelter_coef=auto	terrain=suburban																																						
+Infiltration	1 ACH50	ResidentialAirflow	living_ach50=1	garage_ach50=1	finished_basement_ach=0	unfinished_basement_ach=0.1	pier_beam_ach=100	shelter_coef=auto	terrain=suburban																																						
+Natural Ventilation	None	ResidentialAirflow	nat_vent_htg_offset=1	nat_vent_clg_offset=1	nat_vent_ovlp_offset=1	nat_vent_htg_season=false	nat_vent_clg_season=false	nat_vent_ovlp_season=false	nat_vent_num_weekdays=5	nat_vent_num_weekends=2	nat_vent_frac_windows_open=0.33	nat_vent_frac_window_area_openable=0.2	nat_vent_max_oa_hr=0.0115	nat_vent_max_oa_rh=0.7																																	
+Natural Ventilation	"Year-Round, 3 days/wk"	ResidentialAirflow	nat_vent_htg_offset=1	nat_vent_clg_offset=1	nat_vent_ovlp_offset=1	nat_vent_htg_season=true	nat_vent_clg_season=true	nat_vent_ovlp_season=true	nat_vent_num_weekdays=3	nat_vent_num_weekends=0	nat_vent_frac_windows_open=0.33	nat_vent_frac_window_area_openable=0.2	nat_vent_max_oa_hr=0.0115	nat_vent_max_oa_rh=0.7																																	
+Natural Ventilation	"Year-Round, 7 days/wk"	ResidentialAirflow	nat_vent_htg_offset=1	nat_vent_clg_offset=1	nat_vent_ovlp_offset=1	nat_vent_htg_season=true	nat_vent_clg_season=true	nat_vent_ovlp_season=true	nat_vent_num_weekdays=5	nat_vent_num_weekends=2	nat_vent_frac_windows_open=0.33	nat_vent_frac_window_area_openable=0.2	nat_vent_max_oa_hr=0.0115	nat_vent_max_oa_rh=0.7																																	
+Natural Ventilation	"Cooling Months Only, 7 days/wk"	ResidentialAirflow	nat_vent_htg_offset=1	nat_vent_clg_offset=1	nat_vent_ovlp_offset=1	nat_vent_htg_season=false	nat_vent_clg_season=true	nat_vent_ovlp_season=false	nat_vent_num_weekdays=5	nat_vent_num_weekends=2	nat_vent_frac_windows_open=0.33	nat_vent_frac_window_area_openable=0.2	nat_vent_max_oa_hr=0.0115	nat_vent_max_oa_rh=0.7																																	
+Mechanical Ventilation	None	ResidentialAirflow	is_existing_home=true	mech_vent_type=none	mech_vent_infil_credit=false	mech_vent_total_efficiency=0	mech_vent_sensible_efficiency=0	mech_vent_fan_power=0	mech_vent_frac_62_2=0	mech_vent_ashrae_std=2010	mech_vent_cfis_open_time=20.0	mech_vent_cfis_airflow_frac=1.0																																			
+Mechanical Ventilation	"Exhaust, 2010 ASHRAE 62.2"	ResidentialAirflow	is_existing_home=true	mech_vent_type=exhaust	mech_vent_infil_credit=true	mech_vent_total_efficiency=0	mech_vent_sensible_efficiency=0	mech_vent_fan_power=0.3	mech_vent_frac_62_2=1	mech_vent_ashrae_std=2010	mech_vent_cfis_open_time=20.0	mech_vent_cfis_airflow_frac=1.0																																			
+Mechanical Ventilation	"Exhaust, 50%, 2013 ASHRAE 62.2"	ResidentialAirflow	is_existing_home=true	mech_vent_type=exhaust	mech_vent_infil_credit=true	mech_vent_total_efficiency=0	mech_vent_sensible_efficiency=0	mech_vent_fan_power=0.3	mech_vent_frac_62_2=0.5	mech_vent_ashrae_std=2013	mech_vent_cfis_open_time=20.0	mech_vent_cfis_airflow_frac=1.0																																			
+Mechanical Ventilation	"Supply, 2010 ASHRAE 62.2"	ResidentialAirflow	is_existing_home=true	mech_vent_type=supply	mech_vent_infil_credit=true	mech_vent_total_efficiency=0	mech_vent_sensible_efficiency=0	mech_vent_fan_power=0.3	mech_vent_frac_62_2=1	mech_vent_ashrae_std=2010	mech_vent_cfis_open_time=20.0	mech_vent_cfis_airflow_frac=1.0																																			
+Mechanical Ventilation	"HRV, 60%, 2010 ASHRAE 62.2"	ResidentialAirflow	is_existing_home=true	mech_vent_type=balanced	mech_vent_infil_credit=true	mech_vent_total_efficiency=0	mech_vent_sensible_efficiency=0.6	mech_vent_fan_power=0.5	mech_vent_frac_62_2=1	mech_vent_ashrae_std=2010	mech_vent_cfis_open_time=20.0	mech_vent_cfis_airflow_frac=1.0																																			
+Mechanical Ventilation	"ERV, 72%, 2010 ASHRAE 62.2"	ResidentialAirflow	is_existing_home=true	mech_vent_type=balanced	mech_vent_infil_credit=true	mech_vent_total_efficiency=0.48	mech_vent_sensible_efficiency=0.72	mech_vent_fan_power=0.5	mech_vent_frac_62_2=1	mech_vent_ashrae_std=2010	mech_vent_cfis_open_time=20.0	mech_vent_cfis_airflow_frac=1.0																																			
+Bathroom Spot Vent Hour	Hour0	ResidentialAirflow	bathroom_exhaust_hour=0																																												
+Bathroom Spot Vent Hour	Hour1	ResidentialAirflow	bathroom_exhaust_hour=1																																												
+Bathroom Spot Vent Hour	Hour2	ResidentialAirflow	bathroom_exhaust_hour=2																																												
+Bathroom Spot Vent Hour	Hour3	ResidentialAirflow	bathroom_exhaust_hour=3																																												
+Bathroom Spot Vent Hour	Hour4	ResidentialAirflow	bathroom_exhaust_hour=4																																												
+Bathroom Spot Vent Hour	Hour5	ResidentialAirflow	bathroom_exhaust_hour=5																																												
+Bathroom Spot Vent Hour	Hour6	ResidentialAirflow	bathroom_exhaust_hour=6																																												
+Bathroom Spot Vent Hour	Hour7	ResidentialAirflow	bathroom_exhaust_hour=7																																												
+Bathroom Spot Vent Hour	Hour8	ResidentialAirflow	bathroom_exhaust_hour=8																																												
+Bathroom Spot Vent Hour	Hour9	ResidentialAirflow	bathroom_exhaust_hour=9																																												
+Bathroom Spot Vent Hour	Hour10	ResidentialAirflow	bathroom_exhaust_hour=10																																												
+Bathroom Spot Vent Hour	Hour11	ResidentialAirflow	bathroom_exhaust_hour=11																																												
+Bathroom Spot Vent Hour	Hour12	ResidentialAirflow	bathroom_exhaust_hour=12																																												
+Bathroom Spot Vent Hour	Hour13	ResidentialAirflow	bathroom_exhaust_hour=13																																												
+Bathroom Spot Vent Hour	Hour14	ResidentialAirflow	bathroom_exhaust_hour=14																																												
+Bathroom Spot Vent Hour	Hour15	ResidentialAirflow	bathroom_exhaust_hour=15																																												
+Bathroom Spot Vent Hour	Hour16	ResidentialAirflow	bathroom_exhaust_hour=16																																												
+Bathroom Spot Vent Hour	Hour17	ResidentialAirflow	bathroom_exhaust_hour=17																																												
+Bathroom Spot Vent Hour	Hour18	ResidentialAirflow	bathroom_exhaust_hour=18																																												
+Bathroom Spot Vent Hour	Hour19	ResidentialAirflow	bathroom_exhaust_hour=19																																												
+Bathroom Spot Vent Hour	Hour20	ResidentialAirflow	bathroom_exhaust_hour=20																																												
+Bathroom Spot Vent Hour	Hour21	ResidentialAirflow	bathroom_exhaust_hour=21																																												
+Bathroom Spot Vent Hour	Hour22	ResidentialAirflow	bathroom_exhaust_hour=22																																												
+Bathroom Spot Vent Hour	Hour23	ResidentialAirflow	bathroom_exhaust_hour=23																																												
+Range Spot Vent Hour	Hour0	ResidentialAirflow	range_exhaust_hour=0																																												
+Range Spot Vent Hour	Hour1	ResidentialAirflow	range_exhaust_hour=1																																												
+Range Spot Vent Hour	Hour2	ResidentialAirflow	range_exhaust_hour=2																																												
+Range Spot Vent Hour	Hour3	ResidentialAirflow	range_exhaust_hour=3																																												
+Range Spot Vent Hour	Hour4	ResidentialAirflow	range_exhaust_hour=4																																												
+Range Spot Vent Hour	Hour5	ResidentialAirflow	range_exhaust_hour=5																																												
+Range Spot Vent Hour	Hour6	ResidentialAirflow	range_exhaust_hour=6																																												
+Range Spot Vent Hour	Hour7	ResidentialAirflow	range_exhaust_hour=7																																												
+Range Spot Vent Hour	Hour8	ResidentialAirflow	range_exhaust_hour=8																																												
+Range Spot Vent Hour	Hour9	ResidentialAirflow	range_exhaust_hour=9																																												
+Range Spot Vent Hour	Hour10	ResidentialAirflow	range_exhaust_hour=10																																												
+Range Spot Vent Hour	Hour11	ResidentialAirflow	range_exhaust_hour=11																																												
+Range Spot Vent Hour	Hour12	ResidentialAirflow	range_exhaust_hour=12																																												
+Range Spot Vent Hour	Hour13	ResidentialAirflow	range_exhaust_hour=13																																												
+Range Spot Vent Hour	Hour14	ResidentialAirflow	range_exhaust_hour=14																																												
+Range Spot Vent Hour	Hour15	ResidentialAirflow	range_exhaust_hour=15																																												
+Range Spot Vent Hour	Hour16	ResidentialAirflow	range_exhaust_hour=16																																												
+Range Spot Vent Hour	Hour17	ResidentialAirflow	range_exhaust_hour=17																																												
+Range Spot Vent Hour	Hour18	ResidentialAirflow	range_exhaust_hour=18																																												
+Range Spot Vent Hour	Hour19	ResidentialAirflow	range_exhaust_hour=19																																												
+Range Spot Vent Hour	Hour20	ResidentialAirflow	range_exhaust_hour=20																																												
+Range Spot Vent Hour	Hour21	ResidentialAirflow	range_exhaust_hour=21																																												
+Range Spot Vent Hour	Hour22	ResidentialAirflow	range_exhaust_hour=22																																												
+Range Spot Vent Hour	Hour23	ResidentialAirflow	range_exhaust_hour=23																																												
+PV	None																																														
+PV	"4.0 kW, Back Roof, Roof Pitch"	ResidentialPhotovoltaics	size=4.0	module_type=standard	system_losses=0.14	inverter_efficiency=0.96	azimuth_type=relative	azimuth=180	tilt_type=pitch	tilt=0																																					
+PV	"4.0 kW, Left Roof, Roof Pitch"	ResidentialPhotovoltaics	size=4.0	module_type=standard	system_losses=0.14	inverter_efficiency=0.96	azimuth_type=relative	azimuth=90	tilt_type=pitch	tilt=0																																					
+PV	"4.0 kW, South, Roof Pitch"	ResidentialPhotovoltaics	size=4.0	module_type=standard	system_losses=0.14	inverter_efficiency=0.96	azimuth_type=absolute	azimuth=0	tilt_type=pitch	tilt=0																																					
+PV	"4.0 kW, West, Roof Pitch"	ResidentialPhotovoltaics	size=4.0	module_type=standard	system_losses=0.14	inverter_efficiency=0.96	azimuth_type=absolute	azimuth=90	tilt_type=pitch	tilt=0																																					
+PV	"4.0 kW, Back Roof, 10 degrees"	ResidentialPhotovoltaics	size=4.0	module_type=standard	system_losses=0.14	inverter_efficiency=0.96	azimuth_type=relative	azimuth=180	tilt_type=absolute	tilt=10																																					
+PV	"4.0 kW, Back Roof, 70 degrees"	ResidentialPhotovoltaics	size=4.0	module_type=standard	system_losses=0.14	inverter_efficiency=0.96	azimuth_type=relative	azimuth=180	tilt_type=absolute	tilt=70																																					
+PV	"4.0 kW, Back Roof, Latitude - 15 degrees"	ResidentialPhotovoltaics	size=4.0	module_type=standard	system_losses=0.14	inverter_efficiency=0.96	azimuth_type=relative	azimuth=180	tilt_type=latitude	tilt=-15																																					
+PV	"4.0 kW, Back Roof, Latitude + 15 degrees"	ResidentialPhotovoltaics	size=4.0	module_type=standard	system_losses=0.14	inverter_efficiency=0.96	azimuth_type=relative	azimuth=180	tilt_type=latitude	tilt=15																																					
+Days Shifted	Day0	ResidentialHotWaterFixtures	schedule_day_shift=0																																												
+		ResidentialApplianceClothesWasher	schedule_day_shift=0																																												
+		ResidentialApplianceDishwasher	schedule_day_shift=0																																												
+Days Shifted	Day1	ResidentialHotWaterFixtures	schedule_day_shift=1																																												
+		ResidentialApplianceClothesWasher	schedule_day_shift=1																																												
+		ResidentialApplianceDishwasher	schedule_day_shift=1																																												
+Days Shifted	Day2	ResidentialHotWaterFixtures	schedule_day_shift=2																																												
+		ResidentialApplianceClothesWasher	schedule_day_shift=2																																												
+		ResidentialApplianceDishwasher	schedule_day_shift=2																																												
+Days Shifted	Day3	ResidentialHotWaterFixtures	schedule_day_shift=3																																												
+		ResidentialApplianceClothesWasher	schedule_day_shift=3																																												
+		ResidentialApplianceDishwasher	schedule_day_shift=3																																												
+Days Shifted	Day4	ResidentialHotWaterFixtures	schedule_day_shift=4																																												
+		ResidentialApplianceClothesWasher	schedule_day_shift=4																																												
+		ResidentialApplianceDishwasher	schedule_day_shift=4																																												
+Days Shifted	Day5	ResidentialHotWaterFixtures	schedule_day_shift=5																																												
+		ResidentialApplianceClothesWasher	schedule_day_shift=5																																												
+		ResidentialApplianceDishwasher	schedule_day_shift=5																																												
+Days Shifted	Day6	ResidentialHotWaterFixtures	schedule_day_shift=6																																												
+		ResidentialApplianceClothesWasher	schedule_day_shift=6																																												
+		ResidentialApplianceDishwasher	schedule_day_shift=6																																												
+Days Shifted	Day7	ResidentialHotWaterFixtures	schedule_day_shift=7																																												
+		ResidentialApplianceClothesWasher	schedule_day_shift=7																																												
+		ResidentialApplianceDishwasher	schedule_day_shift=7																																												
+Days Shifted	Day8	ResidentialHotWaterFixtures	schedule_day_shift=8																																												
+		ResidentialApplianceClothesWasher	schedule_day_shift=8																																												
+		ResidentialApplianceDishwasher	schedule_day_shift=8																																												
+Days Shifted	Day9	ResidentialHotWaterFixtures	schedule_day_shift=9																																												
+		ResidentialApplianceClothesWasher	schedule_day_shift=9																																												
+		ResidentialApplianceDishwasher	schedule_day_shift=9																																												
+Days Shifted	Day10	ResidentialHotWaterFixtures	schedule_day_shift=10																																												
+		ResidentialApplianceClothesWasher	schedule_day_shift=10																																												
+		ResidentialApplianceDishwasher	schedule_day_shift=10																																												
+Days Shifted	Day11	ResidentialHotWaterFixtures	schedule_day_shift=11																																												
+		ResidentialApplianceClothesWasher	schedule_day_shift=11																																												
+		ResidentialApplianceDishwasher	schedule_day_shift=11																																												
+Days Shifted	Day12	ResidentialHotWaterFixtures	schedule_day_shift=12																																												
+		ResidentialApplianceClothesWasher	schedule_day_shift=12																																												
+		ResidentialApplianceDishwasher	schedule_day_shift=12																																												
+Days Shifted	Day13	ResidentialHotWaterFixtures	schedule_day_shift=13																																												
+		ResidentialApplianceClothesWasher	schedule_day_shift=13																																												
+		ResidentialApplianceDishwasher	schedule_day_shift=13																																												
+Days Shifted	Day14	ResidentialHotWaterFixtures	schedule_day_shift=14																																												
+		ResidentialApplianceClothesWasher	schedule_day_shift=14																																												
+		ResidentialApplianceDishwasher	schedule_day_shift=14																																												
+Days Shifted	Day15	ResidentialHotWaterFixtures	schedule_day_shift=15																																												
+		ResidentialApplianceClothesWasher	schedule_day_shift=15																																												
+		ResidentialApplianceDishwasher	schedule_day_shift=15																																												
+Days Shifted	Day16	ResidentialHotWaterFixtures	schedule_day_shift=16																																												
+		ResidentialApplianceClothesWasher	schedule_day_shift=16																																												
+		ResidentialApplianceDishwasher	schedule_day_shift=16																																												
+Days Shifted	Day17	ResidentialHotWaterFixtures	schedule_day_shift=17																																												
+		ResidentialApplianceClothesWasher	schedule_day_shift=17																																												
+		ResidentialApplianceDishwasher	schedule_day_shift=17																																												
+Days Shifted	Day18	ResidentialHotWaterFixtures	schedule_day_shift=18																																												
+		ResidentialApplianceClothesWasher	schedule_day_shift=18																																												
+		ResidentialApplianceDishwasher	schedule_day_shift=18																																												
+Days Shifted	Day19	ResidentialHotWaterFixtures	schedule_day_shift=19																																												
+		ResidentialApplianceClothesWasher	schedule_day_shift=19																																												
+		ResidentialApplianceDishwasher	schedule_day_shift=19																																												
+Days Shifted	Day20	ResidentialHotWaterFixtures	schedule_day_shift=20																																												
+		ResidentialApplianceClothesWasher	schedule_day_shift=20																																												
+		ResidentialApplianceDishwasher	schedule_day_shift=20																																												
+Days Shifted	Day21	ResidentialHotWaterFixtures	schedule_day_shift=21																																												
+		ResidentialApplianceClothesWasher	schedule_day_shift=21																																												
+		ResidentialApplianceDishwasher	schedule_day_shift=21																																												
+Days Shifted	Day22	ResidentialHotWaterFixtures	schedule_day_shift=22																																												
+		ResidentialApplianceClothesWasher	schedule_day_shift=22																																												
+		ResidentialApplianceDishwasher	schedule_day_shift=22																																												
+Days Shifted	Day23	ResidentialHotWaterFixtures	schedule_day_shift=23																																												
+		ResidentialApplianceClothesWasher	schedule_day_shift=23																																												
+		ResidentialApplianceDishwasher	schedule_day_shift=23																																												
+Days Shifted	Day24	ResidentialHotWaterFixtures	schedule_day_shift=24																																												
+		ResidentialApplianceClothesWasher	schedule_day_shift=24																																												
+		ResidentialApplianceDishwasher	schedule_day_shift=24																																												
+Days Shifted	Day25	ResidentialHotWaterFixtures	schedule_day_shift=25																																												
+		ResidentialApplianceClothesWasher	schedule_day_shift=25																																												
+		ResidentialApplianceDishwasher	schedule_day_shift=25																																												
+Days Shifted	Day26	ResidentialHotWaterFixtures	schedule_day_shift=26																																												
+		ResidentialApplianceClothesWasher	schedule_day_shift=26																																												
+		ResidentialApplianceDishwasher	schedule_day_shift=26																																												
+Days Shifted	Day27	ResidentialHotWaterFixtures	schedule_day_shift=27																																												
+		ResidentialApplianceClothesWasher	schedule_day_shift=27																																												
+		ResidentialApplianceDishwasher	schedule_day_shift=27																																												
+Days Shifted	Day28	ResidentialHotWaterFixtures	schedule_day_shift=28																																												
+		ResidentialApplianceClothesWasher	schedule_day_shift=28																																												
+		ResidentialApplianceDishwasher	schedule_day_shift=28																																												
+Days Shifted	Day29	ResidentialHotWaterFixtures	schedule_day_shift=29																																												
+		ResidentialApplianceClothesWasher	schedule_day_shift=29																																												
+		ResidentialApplianceDishwasher	schedule_day_shift=29																																												
+Days Shifted	Day30	ResidentialHotWaterFixtures	schedule_day_shift=30																																												
+		ResidentialApplianceClothesWasher	schedule_day_shift=30																																												
+		ResidentialApplianceDishwasher	schedule_day_shift=30																																												
+Days Shifted	Day31	ResidentialHotWaterFixtures	schedule_day_shift=31																																												
+		ResidentialApplianceClothesWasher	schedule_day_shift=31																																												
+		ResidentialApplianceDishwasher	schedule_day_shift=31																																												
+Days Shifted	Day32	ResidentialHotWaterFixtures	schedule_day_shift=32																																												
+		ResidentialApplianceClothesWasher	schedule_day_shift=32																																												
+		ResidentialApplianceDishwasher	schedule_day_shift=32																																												
+Days Shifted	Day33	ResidentialHotWaterFixtures	schedule_day_shift=33																																												
+		ResidentialApplianceClothesWasher	schedule_day_shift=33																																												
+		ResidentialApplianceDishwasher	schedule_day_shift=33																																												
+Days Shifted	Day34	ResidentialHotWaterFixtures	schedule_day_shift=34																																												
+		ResidentialApplianceClothesWasher	schedule_day_shift=34																																												
+		ResidentialApplianceDishwasher	schedule_day_shift=34																																												
+Days Shifted	Day35	ResidentialHotWaterFixtures	schedule_day_shift=35																																												
+		ResidentialApplianceClothesWasher	schedule_day_shift=35																																												
+		ResidentialApplianceDishwasher	schedule_day_shift=35																																												
+Days Shifted	Day36	ResidentialHotWaterFixtures	schedule_day_shift=36																																												
+		ResidentialApplianceClothesWasher	schedule_day_shift=36																																												
+		ResidentialApplianceDishwasher	schedule_day_shift=36																																												
+Days Shifted	Day37	ResidentialHotWaterFixtures	schedule_day_shift=37																																												
+		ResidentialApplianceClothesWasher	schedule_day_shift=37																																												
+		ResidentialApplianceDishwasher	schedule_day_shift=37																																												
+Days Shifted	Day38	ResidentialHotWaterFixtures	schedule_day_shift=38																																												
+		ResidentialApplianceClothesWasher	schedule_day_shift=38																																												
+		ResidentialApplianceDishwasher	schedule_day_shift=38																																												
+Days Shifted	Day39	ResidentialHotWaterFixtures	schedule_day_shift=39																																												
+		ResidentialApplianceClothesWasher	schedule_day_shift=39																																												
+		ResidentialApplianceDishwasher	schedule_day_shift=39																																												
+Days Shifted	Day40	ResidentialHotWaterFixtures	schedule_day_shift=40																																												
+		ResidentialApplianceClothesWasher	schedule_day_shift=40																																												
+		ResidentialApplianceDishwasher	schedule_day_shift=40																																												
+Days Shifted	Day41	ResidentialHotWaterFixtures	schedule_day_shift=41																																												
+		ResidentialApplianceClothesWasher	schedule_day_shift=41																																												
+		ResidentialApplianceDishwasher	schedule_day_shift=41																																												
+Days Shifted	Day42	ResidentialHotWaterFixtures	schedule_day_shift=42																																												
+		ResidentialApplianceClothesWasher	schedule_day_shift=42																																												
+		ResidentialApplianceDishwasher	schedule_day_shift=42																																												
+Days Shifted	Day43	ResidentialHotWaterFixtures	schedule_day_shift=43																																												
+		ResidentialApplianceClothesWasher	schedule_day_shift=43																																												
+		ResidentialApplianceDishwasher	schedule_day_shift=43																																												
+Days Shifted	Day44	ResidentialHotWaterFixtures	schedule_day_shift=44																																												
+		ResidentialApplianceClothesWasher	schedule_day_shift=44																																												
+		ResidentialApplianceDishwasher	schedule_day_shift=44																																												
+Days Shifted	Day45	ResidentialHotWaterFixtures	schedule_day_shift=45																																												
+		ResidentialApplianceClothesWasher	schedule_day_shift=45																																												
+		ResidentialApplianceDishwasher	schedule_day_shift=45																																												
+Days Shifted	Day46	ResidentialHotWaterFixtures	schedule_day_shift=46																																												
+		ResidentialApplianceClothesWasher	schedule_day_shift=46																																												
+		ResidentialApplianceDishwasher	schedule_day_shift=46																																												
+Days Shifted	Day47	ResidentialHotWaterFixtures	schedule_day_shift=47																																												
+		ResidentialApplianceClothesWasher	schedule_day_shift=47																																												
+		ResidentialApplianceDishwasher	schedule_day_shift=47																																												
+Days Shifted	Day48	ResidentialHotWaterFixtures	schedule_day_shift=48																																												
+		ResidentialApplianceClothesWasher	schedule_day_shift=48																																												
+		ResidentialApplianceDishwasher	schedule_day_shift=48																																												
+Days Shifted	Day49	ResidentialHotWaterFixtures	schedule_day_shift=49																																												
+		ResidentialApplianceClothesWasher	schedule_day_shift=49																																												
+		ResidentialApplianceDishwasher	schedule_day_shift=49																																												
+Days Shifted	Day50	ResidentialHotWaterFixtures	schedule_day_shift=50																																												
+		ResidentialApplianceClothesWasher	schedule_day_shift=50																																												
+		ResidentialApplianceDishwasher	schedule_day_shift=50																																												
+Days Shifted	Day51	ResidentialHotWaterFixtures	schedule_day_shift=51																																												
+		ResidentialApplianceClothesWasher	schedule_day_shift=51																																												
+		ResidentialApplianceDishwasher	schedule_day_shift=51																																												
+Days Shifted	Day52	ResidentialHotWaterFixtures	schedule_day_shift=52																																												
+		ResidentialApplianceClothesWasher	schedule_day_shift=52																																												
+		ResidentialApplianceDishwasher	schedule_day_shift=52																																												
+Days Shifted	Day53	ResidentialHotWaterFixtures	schedule_day_shift=53																																												
+		ResidentialApplianceClothesWasher	schedule_day_shift=53																																												
+		ResidentialApplianceDishwasher	schedule_day_shift=53																																												
+Days Shifted	Day54	ResidentialHotWaterFixtures	schedule_day_shift=54																																												
+		ResidentialApplianceClothesWasher	schedule_day_shift=54																																												
+		ResidentialApplianceDishwasher	schedule_day_shift=54																																												
+Days Shifted	Day55	ResidentialHotWaterFixtures	schedule_day_shift=55																																												
+		ResidentialApplianceClothesWasher	schedule_day_shift=55																																												
+		ResidentialApplianceDishwasher	schedule_day_shift=55																																												
+Days Shifted	Day56	ResidentialHotWaterFixtures	schedule_day_shift=56																																												
+		ResidentialApplianceClothesWasher	schedule_day_shift=56																																												
+		ResidentialApplianceDishwasher	schedule_day_shift=56																																												
+Days Shifted	Day57	ResidentialHotWaterFixtures	schedule_day_shift=57																																												
+		ResidentialApplianceClothesWasher	schedule_day_shift=57																																												
+		ResidentialApplianceDishwasher	schedule_day_shift=57																																												
+Days Shifted	Day58	ResidentialHotWaterFixtures	schedule_day_shift=58																																												
+		ResidentialApplianceClothesWasher	schedule_day_shift=58																																												
+		ResidentialApplianceDishwasher	schedule_day_shift=58																																												
+Days Shifted	Day59	ResidentialHotWaterFixtures	schedule_day_shift=59																																												
+		ResidentialApplianceClothesWasher	schedule_day_shift=59																																												
+		ResidentialApplianceDishwasher	schedule_day_shift=59																																												
+Days Shifted	Day60	ResidentialHotWaterFixtures	schedule_day_shift=60																																												
+		ResidentialApplianceClothesWasher	schedule_day_shift=60																																												
+		ResidentialApplianceDishwasher	schedule_day_shift=60																																												
+Days Shifted	Day61	ResidentialHotWaterFixtures	schedule_day_shift=61																																												
+		ResidentialApplianceClothesWasher	schedule_day_shift=61																																												
+		ResidentialApplianceDishwasher	schedule_day_shift=61																																												
+Days Shifted	Day62	ResidentialHotWaterFixtures	schedule_day_shift=62																																												
+		ResidentialApplianceClothesWasher	schedule_day_shift=62																																												
+		ResidentialApplianceDishwasher	schedule_day_shift=62																																												
+Days Shifted	Day63	ResidentialHotWaterFixtures	schedule_day_shift=63																																												
+		ResidentialApplianceClothesWasher	schedule_day_shift=63																																												
+		ResidentialApplianceDishwasher	schedule_day_shift=63																																												
+Days Shifted	Day64	ResidentialHotWaterFixtures	schedule_day_shift=64																																												
+		ResidentialApplianceClothesWasher	schedule_day_shift=64																																												
+		ResidentialApplianceDishwasher	schedule_day_shift=64																																												
+Days Shifted	Day65	ResidentialHotWaterFixtures	schedule_day_shift=65																																												
+		ResidentialApplianceClothesWasher	schedule_day_shift=65																																												
+		ResidentialApplianceDishwasher	schedule_day_shift=65																																												
+Days Shifted	Day66	ResidentialHotWaterFixtures	schedule_day_shift=66																																												
+		ResidentialApplianceClothesWasher	schedule_day_shift=66																																												
+		ResidentialApplianceDishwasher	schedule_day_shift=66																																												
+Days Shifted	Day67	ResidentialHotWaterFixtures	schedule_day_shift=67																																												
+		ResidentialApplianceClothesWasher	schedule_day_shift=67																																												
+		ResidentialApplianceDishwasher	schedule_day_shift=67																																												
+Days Shifted	Day68	ResidentialHotWaterFixtures	schedule_day_shift=68																																												
+		ResidentialApplianceClothesWasher	schedule_day_shift=68																																												
+		ResidentialApplianceDishwasher	schedule_day_shift=68																																												
+Days Shifted	Day69	ResidentialHotWaterFixtures	schedule_day_shift=69																																												
+		ResidentialApplianceClothesWasher	schedule_day_shift=69																																												
+		ResidentialApplianceDishwasher	schedule_day_shift=69																																												
+Days Shifted	Day70	ResidentialHotWaterFixtures	schedule_day_shift=70																																												
+		ResidentialApplianceClothesWasher	schedule_day_shift=70																																												
+		ResidentialApplianceDishwasher	schedule_day_shift=70																																												
+Days Shifted	Day71	ResidentialHotWaterFixtures	schedule_day_shift=71																																												
+		ResidentialApplianceClothesWasher	schedule_day_shift=71																																												
+		ResidentialApplianceDishwasher	schedule_day_shift=71																																												
+Days Shifted	Day72	ResidentialHotWaterFixtures	schedule_day_shift=72																																												
+		ResidentialApplianceClothesWasher	schedule_day_shift=72																																												
+		ResidentialApplianceDishwasher	schedule_day_shift=72																																												
+Days Shifted	Day73	ResidentialHotWaterFixtures	schedule_day_shift=73																																												
+		ResidentialApplianceClothesWasher	schedule_day_shift=73																																												
+		ResidentialApplianceDishwasher	schedule_day_shift=73																																												
+Days Shifted	Day74	ResidentialHotWaterFixtures	schedule_day_shift=74																																												
+		ResidentialApplianceClothesWasher	schedule_day_shift=74																																												
+		ResidentialApplianceDishwasher	schedule_day_shift=74																																												
+Days Shifted	Day75	ResidentialHotWaterFixtures	schedule_day_shift=75																																												
+		ResidentialApplianceClothesWasher	schedule_day_shift=75																																												
+		ResidentialApplianceDishwasher	schedule_day_shift=75																																												
+Days Shifted	Day76	ResidentialHotWaterFixtures	schedule_day_shift=76																																												
+		ResidentialApplianceClothesWasher	schedule_day_shift=76																																												
+		ResidentialApplianceDishwasher	schedule_day_shift=76																																												
+Days Shifted	Day77	ResidentialHotWaterFixtures	schedule_day_shift=77																																												
+		ResidentialApplianceClothesWasher	schedule_day_shift=77																																												
+		ResidentialApplianceDishwasher	schedule_day_shift=77																																												
+Days Shifted	Day78	ResidentialHotWaterFixtures	schedule_day_shift=78																																												
+		ResidentialApplianceClothesWasher	schedule_day_shift=78																																												
+		ResidentialApplianceDishwasher	schedule_day_shift=78																																												
+Days Shifted	Day79	ResidentialHotWaterFixtures	schedule_day_shift=79																																												
+		ResidentialApplianceClothesWasher	schedule_day_shift=79																																												
+		ResidentialApplianceDishwasher	schedule_day_shift=79																																												
+Days Shifted	Day80	ResidentialHotWaterFixtures	schedule_day_shift=80																																												
+		ResidentialApplianceClothesWasher	schedule_day_shift=80																																												
+		ResidentialApplianceDishwasher	schedule_day_shift=80																																												
+Days Shifted	Day81	ResidentialHotWaterFixtures	schedule_day_shift=81																																												
+		ResidentialApplianceClothesWasher	schedule_day_shift=81																																												
+		ResidentialApplianceDishwasher	schedule_day_shift=81																																												
+Days Shifted	Day82	ResidentialHotWaterFixtures	schedule_day_shift=82																																												
+		ResidentialApplianceClothesWasher	schedule_day_shift=82																																												
+		ResidentialApplianceDishwasher	schedule_day_shift=82																																												
+Days Shifted	Day83	ResidentialHotWaterFixtures	schedule_day_shift=83																																												
+		ResidentialApplianceClothesWasher	schedule_day_shift=83																																												
+		ResidentialApplianceDishwasher	schedule_day_shift=83																																												
+Days Shifted	Day84	ResidentialHotWaterFixtures	schedule_day_shift=84																																												
+		ResidentialApplianceClothesWasher	schedule_day_shift=84																																												
+		ResidentialApplianceDishwasher	schedule_day_shift=84																																												
+Days Shifted	Day85	ResidentialHotWaterFixtures	schedule_day_shift=85																																												
+		ResidentialApplianceClothesWasher	schedule_day_shift=85																																												
+		ResidentialApplianceDishwasher	schedule_day_shift=85																																												
+Days Shifted	Day86	ResidentialHotWaterFixtures	schedule_day_shift=86																																												
+		ResidentialApplianceClothesWasher	schedule_day_shift=86																																												
+		ResidentialApplianceDishwasher	schedule_day_shift=86																																												
+Days Shifted	Day87	ResidentialHotWaterFixtures	schedule_day_shift=87																																												
+		ResidentialApplianceClothesWasher	schedule_day_shift=87																																												
+		ResidentialApplianceDishwasher	schedule_day_shift=87																																												
+Days Shifted	Day88	ResidentialHotWaterFixtures	schedule_day_shift=88																																												
+		ResidentialApplianceClothesWasher	schedule_day_shift=88																																												
+		ResidentialApplianceDishwasher	schedule_day_shift=88																																												
+Days Shifted	Day89	ResidentialHotWaterFixtures	schedule_day_shift=89																																												
+		ResidentialApplianceClothesWasher	schedule_day_shift=89																																												
+		ResidentialApplianceDishwasher	schedule_day_shift=89																																												
+Days Shifted	Day90	ResidentialHotWaterFixtures	schedule_day_shift=90																																												
+		ResidentialApplianceClothesWasher	schedule_day_shift=90																																												
+		ResidentialApplianceDishwasher	schedule_day_shift=90																																												
+Days Shifted	Day91	ResidentialHotWaterFixtures	schedule_day_shift=91																																												
+		ResidentialApplianceClothesWasher	schedule_day_shift=91																																												
+		ResidentialApplianceDishwasher	schedule_day_shift=91																																												
+Days Shifted	Day92	ResidentialHotWaterFixtures	schedule_day_shift=92																																												
+		ResidentialApplianceClothesWasher	schedule_day_shift=92																																												
+		ResidentialApplianceDishwasher	schedule_day_shift=92																																												
+Days Shifted	Day93	ResidentialHotWaterFixtures	schedule_day_shift=93																																												
+		ResidentialApplianceClothesWasher	schedule_day_shift=93																																												
+		ResidentialApplianceDishwasher	schedule_day_shift=93																																												
+Days Shifted	Day94	ResidentialHotWaterFixtures	schedule_day_shift=94																																												
+		ResidentialApplianceClothesWasher	schedule_day_shift=94																																												
+		ResidentialApplianceDishwasher	schedule_day_shift=94																																												
+Days Shifted	Day95	ResidentialHotWaterFixtures	schedule_day_shift=95																																												
+		ResidentialApplianceClothesWasher	schedule_day_shift=95																																												
+		ResidentialApplianceDishwasher	schedule_day_shift=95																																												
+Days Shifted	Day96	ResidentialHotWaterFixtures	schedule_day_shift=96																																												
+		ResidentialApplianceClothesWasher	schedule_day_shift=96																																												
+		ResidentialApplianceDishwasher	schedule_day_shift=96																																												
+Days Shifted	Day97	ResidentialHotWaterFixtures	schedule_day_shift=97																																												
+		ResidentialApplianceClothesWasher	schedule_day_shift=97																																												
+		ResidentialApplianceDishwasher	schedule_day_shift=97																																												
+Days Shifted	Day98	ResidentialHotWaterFixtures	schedule_day_shift=98																																												
+		ResidentialApplianceClothesWasher	schedule_day_shift=98																																												
+		ResidentialApplianceDishwasher	schedule_day_shift=98																																												
+Days Shifted	Day99	ResidentialHotWaterFixtures	schedule_day_shift=99																																												
+		ResidentialApplianceClothesWasher	schedule_day_shift=99																																												
+		ResidentialApplianceDishwasher	schedule_day_shift=99																																												
+Days Shifted	Day100	ResidentialHotWaterFixtures	schedule_day_shift=100																																												
+		ResidentialApplianceClothesWasher	schedule_day_shift=100																																												
+		ResidentialApplianceDishwasher	schedule_day_shift=100																																												
+Days Shifted	Day101	ResidentialHotWaterFixtures	schedule_day_shift=101																																												
+		ResidentialApplianceClothesWasher	schedule_day_shift=101																																												
+		ResidentialApplianceDishwasher	schedule_day_shift=101																																												
+Days Shifted	Day102	ResidentialHotWaterFixtures	schedule_day_shift=102																																												
+		ResidentialApplianceClothesWasher	schedule_day_shift=102																																												
+		ResidentialApplianceDishwasher	schedule_day_shift=102																																												
+Days Shifted	Day103	ResidentialHotWaterFixtures	schedule_day_shift=103																																												
+		ResidentialApplianceClothesWasher	schedule_day_shift=103																																												
+		ResidentialApplianceDishwasher	schedule_day_shift=103																																												
+Days Shifted	Day104	ResidentialHotWaterFixtures	schedule_day_shift=104																																												
+		ResidentialApplianceClothesWasher	schedule_day_shift=104																																												
+		ResidentialApplianceDishwasher	schedule_day_shift=104																																												
+Days Shifted	Day105	ResidentialHotWaterFixtures	schedule_day_shift=105																																												
+		ResidentialApplianceClothesWasher	schedule_day_shift=105																																												
+		ResidentialApplianceDishwasher	schedule_day_shift=105																																												
+Days Shifted	Day106	ResidentialHotWaterFixtures	schedule_day_shift=106																																												
+		ResidentialApplianceClothesWasher	schedule_day_shift=106																																												
+		ResidentialApplianceDishwasher	schedule_day_shift=106																																												
+Days Shifted	Day107	ResidentialHotWaterFixtures	schedule_day_shift=107																																												
+		ResidentialApplianceClothesWasher	schedule_day_shift=107																																												
+		ResidentialApplianceDishwasher	schedule_day_shift=107																																												
+Days Shifted	Day108	ResidentialHotWaterFixtures	schedule_day_shift=108																																												
+		ResidentialApplianceClothesWasher	schedule_day_shift=108																																												
+		ResidentialApplianceDishwasher	schedule_day_shift=108																																												
+Days Shifted	Day109	ResidentialHotWaterFixtures	schedule_day_shift=109																																												
+		ResidentialApplianceClothesWasher	schedule_day_shift=109																																												
+		ResidentialApplianceDishwasher	schedule_day_shift=109																																												
+Days Shifted	Day110	ResidentialHotWaterFixtures	schedule_day_shift=110																																												
+		ResidentialApplianceClothesWasher	schedule_day_shift=110																																												
+		ResidentialApplianceDishwasher	schedule_day_shift=110																																												
+Days Shifted	Day111	ResidentialHotWaterFixtures	schedule_day_shift=111																																												
+		ResidentialApplianceClothesWasher	schedule_day_shift=111																																												
+		ResidentialApplianceDishwasher	schedule_day_shift=111																																												
+Days Shifted	Day112	ResidentialHotWaterFixtures	schedule_day_shift=112																																												
+		ResidentialApplianceClothesWasher	schedule_day_shift=112																																												
+		ResidentialApplianceDishwasher	schedule_day_shift=112																																												
+Days Shifted	Day113	ResidentialHotWaterFixtures	schedule_day_shift=113																																												
+		ResidentialApplianceClothesWasher	schedule_day_shift=113																																												
+		ResidentialApplianceDishwasher	schedule_day_shift=113																																												
+Days Shifted	Day114	ResidentialHotWaterFixtures	schedule_day_shift=114																																												
+		ResidentialApplianceClothesWasher	schedule_day_shift=114																																												
+		ResidentialApplianceDishwasher	schedule_day_shift=114																																												
+Days Shifted	Day115	ResidentialHotWaterFixtures	schedule_day_shift=115																																												
+		ResidentialApplianceClothesWasher	schedule_day_shift=115																																												
+		ResidentialApplianceDishwasher	schedule_day_shift=115																																												
+Days Shifted	Day116	ResidentialHotWaterFixtures	schedule_day_shift=116																																												
+		ResidentialApplianceClothesWasher	schedule_day_shift=116																																												
+		ResidentialApplianceDishwasher	schedule_day_shift=116																																												
+Days Shifted	Day117	ResidentialHotWaterFixtures	schedule_day_shift=117																																												
+		ResidentialApplianceClothesWasher	schedule_day_shift=117																																												
+		ResidentialApplianceDishwasher	schedule_day_shift=117																																												
+Days Shifted	Day118	ResidentialHotWaterFixtures	schedule_day_shift=118																																												
+		ResidentialApplianceClothesWasher	schedule_day_shift=118																																												
+		ResidentialApplianceDishwasher	schedule_day_shift=118																																												
+Days Shifted	Day119	ResidentialHotWaterFixtures	schedule_day_shift=119																																												
+		ResidentialApplianceClothesWasher	schedule_day_shift=119																																												
+		ResidentialApplianceDishwasher	schedule_day_shift=119																																												
+Days Shifted	Day120	ResidentialHotWaterFixtures	schedule_day_shift=120																																												
+		ResidentialApplianceClothesWasher	schedule_day_shift=120																																												
+		ResidentialApplianceDishwasher	schedule_day_shift=120																																												
+Days Shifted	Day121	ResidentialHotWaterFixtures	schedule_day_shift=121																																												
+		ResidentialApplianceClothesWasher	schedule_day_shift=121																																												
+		ResidentialApplianceDishwasher	schedule_day_shift=121																																												
+Days Shifted	Day122	ResidentialHotWaterFixtures	schedule_day_shift=122																																												
+		ResidentialApplianceClothesWasher	schedule_day_shift=122																																												
+		ResidentialApplianceDishwasher	schedule_day_shift=122																																												
+Days Shifted	Day123	ResidentialHotWaterFixtures	schedule_day_shift=123																																												
+		ResidentialApplianceClothesWasher	schedule_day_shift=123																																												
+		ResidentialApplianceDishwasher	schedule_day_shift=123																																												
+Days Shifted	Day124	ResidentialHotWaterFixtures	schedule_day_shift=124																																												
+		ResidentialApplianceClothesWasher	schedule_day_shift=124																																												
+		ResidentialApplianceDishwasher	schedule_day_shift=124																																												
+Days Shifted	Day125	ResidentialHotWaterFixtures	schedule_day_shift=125																																												
+		ResidentialApplianceClothesWasher	schedule_day_shift=125																																												
+		ResidentialApplianceDishwasher	schedule_day_shift=125																																												
+Days Shifted	Day126	ResidentialHotWaterFixtures	schedule_day_shift=126																																												
+		ResidentialApplianceClothesWasher	schedule_day_shift=126																																												
+		ResidentialApplianceDishwasher	schedule_day_shift=126																																												
+Days Shifted	Day127	ResidentialHotWaterFixtures	schedule_day_shift=127																																												
+		ResidentialApplianceClothesWasher	schedule_day_shift=127																																												
+		ResidentialApplianceDishwasher	schedule_day_shift=127																																												
+Days Shifted	Day128	ResidentialHotWaterFixtures	schedule_day_shift=128																																												
+		ResidentialApplianceClothesWasher	schedule_day_shift=128																																												
+		ResidentialApplianceDishwasher	schedule_day_shift=128																																												
+Days Shifted	Day129	ResidentialHotWaterFixtures	schedule_day_shift=129																																												
+		ResidentialApplianceClothesWasher	schedule_day_shift=129																																												
+		ResidentialApplianceDishwasher	schedule_day_shift=129																																												
+Days Shifted	Day130	ResidentialHotWaterFixtures	schedule_day_shift=130																																												
+		ResidentialApplianceClothesWasher	schedule_day_shift=130																																												
+		ResidentialApplianceDishwasher	schedule_day_shift=130																																												
+Days Shifted	Day131	ResidentialHotWaterFixtures	schedule_day_shift=131																																												
+		ResidentialApplianceClothesWasher	schedule_day_shift=131																																												
+		ResidentialApplianceDishwasher	schedule_day_shift=131																																												
+Days Shifted	Day132	ResidentialHotWaterFixtures	schedule_day_shift=132																																												
+		ResidentialApplianceClothesWasher	schedule_day_shift=132																																												
+		ResidentialApplianceDishwasher	schedule_day_shift=132																																												
+Days Shifted	Day133	ResidentialHotWaterFixtures	schedule_day_shift=133																																												
+		ResidentialApplianceClothesWasher	schedule_day_shift=133																																												
+		ResidentialApplianceDishwasher	schedule_day_shift=133																																												
+Days Shifted	Day134	ResidentialHotWaterFixtures	schedule_day_shift=134																																												
+		ResidentialApplianceClothesWasher	schedule_day_shift=134																																												
+		ResidentialApplianceDishwasher	schedule_day_shift=134																																												
+Days Shifted	Day135	ResidentialHotWaterFixtures	schedule_day_shift=135																																												
+		ResidentialApplianceClothesWasher	schedule_day_shift=135																																												
+		ResidentialApplianceDishwasher	schedule_day_shift=135																																												
+Days Shifted	Day136	ResidentialHotWaterFixtures	schedule_day_shift=136																																												
+		ResidentialApplianceClothesWasher	schedule_day_shift=136																																												
+		ResidentialApplianceDishwasher	schedule_day_shift=136																																												
+Days Shifted	Day137	ResidentialHotWaterFixtures	schedule_day_shift=137																																												
+		ResidentialApplianceClothesWasher	schedule_day_shift=137																																												
+		ResidentialApplianceDishwasher	schedule_day_shift=137																																												
+Days Shifted	Day138	ResidentialHotWaterFixtures	schedule_day_shift=138																																												
+		ResidentialApplianceClothesWasher	schedule_day_shift=138																																												
+		ResidentialApplianceDishwasher	schedule_day_shift=138																																												
+Days Shifted	Day139	ResidentialHotWaterFixtures	schedule_day_shift=139																																												
+		ResidentialApplianceClothesWasher	schedule_day_shift=139																																												
+		ResidentialApplianceDishwasher	schedule_day_shift=139																																												
+Days Shifted	Day140	ResidentialHotWaterFixtures	schedule_day_shift=140																																												
+		ResidentialApplianceClothesWasher	schedule_day_shift=140																																												
+		ResidentialApplianceDishwasher	schedule_day_shift=140																																												
+Days Shifted	Day141	ResidentialHotWaterFixtures	schedule_day_shift=141																																												
+		ResidentialApplianceClothesWasher	schedule_day_shift=141																																												
+		ResidentialApplianceDishwasher	schedule_day_shift=141																																												
+Days Shifted	Day142	ResidentialHotWaterFixtures	schedule_day_shift=142																																												
+		ResidentialApplianceClothesWasher	schedule_day_shift=142																																												
+		ResidentialApplianceDishwasher	schedule_day_shift=142																																												
+Days Shifted	Day143	ResidentialHotWaterFixtures	schedule_day_shift=143																																												
+		ResidentialApplianceClothesWasher	schedule_day_shift=143																																												
+		ResidentialApplianceDishwasher	schedule_day_shift=143																																												
+Days Shifted	Day144	ResidentialHotWaterFixtures	schedule_day_shift=144																																												
+		ResidentialApplianceClothesWasher	schedule_day_shift=144																																												
+		ResidentialApplianceDishwasher	schedule_day_shift=144																																												
+Days Shifted	Day145	ResidentialHotWaterFixtures	schedule_day_shift=145																																												
+		ResidentialApplianceClothesWasher	schedule_day_shift=145																																												
+		ResidentialApplianceDishwasher	schedule_day_shift=145																																												
+Days Shifted	Day146	ResidentialHotWaterFixtures	schedule_day_shift=146																																												
+		ResidentialApplianceClothesWasher	schedule_day_shift=146																																												
+		ResidentialApplianceDishwasher	schedule_day_shift=146																																												
+Days Shifted	Day147	ResidentialHotWaterFixtures	schedule_day_shift=147																																												
+		ResidentialApplianceClothesWasher	schedule_day_shift=147																																												
+		ResidentialApplianceDishwasher	schedule_day_shift=147																																												
+Days Shifted	Day148	ResidentialHotWaterFixtures	schedule_day_shift=148																																												
+		ResidentialApplianceClothesWasher	schedule_day_shift=148																																												
+		ResidentialApplianceDishwasher	schedule_day_shift=148																																												
+Days Shifted	Day149	ResidentialHotWaterFixtures	schedule_day_shift=149																																												
+		ResidentialApplianceClothesWasher	schedule_day_shift=149																																												
+		ResidentialApplianceDishwasher	schedule_day_shift=149																																												
+Days Shifted	Day150	ResidentialHotWaterFixtures	schedule_day_shift=150																																												
+		ResidentialApplianceClothesWasher	schedule_day_shift=150																																												
+		ResidentialApplianceDishwasher	schedule_day_shift=150																																												
+Days Shifted	Day151	ResidentialHotWaterFixtures	schedule_day_shift=151																																												
+		ResidentialApplianceClothesWasher	schedule_day_shift=151																																												
+		ResidentialApplianceDishwasher	schedule_day_shift=151																																												
+Days Shifted	Day152	ResidentialHotWaterFixtures	schedule_day_shift=152																																												
+		ResidentialApplianceClothesWasher	schedule_day_shift=152																																												
+		ResidentialApplianceDishwasher	schedule_day_shift=152																																												
+Days Shifted	Day153	ResidentialHotWaterFixtures	schedule_day_shift=153																																												
+		ResidentialApplianceClothesWasher	schedule_day_shift=153																																												
+		ResidentialApplianceDishwasher	schedule_day_shift=153																																												
+Days Shifted	Day154	ResidentialHotWaterFixtures	schedule_day_shift=154																																												
+		ResidentialApplianceClothesWasher	schedule_day_shift=154																																												
+		ResidentialApplianceDishwasher	schedule_day_shift=154																																												
+Days Shifted	Day155	ResidentialHotWaterFixtures	schedule_day_shift=155																																												
+		ResidentialApplianceClothesWasher	schedule_day_shift=155																																												
+		ResidentialApplianceDishwasher	schedule_day_shift=155																																												
+Days Shifted	Day156	ResidentialHotWaterFixtures	schedule_day_shift=156																																												
+		ResidentialApplianceClothesWasher	schedule_day_shift=156																																												
+		ResidentialApplianceDishwasher	schedule_day_shift=156																																												
+Days Shifted	Day157	ResidentialHotWaterFixtures	schedule_day_shift=157																																												
+		ResidentialApplianceClothesWasher	schedule_day_shift=157																																												
+		ResidentialApplianceDishwasher	schedule_day_shift=157																																												
+Days Shifted	Day158	ResidentialHotWaterFixtures	schedule_day_shift=158																																												
+		ResidentialApplianceClothesWasher	schedule_day_shift=158																																												
+		ResidentialApplianceDishwasher	schedule_day_shift=158																																												
+Days Shifted	Day159	ResidentialHotWaterFixtures	schedule_day_shift=159																																												
+		ResidentialApplianceClothesWasher	schedule_day_shift=159																																												
+		ResidentialApplianceDishwasher	schedule_day_shift=159																																												
+Days Shifted	Day160	ResidentialHotWaterFixtures	schedule_day_shift=160																																												
+		ResidentialApplianceClothesWasher	schedule_day_shift=160																																												
+		ResidentialApplianceDishwasher	schedule_day_shift=160																																												
+Days Shifted	Day161	ResidentialHotWaterFixtures	schedule_day_shift=161																																												
+		ResidentialApplianceClothesWasher	schedule_day_shift=161																																												
+		ResidentialApplianceDishwasher	schedule_day_shift=161																																												
+Days Shifted	Day162	ResidentialHotWaterFixtures	schedule_day_shift=162																																												
+		ResidentialApplianceClothesWasher	schedule_day_shift=162																																												
+		ResidentialApplianceDishwasher	schedule_day_shift=162																																												
+Days Shifted	Day163	ResidentialHotWaterFixtures	schedule_day_shift=163																																												
+		ResidentialApplianceClothesWasher	schedule_day_shift=163																																												
+		ResidentialApplianceDishwasher	schedule_day_shift=163																																												
+Days Shifted	Day164	ResidentialHotWaterFixtures	schedule_day_shift=164																																												
+		ResidentialApplianceClothesWasher	schedule_day_shift=164																																												
+		ResidentialApplianceDishwasher	schedule_day_shift=164																																												
+Days Shifted	Day165	ResidentialHotWaterFixtures	schedule_day_shift=165																																												
+		ResidentialApplianceClothesWasher	schedule_day_shift=165																																												
+		ResidentialApplianceDishwasher	schedule_day_shift=165																																												
+Days Shifted	Day166	ResidentialHotWaterFixtures	schedule_day_shift=166																																												
+		ResidentialApplianceClothesWasher	schedule_day_shift=166																																												
+		ResidentialApplianceDishwasher	schedule_day_shift=166																																												
+Days Shifted	Day167	ResidentialHotWaterFixtures	schedule_day_shift=167																																												
+		ResidentialApplianceClothesWasher	schedule_day_shift=167																																												
+		ResidentialApplianceDishwasher	schedule_day_shift=167																																												
+Days Shifted	Day168	ResidentialHotWaterFixtures	schedule_day_shift=168																																												
+		ResidentialApplianceClothesWasher	schedule_day_shift=168																																												
+		ResidentialApplianceDishwasher	schedule_day_shift=168																																												
+Days Shifted	Day169	ResidentialHotWaterFixtures	schedule_day_shift=169																																												
+		ResidentialApplianceClothesWasher	schedule_day_shift=169																																												
+		ResidentialApplianceDishwasher	schedule_day_shift=169																																												
+Days Shifted	Day170	ResidentialHotWaterFixtures	schedule_day_shift=170																																												
+		ResidentialApplianceClothesWasher	schedule_day_shift=170																																												
+		ResidentialApplianceDishwasher	schedule_day_shift=170																																												
+Days Shifted	Day171	ResidentialHotWaterFixtures	schedule_day_shift=171																																												
+		ResidentialApplianceClothesWasher	schedule_day_shift=171																																												
+		ResidentialApplianceDishwasher	schedule_day_shift=171																																												
+Days Shifted	Day172	ResidentialHotWaterFixtures	schedule_day_shift=172																																												
+		ResidentialApplianceClothesWasher	schedule_day_shift=172																																												
+		ResidentialApplianceDishwasher	schedule_day_shift=172																																												
+Days Shifted	Day173	ResidentialHotWaterFixtures	schedule_day_shift=173																																												
+		ResidentialApplianceClothesWasher	schedule_day_shift=173																																												
+		ResidentialApplianceDishwasher	schedule_day_shift=173																																												
+Days Shifted	Day174	ResidentialHotWaterFixtures	schedule_day_shift=174																																												
+		ResidentialApplianceClothesWasher	schedule_day_shift=174																																												
+		ResidentialApplianceDishwasher	schedule_day_shift=174																																												
+Days Shifted	Day175	ResidentialHotWaterFixtures	schedule_day_shift=175																																												
+		ResidentialApplianceClothesWasher	schedule_day_shift=175																																												
+		ResidentialApplianceDishwasher	schedule_day_shift=175																																												
+Days Shifted	Day176	ResidentialHotWaterFixtures	schedule_day_shift=176																																												
+		ResidentialApplianceClothesWasher	schedule_day_shift=176																																												
+		ResidentialApplianceDishwasher	schedule_day_shift=176																																												
+Days Shifted	Day177	ResidentialHotWaterFixtures	schedule_day_shift=177																																												
+		ResidentialApplianceClothesWasher	schedule_day_shift=177																																												
+		ResidentialApplianceDishwasher	schedule_day_shift=177																																												
+Days Shifted	Day178	ResidentialHotWaterFixtures	schedule_day_shift=178																																												
+		ResidentialApplianceClothesWasher	schedule_day_shift=178																																												
+		ResidentialApplianceDishwasher	schedule_day_shift=178																																												
+Days Shifted	Day179	ResidentialHotWaterFixtures	schedule_day_shift=179																																												
+		ResidentialApplianceClothesWasher	schedule_day_shift=179																																												
+		ResidentialApplianceDishwasher	schedule_day_shift=179																																												
+Days Shifted	Day180	ResidentialHotWaterFixtures	schedule_day_shift=180																																												
+		ResidentialApplianceClothesWasher	schedule_day_shift=180																																												
+		ResidentialApplianceDishwasher	schedule_day_shift=180																																												
+Days Shifted	Day181	ResidentialHotWaterFixtures	schedule_day_shift=181																																												
+		ResidentialApplianceClothesWasher	schedule_day_shift=181																																												
+		ResidentialApplianceDishwasher	schedule_day_shift=181																																												
+Days Shifted	Day182	ResidentialHotWaterFixtures	schedule_day_shift=182																																												
+		ResidentialApplianceClothesWasher	schedule_day_shift=182																																												
+		ResidentialApplianceDishwasher	schedule_day_shift=182																																												
+Days Shifted	Day183	ResidentialHotWaterFixtures	schedule_day_shift=183																																												
+		ResidentialApplianceClothesWasher	schedule_day_shift=183																																												
+		ResidentialApplianceDishwasher	schedule_day_shift=183																																												
+Days Shifted	Day184	ResidentialHotWaterFixtures	schedule_day_shift=184																																												
+		ResidentialApplianceClothesWasher	schedule_day_shift=184																																												
+		ResidentialApplianceDishwasher	schedule_day_shift=184																																												
+Days Shifted	Day185	ResidentialHotWaterFixtures	schedule_day_shift=185																																												
+		ResidentialApplianceClothesWasher	schedule_day_shift=185																																												
+		ResidentialApplianceDishwasher	schedule_day_shift=185																																												
+Days Shifted	Day186	ResidentialHotWaterFixtures	schedule_day_shift=186																																												
+		ResidentialApplianceClothesWasher	schedule_day_shift=186																																												
+		ResidentialApplianceDishwasher	schedule_day_shift=186																																												
+Days Shifted	Day187	ResidentialHotWaterFixtures	schedule_day_shift=187																																												
+		ResidentialApplianceClothesWasher	schedule_day_shift=187																																												
+		ResidentialApplianceDishwasher	schedule_day_shift=187																																												
+Days Shifted	Day188	ResidentialHotWaterFixtures	schedule_day_shift=188																																												
+		ResidentialApplianceClothesWasher	schedule_day_shift=188																																												
+		ResidentialApplianceDishwasher	schedule_day_shift=188																																												
+Days Shifted	Day189	ResidentialHotWaterFixtures	schedule_day_shift=189																																												
+		ResidentialApplianceClothesWasher	schedule_day_shift=189																																												
+		ResidentialApplianceDishwasher	schedule_day_shift=189																																												
+Days Shifted	Day190	ResidentialHotWaterFixtures	schedule_day_shift=190																																												
+		ResidentialApplianceClothesWasher	schedule_day_shift=190																																												
+		ResidentialApplianceDishwasher	schedule_day_shift=190																																												
+Days Shifted	Day191	ResidentialHotWaterFixtures	schedule_day_shift=191																																												
+		ResidentialApplianceClothesWasher	schedule_day_shift=191																																												
+		ResidentialApplianceDishwasher	schedule_day_shift=191																																												
+Days Shifted	Day192	ResidentialHotWaterFixtures	schedule_day_shift=192																																												
+		ResidentialApplianceClothesWasher	schedule_day_shift=192																																												
+		ResidentialApplianceDishwasher	schedule_day_shift=192																																												
+Days Shifted	Day193	ResidentialHotWaterFixtures	schedule_day_shift=193																																												
+		ResidentialApplianceClothesWasher	schedule_day_shift=193																																												
+		ResidentialApplianceDishwasher	schedule_day_shift=193																																												
+Days Shifted	Day194	ResidentialHotWaterFixtures	schedule_day_shift=194																																												
+		ResidentialApplianceClothesWasher	schedule_day_shift=194																																												
+		ResidentialApplianceDishwasher	schedule_day_shift=194																																												
+Days Shifted	Day195	ResidentialHotWaterFixtures	schedule_day_shift=195																																												
+		ResidentialApplianceClothesWasher	schedule_day_shift=195																																												
+		ResidentialApplianceDishwasher	schedule_day_shift=195																																												
+Days Shifted	Day196	ResidentialHotWaterFixtures	schedule_day_shift=196																																												
+		ResidentialApplianceClothesWasher	schedule_day_shift=196																																												
+		ResidentialApplianceDishwasher	schedule_day_shift=196																																												
+Days Shifted	Day197	ResidentialHotWaterFixtures	schedule_day_shift=197																																												
+		ResidentialApplianceClothesWasher	schedule_day_shift=197																																												
+		ResidentialApplianceDishwasher	schedule_day_shift=197																																												
+Days Shifted	Day198	ResidentialHotWaterFixtures	schedule_day_shift=198																																												
+		ResidentialApplianceClothesWasher	schedule_day_shift=198																																												
+		ResidentialApplianceDishwasher	schedule_day_shift=198																																												
+Days Shifted	Day199	ResidentialHotWaterFixtures	schedule_day_shift=199																																												
+		ResidentialApplianceClothesWasher	schedule_day_shift=199																																												
+		ResidentialApplianceDishwasher	schedule_day_shift=199																																												
+Days Shifted	Day200	ResidentialHotWaterFixtures	schedule_day_shift=200																																												
+		ResidentialApplianceClothesWasher	schedule_day_shift=200																																												
+		ResidentialApplianceDishwasher	schedule_day_shift=200																																												
+Days Shifted	Day201	ResidentialHotWaterFixtures	schedule_day_shift=201																																												
+		ResidentialApplianceClothesWasher	schedule_day_shift=201																																												
+		ResidentialApplianceDishwasher	schedule_day_shift=201																																												
+Days Shifted	Day202	ResidentialHotWaterFixtures	schedule_day_shift=202																																												
+		ResidentialApplianceClothesWasher	schedule_day_shift=202																																												
+		ResidentialApplianceDishwasher	schedule_day_shift=202																																												
+Days Shifted	Day203	ResidentialHotWaterFixtures	schedule_day_shift=203																																												
+		ResidentialApplianceClothesWasher	schedule_day_shift=203																																												
+		ResidentialApplianceDishwasher	schedule_day_shift=203																																												
+Days Shifted	Day204	ResidentialHotWaterFixtures	schedule_day_shift=204																																												
+		ResidentialApplianceClothesWasher	schedule_day_shift=204																																												
+		ResidentialApplianceDishwasher	schedule_day_shift=204																																												
+Days Shifted	Day205	ResidentialHotWaterFixtures	schedule_day_shift=205																																												
+		ResidentialApplianceClothesWasher	schedule_day_shift=205																																												
+		ResidentialApplianceDishwasher	schedule_day_shift=205																																												
+Days Shifted	Day206	ResidentialHotWaterFixtures	schedule_day_shift=206																																												
+		ResidentialApplianceClothesWasher	schedule_day_shift=206																																												
+		ResidentialApplianceDishwasher	schedule_day_shift=206																																												
+Days Shifted	Day207	ResidentialHotWaterFixtures	schedule_day_shift=207																																												
+		ResidentialApplianceClothesWasher	schedule_day_shift=207																																												
+		ResidentialApplianceDishwasher	schedule_day_shift=207																																												
+Days Shifted	Day208	ResidentialHotWaterFixtures	schedule_day_shift=208																																												
+		ResidentialApplianceClothesWasher	schedule_day_shift=208																																												
+		ResidentialApplianceDishwasher	schedule_day_shift=208																																												
+Days Shifted	Day209	ResidentialHotWaterFixtures	schedule_day_shift=209																																												
+		ResidentialApplianceClothesWasher	schedule_day_shift=209																																												
+		ResidentialApplianceDishwasher	schedule_day_shift=209																																												
+Days Shifted	Day210	ResidentialHotWaterFixtures	schedule_day_shift=210																																												
+		ResidentialApplianceClothesWasher	schedule_day_shift=210																																												
+		ResidentialApplianceDishwasher	schedule_day_shift=210																																												
+Days Shifted	Day211	ResidentialHotWaterFixtures	schedule_day_shift=211																																												
+		ResidentialApplianceClothesWasher	schedule_day_shift=211																																												
+		ResidentialApplianceDishwasher	schedule_day_shift=211																																												
+Days Shifted	Day212	ResidentialHotWaterFixtures	schedule_day_shift=212																																												
+		ResidentialApplianceClothesWasher	schedule_day_shift=212																																												
+		ResidentialApplianceDishwasher	schedule_day_shift=212																																												
+Days Shifted	Day213	ResidentialHotWaterFixtures	schedule_day_shift=213																																												
+		ResidentialApplianceClothesWasher	schedule_day_shift=213																																												
+		ResidentialApplianceDishwasher	schedule_day_shift=213																																												
+Days Shifted	Day214	ResidentialHotWaterFixtures	schedule_day_shift=214																																												
+		ResidentialApplianceClothesWasher	schedule_day_shift=214																																												
+		ResidentialApplianceDishwasher	schedule_day_shift=214																																												
+Days Shifted	Day215	ResidentialHotWaterFixtures	schedule_day_shift=215																																												
+		ResidentialApplianceClothesWasher	schedule_day_shift=215																																												
+		ResidentialApplianceDishwasher	schedule_day_shift=215																																												
+Days Shifted	Day216	ResidentialHotWaterFixtures	schedule_day_shift=216																																												
+		ResidentialApplianceClothesWasher	schedule_day_shift=216																																												
+		ResidentialApplianceDishwasher	schedule_day_shift=216																																												
+Days Shifted	Day217	ResidentialHotWaterFixtures	schedule_day_shift=217																																												
+		ResidentialApplianceClothesWasher	schedule_day_shift=217																																												
+		ResidentialApplianceDishwasher	schedule_day_shift=217																																												
+Days Shifted	Day218	ResidentialHotWaterFixtures	schedule_day_shift=218																																												
+		ResidentialApplianceClothesWasher	schedule_day_shift=218																																												
+		ResidentialApplianceDishwasher	schedule_day_shift=218																																												
+Days Shifted	Day219	ResidentialHotWaterFixtures	schedule_day_shift=219																																												
+		ResidentialApplianceClothesWasher	schedule_day_shift=219																																												
+		ResidentialApplianceDishwasher	schedule_day_shift=219																																												
+Days Shifted	Day220	ResidentialHotWaterFixtures	schedule_day_shift=220																																												
+		ResidentialApplianceClothesWasher	schedule_day_shift=220																																												
+		ResidentialApplianceDishwasher	schedule_day_shift=220																																												
+Days Shifted	Day221	ResidentialHotWaterFixtures	schedule_day_shift=221																																												
+		ResidentialApplianceClothesWasher	schedule_day_shift=221																																												
+		ResidentialApplianceDishwasher	schedule_day_shift=221																																												
+Days Shifted	Day222	ResidentialHotWaterFixtures	schedule_day_shift=222																																												
+		ResidentialApplianceClothesWasher	schedule_day_shift=222																																												
+		ResidentialApplianceDishwasher	schedule_day_shift=222																																												
+Days Shifted	Day223	ResidentialHotWaterFixtures	schedule_day_shift=223																																												
+		ResidentialApplianceClothesWasher	schedule_day_shift=223																																												
+		ResidentialApplianceDishwasher	schedule_day_shift=223																																												
+Days Shifted	Day224	ResidentialHotWaterFixtures	schedule_day_shift=224																																												
+		ResidentialApplianceClothesWasher	schedule_day_shift=224																																												
+		ResidentialApplianceDishwasher	schedule_day_shift=224																																												
+Days Shifted	Day225	ResidentialHotWaterFixtures	schedule_day_shift=225																																												
+		ResidentialApplianceClothesWasher	schedule_day_shift=225																																												
+		ResidentialApplianceDishwasher	schedule_day_shift=225																																												
+Days Shifted	Day226	ResidentialHotWaterFixtures	schedule_day_shift=226																																												
+		ResidentialApplianceClothesWasher	schedule_day_shift=226																																												
+		ResidentialApplianceDishwasher	schedule_day_shift=226																																												
+Days Shifted	Day227	ResidentialHotWaterFixtures	schedule_day_shift=227																																												
+		ResidentialApplianceClothesWasher	schedule_day_shift=227																																												
+		ResidentialApplianceDishwasher	schedule_day_shift=227																																												
+Days Shifted	Day228	ResidentialHotWaterFixtures	schedule_day_shift=228																																												
+		ResidentialApplianceClothesWasher	schedule_day_shift=228																																												
+		ResidentialApplianceDishwasher	schedule_day_shift=228																																												
+Days Shifted	Day229	ResidentialHotWaterFixtures	schedule_day_shift=229																																												
+		ResidentialApplianceClothesWasher	schedule_day_shift=229																																												
+		ResidentialApplianceDishwasher	schedule_day_shift=229																																												
+Days Shifted	Day230	ResidentialHotWaterFixtures	schedule_day_shift=230																																												
+		ResidentialApplianceClothesWasher	schedule_day_shift=230																																												
+		ResidentialApplianceDishwasher	schedule_day_shift=230																																												
+Days Shifted	Day231	ResidentialHotWaterFixtures	schedule_day_shift=231																																												
+		ResidentialApplianceClothesWasher	schedule_day_shift=231																																												
+		ResidentialApplianceDishwasher	schedule_day_shift=231																																												
+Days Shifted	Day232	ResidentialHotWaterFixtures	schedule_day_shift=232																																												
+		ResidentialApplianceClothesWasher	schedule_day_shift=232																																												
+		ResidentialApplianceDishwasher	schedule_day_shift=232																																												
+Days Shifted	Day233	ResidentialHotWaterFixtures	schedule_day_shift=233																																												
+		ResidentialApplianceClothesWasher	schedule_day_shift=233																																												
+		ResidentialApplianceDishwasher	schedule_day_shift=233																																												
+Days Shifted	Day234	ResidentialHotWaterFixtures	schedule_day_shift=234																																												
+		ResidentialApplianceClothesWasher	schedule_day_shift=234																																												
+		ResidentialApplianceDishwasher	schedule_day_shift=234																																												
+Days Shifted	Day235	ResidentialHotWaterFixtures	schedule_day_shift=235																																												
+		ResidentialApplianceClothesWasher	schedule_day_shift=235																																												
+		ResidentialApplianceDishwasher	schedule_day_shift=235																																												
+Days Shifted	Day236	ResidentialHotWaterFixtures	schedule_day_shift=236																																												
+		ResidentialApplianceClothesWasher	schedule_day_shift=236																																												
+		ResidentialApplianceDishwasher	schedule_day_shift=236																																												
+Days Shifted	Day237	ResidentialHotWaterFixtures	schedule_day_shift=237																																												
+		ResidentialApplianceClothesWasher	schedule_day_shift=237																																												
+		ResidentialApplianceDishwasher	schedule_day_shift=237																																												
+Days Shifted	Day238	ResidentialHotWaterFixtures	schedule_day_shift=238																																												
+		ResidentialApplianceClothesWasher	schedule_day_shift=238																																												
+		ResidentialApplianceDishwasher	schedule_day_shift=238																																												
+Days Shifted	Day239	ResidentialHotWaterFixtures	schedule_day_shift=239																																												
+		ResidentialApplianceClothesWasher	schedule_day_shift=239																																												
+		ResidentialApplianceDishwasher	schedule_day_shift=239																																												
+Days Shifted	Day240	ResidentialHotWaterFixtures	schedule_day_shift=240																																												
+		ResidentialApplianceClothesWasher	schedule_day_shift=240																																												
+		ResidentialApplianceDishwasher	schedule_day_shift=240																																												
+Days Shifted	Day241	ResidentialHotWaterFixtures	schedule_day_shift=241																																												
+		ResidentialApplianceClothesWasher	schedule_day_shift=241																																												
+		ResidentialApplianceDishwasher	schedule_day_shift=241																																												
+Days Shifted	Day242	ResidentialHotWaterFixtures	schedule_day_shift=242																																												
+		ResidentialApplianceClothesWasher	schedule_day_shift=242																																												
+		ResidentialApplianceDishwasher	schedule_day_shift=242																																												
+Days Shifted	Day243	ResidentialHotWaterFixtures	schedule_day_shift=243																																												
+		ResidentialApplianceClothesWasher	schedule_day_shift=243																																												
+		ResidentialApplianceDishwasher	schedule_day_shift=243																																												
+Days Shifted	Day244	ResidentialHotWaterFixtures	schedule_day_shift=244																																												
+		ResidentialApplianceClothesWasher	schedule_day_shift=244																																												
+		ResidentialApplianceDishwasher	schedule_day_shift=244																																												
+Days Shifted	Day245	ResidentialHotWaterFixtures	schedule_day_shift=245																																												
+		ResidentialApplianceClothesWasher	schedule_day_shift=245																																												
+		ResidentialApplianceDishwasher	schedule_day_shift=245																																												
+Days Shifted	Day246	ResidentialHotWaterFixtures	schedule_day_shift=246																																												
+		ResidentialApplianceClothesWasher	schedule_day_shift=246																																												
+		ResidentialApplianceDishwasher	schedule_day_shift=246																																												
+Days Shifted	Day247	ResidentialHotWaterFixtures	schedule_day_shift=247																																												
+		ResidentialApplianceClothesWasher	schedule_day_shift=247																																												
+		ResidentialApplianceDishwasher	schedule_day_shift=247																																												
+Days Shifted	Day248	ResidentialHotWaterFixtures	schedule_day_shift=248																																												
+		ResidentialApplianceClothesWasher	schedule_day_shift=248																																												
+		ResidentialApplianceDishwasher	schedule_day_shift=248																																												
+Days Shifted	Day249	ResidentialHotWaterFixtures	schedule_day_shift=249																																												
+		ResidentialApplianceClothesWasher	schedule_day_shift=249																																												
+		ResidentialApplianceDishwasher	schedule_day_shift=249																																												
+Days Shifted	Day250	ResidentialHotWaterFixtures	schedule_day_shift=250																																												
+		ResidentialApplianceClothesWasher	schedule_day_shift=250																																												
+		ResidentialApplianceDishwasher	schedule_day_shift=250																																												
+Days Shifted	Day251	ResidentialHotWaterFixtures	schedule_day_shift=251																																												
+		ResidentialApplianceClothesWasher	schedule_day_shift=251																																												
+		ResidentialApplianceDishwasher	schedule_day_shift=251																																												
+Days Shifted	Day252	ResidentialHotWaterFixtures	schedule_day_shift=252																																												
+		ResidentialApplianceClothesWasher	schedule_day_shift=252																																												
+		ResidentialApplianceDishwasher	schedule_day_shift=252																																												
+Days Shifted	Day253	ResidentialHotWaterFixtures	schedule_day_shift=253																																												
+		ResidentialApplianceClothesWasher	schedule_day_shift=253																																												
+		ResidentialApplianceDishwasher	schedule_day_shift=253																																												
+Days Shifted	Day254	ResidentialHotWaterFixtures	schedule_day_shift=254																																												
+		ResidentialApplianceClothesWasher	schedule_day_shift=254																																												
+		ResidentialApplianceDishwasher	schedule_day_shift=254																																												
+Days Shifted	Day255	ResidentialHotWaterFixtures	schedule_day_shift=255																																												
+		ResidentialApplianceClothesWasher	schedule_day_shift=255																																												
+		ResidentialApplianceDishwasher	schedule_day_shift=255																																												
+Days Shifted	Day256	ResidentialHotWaterFixtures	schedule_day_shift=256																																												
+		ResidentialApplianceClothesWasher	schedule_day_shift=256																																												
+		ResidentialApplianceDishwasher	schedule_day_shift=256																																												
+Days Shifted	Day257	ResidentialHotWaterFixtures	schedule_day_shift=257																																												
+		ResidentialApplianceClothesWasher	schedule_day_shift=257																																												
+		ResidentialApplianceDishwasher	schedule_day_shift=257																																												
+Days Shifted	Day258	ResidentialHotWaterFixtures	schedule_day_shift=258																																												
+		ResidentialApplianceClothesWasher	schedule_day_shift=258																																												
+		ResidentialApplianceDishwasher	schedule_day_shift=258																																												
+Days Shifted	Day259	ResidentialHotWaterFixtures	schedule_day_shift=259																																												
+		ResidentialApplianceClothesWasher	schedule_day_shift=259																																												
+		ResidentialApplianceDishwasher	schedule_day_shift=259																																												
+Days Shifted	Day260	ResidentialHotWaterFixtures	schedule_day_shift=260																																												
+		ResidentialApplianceClothesWasher	schedule_day_shift=260																																												
+		ResidentialApplianceDishwasher	schedule_day_shift=260																																												
+Days Shifted	Day261	ResidentialHotWaterFixtures	schedule_day_shift=261																																												
+		ResidentialApplianceClothesWasher	schedule_day_shift=261																																												
+		ResidentialApplianceDishwasher	schedule_day_shift=261																																												
+Days Shifted	Day262	ResidentialHotWaterFixtures	schedule_day_shift=262																																												
+		ResidentialApplianceClothesWasher	schedule_day_shift=262																																												
+		ResidentialApplianceDishwasher	schedule_day_shift=262																																												
+Days Shifted	Day263	ResidentialHotWaterFixtures	schedule_day_shift=263																																												
+		ResidentialApplianceClothesWasher	schedule_day_shift=263																																												
+		ResidentialApplianceDishwasher	schedule_day_shift=263																																												
+Days Shifted	Day264	ResidentialHotWaterFixtures	schedule_day_shift=264																																												
+		ResidentialApplianceClothesWasher	schedule_day_shift=264																																												
+		ResidentialApplianceDishwasher	schedule_day_shift=264																																												
+Days Shifted	Day265	ResidentialHotWaterFixtures	schedule_day_shift=265																																												
+		ResidentialApplianceClothesWasher	schedule_day_shift=265																																												
+		ResidentialApplianceDishwasher	schedule_day_shift=265																																												
+Days Shifted	Day266	ResidentialHotWaterFixtures	schedule_day_shift=266																																												
+		ResidentialApplianceClothesWasher	schedule_day_shift=266																																												
+		ResidentialApplianceDishwasher	schedule_day_shift=266																																												
+Days Shifted	Day267	ResidentialHotWaterFixtures	schedule_day_shift=267																																												
+		ResidentialApplianceClothesWasher	schedule_day_shift=267																																												
+		ResidentialApplianceDishwasher	schedule_day_shift=267																																												
+Days Shifted	Day268	ResidentialHotWaterFixtures	schedule_day_shift=268																																												
+		ResidentialApplianceClothesWasher	schedule_day_shift=268																																												
+		ResidentialApplianceDishwasher	schedule_day_shift=268																																												
+Days Shifted	Day269	ResidentialHotWaterFixtures	schedule_day_shift=269																																												
+		ResidentialApplianceClothesWasher	schedule_day_shift=269																																												
+		ResidentialApplianceDishwasher	schedule_day_shift=269																																												
+Days Shifted	Day270	ResidentialHotWaterFixtures	schedule_day_shift=270																																												
+		ResidentialApplianceClothesWasher	schedule_day_shift=270																																												
+		ResidentialApplianceDishwasher	schedule_day_shift=270																																												
+Days Shifted	Day271	ResidentialHotWaterFixtures	schedule_day_shift=271																																												
+		ResidentialApplianceClothesWasher	schedule_day_shift=271																																												
+		ResidentialApplianceDishwasher	schedule_day_shift=271																																												
+Days Shifted	Day272	ResidentialHotWaterFixtures	schedule_day_shift=272																																												
+		ResidentialApplianceClothesWasher	schedule_day_shift=272																																												
+		ResidentialApplianceDishwasher	schedule_day_shift=272																																												
+Days Shifted	Day273	ResidentialHotWaterFixtures	schedule_day_shift=273																																												
+		ResidentialApplianceClothesWasher	schedule_day_shift=273																																												
+		ResidentialApplianceDishwasher	schedule_day_shift=273																																												
+Days Shifted	Day274	ResidentialHotWaterFixtures	schedule_day_shift=274																																												
+		ResidentialApplianceClothesWasher	schedule_day_shift=274																																												
+		ResidentialApplianceDishwasher	schedule_day_shift=274																																												
+Days Shifted	Day275	ResidentialHotWaterFixtures	schedule_day_shift=275																																												
+		ResidentialApplianceClothesWasher	schedule_day_shift=275																																												
+		ResidentialApplianceDishwasher	schedule_day_shift=275																																												
+Days Shifted	Day276	ResidentialHotWaterFixtures	schedule_day_shift=276																																												
+		ResidentialApplianceClothesWasher	schedule_day_shift=276																																												
+		ResidentialApplianceDishwasher	schedule_day_shift=276																																												
+Days Shifted	Day277	ResidentialHotWaterFixtures	schedule_day_shift=277																																												
+		ResidentialApplianceClothesWasher	schedule_day_shift=277																																												
+		ResidentialApplianceDishwasher	schedule_day_shift=277																																												
+Days Shifted	Day278	ResidentialHotWaterFixtures	schedule_day_shift=278																																												
+		ResidentialApplianceClothesWasher	schedule_day_shift=278																																												
+		ResidentialApplianceDishwasher	schedule_day_shift=278																																												
+Days Shifted	Day279	ResidentialHotWaterFixtures	schedule_day_shift=279																																												
+		ResidentialApplianceClothesWasher	schedule_day_shift=279																																												
+		ResidentialApplianceDishwasher	schedule_day_shift=279																																												
+Days Shifted	Day280	ResidentialHotWaterFixtures	schedule_day_shift=280																																												
+		ResidentialApplianceClothesWasher	schedule_day_shift=280																																												
+		ResidentialApplianceDishwasher	schedule_day_shift=280																																												
+Days Shifted	Day281	ResidentialHotWaterFixtures	schedule_day_shift=281																																												
+		ResidentialApplianceClothesWasher	schedule_day_shift=281																																												
+		ResidentialApplianceDishwasher	schedule_day_shift=281																																												
+Days Shifted	Day282	ResidentialHotWaterFixtures	schedule_day_shift=282																																												
+		ResidentialApplianceClothesWasher	schedule_day_shift=282																																												
+		ResidentialApplianceDishwasher	schedule_day_shift=282																																												
+Days Shifted	Day283	ResidentialHotWaterFixtures	schedule_day_shift=283																																												
+		ResidentialApplianceClothesWasher	schedule_day_shift=283																																												
+		ResidentialApplianceDishwasher	schedule_day_shift=283																																												
+Days Shifted	Day284	ResidentialHotWaterFixtures	schedule_day_shift=284																																												
+		ResidentialApplianceClothesWasher	schedule_day_shift=284																																												
+		ResidentialApplianceDishwasher	schedule_day_shift=284																																												
+Days Shifted	Day285	ResidentialHotWaterFixtures	schedule_day_shift=285																																												
+		ResidentialApplianceClothesWasher	schedule_day_shift=285																																												
+		ResidentialApplianceDishwasher	schedule_day_shift=285																																												
+Days Shifted	Day286	ResidentialHotWaterFixtures	schedule_day_shift=286																																												
+		ResidentialApplianceClothesWasher	schedule_day_shift=286																																												
+		ResidentialApplianceDishwasher	schedule_day_shift=286																																												
+Days Shifted	Day287	ResidentialHotWaterFixtures	schedule_day_shift=287																																												
+		ResidentialApplianceClothesWasher	schedule_day_shift=287																																												
+		ResidentialApplianceDishwasher	schedule_day_shift=287																																												
+Days Shifted	Day288	ResidentialHotWaterFixtures	schedule_day_shift=288																																												
+		ResidentialApplianceClothesWasher	schedule_day_shift=288																																												
+		ResidentialApplianceDishwasher	schedule_day_shift=288																																												
+Days Shifted	Day289	ResidentialHotWaterFixtures	schedule_day_shift=289																																												
+		ResidentialApplianceClothesWasher	schedule_day_shift=289																																												
+		ResidentialApplianceDishwasher	schedule_day_shift=289																																												
+Days Shifted	Day290	ResidentialHotWaterFixtures	schedule_day_shift=290																																												
+		ResidentialApplianceClothesWasher	schedule_day_shift=290																																												
+		ResidentialApplianceDishwasher	schedule_day_shift=290																																												
+Days Shifted	Day291	ResidentialHotWaterFixtures	schedule_day_shift=291																																												
+		ResidentialApplianceClothesWasher	schedule_day_shift=291																																												
+		ResidentialApplianceDishwasher	schedule_day_shift=291																																												
+Days Shifted	Day292	ResidentialHotWaterFixtures	schedule_day_shift=292																																												
+		ResidentialApplianceClothesWasher	schedule_day_shift=292																																												
+		ResidentialApplianceDishwasher	schedule_day_shift=292																																												
+Days Shifted	Day293	ResidentialHotWaterFixtures	schedule_day_shift=293																																												
+		ResidentialApplianceClothesWasher	schedule_day_shift=293																																												
+		ResidentialApplianceDishwasher	schedule_day_shift=293																																												
+Days Shifted	Day294	ResidentialHotWaterFixtures	schedule_day_shift=294																																												
+		ResidentialApplianceClothesWasher	schedule_day_shift=294																																												
+		ResidentialApplianceDishwasher	schedule_day_shift=294																																												
+Days Shifted	Day295	ResidentialHotWaterFixtures	schedule_day_shift=295																																												
+		ResidentialApplianceClothesWasher	schedule_day_shift=295																																												
+		ResidentialApplianceDishwasher	schedule_day_shift=295																																												
+Days Shifted	Day296	ResidentialHotWaterFixtures	schedule_day_shift=296																																												
+		ResidentialApplianceClothesWasher	schedule_day_shift=296																																												
+		ResidentialApplianceDishwasher	schedule_day_shift=296																																												
+Days Shifted	Day297	ResidentialHotWaterFixtures	schedule_day_shift=297																																												
+		ResidentialApplianceClothesWasher	schedule_day_shift=297																																												
+		ResidentialApplianceDishwasher	schedule_day_shift=297																																												
+Days Shifted	Day298	ResidentialHotWaterFixtures	schedule_day_shift=298																																												
+		ResidentialApplianceClothesWasher	schedule_day_shift=298																																												
+		ResidentialApplianceDishwasher	schedule_day_shift=298																																												
+Days Shifted	Day299	ResidentialHotWaterFixtures	schedule_day_shift=299																																												
+		ResidentialApplianceClothesWasher	schedule_day_shift=299																																												
+		ResidentialApplianceDishwasher	schedule_day_shift=299																																												
+Days Shifted	Day300	ResidentialHotWaterFixtures	schedule_day_shift=300																																												
+		ResidentialApplianceClothesWasher	schedule_day_shift=300																																												
+		ResidentialApplianceDishwasher	schedule_day_shift=300																																												
+Days Shifted	Day301	ResidentialHotWaterFixtures	schedule_day_shift=301																																												
+		ResidentialApplianceClothesWasher	schedule_day_shift=301																																												
+		ResidentialApplianceDishwasher	schedule_day_shift=301																																												
+Days Shifted	Day302	ResidentialHotWaterFixtures	schedule_day_shift=302																																												
+		ResidentialApplianceClothesWasher	schedule_day_shift=302																																												
+		ResidentialApplianceDishwasher	schedule_day_shift=302																																												
+Days Shifted	Day303	ResidentialHotWaterFixtures	schedule_day_shift=303																																												
+		ResidentialApplianceClothesWasher	schedule_day_shift=303																																												
+		ResidentialApplianceDishwasher	schedule_day_shift=303																																												
+Days Shifted	Day304	ResidentialHotWaterFixtures	schedule_day_shift=304																																												
+		ResidentialApplianceClothesWasher	schedule_day_shift=304																																												
+		ResidentialApplianceDishwasher	schedule_day_shift=304																																												
+Days Shifted	Day305	ResidentialHotWaterFixtures	schedule_day_shift=305																																												
+		ResidentialApplianceClothesWasher	schedule_day_shift=305																																												
+		ResidentialApplianceDishwasher	schedule_day_shift=305																																												
+Days Shifted	Day306	ResidentialHotWaterFixtures	schedule_day_shift=306																																												
+		ResidentialApplianceClothesWasher	schedule_day_shift=306																																												
+		ResidentialApplianceDishwasher	schedule_day_shift=306																																												
+Days Shifted	Day307	ResidentialHotWaterFixtures	schedule_day_shift=307																																												
+		ResidentialApplianceClothesWasher	schedule_day_shift=307																																												
+		ResidentialApplianceDishwasher	schedule_day_shift=307																																												
+Days Shifted	Day308	ResidentialHotWaterFixtures	schedule_day_shift=308																																												
+		ResidentialApplianceClothesWasher	schedule_day_shift=308																																												
+		ResidentialApplianceDishwasher	schedule_day_shift=308																																												
+Days Shifted	Day309	ResidentialHotWaterFixtures	schedule_day_shift=309																																												
+		ResidentialApplianceClothesWasher	schedule_day_shift=309																																												
+		ResidentialApplianceDishwasher	schedule_day_shift=309																																												
+Days Shifted	Day310	ResidentialHotWaterFixtures	schedule_day_shift=310																																												
+		ResidentialApplianceClothesWasher	schedule_day_shift=310																																												
+		ResidentialApplianceDishwasher	schedule_day_shift=310																																												
+Days Shifted	Day311	ResidentialHotWaterFixtures	schedule_day_shift=311																																												
+		ResidentialApplianceClothesWasher	schedule_day_shift=311																																												
+		ResidentialApplianceDishwasher	schedule_day_shift=311																																												
+Days Shifted	Day312	ResidentialHotWaterFixtures	schedule_day_shift=312																																												
+		ResidentialApplianceClothesWasher	schedule_day_shift=312																																												
+		ResidentialApplianceDishwasher	schedule_day_shift=312																																												
+Days Shifted	Day313	ResidentialHotWaterFixtures	schedule_day_shift=313																																												
+		ResidentialApplianceClothesWasher	schedule_day_shift=313																																												
+		ResidentialApplianceDishwasher	schedule_day_shift=313																																												
+Days Shifted	Day314	ResidentialHotWaterFixtures	schedule_day_shift=314																																												
+		ResidentialApplianceClothesWasher	schedule_day_shift=314																																												
+		ResidentialApplianceDishwasher	schedule_day_shift=314																																												
+Days Shifted	Day315	ResidentialHotWaterFixtures	schedule_day_shift=315																																												
+		ResidentialApplianceClothesWasher	schedule_day_shift=315																																												
+		ResidentialApplianceDishwasher	schedule_day_shift=315																																												
+Days Shifted	Day316	ResidentialHotWaterFixtures	schedule_day_shift=316																																												
+		ResidentialApplianceClothesWasher	schedule_day_shift=316																																												
+		ResidentialApplianceDishwasher	schedule_day_shift=316																																												
+Days Shifted	Day317	ResidentialHotWaterFixtures	schedule_day_shift=317																																												
+		ResidentialApplianceClothesWasher	schedule_day_shift=317																																												
+		ResidentialApplianceDishwasher	schedule_day_shift=317																																												
+Days Shifted	Day318	ResidentialHotWaterFixtures	schedule_day_shift=318																																												
+		ResidentialApplianceClothesWasher	schedule_day_shift=318																																												
+		ResidentialApplianceDishwasher	schedule_day_shift=318																																												
+Days Shifted	Day319	ResidentialHotWaterFixtures	schedule_day_shift=319																																												
+		ResidentialApplianceClothesWasher	schedule_day_shift=319																																												
+		ResidentialApplianceDishwasher	schedule_day_shift=319																																												
+Days Shifted	Day320	ResidentialHotWaterFixtures	schedule_day_shift=320																																												
+		ResidentialApplianceClothesWasher	schedule_day_shift=320																																												
+		ResidentialApplianceDishwasher	schedule_day_shift=320																																												
+Days Shifted	Day321	ResidentialHotWaterFixtures	schedule_day_shift=321																																												
+		ResidentialApplianceClothesWasher	schedule_day_shift=321																																												
+		ResidentialApplianceDishwasher	schedule_day_shift=321																																												
+Days Shifted	Day322	ResidentialHotWaterFixtures	schedule_day_shift=322																																												
+		ResidentialApplianceClothesWasher	schedule_day_shift=322																																												
+		ResidentialApplianceDishwasher	schedule_day_shift=322																																												
+Days Shifted	Day323	ResidentialHotWaterFixtures	schedule_day_shift=323																																												
+		ResidentialApplianceClothesWasher	schedule_day_shift=323																																												
+		ResidentialApplianceDishwasher	schedule_day_shift=323																																												
+Days Shifted	Day324	ResidentialHotWaterFixtures	schedule_day_shift=324																																												
+		ResidentialApplianceClothesWasher	schedule_day_shift=324																																												
+		ResidentialApplianceDishwasher	schedule_day_shift=324																																												
+Days Shifted	Day325	ResidentialHotWaterFixtures	schedule_day_shift=325																																												
+		ResidentialApplianceClothesWasher	schedule_day_shift=325																																												
+		ResidentialApplianceDishwasher	schedule_day_shift=325																																												
+Days Shifted	Day326	ResidentialHotWaterFixtures	schedule_day_shift=326																																												
+		ResidentialApplianceClothesWasher	schedule_day_shift=326																																												
+		ResidentialApplianceDishwasher	schedule_day_shift=326																																												
+Days Shifted	Day327	ResidentialHotWaterFixtures	schedule_day_shift=327																																												
+		ResidentialApplianceClothesWasher	schedule_day_shift=327																																												
+		ResidentialApplianceDishwasher	schedule_day_shift=327																																												
+Days Shifted	Day328	ResidentialHotWaterFixtures	schedule_day_shift=328																																												
+		ResidentialApplianceClothesWasher	schedule_day_shift=328																																												
+		ResidentialApplianceDishwasher	schedule_day_shift=328																																												
+Days Shifted	Day329	ResidentialHotWaterFixtures	schedule_day_shift=329																																												
+		ResidentialApplianceClothesWasher	schedule_day_shift=329																																												
+		ResidentialApplianceDishwasher	schedule_day_shift=329																																												
+Days Shifted	Day330	ResidentialHotWaterFixtures	schedule_day_shift=330																																												
+		ResidentialApplianceClothesWasher	schedule_day_shift=330																																												
+		ResidentialApplianceDishwasher	schedule_day_shift=330																																												
+Days Shifted	Day331	ResidentialHotWaterFixtures	schedule_day_shift=331																																												
+		ResidentialApplianceClothesWasher	schedule_day_shift=331																																												
+		ResidentialApplianceDishwasher	schedule_day_shift=331																																												
+Days Shifted	Day332	ResidentialHotWaterFixtures	schedule_day_shift=332																																												
+		ResidentialApplianceClothesWasher	schedule_day_shift=332																																												
+		ResidentialApplianceDishwasher	schedule_day_shift=332																																												
+Days Shifted	Day333	ResidentialHotWaterFixtures	schedule_day_shift=333																																												
+		ResidentialApplianceClothesWasher	schedule_day_shift=333																																												
+		ResidentialApplianceDishwasher	schedule_day_shift=333																																												
+Days Shifted	Day334	ResidentialHotWaterFixtures	schedule_day_shift=334																																												
+		ResidentialApplianceClothesWasher	schedule_day_shift=334																																												
+		ResidentialApplianceDishwasher	schedule_day_shift=334																																												
+Days Shifted	Day335	ResidentialHotWaterFixtures	schedule_day_shift=335																																												
+		ResidentialApplianceClothesWasher	schedule_day_shift=335																																												
+		ResidentialApplianceDishwasher	schedule_day_shift=335																																												
+Days Shifted	Day336	ResidentialHotWaterFixtures	schedule_day_shift=336																																												
+		ResidentialApplianceClothesWasher	schedule_day_shift=336																																												
+		ResidentialApplianceDishwasher	schedule_day_shift=336																																												
+Days Shifted	Day337	ResidentialHotWaterFixtures	schedule_day_shift=337																																												
+		ResidentialApplianceClothesWasher	schedule_day_shift=337																																												
+		ResidentialApplianceDishwasher	schedule_day_shift=337																																												
+Days Shifted	Day338	ResidentialHotWaterFixtures	schedule_day_shift=338																																												
+		ResidentialApplianceClothesWasher	schedule_day_shift=338																																												
+		ResidentialApplianceDishwasher	schedule_day_shift=338																																												
+Days Shifted	Day339	ResidentialHotWaterFixtures	schedule_day_shift=339																																												
+		ResidentialApplianceClothesWasher	schedule_day_shift=339																																												
+		ResidentialApplianceDishwasher	schedule_day_shift=339																																												
+Days Shifted	Day340	ResidentialHotWaterFixtures	schedule_day_shift=340																																												
+		ResidentialApplianceClothesWasher	schedule_day_shift=340																																												
+		ResidentialApplianceDishwasher	schedule_day_shift=340																																												
+Days Shifted	Day341	ResidentialHotWaterFixtures	schedule_day_shift=341																																												
+		ResidentialApplianceClothesWasher	schedule_day_shift=341																																												
+		ResidentialApplianceDishwasher	schedule_day_shift=341																																												
+Days Shifted	Day342	ResidentialHotWaterFixtures	schedule_day_shift=342																																												
+		ResidentialApplianceClothesWasher	schedule_day_shift=342																																												
+		ResidentialApplianceDishwasher	schedule_day_shift=342																																												
+Days Shifted	Day343	ResidentialHotWaterFixtures	schedule_day_shift=343																																												
+		ResidentialApplianceClothesWasher	schedule_day_shift=343																																												
+		ResidentialApplianceDishwasher	schedule_day_shift=343																																												
+Days Shifted	Day344	ResidentialHotWaterFixtures	schedule_day_shift=344																																												
+		ResidentialApplianceClothesWasher	schedule_day_shift=344																																												
+		ResidentialApplianceDishwasher	schedule_day_shift=344																																												
+Days Shifted	Day345	ResidentialHotWaterFixtures	schedule_day_shift=345																																												
+		ResidentialApplianceClothesWasher	schedule_day_shift=345																																												
+		ResidentialApplianceDishwasher	schedule_day_shift=345																																												
+Days Shifted	Day346	ResidentialHotWaterFixtures	schedule_day_shift=346																																												
+		ResidentialApplianceClothesWasher	schedule_day_shift=346																																												
+		ResidentialApplianceDishwasher	schedule_day_shift=346																																												
+Days Shifted	Day347	ResidentialHotWaterFixtures	schedule_day_shift=347																																												
+		ResidentialApplianceClothesWasher	schedule_day_shift=347																																												
+		ResidentialApplianceDishwasher	schedule_day_shift=347																																												
+Days Shifted	Day348	ResidentialHotWaterFixtures	schedule_day_shift=348																																												
+		ResidentialApplianceClothesWasher	schedule_day_shift=348																																												
+		ResidentialApplianceDishwasher	schedule_day_shift=348																																												
+Days Shifted	Day349	ResidentialHotWaterFixtures	schedule_day_shift=349																																												
+		ResidentialApplianceClothesWasher	schedule_day_shift=349																																												
+		ResidentialApplianceDishwasher	schedule_day_shift=349																																												
+Days Shifted	Day350	ResidentialHotWaterFixtures	schedule_day_shift=350																																												
+		ResidentialApplianceClothesWasher	schedule_day_shift=350																																												
+		ResidentialApplianceDishwasher	schedule_day_shift=350																																												
+Days Shifted	Day351	ResidentialHotWaterFixtures	schedule_day_shift=351																																												
+		ResidentialApplianceClothesWasher	schedule_day_shift=351																																												
+		ResidentialApplianceDishwasher	schedule_day_shift=351																																												
+Days Shifted	Day352	ResidentialHotWaterFixtures	schedule_day_shift=352																																												
+		ResidentialApplianceClothesWasher	schedule_day_shift=352																																												
+		ResidentialApplianceDishwasher	schedule_day_shift=352																																												
+Days Shifted	Day353	ResidentialHotWaterFixtures	schedule_day_shift=353																																												
+		ResidentialApplianceClothesWasher	schedule_day_shift=353																																												
+		ResidentialApplianceDishwasher	schedule_day_shift=353																																												
+Days Shifted	Day354	ResidentialHotWaterFixtures	schedule_day_shift=354																																												
+		ResidentialApplianceClothesWasher	schedule_day_shift=354																																												
+		ResidentialApplianceDishwasher	schedule_day_shift=354																																												
+Days Shifted	Day355	ResidentialHotWaterFixtures	schedule_day_shift=355																																												
+		ResidentialApplianceClothesWasher	schedule_day_shift=355																																												
+		ResidentialApplianceDishwasher	schedule_day_shift=355																																												
+Days Shifted	Day356	ResidentialHotWaterFixtures	schedule_day_shift=356																																												
+		ResidentialApplianceClothesWasher	schedule_day_shift=356																																												
+		ResidentialApplianceDishwasher	schedule_day_shift=356																																												
+Days Shifted	Day357	ResidentialHotWaterFixtures	schedule_day_shift=357																																												
+		ResidentialApplianceClothesWasher	schedule_day_shift=357																																												
+		ResidentialApplianceDishwasher	schedule_day_shift=357																																												
+Days Shifted	Day358	ResidentialHotWaterFixtures	schedule_day_shift=358																																												
+		ResidentialApplianceClothesWasher	schedule_day_shift=358																																												
+		ResidentialApplianceDishwasher	schedule_day_shift=358																																												
+Days Shifted	Day359	ResidentialHotWaterFixtures	schedule_day_shift=359																																												
+		ResidentialApplianceClothesWasher	schedule_day_shift=359																																												
+		ResidentialApplianceDishwasher	schedule_day_shift=359																																												
+Days Shifted	Day360	ResidentialHotWaterFixtures	schedule_day_shift=360																																												
+		ResidentialApplianceClothesWasher	schedule_day_shift=360																																												
+		ResidentialApplianceDishwasher	schedule_day_shift=360																																												
+Days Shifted	Day361	ResidentialHotWaterFixtures	schedule_day_shift=361																																												
+		ResidentialApplianceClothesWasher	schedule_day_shift=361																																												
+		ResidentialApplianceDishwasher	schedule_day_shift=361																																												
+Days Shifted	Day362	ResidentialHotWaterFixtures	schedule_day_shift=362																																												
+		ResidentialApplianceClothesWasher	schedule_day_shift=362																																												
+		ResidentialApplianceDishwasher	schedule_day_shift=362																																												
+Days Shifted	Day363	ResidentialHotWaterFixtures	schedule_day_shift=363																																												
+		ResidentialApplianceClothesWasher	schedule_day_shift=363																																												
+		ResidentialApplianceDishwasher	schedule_day_shift=363																																												
+Days Shifted	Day364	ResidentialHotWaterFixtures	schedule_day_shift=364																																												
+		ResidentialApplianceClothesWasher	schedule_day_shift=364																																												
+		ResidentialApplianceDishwasher	schedule_day_shift=364																																												
+Geometry Perimeter Footprint Ratio	0.13																																														
+Geometry Perimeter Footprint Ratio	0.15																																														
+Geometry Perimeter Footprint Ratio	0.17																																														
+Geometry Perimeter Footprint Ratio	0.19																																														
+Geometry Perimeter Footprint Ratio	0.21																																														
+Geometry Shared Walls	Detached																																														
+Geometry Shared Walls	Attached																																														