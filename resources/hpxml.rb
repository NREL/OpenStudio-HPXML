require_relative 'xmlhelper'

class HPXML
  def self.create_hpxml(xml_type:,
                        xml_generated_by:,
                        transaction:,
                        software_program_used: nil,
                        software_program_version: nil,
                        eri_calculation_version:,
                        building_id:,
                        event_type:,
                        **remainder)
    doc = XMLHelper.create_doc(version = "1.0", encoding = "UTF-8")
    hpxml = XMLHelper.add_element(doc, "HPXML")
    XMLHelper.add_attribute(hpxml, "xmlns", "http://hpxmlonline.com/2014/6")
    XMLHelper.add_attribute(hpxml, "xmlns:xsi", "http://www.w3.org/2001/XMLSchema-instance")
    XMLHelper.add_attribute(hpxml, "xsi:schemaLocation", "http://hpxmlonline.com/2014/6")
    XMLHelper.add_attribute(hpxml, "schemaVersion", "3.0")

    header = XMLHelper.add_element(hpxml, "XMLTransactionHeaderInformation")
    XMLHelper.add_element(header, "XMLType", xml_type)
    XMLHelper.add_element(header, "XMLGeneratedBy", xml_generated_by)
    XMLHelper.add_element(header, "CreatedDateAndTime", Time.now.strftime("%Y-%m-%dT%H:%M:%S%:z"))
    XMLHelper.add_element(header, "Transaction", transaction)

    software_info = XMLHelper.add_element(hpxml, "SoftwareInfo")
    XMLHelper.add_element(software_info, "SoftwareProgramUsed", software_program_used) unless software_program_used.nil?
    XMLHelper.add_element(software_info, "SoftwareProgramVersion", software_program_version) unless software_program_version.nil?
    eri_calculation = XMLHelper.add_element(software_info, "extension/ERICalculation")
    XMLHelper.add_element(eri_calculation, "Version", eri_calculation_version)

    building = XMLHelper.add_element(hpxml, "Building")
    building_building_id = XMLHelper.add_element(building, "BuildingID")
    XMLHelper.add_attribute(building_building_id, "id", building_id)
    project_status = XMLHelper.add_element(building, "ProjectStatus")
    XMLHelper.add_element(project_status, "EventType", event_type)

    return doc
  end

  def self.get_hpxml_values(hpxml:)
    return nil if hpxml.nil?

    return { :schema_version => hpxml.attributes["schemaVersion"],
             :xml_type => XMLHelper.get_value(hpxml, "XMLTransactionHeaderInformation/XMLType"),
             :xml_generated_by => XMLHelper.get_value(hpxml, "XMLTransactionHeaderInformation/XMLGeneratedBy"),
             :created_date_and_time => XMLHelper.get_value(hpxml, "XMLTransactionHeaderInformation/CreatedDateAndTime"),
             :transaction => XMLHelper.get_value(hpxml, "XMLTransactionHeaderInformation/Transaction"),
             :software_program_used => XMLHelper.get_value(hpxml, "SoftwareInfo/SoftwareProgramUsed"),
             :software_program_version => XMLHelper.get_value(hpxml, "SoftwareInfo/SoftwareProgramVersion"),
             :eri_calculation_version => XMLHelper.get_value(hpxml, "SoftwareInfo/extension/ERICalculation/Version"),
             :building_id => HPXML.get_id(hpxml, "Building/BuildingID"),
             :event_type => XMLHelper.get_value(hpxml, "Building/ProjectStatus/EventType") }
  end

  def self.add_site(hpxml:,
                    fuels: [],
                    shelter_coefficient: nil,
                    disable_natural_ventilation: nil,
                    **remainder)
    site = XMLHelper.create_elements_as_needed(hpxml, ["Building", "BuildingDetails", "BuildingSummary", "Site"])
    unless fuels.empty?
      fuel_types_available = XMLHelper.add_element(site, "FuelTypesAvailable")
      fuels.each do |fuel|
        XMLHelper.add_element(fuel_types_available, "Fuel", fuel)
      end
    end
    HPXML.add_extension(parent: site,
                        extensions: { "ShelterCoefficient": to_float_or_nil(shelter_coefficient),
                                      "DisableNaturalVentilation": to_bool_or_nil(disable_natural_ventilation) })

    return site
  end

  def self.get_site_values(site:)
    return nil if site.nil?

    return { :surroundings => XMLHelper.get_value(site, "Surroundings"),
             :orientation_of_front_of_home => XMLHelper.get_value(site, "OrientationOfFrontOfHome"),
             :fuels => XMLHelper.get_values(site, "FuelTypesAvailable/Fuel"),
             :shelter_coefficient => to_float_or_nil(XMLHelper.get_value(site, "extension/ShelterCoefficient")),
             :disable_natural_ventilation => to_bool_or_nil(XMLHelper.get_value(site, "extension/DisableNaturalVentilation")) }
  end

  def self.add_site_neighbor(hpxml:,
                             azimuth:,
                             distance:,
                             height: nil,
                             **remainder)
    neighbors = XMLHelper.create_elements_as_needed(hpxml, ["Building", "BuildingDetails", "BuildingSummary", "Site", "extension", "Neighbors"])
    neighbor_building = XMLHelper.add_element(neighbors, "NeighborBuilding")
    XMLHelper.add_element(neighbor_building, "Azimuth", Integer(azimuth))
    XMLHelper.add_element(neighbor_building, "Distance", Float(distance))
    XMLHelper.add_element(neighbor_building, "Height", Float(height)) unless height.nil?

    return neighbor_building
  end

  def self.get_neighbor_building_values(neighbor_building:)
    return nil if neighbor_building.nil?

    return { :azimuth => to_integer_or_nil(XMLHelper.get_value(neighbor_building, "Azimuth")),
             :distance => to_float_or_nil(XMLHelper.get_value(neighbor_building, "Distance")),
             :height => to_float_or_nil(XMLHelper.get_value(neighbor_building, "Height")) }
  end

  def self.add_building_occupancy(hpxml:,
                                  number_of_residents: nil,
                                  **remainder)
    building_occupancy = XMLHelper.create_elements_as_needed(hpxml, ["Building", "BuildingDetails", "BuildingSummary", "BuildingOccupancy"])
    XMLHelper.add_element(building_occupancy, "NumberofResidents", Float(number_of_residents)) unless number_of_residents.nil?

    return building_occupancy
  end

  def self.get_building_occupancy_values(building_occupancy:)
    return nil if building_occupancy.nil?

    return { :number_of_residents => to_float_or_nil(XMLHelper.get_value(building_occupancy, "NumberofResidents")) }
  end

  def self.add_building_construction(hpxml:,
                                     number_of_conditioned_floors:,
                                     number_of_conditioned_floors_above_grade:,
                                     number_of_bedrooms:,
                                     number_of_bathrooms: nil,
                                     conditioned_floor_area:,
                                     conditioned_building_volume:,
                                     use_only_ideal_air_system: nil,
                                     **remainder)
    building_construction = XMLHelper.create_elements_as_needed(hpxml, ["Building", "BuildingDetails", "BuildingSummary", "BuildingConstruction"])
    XMLHelper.add_element(building_construction, "NumberofConditionedFloors", Integer(number_of_conditioned_floors))
    XMLHelper.add_element(building_construction, "NumberofConditionedFloorsAboveGrade", Integer(number_of_conditioned_floors_above_grade))
    XMLHelper.add_element(building_construction, "NumberofBedrooms", Integer(number_of_bedrooms))
    XMLHelper.add_element(building_construction, "NumberofBathrooms", Integer(number_of_bathrooms)) unless number_of_bathrooms.nil?
    XMLHelper.add_element(building_construction, "ConditionedFloorArea", Float(conditioned_floor_area))
    XMLHelper.add_element(building_construction, "ConditionedBuildingVolume", Float(conditioned_building_volume))
    HPXML.add_extension(parent: building_construction,
                        extensions: { "UseOnlyIdealAirSystem": to_bool_or_nil(use_only_ideal_air_system) })

    return building_construction
  end

  def self.get_building_construction_values(building_construction:)
    return nil if building_construction.nil?

    return { :year_built => to_integer_or_nil(XMLHelper.get_value(building_construction, "YearBuilt")),
             :number_of_conditioned_floors => to_integer_or_nil(XMLHelper.get_value(building_construction, "NumberofConditionedFloors")),
             :number_of_conditioned_floors_above_grade => to_integer_or_nil(XMLHelper.get_value(building_construction, "NumberofConditionedFloorsAboveGrade")),
             :average_ceiling_height => to_float_or_nil(XMLHelper.get_value(building_construction, "AverageCeilingHeight")),
             :number_of_bedrooms => to_integer_or_nil(XMLHelper.get_value(building_construction, "NumberofBedrooms")),
             :number_of_bathrooms => to_integer_or_nil(XMLHelper.get_value(building_construction, "NumberofBathrooms")),
             :conditioned_floor_area => to_float_or_nil(XMLHelper.get_value(building_construction, "ConditionedFloorArea")),
             :conditioned_building_volume => to_float_or_nil(XMLHelper.get_value(building_construction, "ConditionedBuildingVolume")),
             :use_only_ideal_air_system => to_bool_or_nil(XMLHelper.get_value(building_construction, "extension/UseOnlyIdealAirSystem")),
             :residential_facility_type => XMLHelper.get_value(building_construction, "ResidentialFacilityType") }
  end

  def self.add_climate_and_risk_zones(hpxml:,
                                      iecc2003: nil,
                                      iecc2006: nil,
                                      iecc2009: nil,
                                      iecc2012: nil,
                                      iecc2015: nil,
                                      iecc2018: nil,
                                      weather_station_id:,
                                      weather_station_name:,
                                      weather_station_wmo:,
                                      **remainder)
    climate_and_risk_zones = XMLHelper.create_elements_as_needed(hpxml, ["Building", "BuildingDetails", "ClimateandRiskZones"])

    climate_zones = { 2003 => iecc2003,
                      2006 => iecc2006,
                      2009 => iecc2009,
                      2012 => iecc2012,
                      2015 => iecc2015,
                      2018 => iecc2018 }
    climate_zones.each do |year, zone|
      next if zone.nil?

      climate_zone_iecc = XMLHelper.add_element(climate_and_risk_zones, "ClimateZoneIECC")
      XMLHelper.add_element(climate_zone_iecc, "Year", Integer(year)) unless year.nil?
      XMLHelper.add_element(climate_zone_iecc, "ClimateZone", zone) unless zone.nil?
    end

    weather_station = XMLHelper.add_element(climate_and_risk_zones, "WeatherStation")
    sys_id = XMLHelper.add_element(weather_station, "SystemIdentifier")
    XMLHelper.add_attribute(sys_id, "id", weather_station_id)
    XMLHelper.add_element(weather_station, "Name", weather_station_name)
    XMLHelper.add_element(weather_station, "WMO", weather_station_wmo)

    return climate_and_risk_zones
  end

  def self.get_climate_and_risk_zones_values(climate_and_risk_zones:)
    return nil if climate_and_risk_zones.nil?

    weather_station = climate_and_risk_zones.elements["WeatherStation"]

    return { :iecc2003 => XMLHelper.get_value(climate_and_risk_zones, "ClimateZoneIECC[Year=2003]/ClimateZone"),
             :iecc2006 => XMLHelper.get_value(climate_and_risk_zones, "ClimateZoneIECC[Year=2006]/ClimateZone"),
             :iecc2009 => XMLHelper.get_value(climate_and_risk_zones, "ClimateZoneIECC[Year=2009]/ClimateZone"),
             :iecc2012 => XMLHelper.get_value(climate_and_risk_zones, "ClimateZoneIECC[Year=2012]/ClimateZone"),
             :iecc2015 => XMLHelper.get_value(climate_and_risk_zones, "ClimateZoneIECC[Year=2015]/ClimateZone"),
             :iecc2018 => XMLHelper.get_value(climate_and_risk_zones, "ClimateZoneIECC[Year=2018]/ClimateZone"),
             :weather_station_id => HPXML.get_id(weather_station),
             :weather_station_name => XMLHelper.get_value(weather_station, "Name"),
             :weather_station_wmo => XMLHelper.get_value(weather_station, "WMO") }
  end

  def self.add_air_infiltration_measurement(hpxml:,
                                            id:,
                                            house_pressure: nil,
                                            unit_of_measure: nil,
                                            air_leakage: nil,
                                            effective_leakage_area: nil,
                                            constant_ach_natural: nil,
                                            infiltration_volume: nil,
                                            **remainder)
    air_infiltration = XMLHelper.create_elements_as_needed(hpxml, ["Building", "BuildingDetails", "Enclosure", "AirInfiltration"])
    air_infiltration_measurement = XMLHelper.add_element(air_infiltration, "AirInfiltrationMeasurement")
    sys_id = XMLHelper.add_element(air_infiltration_measurement, "SystemIdentifier")
    XMLHelper.add_attribute(sys_id, "id", id)
    XMLHelper.add_element(air_infiltration_measurement, "HousePressure", Float(house_pressure)) unless house_pressure.nil?
    if not unit_of_measure.nil? and not air_leakage.nil?
      building_air_leakage = XMLHelper.add_element(air_infiltration_measurement, "BuildingAirLeakage")
      XMLHelper.add_element(building_air_leakage, "UnitofMeasure", unit_of_measure)
      XMLHelper.add_element(building_air_leakage, "AirLeakage", Float(air_leakage))
    end
    XMLHelper.add_element(air_infiltration_measurement, "EffectiveLeakageArea", Float(effective_leakage_area)) unless effective_leakage_area.nil?
    XMLHelper.add_element(air_infiltration_measurement, "InfiltrationVolume", Float(infiltration_volume)) unless infiltration_volume.nil?
    HPXML.add_extension(parent: air_infiltration_measurement,
                        extensions: { "ConstantACHnatural": to_float_or_nil(constant_ach_natural) })

    return air_infiltration_measurement
  end

  def self.get_air_infiltration_measurement_values(air_infiltration_measurement:)
    return nil if air_infiltration_measurement.nil?

    return { :id => HPXML.get_id(air_infiltration_measurement),
             :house_pressure => to_float_or_nil(XMLHelper.get_value(air_infiltration_measurement, "HousePressure")),
             :unit_of_measure => XMLHelper.get_value(air_infiltration_measurement, "BuildingAirLeakage/UnitofMeasure"),
             :air_leakage => to_float_or_nil(XMLHelper.get_value(air_infiltration_measurement, "BuildingAirLeakage/AirLeakage")),
             :effective_leakage_area => to_float_or_nil(XMLHelper.get_value(air_infiltration_measurement, "EffectiveLeakageArea")),
             :infiltration_volume => to_float_or_nil(XMLHelper.get_value(air_infiltration_measurement, "InfiltrationVolume")),
             :constant_ach_natural => to_float_or_nil(XMLHelper.get_value(air_infiltration_measurement, "extension/ConstantACHnatural")),
             :leakiness_description => XMLHelper.get_value(air_infiltration_measurement, "LeakinessDescription") }
  end

  def self.add_attic(hpxml:,
                     id:,
                     attic_type:,
                     vented_attic_sla: nil,
                     vented_attic_constant_ach: nil,
                     **remainder)
    attics = XMLHelper.create_elements_as_needed(hpxml, ["Building", "BuildingDetails", "Enclosure", "Attics"])
    attic = XMLHelper.add_element(attics, "Attic")
    sys_id = XMLHelper.add_element(attic, "SystemIdentifier")
    XMLHelper.add_attribute(sys_id, "id", id)
    unless attic_type.nil?
      attic_type_e = XMLHelper.add_element(attic, "AtticType")
      if attic_type == "UnventedAttic"
        attic_type_attic = XMLHelper.add_element(attic_type_e, "Attic")
        XMLHelper.add_element(attic_type_attic, "Vented", false)
      elsif attic_type == "VentedAttic"
        attic_type_attic = XMLHelper.add_element(attic_type_e, "Attic")
        XMLHelper.add_element(attic_type_attic, "Vented", true)
        if not vented_attic_sla.nil?
          ventilation_rate = XMLHelper.add_element(attic, "VentilationRate")
          XMLHelper.add_element(ventilation_rate, "UnitofMeasure", "SLA")
          XMLHelper.add_element(ventilation_rate, "Value", Float(vented_attic_sla))
        elsif not vented_attic_constant_ach.nil?
          XMLHelper.add_element(attic, "extension/ConstantACHnatural", Float(vented_attic_constant_ach))
        end
      elsif attic_type == "FlatRoof" or attic_type == "CathedralCeiling"
        XMLHelper.add_element(attic_type_e, attic_type)
      else
        fail "Unhandled attic type '#{attic_type}'."
      end
    end

    return attic
  end

  def self.get_attic_values(attic:)
    return nil if attic.nil?

    attic_type = nil
    vented_attic_sla = nil
    vented_attic_constant_ach = nil
    if XMLHelper.has_element(attic, "AtticType/Attic[Vented='false']")
      attic_type = "UnventedAttic"
    elsif XMLHelper.has_element(attic, "AtticType/Attic[Vented='true']")
      attic_type = "VentedAttic"
      vented_attic_sla = to_float_or_nil(XMLHelper.get_value(attic, "VentilationRate[UnitofMeasure='SLA']/Value"))
      vented_attic_constant_ach = to_float_or_nil(XMLHelper.get_value(attic, "extension/ConstantACHnatural"))
    elsif XMLHelper.has_element(attic, "AtticType/Attic[Conditioned='true']")
      attic_type = "ConditionedAttic"
    elsif XMLHelper.has_element(attic, "AtticType/FlatRoof")
      attic_type = "FlatRoof"
    elsif XMLHelper.has_element(attic, "AtticType/CathedralCeiling")
      attic_type = "CathedralCeiling"
    end

    return { :id => HPXML.get_id(attic),
             :attic_type => attic_type,
             :vented_attic_sla => vented_attic_sla,
             :vented_attic_constant_ach => vented_attic_constant_ach }
  end

  def self.add_foundation(hpxml:,
                          id:,
                          foundation_type:,
                          vented_crawlspace_sla: nil,
                          **remainder)
    foundations = XMLHelper.create_elements_as_needed(hpxml, ["Building", "BuildingDetails", "Enclosure", "Foundations"])
    foundation = XMLHelper.add_element(foundations, "Foundation")
    sys_id = XMLHelper.add_element(foundation, "SystemIdentifier")
    XMLHelper.add_attribute(sys_id, "id", id)
    unless foundation_type.nil?
      foundation_type_e = XMLHelper.add_element(foundation, "FoundationType")
      if ["SlabOnGrade", "Ambient"].include? foundation_type
        XMLHelper.add_element(foundation_type_e, foundation_type)
      elsif foundation_type == "ConditionedBasement"
        basement = XMLHelper.add_element(foundation_type_e, "Basement")
        XMLHelper.add_element(basement, "Conditioned", true)
      elsif foundation_type == "UnconditionedBasement"
        basement = XMLHelper.add_element(foundation_type_e, "Basement")
        XMLHelper.add_element(basement, "Conditioned", false)
      elsif foundation_type == "VentedCrawlspace"
        crawlspace = XMLHelper.add_element(foundation_type_e, "Crawlspace")
        XMLHelper.add_element(crawlspace, "Vented", true)
        if not vented_crawlspace_sla.nil?
          ventilation_rate = XMLHelper.add_element(foundation, "VentilationRate")
          XMLHelper.add_element(ventilation_rate, "UnitofMeasure", "SLA")
          XMLHelper.add_element(ventilation_rate, "Value", Float(vented_crawlspace_sla))
        end
      elsif foundation_type == "UnventedCrawlspace"
        crawlspace = XMLHelper.add_element(foundation_type_e, "Crawlspace")
        XMLHelper.add_element(crawlspace, "Vented", false)
      else
        fail "Unhandled foundation type '#{foundation_type}'."
      end
    end

    return foundation
  end

  def self.get_foundation_values(foundation:)
    return nil if foundation.nil?

    foundation_type = nil
    vented_crawlspace_sla = nil
    if XMLHelper.has_element(foundation, "FoundationType/SlabOnGrade")
      foundation_type = "SlabOnGrade"
    elsif XMLHelper.has_element(foundation, "FoundationType/Basement[Conditioned='false']")
      foundation_type = "UnconditionedBasement"
    elsif XMLHelper.has_element(foundation, "FoundationType/Basement[Conditioned='true']")
      foundation_type = "ConditionedBasement"
    elsif XMLHelper.has_element(foundation, "FoundationType/Crawlspace[Vented='false']")
      foundation_type = "UnventedCrawlspace"
    elsif XMLHelper.has_element(foundation, "FoundationType/Crawlspace[Vented='true']")
      foundation_type = "VentedCrawlspace"
      vented_crawlspace_sla = to_float_or_nil(XMLHelper.get_value(foundation, "VentilationRate[UnitofMeasure='SLA']/Value"))
    elsif XMLHelper.has_element(foundation, "FoundationType/Ambient")
      foundation_type = "Ambient"
    end

    return { :id => HPXML.get_id(foundation),
             :foundation_type => foundation_type,
             :vented_crawlspace_sla => vented_crawlspace_sla }
  end

  def self.add_roof(hpxml:,
                    id:,
                    interior_adjacent_to:,
                    area:,
                    azimuth: nil,
                    solar_absorptance:,
                    emittance:,
                    pitch:,
                    radiant_barrier:,
                    insulation_id: nil,
                    insulation_assembly_r_value:,
                    **remainder)
    roofs = XMLHelper.create_elements_as_needed(hpxml, ["Building", "BuildingDetails", "Enclosure", "Roofs"])
    roof = XMLHelper.add_element(roofs, "Roof")
    sys_id = XMLHelper.add_element(roof, "SystemIdentifier")
    XMLHelper.add_attribute(sys_id, "id", id)
    XMLHelper.add_element(roof, "InteriorAdjacentTo", interior_adjacent_to)
    XMLHelper.add_element(roof, "Area", Float(area))
    XMLHelper.add_element(roof, "Azimuth", Integer(azimuth)) unless azimuth.nil?
    XMLHelper.add_element(roof, "SolarAbsorptance", Float(solar_absorptance))
    XMLHelper.add_element(roof, "Emittance", Float(emittance))
    XMLHelper.add_element(roof, "Pitch", Float(pitch))
    XMLHelper.add_element(roof, "RadiantBarrier", Boolean(radiant_barrier))
    add_assembly_insulation(parent: roof,
                            id: insulation_id,
                            assembly_r_value: Float(insulation_assembly_r_value))

    return roof
  end

  def self.get_roof_values(roof:)
    return nil if roof.nil?

    insulation_values = get_assembly_insulation_values(insulation: roof.elements["Insulation"])
    insulation_layer_values = get_layer_insulation_values(insulation: roof.elements["Insulation"])

    return { :id => HPXML.get_id(roof),
             :exterior_adjacent_to => "outside",
             :interior_adjacent_to => XMLHelper.get_value(roof, "InteriorAdjacentTo"),
             :area => to_float_or_nil(XMLHelper.get_value(roof, "Area")),
             :azimuth => to_integer_or_nil(XMLHelper.get_value(roof, "Azimuth")),
             :roof_type => XMLHelper.get_value(roof, "RoofType"),
             :roof_color => XMLHelper.get_value(roof, "RoofColor"),
             :solar_absorptance => to_float_or_nil(XMLHelper.get_value(roof, "SolarAbsorptance")),
             :emittance => to_float_or_nil(XMLHelper.get_value(roof, "Emittance")),
             :pitch => to_float_or_nil(XMLHelper.get_value(roof, "Pitch")),
             :radiant_barrier => to_bool_or_nil(XMLHelper.get_value(roof, "RadiantBarrier")),
             :insulation_id => insulation_values[:id],
             :insulation_assembly_r_value => to_float_or_nil(insulation_values[:assembly_r_value]),
             :insulation_cavity_r_value => to_float_or_nil(insulation_layer_values[:cavity_nominal_r_value]),
             :insulation_continuous_r_value => to_float_or_nil(insulation_layer_values[:continuous_nominal_r_value]) }
  end

  def self.add_rim_joist(hpxml:,
                         id:,
                         exterior_adjacent_to:,
                         interior_adjacent_to:,
                         area:,
                         azimuth: nil,
                         solar_absorptance:,
                         emittance:,
                         insulation_id: nil,
                         insulation_assembly_r_value:,
                         **remainder)
    rim_joists = XMLHelper.create_elements_as_needed(hpxml, ["Building", "BuildingDetails", "Enclosure", "RimJoists"])
    rim_joist = XMLHelper.add_element(rim_joists, "RimJoist")
    sys_id = XMLHelper.add_element(rim_joist, "SystemIdentifier")
    XMLHelper.add_attribute(sys_id, "id", id)
    XMLHelper.add_element(rim_joist, "ExteriorAdjacentTo", exterior_adjacent_to)
    XMLHelper.add_element(rim_joist, "InteriorAdjacentTo", interior_adjacent_to)
    XMLHelper.add_element(rim_joist, "Area", Float(area))
    XMLHelper.add_element(rim_joist, "Azimuth", Integer(azimuth)) unless azimuth.nil?
    XMLHelper.add_element(rim_joist, "SolarAbsorptance", Float(solar_absorptance))
    XMLHelper.add_element(rim_joist, "Emittance", Float(emittance))
    add_assembly_insulation(parent: rim_joist,
                            id: insulation_id,
                            assembly_r_value: Float(insulation_assembly_r_value))

    return rim_joist
  end

  def self.get_rim_joist_values(rim_joist:)
    return nil if rim_joist.nil?

    insulation_values = get_assembly_insulation_values(insulation: rim_joist.elements["Insulation"])

    return { :id => HPXML.get_id(rim_joist),
             :exterior_adjacent_to => XMLHelper.get_value(rim_joist, "ExteriorAdjacentTo"),
             :interior_adjacent_to => XMLHelper.get_value(rim_joist, "InteriorAdjacentTo"),
             :area => to_float_or_nil(XMLHelper.get_value(rim_joist, "Area")),
             :azimuth => to_integer_or_nil(XMLHelper.get_value(rim_joist, "Azimuth")),
             :solar_absorptance => to_float_or_nil(XMLHelper.get_value(rim_joist, "SolarAbsorptance")),
             :emittance => to_float_or_nil(XMLHelper.get_value(rim_joist, "Emittance")),
             :insulation_id => insulation_values[:id],
             :insulation_assembly_r_value => to_float_or_nil(insulation_values[:assembly_r_value]) }
  end

  def self.add_wall(hpxml:,
                    id:,
                    exterior_adjacent_to:,
                    interior_adjacent_to:,
                    wall_type:,
                    area:,
                    azimuth: nil,
                    solar_absorptance:,
                    emittance:,
                    insulation_id: nil,
                    insulation_assembly_r_value:,
                    **remainder)
    walls = XMLHelper.create_elements_as_needed(hpxml, ["Building", "BuildingDetails", "Enclosure", "Walls"])
    wall = XMLHelper.add_element(walls, "Wall")
    sys_id = XMLHelper.add_element(wall, "SystemIdentifier")
    XMLHelper.add_attribute(sys_id, "id", id)
    XMLHelper.add_element(wall, "ExteriorAdjacentTo", exterior_adjacent_to)
    XMLHelper.add_element(wall, "InteriorAdjacentTo", interior_adjacent_to)
    wall_type_e = XMLHelper.add_element(wall, "WallType")
    XMLHelper.add_element(wall_type_e, wall_type)
    XMLHelper.add_element(wall, "Area", Float(area))
    XMLHelper.add_element(wall, "Azimuth", Integer(azimuth)) unless azimuth.nil?
    XMLHelper.add_element(wall, "SolarAbsorptance", Float(solar_absorptance))
    XMLHelper.add_element(wall, "Emittance", Float(emittance))
    add_assembly_insulation(parent: wall,
                            id: insulation_id,
                            assembly_r_value: Float(insulation_assembly_r_value))

    return wall
  end

  def self.get_wall_values(wall:)
    return nil if wall.nil?

    insulation_values = get_assembly_insulation_values(insulation: wall.elements["Insulation"])
    insulation_layer_values = get_layer_insulation_values(insulation: wall.elements["Insulation"])

    return { :id => HPXML.get_id(wall),
             :exterior_adjacent_to => XMLHelper.get_value(wall, "ExteriorAdjacentTo"),
             :interior_adjacent_to => XMLHelper.get_value(wall, "InteriorAdjacentTo"),
             :wall_type => XMLHelper.get_child_name(wall, "WallType"),
             :optimum_value_engineering => to_bool_or_nil(XMLHelper.get_value(wall, "WallType/WoodStud/OptimumValueEngineering")),
             :area => to_float_or_nil(XMLHelper.get_value(wall, "Area")),
             :orientation => XMLHelper.get_value(wall, "Orientation"),
             :azimuth => to_integer_or_nil(XMLHelper.get_value(wall, "Azimuth")),
             :siding => XMLHelper.get_value(wall, "Siding"),
             :solar_absorptance => to_float_or_nil(XMLHelper.get_value(wall, "SolarAbsorptance")),
             :emittance => to_float_or_nil(XMLHelper.get_value(wall, "Emittance")),
             :insulation_id => insulation_values[:id],
             :insulation_assembly_r_value => to_float_or_nil(insulation_values[:assembly_r_value]),
             :insulation_cavity_r_value => to_float_or_nil(insulation_layer_values[:cavity_nominal_r_value]),
             :insulation_continuous_r_value => to_float_or_nil(insulation_layer_values[:continuous_nominal_r_value]) }
  end

  def self.add_foundation_wall(hpxml:,
                               id:,
                               exterior_adjacent_to:,
                               interior_adjacent_to:,
                               height:,
                               area:,
                               azimuth: nil,
                               thickness:,
                               depth_below_grade:,
                               insulation_distance_to_bottom: nil,
                               insulation_id: nil,
                               insulation_r_value: nil,
                               insulation_assembly_r_value: nil,
                               **remainder)
    foundation_walls = XMLHelper.create_elements_as_needed(hpxml, ["Building", "BuildingDetails", "Enclosure", "FoundationWalls"])
    foundation_wall = XMLHelper.add_element(foundation_walls, "FoundationWall")
    sys_id = XMLHelper.add_element(foundation_wall, "SystemIdentifier")
    XMLHelper.add_attribute(sys_id, "id", id)
    XMLHelper.add_element(foundation_wall, "ExteriorAdjacentTo", exterior_adjacent_to)
    XMLHelper.add_element(foundation_wall, "InteriorAdjacentTo", interior_adjacent_to)
    XMLHelper.add_element(foundation_wall, "Height", Float(height))
    XMLHelper.add_element(foundation_wall, "Area", Float(area))
    XMLHelper.add_element(foundation_wall, "Azimuth", Integer(azimuth)) unless azimuth.nil?
    XMLHelper.add_element(foundation_wall, "Thickness", Float(thickness))
    XMLHelper.add_element(foundation_wall, "DepthBelowGrade", Float(depth_below_grade))
    if not insulation_assembly_r_value.nil?
      add_assembly_insulation(parent: foundation_wall,
                              id: insulation_id,
                              assembly_r_value: Float(insulation_assembly_r_value))
    else
      XMLHelper.add_element(foundation_wall, "DistanceToBottomOfInsulation", Float(insulation_distance_to_bottom))
      add_layer_insulation(parent: foundation_wall,
                           element_name: "Insulation",
                           id: insulation_id,
                           continuous_nominal_r_value: Float(insulation_r_value))
    end

    return foundation_wall
  end

  def self.get_foundation_wall_values(foundation_wall:)
    return nil if foundation_wall.nil?

    insulation_values = get_assembly_insulation_values(insulation: foundation_wall.elements["Insulation"])
    insulation_layer_values = get_layer_insulation_values(insulation: foundation_wall.elements["Insulation"])

    return { :id => HPXML.get_id(foundation_wall),
             :exterior_adjacent_to => XMLHelper.get_value(foundation_wall, "ExteriorAdjacentTo"),
             :interior_adjacent_to => XMLHelper.get_value(foundation_wall, "InteriorAdjacentTo"),
             :height => to_float_or_nil(XMLHelper.get_value(foundation_wall, "Height")),
             :area => to_float_or_nil(XMLHelper.get_value(foundation_wall, "Area")),
             :azimuth => to_integer_or_nil(XMLHelper.get_value(foundation_wall, "Azimuth")),
             :thickness => to_float_or_nil(XMLHelper.get_value(foundation_wall, "Thickness")),
             :depth_below_grade => to_float_or_nil(XMLHelper.get_value(foundation_wall, "DepthBelowGrade")),
             :insulation_distance_to_bottom => to_float_or_nil(XMLHelper.get_value(foundation_wall, "DistanceToBottomOfInsulation")),
             :insulation_id => insulation_layer_values[:id],
             :insulation_r_value => to_float_or_nil(insulation_layer_values[:continuous_nominal_r_value]),
             :insulation_assembly_r_value => to_float_or_nil(insulation_values[:assembly_r_value]) }
  end

  def self.add_framefloor(hpxml:,
                          id:,
                          exterior_adjacent_to:,
                          interior_adjacent_to:,
                          area:,
                          insulation_id: nil,
                          insulation_assembly_r_value:,
                          **remainder)
    framefloors = XMLHelper.create_elements_as_needed(hpxml, ["Building", "BuildingDetails", "Enclosure", "FrameFloors"])
    framefloor = XMLHelper.add_element(framefloors, "FrameFloor")
    sys_id = XMLHelper.add_element(framefloor, "SystemIdentifier")
    XMLHelper.add_attribute(sys_id, "id", id)
    XMLHelper.add_element(framefloor, "ExteriorAdjacentTo", exterior_adjacent_to)
    XMLHelper.add_element(framefloor, "InteriorAdjacentTo", interior_adjacent_to)
    XMLHelper.add_element(framefloor, "Area", Float(area))
    add_assembly_insulation(parent: framefloor,
                            id: insulation_id,
                            assembly_r_value: Float(insulation_assembly_r_value))

    return framefloor
  end

  def self.get_framefloor_values(framefloor:)
    return nil if framefloor.nil?

    insulation_values = get_assembly_insulation_values(insulation: framefloor.elements["Insulation"])
    insulation_layer_values = get_layer_insulation_values(insulation: framefloor.elements["Insulation"])

    return { :id => HPXML.get_id(framefloor),
             :exterior_adjacent_to => XMLHelper.get_value(framefloor, "ExteriorAdjacentTo"),
             :interior_adjacent_to => XMLHelper.get_value(framefloor, "InteriorAdjacentTo"),
             :area => to_float_or_nil(XMLHelper.get_value(framefloor, "Area")),
             :insulation_id => insulation_values[:id],
             :insulation_assembly_r_value => to_float_or_nil(insulation_values[:assembly_r_value]),
             :insulation_cavity_r_value => to_float_or_nil(insulation_layer_values[:cavity_nominal_r_value]),
             :insulation_continuous_r_value => to_float_or_nil(insulation_layer_values[:continuous_nominal_r_value]) }
  end

  def self.add_slab(hpxml:,
                    id:,
                    interior_adjacent_to:,
                    area:,
                    thickness:,
                    exposed_perimeter:,
                    perimeter_insulation_depth:,
                    under_slab_insulation_width: nil,
                    under_slab_insulation_spans_entire_slab: nil,
                    depth_below_grade: nil,
                    carpet_fraction:,
                    carpet_r_value:,
                    perimeter_insulation_id: nil,
                    perimeter_insulation_r_value:,
                    under_slab_insulation_id: nil,
                    under_slab_insulation_r_value:,
                    **remainder)
    slabs = foundation_walls = XMLHelper.create_elements_as_needed(hpxml, ["Building", "BuildingDetails", "Enclosure", "Slabs"])
    slab = XMLHelper.add_element(slabs, "Slab")
    sys_id = XMLHelper.add_element(slab, "SystemIdentifier")
    XMLHelper.add_attribute(sys_id, "id", id)
    XMLHelper.add_element(slab, "InteriorAdjacentTo", interior_adjacent_to)
    XMLHelper.add_element(slab, "Area", Float(area))
    XMLHelper.add_element(slab, "Thickness", Float(thickness))
    XMLHelper.add_element(slab, "ExposedPerimeter", Float(exposed_perimeter))
    XMLHelper.add_element(slab, "PerimeterInsulationDepth", Float(perimeter_insulation_depth))
    XMLHelper.add_element(slab, "UnderSlabInsulationWidth", Float(under_slab_insulation_width)) unless under_slab_insulation_width.nil?
    XMLHelper.add_element(slab, "UnderSlabInsulationSpansEntireSlab", Boolean(under_slab_insulation_spans_entire_slab)) unless under_slab_insulation_spans_entire_slab.nil?
    XMLHelper.add_element(slab, "DepthBelowGrade", Float(depth_below_grade)) unless depth_below_grade.nil?
    add_layer_insulation(parent: slab,
                         element_name: "PerimeterInsulation",
                         id: perimeter_insulation_id,
                         continuous_nominal_r_value: Float(perimeter_insulation_r_value))
    add_layer_insulation(parent: slab,
                         element_name: "UnderSlabInsulation",
                         id: under_slab_insulation_id,
                         continuous_nominal_r_value: Float(under_slab_insulation_r_value))
    HPXML.add_extension(parent: slab,
                        extensions: { "CarpetFraction": to_float_or_nil(carpet_fraction),
                                      "CarpetRValue": to_float_or_nil(carpet_r_value) })

    return slab
  end

  def self.get_slab_values(slab:)
    return nil if slab.nil?

    perimeter_insulation_values = get_layer_insulation_values(insulation: slab.elements["PerimeterInsulation"])
    under_slab_insulation_values = get_layer_insulation_values(insulation: slab.elements["UnderSlabInsulation"])

    return { :id => HPXML.get_id(slab),
             :interior_adjacent_to => XMLHelper.get_value(slab, "InteriorAdjacentTo"),
             :exterior_adjacent_to => "outside",
             :area => to_float_or_nil(XMLHelper.get_value(slab, "Area")),
             :thickness => to_float_or_nil(XMLHelper.get_value(slab, "Thickness")),
             :exposed_perimeter => to_float_or_nil(XMLHelper.get_value(slab, "ExposedPerimeter")),
             :perimeter_insulation_depth => to_float_or_nil(XMLHelper.get_value(slab, "PerimeterInsulationDepth")),
             :under_slab_insulation_width => to_float_or_nil(XMLHelper.get_value(slab, "UnderSlabInsulationWidth")),
             :under_slab_insulation_spans_entire_slab => to_bool_or_nil(XMLHelper.get_value(slab, "UnderSlabInsulationSpansEntireSlab")),
             :depth_below_grade => to_float_or_nil(XMLHelper.get_value(slab, "DepthBelowGrade")),
             :carpet_fraction => to_float_or_nil(XMLHelper.get_value(slab, "extension/CarpetFraction")),
             :carpet_r_value => to_float_or_nil(XMLHelper.get_value(slab, "extension/CarpetRValue")),
             :perimeter_insulation_id => perimeter_insulation_values[:id],
             :perimeter_insulation_r_value => to_float_or_nil(perimeter_insulation_values[:continuous_nominal_r_value]),
             :under_slab_insulation_id => under_slab_insulation_values[:id],
             :under_slab_insulation_r_value => to_float_or_nil(under_slab_insulation_values[:continuous_nominal_r_value]) }
  end

  def self.add_window(hpxml:,
                      id:,
                      area:,
                      azimuth:,
                      ufactor:,
                      shgc:,
                      overhangs_depth: nil,
                      overhangs_distance_to_top_of_window: nil,
                      overhangs_distance_to_bottom_of_window: nil,
                      wall_idref:,
                      interior_shading_factor_summer: nil,
                      interior_shading_factor_winter: nil,
                      **remainder)
    windows = XMLHelper.create_elements_as_needed(hpxml, ["Building", "BuildingDetails", "Enclosure", "Windows"])
    window = XMLHelper.add_element(windows, "Window")
    sys_id = XMLHelper.add_element(window, "SystemIdentifier")
    XMLHelper.add_attribute(sys_id, "id", id)
    XMLHelper.add_element(window, "Area", Float(area))
    XMLHelper.add_element(window, "Azimuth", Integer(azimuth))
    XMLHelper.add_element(window, "UFactor", Float(ufactor))
    XMLHelper.add_element(window, "SHGC", Float(shgc))
    XMLHelper.add_element(window, "InteriorShadingFactorSummer", Float(interior_shading_factor_summer)) unless interior_shading_factor_summer.nil?
    XMLHelper.add_element(window, "InteriorShadingFactorWinter", Float(interior_shading_factor_winter)) unless interior_shading_factor_winter.nil?
    if not overhangs_depth.nil? or not overhangs_distance_to_top_of_window.nil? or not overhangs_distance_to_bottom_of_window.nil?
      overhangs = XMLHelper.add_element(window, "Overhangs")
      XMLHelper.add_element(overhangs, "Depth", Float(overhangs_depth))
      XMLHelper.add_element(overhangs, "DistanceToTopOfWindow", Float(overhangs_distance_to_top_of_window))
      XMLHelper.add_element(overhangs, "DistanceToBottomOfWindow", Float(overhangs_distance_to_bottom_of_window))
    end
    attached_to_wall = XMLHelper.add_element(window, "AttachedToWall")
    XMLHelper.add_attribute(attached_to_wall, "idref", wall_idref)

    return window
  end

  def self.get_window_values(window:)
    return nil if window.nil?

    frame_type = window.elements["FrameType"]
    unless frame_type.nil?
      frame_type = XMLHelper.get_child_name(window, "FrameType")
    end

    return { :id => HPXML.get_id(window),
             :area => to_float_or_nil(XMLHelper.get_value(window, "Area")),
             :azimuth => to_integer_or_nil(XMLHelper.get_value(window, "Azimuth")),
             :orientation => XMLHelper.get_value(window, "Orientation"),
             :frame_type => frame_type,
             :aluminum_thermal_break => to_bool_or_nil(XMLHelper.get_value(window, "FrameType/Aluminum/ThermalBreak")),
             :glass_layers => XMLHelper.get_value(window, "GlassLayers"),
             :glass_type => XMLHelper.get_value(window, "GlassType"),
             :gas_fill => XMLHelper.get_value(window, "GasFill"),
             :ufactor => to_float_or_nil(XMLHelper.get_value(window, "UFactor")),
             :shgc => to_float_or_nil(XMLHelper.get_value(window, "SHGC")),
             :interior_shading_factor_summer => to_float_or_nil(XMLHelper.get_value(window, "InteriorShadingFactorSummer")),
             :interior_shading_factor_winter => to_float_or_nil(XMLHelper.get_value(window, "InteriorShadingFactorWinter")),
             :exterior_shading => XMLHelper.get_value(window, "ExteriorShading"),
             :overhangs_depth => to_float_or_nil(XMLHelper.get_value(window, "Overhangs/Depth")),
             :overhangs_distance_to_top_of_window => to_float_or_nil(XMLHelper.get_value(window, "Overhangs/DistanceToTopOfWindow")),
             :overhangs_distance_to_bottom_of_window => to_float_or_nil(XMLHelper.get_value(window, "Overhangs/DistanceToBottomOfWindow")),
             :wall_idref => HPXML.get_idref(window, "AttachedToWall") }
  end

  def self.add_skylight(hpxml:,
                        id:,
                        area:,
                        azimuth:,
                        ufactor:,
                        shgc:,
                        roof_idref:,
                        **remainder)
    skylights = XMLHelper.create_elements_as_needed(hpxml, ["Building", "BuildingDetails", "Enclosure", "Skylights"])
    skylight = XMLHelper.add_element(skylights, "Skylight")
    sys_id = XMLHelper.add_element(skylight, "SystemIdentifier")
    XMLHelper.add_attribute(sys_id, "id", id)
    XMLHelper.add_element(skylight, "Area", Float(area))
    XMLHelper.add_element(skylight, "Azimuth", Integer(azimuth))
    XMLHelper.add_element(skylight, "UFactor", Float(ufactor))
    XMLHelper.add_element(skylight, "SHGC", Float(shgc))
    attached_to_roof = XMLHelper.add_element(skylight, "AttachedToRoof")
    XMLHelper.add_attribute(attached_to_roof, "idref", roof_idref)

    return skylight
  end

  def self.get_skylight_values(skylight:)
    return nil if skylight.nil?

    frame_type = skylight.elements["FrameType"]
    unless frame_type.nil?
      frame_type = XMLHelper.get_child_name(skylight, "FrameType")
    end

    return { :id => HPXML.get_id(skylight),
             :area => to_float_or_nil(XMLHelper.get_value(skylight, "Area")),
             :azimuth => to_integer_or_nil(XMLHelper.get_value(skylight, "Azimuth")),
             :orientation => XMLHelper.get_value(skylight, "Orientation"),
             :frame_type => frame_type,
             :aluminum_thermal_break => to_bool_or_nil(XMLHelper.get_value(skylight, "FrameType/Aluminum/ThermalBreak")),
             :glass_layers => XMLHelper.get_value(skylight, "GlassLayers"),
             :glass_type => XMLHelper.get_value(skylight, "GlassType"),
             :gas_fill => XMLHelper.get_value(skylight, "GasFill"),
             :ufactor => to_float_or_nil(XMLHelper.get_value(skylight, "UFactor")),
             :shgc => to_float_or_nil(XMLHelper.get_value(skylight, "SHGC")),
             :exterior_shading => XMLHelper.get_value(skylight, "ExteriorShading"),
             :roof_idref => HPXML.get_idref(skylight, "AttachedToRoof") }
  end

  def self.add_door(hpxml:,
                    id:,
                    wall_idref:,
                    area:,
                    azimuth:,
                    r_value:,
                    **remainder)
    doors = XMLHelper.create_elements_as_needed(hpxml, ["Building", "BuildingDetails", "Enclosure", "Doors"])
    door = XMLHelper.add_element(doors, "Door")
    sys_id = XMLHelper.add_element(door, "SystemIdentifier")
    XMLHelper.add_attribute(sys_id, "id", id)
    attached_to_wall = XMLHelper.add_element(door, "AttachedToWall")
    XMLHelper.add_attribute(attached_to_wall, "idref", wall_idref)
    XMLHelper.add_element(door, "Area", Float(area))
    XMLHelper.add_element(door, "Azimuth", Integer(azimuth))
    XMLHelper.add_element(door, "RValue", Float(r_value))

    return door
  end

  def self.get_door_values(door:)
    return nil if door.nil?

    return { :id => HPXML.get_id(door),
             :wall_idref => HPXML.get_idref(door, "AttachedToWall"),
             :area => to_float_or_nil(XMLHelper.get_value(door, "Area")),
             :azimuth => to_integer_or_nil(XMLHelper.get_value(door, "Azimuth")),
             :r_value => to_float_or_nil(XMLHelper.get_value(door, "RValue")) }
  end

  def self.add_heating_system(hpxml:,
                              id:,
                              distribution_system_idref: nil,
                              heating_system_type:,
                              heating_system_fuel:,
                              heating_capacity:,
                              heating_efficiency_percent: nil,
                              heating_efficiency_afue: nil,
                              heating_efficiency_cop: nil,
                              heating_efficiency_hspf: nil,
                              fraction_heat_load_served:,
                              electric_auxiliary_energy: nil,
                              **remainder)
    hvac_plant = XMLHelper.create_elements_as_needed(hpxml, ["Building", "BuildingDetails", "Systems", "HVAC", "HVACPlant"])
    heating_system = XMLHelper.add_element(hvac_plant, "HeatingSystem")
    sys_id = XMLHelper.add_element(heating_system, "SystemIdentifier")
    XMLHelper.add_attribute(sys_id, "id", id)
    unless distribution_system_idref.nil?
      distribution_system = XMLHelper.add_element(heating_system, "DistributionSystem")
      XMLHelper.add_attribute(distribution_system, "idref", distribution_system_idref)
    end
    heating_system_type_e = XMLHelper.add_element(heating_system, "HeatingSystemType")
    XMLHelper.add_element(heating_system_type_e, heating_system_type)
    XMLHelper.add_element(heating_system, "HeatingSystemFuel", heating_system_fuel)
    XMLHelper.add_element(heating_system, "HeatingCapacity", Float(heating_capacity))
    efficiencies = { "Percent" => heating_efficiency_percent,
                     "AFUE" => heating_efficiency_afue,
                     "COP" => heating_efficiency_cop,
                     "HSPF" => heating_efficiency_hspf }
    efficiencies.each do |units, value|
      next if value.nil?

      annual_efficiency = XMLHelper.add_element(heating_system, "AnnualHeatingEfficiency")
      XMLHelper.add_element(annual_efficiency, "Units", units)
      XMLHelper.add_element(annual_efficiency, "Value", Float(value))
    end
    XMLHelper.add_element(heating_system, "FractionHeatLoadServed", Float(fraction_heat_load_served))
    XMLHelper.add_element(heating_system, "ElectricAuxiliaryEnergy", Float(electric_auxiliary_energy)) unless electric_auxiliary_energy.nil?

    return heating_system
  end

  def self.get_heating_system_values(heating_system:)
    return nil if heating_system.nil?

    return { :id => HPXML.get_id(heating_system),
             :distribution_system_idref => HPXML.get_idref(heating_system, "DistributionSystem"),
             :year_installed => to_integer_or_nil(XMLHelper.get_value(heating_system, "YearInstalled")),
             :heating_system_type => XMLHelper.get_child_name(heating_system, "HeatingSystemType"),
             :heating_system_fuel => XMLHelper.get_value(heating_system, "HeatingSystemFuel"),
             :heating_capacity => to_float_or_nil(XMLHelper.get_value(heating_system, "HeatingCapacity")),
             :heating_efficiency_percent => to_float_or_nil(XMLHelper.get_value(heating_system, "AnnualHeatingEfficiency[Units='Percent']/Value")),
             :heating_efficiency_afue => to_float_or_nil(XMLHelper.get_value(heating_system, "AnnualHeatingEfficiency[Units='AFUE']/Value")),
             :heating_efficiency_cop => to_float_or_nil(XMLHelper.get_value(heating_system, "AnnualHeatingEfficiency[Units='COP']/Value")),
             :heating_efficiency_hspf => to_float_or_nil(XMLHelper.get_value(heating_system, "AnnualHeatingEfficiency[Units='HSPF']/Value")),
             :fraction_heat_load_served => to_float_or_nil(XMLHelper.get_value(heating_system, "FractionHeatLoadServed")),
             :electric_auxiliary_energy => to_float_or_nil(XMLHelper.get_value(heating_system, "ElectricAuxiliaryEnergy")),
             :energy_star => XMLHelper.get_values(heating_system, "ThirdPartyCertification").include?("Energy Star") }
  end

  def self.add_cooling_system(hpxml:,
                              id:,
                              distribution_system_idref: nil,
                              cooling_system_type:,
                              cooling_system_fuel:,
                              cooling_capacity:,
                              fraction_cool_load_served:,
                              cooling_efficiency_kw_per_ton: nil,
                              cooling_efficiency_cop: nil,
                              cooling_efficiency_eer: nil,
                              cooling_efficiency_seer: nil,
                              cooling_shr: nil,
                              **remainder)
    hvac_plant = XMLHelper.create_elements_as_needed(hpxml, ["Building", "BuildingDetails", "Systems", "HVAC", "HVACPlant"])
    cooling_system = XMLHelper.add_element(hvac_plant, "CoolingSystem")
    sys_id = XMLHelper.add_element(cooling_system, "SystemIdentifier")
    XMLHelper.add_attribute(sys_id, "id", id)
    unless distribution_system_idref.nil?
      distribution_system = XMLHelper.add_element(cooling_system, "DistributionSystem")
      XMLHelper.add_attribute(distribution_system, "idref", distribution_system_idref)
    end
    XMLHelper.add_element(cooling_system, "CoolingSystemType", cooling_system_type)
    XMLHelper.add_element(cooling_system, "CoolingSystemFuel", cooling_system_fuel)
    XMLHelper.add_element(cooling_system, "CoolingCapacity", Float(cooling_capacity))
    XMLHelper.add_element(cooling_system, "FractionCoolLoadServed", Float(fraction_cool_load_served))
    efficiencies = { "kW/ton" => cooling_efficiency_kw_per_ton,
                     "COP" => cooling_efficiency_cop,
                     "EER" => cooling_efficiency_eer,
                     "SEER" => cooling_efficiency_seer }
    efficiencies.each do |units, value|
      next if value.nil?

      annual_efficiency = XMLHelper.add_element(cooling_system, "AnnualCoolingEfficiency")
      XMLHelper.add_element(annual_efficiency, "Units", units)
      XMLHelper.add_element(annual_efficiency, "Value", Float(value))
    end
    unless cooling_shr.nil?
      XMLHelper.add_element(cooling_system, "SensibleHeatFraction", Float(cooling_shr))
    end

    return cooling_system
  end

  def self.get_cooling_system_values(cooling_system:)
    return nil if cooling_system.nil?

    return { :id => HPXML.get_id(cooling_system),
             :distribution_system_idref => HPXML.get_idref(cooling_system, "DistributionSystem"),
             :year_installed => to_integer_or_nil(XMLHelper.get_value(cooling_system, "YearInstalled")),
             :cooling_system_type => XMLHelper.get_value(cooling_system, "CoolingSystemType"),
             :cooling_system_fuel => XMLHelper.get_value(cooling_system, "CoolingSystemFuel"),
             :cooling_capacity => to_float_or_nil(XMLHelper.get_value(cooling_system, "CoolingCapacity")),
             :fraction_cool_load_served => to_float_or_nil(XMLHelper.get_value(cooling_system, "FractionCoolLoadServed")),
             :cooling_efficiency_kw_per_ton => to_float_or_nil(XMLHelper.get_value(cooling_system, "AnnualCoolingEfficiency[Units='kW/ton']/Value")),
             :cooling_efficiency_cop => to_float_or_nil(XMLHelper.get_value(cooling_system, "AnnualCoolingEfficiency[Units='COP']/Value")),
             :cooling_efficiency_eer => to_float_or_nil(XMLHelper.get_value(cooling_system, "AnnualCoolingEfficiency[Units='EER']/Value")),
             :cooling_efficiency_seer => to_float_or_nil(XMLHelper.get_value(cooling_system, "AnnualCoolingEfficiency[Units='SEER']/Value")),
<<<<<<< HEAD
             :cooling_shr => to_float_or_nil(XMLHelper.get_value(cooling_system, "SensibleHeatFraction")) }
=======
             :energy_star => XMLHelper.get_values(cooling_system, "ThirdPartyCertification").include?("Energy Star") }
>>>>>>> 598dbc05
  end

  def self.add_heat_pump(hpxml:,
                         id:,
                         distribution_system_idref: nil,
                         heat_pump_type:,
                         heat_pump_fuel:,
                         heating_capacity: nil,
                         heating_capacity_17F: nil,
                         cooling_capacity:,
                         cooling_shr: nil,
                         backup_heating_fuel: nil,
                         backup_heating_capacity: nil,
                         backup_heating_efficiency_percent: nil,
                         fraction_heat_load_served:,
                         fraction_cool_load_served:,
                         heating_efficiency_percent: nil,
                         heating_efficiency_afue: nil,
                         heating_efficiency_cop: nil,
                         heating_efficiency_hspf: nil,
                         cooling_efficiency_kw_per_ton: nil,
                         cooling_efficiency_cop: nil,
                         cooling_efficiency_eer: nil,
                         cooling_efficiency_seer: nil,
                         **remainder)
    hvac_plant = XMLHelper.create_elements_as_needed(hpxml, ["Building", "BuildingDetails", "Systems", "HVAC", "HVACPlant"])
    heat_pump = XMLHelper.add_element(hvac_plant, "HeatPump")
    sys_id = XMLHelper.add_element(heat_pump, "SystemIdentifier")
    XMLHelper.add_attribute(sys_id, "id", id)
    unless distribution_system_idref.nil?
      distribution_system = XMLHelper.add_element(heat_pump, "DistributionSystem")
      XMLHelper.add_attribute(distribution_system, "idref", distribution_system_idref)
    end
    XMLHelper.add_element(heat_pump, "HeatPumpType", heat_pump_type)
    XMLHelper.add_element(heat_pump, "HeatPumpFuel", heat_pump_fuel)
    XMLHelper.add_element(heat_pump, "HeatingCapacity", Float(heating_capacity)) unless heating_capacity.nil?
    XMLHelper.add_element(heat_pump, "HeatingCapacity17F", Float(heating_capacity_17F)) unless heating_capacity_17F.nil?
    XMLHelper.add_element(heat_pump, "CoolingCapacity", Float(cooling_capacity))
    unless cooling_shr.nil?
      XMLHelper.add_element(heat_pump, "CoolingSensibleHeatFraction", Float(cooling_shr))
    end
    if not backup_heating_fuel.nil?
      XMLHelper.add_element(heat_pump, "BackupSystemFuel", backup_heating_fuel)
      backup_eff = XMLHelper.add_element(heat_pump, "BackupAnnualHeatingEfficiency")
      XMLHelper.add_element(backup_eff, "Units", "Percent")
      XMLHelper.add_element(backup_eff, "Value", Float(backup_heating_efficiency_percent))
      XMLHelper.add_element(heat_pump, "BackupHeatingCapacity", Float(backup_heating_capacity))
    end
    XMLHelper.add_element(heat_pump, "FractionHeatLoadServed", Float(fraction_heat_load_served))
    XMLHelper.add_element(heat_pump, "FractionCoolLoadServed", Float(fraction_cool_load_served))
    efficiencies = { "kW/ton" => cooling_efficiency_kw_per_ton,
                     "COP" => cooling_efficiency_cop,
                     "EER" => cooling_efficiency_eer,
                     "SEER" => cooling_efficiency_seer }
    efficiencies.each do |units, value|
      next if value.nil?

      annual_efficiency = XMLHelper.add_element(heat_pump, "AnnualCoolingEfficiency")
      XMLHelper.add_element(annual_efficiency, "Units", units)
      XMLHelper.add_element(annual_efficiency, "Value", Float(value))
    end
    efficiencies = { "Percent" => heating_efficiency_percent,
                     "AFUE" => heating_efficiency_afue,
                     "COP" => heating_efficiency_cop,
                     "HSPF" => heating_efficiency_hspf }
    efficiencies.each do |units, value|
      next if value.nil?

      annual_efficiency = XMLHelper.add_element(heat_pump, "AnnualHeatingEfficiency")
      XMLHelper.add_element(annual_efficiency, "Units", units)
      XMLHelper.add_element(annual_efficiency, "Value", Float(value))
    end

    return heat_pump
  end

  def self.get_heat_pump_values(heat_pump:)
    return nil if heat_pump.nil?

    return { :id => HPXML.get_id(heat_pump),
             :distribution_system_idref => HPXML.get_idref(heat_pump, "DistributionSystem"),
             :year_installed => to_integer_or_nil(XMLHelper.get_value(heat_pump, "YearInstalled")),
             :heat_pump_type => XMLHelper.get_value(heat_pump, "HeatPumpType"),
             :heat_pump_fuel => XMLHelper.get_value(heat_pump, "HeatPumpFuel"),
             :heating_capacity => to_float_or_nil(XMLHelper.get_value(heat_pump, "HeatingCapacity")),
             :heating_capacity_17F => to_float_or_nil(XMLHelper.get_value(heat_pump, "HeatingCapacity17F")),
             :cooling_capacity => to_float_or_nil(XMLHelper.get_value(heat_pump, "CoolingCapacity")),
             :cooling_shr => to_float_or_nil(XMLHelper.get_value(heat_pump, "CoolingSensibleHeatFraction")),
             :backup_heating_fuel => XMLHelper.get_value(heat_pump, "BackupSystemFuel"),
             :backup_heating_capacity => to_float_or_nil(XMLHelper.get_value(heat_pump, "BackupHeatingCapacity")),
             :backup_heating_efficiency_percent => to_float_or_nil(XMLHelper.get_value(heat_pump, "BackupAnnualHeatingEfficiency[Units='Percent']/Value")),
             :fraction_heat_load_served => to_float_or_nil(XMLHelper.get_value(heat_pump, "FractionHeatLoadServed")),
             :fraction_cool_load_served => to_float_or_nil(XMLHelper.get_value(heat_pump, "FractionCoolLoadServed")),
             :heating_efficiency_percent => to_float_or_nil(XMLHelper.get_value(heat_pump, "AnnualHeatingEfficiency[Units='Percent']/Value")),
             :heating_efficiency_afue => to_float_or_nil(XMLHelper.get_value(heat_pump, "AnnualHeatingEfficiency[Units='AFUE']/Value")),
             :heating_efficiency_cop => to_float_or_nil(XMLHelper.get_value(heat_pump, "AnnualHeatingEfficiency[Units='COP']/Value")),
             :heating_efficiency_hspf => to_float_or_nil(XMLHelper.get_value(heat_pump, "AnnualHeatingEfficiency[Units='HSPF']/Value")),
             :cooling_efficiency_kw_per_ton => to_float_or_nil(XMLHelper.get_value(heat_pump, "AnnualCoolingEfficiency[Units='kW/ton']/Value")),
             :cooling_efficiency_cop => to_float_or_nil(XMLHelper.get_value(heat_pump, "AnnualCoolingEfficiency[Units='COP']/Value")),
             :cooling_efficiency_eer => to_float_or_nil(XMLHelper.get_value(heat_pump, "AnnualCoolingEfficiency[Units='EER']/Value")),
             :cooling_efficiency_seer => to_float_or_nil(XMLHelper.get_value(heat_pump, "AnnualCoolingEfficiency[Units='SEER']/Value")),
             :energy_star => XMLHelper.get_values(heat_pump, "ThirdPartyCertification").include?("Energy Star") }
  end

  def self.add_hvac_control(hpxml:,
                            id:,
                            control_type:,
                            setpoint_temp_heating_season: nil,
                            setpoint_temp_cooling_season: nil,
                            **remainder)
    hvac = XMLHelper.create_elements_as_needed(hpxml, ["Building", "BuildingDetails", "Systems", "HVAC"])
    hvac_control = XMLHelper.add_element(hvac, "HVACControl")
    sys_id = XMLHelper.add_element(hvac_control, "SystemIdentifier")
    XMLHelper.add_attribute(sys_id, "id", id)
    XMLHelper.add_element(hvac_control, "ControlType", control_type)
    XMLHelper.add_element(hvac_control, "SetpointTempHeatingSeason", Float(setpoint_temp_heating_season)) unless setpoint_temp_heating_season.nil?
    XMLHelper.add_element(hvac_control, "SetpointTempCoolingSeason", Float(setpoint_temp_cooling_season)) unless setpoint_temp_cooling_season.nil?

    return hvac_control
  end

  def self.get_hvac_control_values(hvac_control:)
    return nil if hvac_control.nil?

    return { :id => HPXML.get_id(hvac_control),
             :control_type => XMLHelper.get_value(hvac_control, "ControlType"),
             :setpoint_temp_heating_season => to_float_or_nil(XMLHelper.get_value(hvac_control, "SetpointTempHeatingSeason")),
             :setpoint_temp_cooling_season => to_float_or_nil(XMLHelper.get_value(hvac_control, "SetpointTempCoolingSeason")) }
  end

  def self.add_hvac_distribution(hpxml:,
                                 id:,
                                 distribution_system_type:,
                                 annual_heating_dse: nil,
                                 annual_cooling_dse: nil,
                                 **remainder)
    hvac = XMLHelper.create_elements_as_needed(hpxml, ["Building", "BuildingDetails", "Systems", "HVAC"])
    hvac_distribution = XMLHelper.add_element(hvac, "HVACDistribution")
    sys_id = XMLHelper.add_element(hvac_distribution, "SystemIdentifier")
    XMLHelper.add_attribute(sys_id, "id", id)
    distribution_system_type_e = XMLHelper.add_element(hvac_distribution, "DistributionSystemType")
    if ["AirDistribution", "HydronicDistribution"].include? distribution_system_type
      XMLHelper.add_element(distribution_system_type_e, distribution_system_type)
    elsif ["DSE"].include? distribution_system_type
      XMLHelper.add_element(distribution_system_type_e, "Other", distribution_system_type)
      XMLHelper.add_element(hvac_distribution, "AnnualHeatingDistributionSystemEfficiency", Float(annual_heating_dse)) unless annual_heating_dse.nil?
      XMLHelper.add_element(hvac_distribution, "AnnualCoolingDistributionSystemEfficiency", Float(annual_cooling_dse)) unless annual_cooling_dse.nil?
    else
      fail "Unexpected distribution_system_type '#{distribution_system_type}'."
    end

    return hvac_distribution
  end

  def self.get_hvac_distribution_values(hvac_distribution:)
    return nil if hvac_distribution.nil?

    distribution_system_type = XMLHelper.get_child_name(hvac_distribution, "DistributionSystemType")
    if distribution_system_type == "Other"
      distribution_system_type = XMLHelper.get_value(hvac_distribution.elements["DistributionSystemType"], "Other")
    end

    return { :id => HPXML.get_id(hvac_distribution),
             :distribution_system_type => distribution_system_type,
             :annual_heating_dse => to_float_or_nil(XMLHelper.get_value(hvac_distribution, "AnnualHeatingDistributionSystemEfficiency")),
             :annual_cooling_dse => to_float_or_nil(XMLHelper.get_value(hvac_distribution, "AnnualCoolingDistributionSystemEfficiency")),
             :duct_system_sealed => to_bool_or_nil(XMLHelper.get_value(hvac_distribution, "HVACDistributionImprovement/DuctSystemSealed")) }
  end

  def self.add_duct_leakage_measurement(air_distribution:,
                                        duct_type:,
                                        duct_leakage_value:,
                                        **remainder)
    duct_leakage_measurement = XMLHelper.add_element(air_distribution, "DuctLeakageMeasurement")
    XMLHelper.add_element(duct_leakage_measurement, "DuctType", duct_type)
    duct_leakage = XMLHelper.add_element(duct_leakage_measurement, "DuctLeakage")
    XMLHelper.add_element(duct_leakage, "Units", "CFM25")
    XMLHelper.add_element(duct_leakage, "Value", Float(duct_leakage_value))
    XMLHelper.add_element(duct_leakage, "TotalOrToOutside", "to outside")

    return duct_leakage_measurement
  end

  def self.get_duct_leakage_measurement_values(duct_leakage_measurement:)
    return nil if duct_leakage_measurement.nil?

    return { :duct_type => XMLHelper.get_value(duct_leakage_measurement, "DuctType"),
             :duct_leakage_test_method => XMLHelper.get_value(duct_leakage_measurement, "DuctLeakageTestMethod"),
             :duct_leakage_units => XMLHelper.get_value(duct_leakage_measurement, "DuctLeakage/Units"),
             :duct_leakage_value => to_float_or_nil(XMLHelper.get_value(duct_leakage_measurement, "DuctLeakage/Value")),
             :duct_leakage_total_or_to_outside => XMLHelper.get_value(duct_leakage_measurement, "DuctLeakage/TotalOrToOutside") }
  end

  def self.add_ducts(air_distribution:,
                     duct_type:,
                     duct_insulation_r_value:,
                     duct_location:,
                     duct_surface_area:,
                     **remainder)
    ducts = XMLHelper.add_element(air_distribution, "Ducts")
    XMLHelper.add_element(ducts, "DuctType", duct_type)
    XMLHelper.add_element(ducts, "DuctInsulationRValue", Float(duct_insulation_r_value))
    XMLHelper.add_element(ducts, "DuctLocation", duct_location)
    XMLHelper.add_element(ducts, "DuctSurfaceArea", Float(duct_surface_area))

    return ducts
  end

  def self.get_ducts_values(ducts:)
    return nil if ducts.nil?

    return { :duct_type => XMLHelper.get_value(ducts, "DuctType"),
             :duct_insulation_r_value => to_float_or_nil(XMLHelper.get_value(ducts, "DuctInsulationRValue")),
             :duct_insulation_material => XMLHelper.get_value(ducts, "DuctInsulationMaterial"),
             :duct_location => XMLHelper.get_value(ducts, "DuctLocation"),
             :duct_fraction_area => to_float_or_nil(XMLHelper.get_value(ducts, "FractionDuctArea")),
             :duct_surface_area => to_float_or_nil(XMLHelper.get_value(ducts, "DuctSurfaceArea")) }
  end

  def self.add_ventilation_fan(hpxml:,
                               id:,
                               fan_type:,
                               rated_flow_rate: nil,
                               tested_flow_rate: nil,
                               hours_in_operation:,
                               total_recovery_efficiency: nil,
                               total_recovery_efficiency_adjusted: nil,
                               sensible_recovery_efficiency: nil,
                               sensible_recovery_efficiency_adjusted: nil,
                               fan_power: nil,
                               distribution_system_idref: nil,
                               **remainder)
    ventilation_fans = XMLHelper.create_elements_as_needed(hpxml, ["Building", "BuildingDetails", "Systems", "MechanicalVentilation", "VentilationFans"])
    ventilation_fan = XMLHelper.add_element(ventilation_fans, "VentilationFan")
    sys_id = XMLHelper.add_element(ventilation_fan, "SystemIdentifier")
    XMLHelper.add_attribute(sys_id, "id", id)
    XMLHelper.add_element(ventilation_fan, "FanType", fan_type)
    XMLHelper.add_element(ventilation_fan, "RatedFlowRate", Float(rated_flow_rate)) unless rated_flow_rate.nil?
    XMLHelper.add_element(ventilation_fan, "TestedFlowRate", Float(tested_flow_rate)) unless tested_flow_rate.nil?
    XMLHelper.add_element(ventilation_fan, "HoursInOperation", Float(hours_in_operation))
    XMLHelper.add_element(ventilation_fan, "UsedForWholeBuildingVentilation", true)
    XMLHelper.add_element(ventilation_fan, "TotalRecoveryEfficiency", Float(total_recovery_efficiency)) unless total_recovery_efficiency.nil?
    XMLHelper.add_element(ventilation_fan, "SensibleRecoveryEfficiency", Float(sensible_recovery_efficiency)) unless sensible_recovery_efficiency.nil?
    XMLHelper.add_element(ventilation_fan, "AdjustedTotalRecoveryEfficiency", Float(total_recovery_efficiency_adjusted)) unless total_recovery_efficiency_adjusted.nil?
    XMLHelper.add_element(ventilation_fan, "AdjustedSensibleRecoveryEfficiency", Float(sensible_recovery_efficiency_adjusted)) unless sensible_recovery_efficiency_adjusted.nil?
    XMLHelper.add_element(ventilation_fan, "FanPower", Float(fan_power)) unless fan_power.nil?
    unless distribution_system_idref.nil?
      attached_to_hvac_distribution_system = XMLHelper.add_element(ventilation_fan, "AttachedToHVACDistributionSystem")
      XMLHelper.add_attribute(attached_to_hvac_distribution_system, "idref", distribution_system_idref)
    end

    return ventilation_fan
  end

  def self.get_ventilation_fan_values(ventilation_fan:)
    return nil if ventilation_fan.nil?

    return { :id => HPXML.get_id(ventilation_fan),
             :fan_type => XMLHelper.get_value(ventilation_fan, "FanType"),
             :rated_flow_rate => to_float_or_nil(XMLHelper.get_value(ventilation_fan, "RatedFlowRate")),
             :tested_flow_rate => to_float_or_nil(XMLHelper.get_value(ventilation_fan, "TestedFlowRate")),
             :hours_in_operation => to_float_or_nil(XMLHelper.get_value(ventilation_fan, "HoursInOperation")),
             :total_recovery_efficiency => to_float_or_nil(XMLHelper.get_value(ventilation_fan, "TotalRecoveryEfficiency")),
             :total_recovery_efficiency_adjusted => to_float_or_nil(XMLHelper.get_value(ventilation_fan, "AdjustedTotalRecoveryEfficiency")),
             :sensible_recovery_efficiency => to_float_or_nil(XMLHelper.get_value(ventilation_fan, "SensibleRecoveryEfficiency")),
             :sensible_recovery_efficiency_adjusted => to_float_or_nil(XMLHelper.get_value(ventilation_fan, "AdjustedSensibleRecoveryEfficiency")),
             :fan_power => to_float_or_nil(XMLHelper.get_value(ventilation_fan, "FanPower")),
             :distribution_system_idref => HPXML.get_idref(ventilation_fan, "AttachedToHVACDistributionSystem") }
  end

  def self.add_water_heating_system(hpxml:,
                                    id:,
                                    fuel_type: nil,
                                    water_heater_type:,
                                    location:,
                                    performance_adjustment: nil,
                                    tank_volume: nil,
                                    fraction_dhw_load_served:,
                                    heating_capacity: nil,
                                    energy_factor: nil,
                                    uniform_energy_factor: nil,
                                    recovery_efficiency: nil,
                                    uses_desuperheater: nil,
                                    jacket_r_value: nil,
                                    related_hvac: nil,
                                    **remainder)
    water_heating = XMLHelper.create_elements_as_needed(hpxml, ["Building", "BuildingDetails", "Systems", "WaterHeating"])
    water_heating_system = XMLHelper.add_element(water_heating, "WaterHeatingSystem")
    sys_id = XMLHelper.add_element(water_heating_system, "SystemIdentifier")
    XMLHelper.add_attribute(sys_id, "id", id)
    XMLHelper.add_element(water_heating_system, "FuelType", fuel_type) unless fuel_type.nil?
    XMLHelper.add_element(water_heating_system, "WaterHeaterType", water_heater_type)
    XMLHelper.add_element(water_heating_system, "Location", location)
    XMLHelper.add_element(water_heating_system, "PerformanceAdjustment", Float(performance_adjustment)) unless performance_adjustment.nil?
    XMLHelper.add_element(water_heating_system, "TankVolume", Float(tank_volume)) unless tank_volume.nil?
    XMLHelper.add_element(water_heating_system, "FractionDHWLoadServed", Float(fraction_dhw_load_served))
    XMLHelper.add_element(water_heating_system, "HeatingCapacity", Float(heating_capacity)) unless heating_capacity.nil?
    XMLHelper.add_element(water_heating_system, "EnergyFactor", Float(energy_factor)) unless energy_factor.nil?
    XMLHelper.add_element(water_heating_system, "UniformEnergyFactor", Float(uniform_energy_factor)) unless uniform_energy_factor.nil?
    XMLHelper.add_element(water_heating_system, "RecoveryEfficiency", Float(recovery_efficiency)) unless recovery_efficiency.nil?
    unless jacket_r_value.nil?
      water_heater_insulation = XMLHelper.add_element(water_heating_system, "WaterHeaterInsulation")
      jacket = XMLHelper.add_element(water_heater_insulation, "Jacket")
      XMLHelper.add_element(jacket, "JacketRValue", jacket_r_value)
    end
    XMLHelper.add_element(water_heating_system, "UsesDesuperheater", Boolean(uses_desuperheater)) unless uses_desuperheater.nil?
    unless related_hvac.nil?
      related_hvac_el = XMLHelper.add_element(water_heating_system, "RelatedHVACSystem")
      XMLHelper.add_attribute(related_hvac_el, "idref", related_hvac)
    end

    return water_heating_system
  end

  def self.get_water_heating_system_values(water_heating_system:)
    return nil if water_heating_system.nil?

    return { :id => HPXML.get_id(water_heating_system),
             :year_installed => to_integer_or_nil(XMLHelper.get_value(water_heating_system, "YearInstalled")),
             :fuel_type => XMLHelper.get_value(water_heating_system, "FuelType"),
             :water_heater_type => XMLHelper.get_value(water_heating_system, "WaterHeaterType"),
             :location => XMLHelper.get_value(water_heating_system, "Location"),
             :performance_adjustment => to_float_or_nil(XMLHelper.get_value(water_heating_system, "PerformanceAdjustment")),
             :tank_volume => to_float_or_nil(XMLHelper.get_value(water_heating_system, "TankVolume")),
             :fraction_dhw_load_served => to_float_or_nil(XMLHelper.get_value(water_heating_system, "FractionDHWLoadServed")),
             :heating_capacity => to_float_or_nil(XMLHelper.get_value(water_heating_system, "HeatingCapacity")),
             :energy_factor => to_float_or_nil(XMLHelper.get_value(water_heating_system, "EnergyFactor")),
             :uniform_energy_factor => to_float_or_nil(XMLHelper.get_value(water_heating_system, "UniformEnergyFactor")),
             :recovery_efficiency => to_float_or_nil(XMLHelper.get_value(water_heating_system, "RecoveryEfficiency")),
             :uses_desuperheater => to_bool_or_nil(XMLHelper.get_value(water_heating_system, "UsesDesuperheater")),
             :jacket_r_value => to_float_or_nil(XMLHelper.get_value(water_heating_system, "WaterHeaterInsulation/Jacket/JacketRValue")),
             :related_hvac => HPXML.get_idref(water_heating_system, "RelatedHVACSystem"),
             :energy_star => XMLHelper.get_values(water_heating_system, "ThirdPartyCertification").include?("Energy Star") }
  end

  def self.add_hot_water_distribution(hpxml:,
                                      id:,
                                      system_type:,
                                      pipe_r_value:,
                                      standard_piping_length: nil,
                                      recirculation_control_type: nil,
                                      recirculation_piping_length: nil,
                                      recirculation_branch_piping_length: nil,
                                      recirculation_pump_power: nil,
                                      dwhr_facilities_connected: nil,
                                      dwhr_equal_flow: nil,
                                      dwhr_efficiency: nil,
                                      **remainder)
    water_heating = XMLHelper.create_elements_as_needed(hpxml, ["Building", "BuildingDetails", "Systems", "WaterHeating"])
    hot_water_distribution = XMLHelper.add_element(water_heating, "HotWaterDistribution")
    sys_id = XMLHelper.add_element(hot_water_distribution, "SystemIdentifier")
    XMLHelper.add_attribute(sys_id, "id", id)
    system_type_e = XMLHelper.add_element(hot_water_distribution, "SystemType")
    if system_type == "Standard"
      standard = XMLHelper.add_element(system_type_e, system_type)
      XMLHelper.add_element(standard, "PipingLength", Float(standard_piping_length))
    elsif system_type == "Recirculation"
      recirculation = XMLHelper.add_element(system_type_e, system_type)
      XMLHelper.add_element(recirculation, "ControlType", recirculation_control_type)
      XMLHelper.add_element(recirculation, "RecirculationPipingLoopLength", Float(recirculation_piping_length))
      XMLHelper.add_element(recirculation, "BranchPipingLoopLength", Float(recirculation_branch_piping_length))
      XMLHelper.add_element(recirculation, "PumpPower", Float(recirculation_pump_power))
    else
      fail "Unhandled hot water distribution type '#{system_type}'."
    end
    pipe_insulation = XMLHelper.add_element(hot_water_distribution, "PipeInsulation")
    XMLHelper.add_element(pipe_insulation, "PipeRValue", Float(pipe_r_value))
    if not dwhr_facilities_connected.nil? or not dwhr_equal_flow.nil? or not dwhr_efficiency.nil?
      drain_water_heat_recovery = XMLHelper.add_element(hot_water_distribution, "DrainWaterHeatRecovery")
      XMLHelper.add_element(drain_water_heat_recovery, "FacilitiesConnected", dwhr_facilities_connected)
      XMLHelper.add_element(drain_water_heat_recovery, "EqualFlow", Boolean(dwhr_equal_flow))
      XMLHelper.add_element(drain_water_heat_recovery, "Efficiency", Float(dwhr_efficiency))
    end

    return hot_water_distribution
  end

  def self.get_hot_water_distribution_values(hot_water_distribution:)
    return nil if hot_water_distribution.nil?

    return { :id => HPXML.get_id(hot_water_distribution),
             :system_type => XMLHelper.get_child_name(hot_water_distribution, "SystemType"),
             :pipe_r_value => to_float_or_nil(XMLHelper.get_value(hot_water_distribution, "PipeInsulation/PipeRValue")),
             :standard_piping_length => to_float_or_nil(XMLHelper.get_value(hot_water_distribution, "SystemType/Standard/PipingLength")),
             :recirculation_control_type => XMLHelper.get_value(hot_water_distribution, "SystemType/Recirculation/ControlType"),
             :recirculation_piping_length => to_float_or_nil(XMLHelper.get_value(hot_water_distribution, "SystemType/Recirculation/RecirculationPipingLoopLength")),
             :recirculation_branch_piping_length => to_float_or_nil(XMLHelper.get_value(hot_water_distribution, "SystemType/Recirculation/BranchPipingLoopLength")),
             :recirculation_pump_power => to_float_or_nil(XMLHelper.get_value(hot_water_distribution, "SystemType/Recirculation/PumpPower")),
             :dwhr_facilities_connected => XMLHelper.get_value(hot_water_distribution, "DrainWaterHeatRecovery/FacilitiesConnected"),
             :dwhr_equal_flow => to_bool_or_nil(XMLHelper.get_value(hot_water_distribution, "DrainWaterHeatRecovery/EqualFlow")),
             :dwhr_efficiency => to_float_or_nil(XMLHelper.get_value(hot_water_distribution, "DrainWaterHeatRecovery/Efficiency")) }
  end

  def self.add_water_fixture(hpxml:,
                             id:,
                             water_fixture_type:,
                             low_flow:,
                             **remainder)
    water_heating = XMLHelper.create_elements_as_needed(hpxml, ["Building", "BuildingDetails", "Systems", "WaterHeating"])
    water_fixture = XMLHelper.add_element(water_heating, "WaterFixture")
    sys_id = XMLHelper.add_element(water_fixture, "SystemIdentifier")
    XMLHelper.add_attribute(sys_id, "id", id)
    XMLHelper.add_element(water_fixture, "WaterFixtureType", water_fixture_type)
    XMLHelper.add_element(water_fixture, "LowFlow", Boolean(low_flow))

    return water_fixture
  end

  def self.get_water_fixture_values(water_fixture:)
    return nil if water_fixture.nil?

    return { :id => HPXML.get_id(water_fixture),
             :water_fixture_type => XMLHelper.get_value(water_fixture, "WaterFixtureType"),
             :low_flow => to_bool_or_nil(XMLHelper.get_value(water_fixture, "LowFlow")) }
  end

  def self.add_pv_system(hpxml:,
                         id:,
                         location:,
                         module_type:,
                         tracking:,
                         array_azimuth:,
                         array_tilt:,
                         max_power_output:,
                         inverter_efficiency:,
                         system_losses_fraction:,
                         **remainder)
    photovoltaics = XMLHelper.create_elements_as_needed(hpxml, ["Building", "BuildingDetails", "Systems", "Photovoltaics"])
    pv_system = XMLHelper.add_element(photovoltaics, "PVSystem")
    sys_id = XMLHelper.add_element(pv_system, "SystemIdentifier")
    XMLHelper.add_attribute(sys_id, "id", id)
    XMLHelper.add_element(pv_system, "Location", location)
    XMLHelper.add_element(pv_system, "ModuleType", module_type)
    XMLHelper.add_element(pv_system, "Tracking", tracking)
    XMLHelper.add_element(pv_system, "ArrayAzimuth", Integer(array_azimuth))
    XMLHelper.add_element(pv_system, "ArrayTilt", Float(array_tilt))
    XMLHelper.add_element(pv_system, "MaxPowerOutput", Float(max_power_output))
    XMLHelper.add_element(pv_system, "InverterEfficiency", Float(inverter_efficiency))
    XMLHelper.add_element(pv_system, "SystemLossesFraction", Float(system_losses_fraction))

    return pv_system
  end

  def self.get_pv_system_values(pv_system:)
    return nil if pv_system.nil?

    return { :id => HPXML.get_id(pv_system),
             :location => XMLHelper.get_value(pv_system, "Location"),
             :module_type => XMLHelper.get_value(pv_system, "ModuleType"),
             :tracking => XMLHelper.get_value(pv_system, "Tracking"),
             :array_orientation => XMLHelper.get_value(pv_system, "ArrayOrientation"),
             :array_azimuth => to_integer_or_nil(XMLHelper.get_value(pv_system, "ArrayAzimuth")),
             :array_tilt => to_float_or_nil(XMLHelper.get_value(pv_system, "ArrayTilt")),
             :max_power_output => to_float_or_nil(XMLHelper.get_value(pv_system, "MaxPowerOutput")),
             :inverter_efficiency => to_float_or_nil(XMLHelper.get_value(pv_system, "InverterEfficiency")),
             :system_losses_fraction => to_float_or_nil(XMLHelper.get_value(pv_system, "SystemLossesFraction")),
             :number_of_panels => to_integer_or_nil(XMLHelper.get_value(pv_system, "NumberOfPanels")),
             :year_modules_manufactured => to_integer_or_nil(XMLHelper.get_value(pv_system, "YearModulesManufactured")) }
  end

  def self.add_clothes_washer(hpxml:,
                              id:,
                              location:,
                              modified_energy_factor: nil,
                              integrated_modified_energy_factor: nil,
                              rated_annual_kwh:,
                              label_electric_rate:,
                              label_gas_rate:,
                              label_annual_gas_cost:,
                              capacity:,
                              **remainder)
    appliances = XMLHelper.create_elements_as_needed(hpxml, ["Building", "BuildingDetails", "Appliances"])
    clothes_washer = XMLHelper.add_element(appliances, "ClothesWasher")
    sys_id = XMLHelper.add_element(clothes_washer, "SystemIdentifier")
    XMLHelper.add_attribute(sys_id, "id", id)
    XMLHelper.add_element(clothes_washer, "Location", location)
    if not modified_energy_factor.nil?
      XMLHelper.add_element(clothes_washer, "ModifiedEnergyFactor", Float(modified_energy_factor))
    elsif not integrated_modified_energy_factor.nil?
      XMLHelper.add_element(clothes_washer, "IntegratedModifiedEnergyFactor", Float(integrated_modified_energy_factor))
    else
      fail "Either modified_energy_factor or integrated_modified_energy_factor must be provided."
    end
    XMLHelper.add_element(clothes_washer, "RatedAnnualkWh", Float(rated_annual_kwh))
    XMLHelper.add_element(clothes_washer, "LabelElectricRate", Float(label_electric_rate))
    XMLHelper.add_element(clothes_washer, "LabelGasRate", Float(label_gas_rate))
    XMLHelper.add_element(clothes_washer, "LabelAnnualGasCost", Float(label_annual_gas_cost))
    XMLHelper.add_element(clothes_washer, "Capacity", Float(capacity))

    return clothes_washer
  end

  def self.get_clothes_washer_values(clothes_washer:)
    return nil if clothes_washer.nil?

    return { :id => HPXML.get_id(clothes_washer),
             :location => XMLHelper.get_value(clothes_washer, "Location"),
             :modified_energy_factor => to_float_or_nil(XMLHelper.get_value(clothes_washer, "ModifiedEnergyFactor")),
             :integrated_modified_energy_factor => to_float_or_nil(XMLHelper.get_value(clothes_washer, "IntegratedModifiedEnergyFactor")),
             :rated_annual_kwh => to_float_or_nil(XMLHelper.get_value(clothes_washer, "RatedAnnualkWh")),
             :label_electric_rate => to_float_or_nil(XMLHelper.get_value(clothes_washer, "LabelElectricRate")),
             :label_gas_rate => to_float_or_nil(XMLHelper.get_value(clothes_washer, "LabelGasRate")),
             :label_annual_gas_cost => to_float_or_nil(XMLHelper.get_value(clothes_washer, "LabelAnnualGasCost")),
             :capacity => to_float_or_nil(XMLHelper.get_value(clothes_washer, "Capacity")) }
  end

  def self.add_clothes_dryer(hpxml:,
                             id:,
                             location:,
                             fuel_type:,
                             energy_factor: nil,
                             combined_energy_factor: nil,
                             control_type:,
                             **remainder)
    appliances = XMLHelper.create_elements_as_needed(hpxml, ["Building", "BuildingDetails", "Appliances"])
    clothes_dryer = XMLHelper.add_element(appliances, "ClothesDryer")
    sys_id = XMLHelper.add_element(clothes_dryer, "SystemIdentifier")
    XMLHelper.add_attribute(sys_id, "id", id)
    XMLHelper.add_element(clothes_dryer, "Location", location)
    XMLHelper.add_element(clothes_dryer, "FuelType", fuel_type)
    if not energy_factor.nil?
      XMLHelper.add_element(clothes_dryer, "EnergyFactor", Float(energy_factor))
    elsif not combined_energy_factor.nil?
      XMLHelper.add_element(clothes_dryer, "CombinedEnergyFactor", Float(combined_energy_factor))
    else
      fail "Either energy_factor or combined_energy_factor must be provided."
    end
    XMLHelper.add_element(clothes_dryer, "ControlType", control_type)

    return clothes_dryer
  end

  def self.get_clothes_dryer_values(clothes_dryer:)
    return nil if clothes_dryer.nil?

    return { :id => HPXML.get_id(clothes_dryer),
             :location => XMLHelper.get_value(clothes_dryer, "Location"),
             :fuel_type => XMLHelper.get_value(clothes_dryer, "FuelType"),
             :energy_factor => to_float_or_nil(XMLHelper.get_value(clothes_dryer, "EnergyFactor")),
             :combined_energy_factor => to_float_or_nil(XMLHelper.get_value(clothes_dryer, "CombinedEnergyFactor")),
             :control_type => XMLHelper.get_value(clothes_dryer, "ControlType") }
  end

  def self.add_dishwasher(hpxml:,
                          id:,
                          energy_factor: nil,
                          rated_annual_kwh: nil,
                          place_setting_capacity:,
                          **remainder)
    appliances = XMLHelper.create_elements_as_needed(hpxml, ["Building", "BuildingDetails", "Appliances"])
    dishwasher = XMLHelper.add_element(appliances, "Dishwasher")
    sys_id = XMLHelper.add_element(dishwasher, "SystemIdentifier")
    XMLHelper.add_attribute(sys_id, "id", id)
    if not energy_factor.nil?
      XMLHelper.add_element(dishwasher, "EnergyFactor", Float(energy_factor))
    elsif not rated_annual_kwh.nil?
      XMLHelper.add_element(dishwasher, "RatedAnnualkWh", Float(rated_annual_kwh))
    else
      fail "Either energy_factor or rated_annual_kwh must be provided."
    end
    XMLHelper.add_element(dishwasher, "PlaceSettingCapacity", Integer(place_setting_capacity)) unless place_setting_capacity.nil?

    return dishwasher
  end

  def self.get_dishwasher_values(dishwasher:)
    return nil if dishwasher.nil?

    return { :id => HPXML.get_id(dishwasher),
             :energy_factor => to_float_or_nil(XMLHelper.get_value(dishwasher, "EnergyFactor")),
             :rated_annual_kwh => to_float_or_nil(XMLHelper.get_value(dishwasher, "RatedAnnualkWh")),
             :place_setting_capacity => to_integer_or_nil(XMLHelper.get_value(dishwasher, "PlaceSettingCapacity")) }
  end

  def self.add_refrigerator(hpxml:,
                            id:,
                            location:,
                            rated_annual_kwh: nil,
                            adjusted_annual_kwh: nil,
                            **remainder)
    appliances = XMLHelper.create_elements_as_needed(hpxml, ["Building", "BuildingDetails", "Appliances"])
    refrigerator = XMLHelper.add_element(appliances, "Refrigerator")
    sys_id = XMLHelper.add_element(refrigerator, "SystemIdentifier")
    XMLHelper.add_attribute(sys_id, "id", id)
    XMLHelper.add_element(refrigerator, "Location", location)
    XMLHelper.add_element(refrigerator, "RatedAnnualkWh", Float(rated_annual_kwh)) unless rated_annual_kwh.nil?
    HPXML.add_extension(parent: refrigerator,
                        extensions: { "AdjustedAnnualkWh": to_float_or_nil(adjusted_annual_kwh) })

    return refrigerator
  end

  def self.get_refrigerator_values(refrigerator:)
    return nil if refrigerator.nil?

    return { :id => HPXML.get_id(refrigerator),
             :location => XMLHelper.get_value(refrigerator, "Location"),
             :rated_annual_kwh => to_float_or_nil(XMLHelper.get_value(refrigerator, "RatedAnnualkWh")),
             :adjusted_annual_kwh => to_float_or_nil(XMLHelper.get_value(refrigerator, "extension/AdjustedAnnualkWh")) }
  end

  def self.add_cooking_range(hpxml:,
                             id:,
                             fuel_type:,
                             is_induction:,
                             **remainder)
    appliances = XMLHelper.create_elements_as_needed(hpxml, ["Building", "BuildingDetails", "Appliances"])
    cooking_range = XMLHelper.add_element(appliances, "CookingRange")
    sys_id = XMLHelper.add_element(cooking_range, "SystemIdentifier")
    XMLHelper.add_attribute(sys_id, "id", id)
    XMLHelper.add_element(cooking_range, "FuelType", fuel_type)
    XMLHelper.add_element(cooking_range, "IsInduction", Boolean(is_induction))

    return cooking_range
  end

  def self.get_cooking_range_values(cooking_range:)
    return nil if cooking_range.nil?

    return { :id => HPXML.get_id(cooking_range),
             :fuel_type => XMLHelper.get_value(cooking_range, "FuelType"),
             :is_induction => to_bool_or_nil(XMLHelper.get_value(cooking_range, "IsInduction")) }
  end

  def self.add_oven(hpxml:,
                    id:,
                    is_convection:,
                    **remainder)
    appliances = XMLHelper.create_elements_as_needed(hpxml, ["Building", "BuildingDetails", "Appliances"])
    oven = XMLHelper.add_element(appliances, "Oven")
    sys_id = XMLHelper.add_element(oven, "SystemIdentifier")
    XMLHelper.add_attribute(sys_id, "id", id)
    XMLHelper.add_element(oven, "IsConvection", Boolean(is_convection))

    return oven
  end

  def self.get_oven_values(oven:)
    return nil if oven.nil?

    return { :id => HPXML.get_id(oven),
             :is_convection => to_bool_or_nil(XMLHelper.get_value(oven, "IsConvection")) }
  end

  def self.add_lighting(hpxml:,
                        fraction_tier_i_interior:,
                        fraction_tier_i_exterior:,
                        fraction_tier_i_garage:,
                        fraction_tier_ii_interior:,
                        fraction_tier_ii_exterior:,
                        fraction_tier_ii_garage:,
                        **remainder)
    lighting = XMLHelper.create_elements_as_needed(hpxml, ["Building", "BuildingDetails", "Lighting"])

    lighting_group = XMLHelper.add_element(lighting, "LightingGroup")
    sys_id = XMLHelper.add_element(lighting_group, "SystemIdentifier")
    XMLHelper.add_attribute(sys_id, "id", "Lighting_TierI_Interior")
    XMLHelper.add_element(lighting_group, "Location", "interior")
    XMLHelper.add_element(lighting_group, "FractionofUnitsInLocation", Float(fraction_tier_i_interior))
    XMLHelper.add_element(lighting_group, "ThirdPartyCertification", "ERI Tier I")

    lighting_group = XMLHelper.add_element(lighting, "LightingGroup")
    sys_id = XMLHelper.add_element(lighting_group, "SystemIdentifier")
    XMLHelper.add_attribute(sys_id, "id", "Lighting_TierI_Exterior")
    XMLHelper.add_element(lighting_group, "Location", "exterior")
    XMLHelper.add_element(lighting_group, "FractionofUnitsInLocation", Float(fraction_tier_i_exterior))
    XMLHelper.add_element(lighting_group, "ThirdPartyCertification", "ERI Tier I")

    lighting_group = XMLHelper.add_element(lighting, "LightingGroup")
    sys_id = XMLHelper.add_element(lighting_group, "SystemIdentifier")
    XMLHelper.add_attribute(sys_id, "id", "Lighting_TierI_Garage")
    XMLHelper.add_element(lighting_group, "Location", "garage")
    XMLHelper.add_element(lighting_group, "FractionofUnitsInLocation", Float(fraction_tier_i_garage))
    XMLHelper.add_element(lighting_group, "ThirdPartyCertification", "ERI Tier I")

    lighting_group = XMLHelper.add_element(lighting, "LightingGroup")
    sys_id = XMLHelper.add_element(lighting_group, "SystemIdentifier")
    XMLHelper.add_attribute(sys_id, "id", "Lighting_TierII_Interior")
    XMLHelper.add_element(lighting_group, "Location", "interior")
    XMLHelper.add_element(lighting_group, "FractionofUnitsInLocation", Float(fraction_tier_ii_interior))
    XMLHelper.add_element(lighting_group, "ThirdPartyCertification", "ERI Tier II")

    lighting_group = XMLHelper.add_element(lighting, "LightingGroup")
    sys_id = XMLHelper.add_element(lighting_group, "SystemIdentifier")
    XMLHelper.add_attribute(sys_id, "id", "Lighting_TierII_Exterior")
    XMLHelper.add_element(lighting_group, "Location", "exterior")
    XMLHelper.add_element(lighting_group, "FractionofUnitsInLocation", Float(fraction_tier_ii_exterior))
    XMLHelper.add_element(lighting_group, "ThirdPartyCertification", "ERI Tier II")

    lighting_group = XMLHelper.add_element(lighting, "LightingGroup")
    sys_id = XMLHelper.add_element(lighting_group, "SystemIdentifier")
    XMLHelper.add_attribute(sys_id, "id", "Lighting_TierII_Garage")
    XMLHelper.add_element(lighting_group, "Location", "garage")
    XMLHelper.add_element(lighting_group, "FractionofUnitsInLocation", Float(fraction_tier_ii_garage))
    XMLHelper.add_element(lighting_group, "ThirdPartyCertification", "ERI Tier II")

    return lighting_group
  end

  def self.get_lighting_values(lighting:)
    return nil if lighting.nil?

    return { :fraction_tier_i_interior => to_float_or_nil(XMLHelper.get_value(lighting, "LightingGroup[ThirdPartyCertification='ERI Tier I' and Location='interior']/FractionofUnitsInLocation")),
             :fraction_tier_i_exterior => to_float_or_nil(XMLHelper.get_value(lighting, "LightingGroup[ThirdPartyCertification='ERI Tier I' and Location='exterior']/FractionofUnitsInLocation")),
             :fraction_tier_i_garage => to_float_or_nil(XMLHelper.get_value(lighting, "LightingGroup[ThirdPartyCertification='ERI Tier I' and Location='garage']/FractionofUnitsInLocation")),
             :fraction_tier_ii_interior => to_float_or_nil(XMLHelper.get_value(lighting, "LightingGroup[ThirdPartyCertification='ERI Tier II' and Location='interior']/FractionofUnitsInLocation")),
             :fraction_tier_ii_exterior => to_float_or_nil(XMLHelper.get_value(lighting, "LightingGroup[ThirdPartyCertification='ERI Tier II' and Location='exterior']/FractionofUnitsInLocation")),
             :fraction_tier_ii_garage => to_float_or_nil(XMLHelper.get_value(lighting, "LightingGroup[ThirdPartyCertification='ERI Tier II' and Location='garage']/FractionofUnitsInLocation")) }
  end

  def self.add_ceiling_fan(hpxml:,
                           id:,
                           efficiency: nil,
                           quantity: nil,
                           **remainder)
    lighting = XMLHelper.create_elements_as_needed(hpxml, ["Building", "BuildingDetails", "Lighting"])
    ceiling_fan = XMLHelper.add_element(lighting, "CeilingFan")
    sys_id = XMLHelper.add_element(ceiling_fan, "SystemIdentifier")
    XMLHelper.add_attribute(sys_id, "id", id)
    if not efficiency.nil?
      airflow = XMLHelper.add_element(ceiling_fan, "Airflow")
      XMLHelper.add_element(airflow, "FanSpeed", "medium")
      XMLHelper.add_element(airflow, "Efficiency", Float(efficiency))
    end
    XMLHelper.add_element(ceiling_fan, "Quantity", Integer(quantity)) unless quantity.nil?

    return ceiling_fan
  end

  def self.get_ceiling_fan_values(ceiling_fan:)
    return nil if ceiling_fan.nil?

    return { :id => HPXML.get_id(ceiling_fan),
             :efficiency => to_float_or_nil(XMLHelper.get_value(ceiling_fan, "Airflow[FanSpeed='medium']/Efficiency")),
             :quantity => to_integer_or_nil(XMLHelper.get_value(ceiling_fan, "Quantity")) }
  end

  def self.add_plug_load(hpxml:,
                         id:,
                         plug_load_type: nil,
                         kWh_per_year: nil,
                         frac_sensible: nil,
                         frac_latent: nil,
                         **remainder)
    misc_loads = XMLHelper.create_elements_as_needed(hpxml, ["Building", "BuildingDetails", "MiscLoads"])
    plug_load = XMLHelper.add_element(misc_loads, "PlugLoad")
    sys_id = XMLHelper.add_element(plug_load, "SystemIdentifier")
    XMLHelper.add_attribute(sys_id, "id", id)
    XMLHelper.add_element(plug_load, "PlugLoadType", plug_load_type) unless plug_load_type.nil?
    if not kWh_per_year.nil?
      load = XMLHelper.add_element(plug_load, "Load")
      XMLHelper.add_element(load, "Units", "kWh/year")
      XMLHelper.add_element(load, "Value", Float(kWh_per_year))
    end
    HPXML.add_extension(parent: plug_load,
                        extensions: { "FracSensible": to_float_or_nil(frac_sensible),
                                      "FracLatent": to_float_or_nil(frac_latent) })

    return plug_load
  end

  def self.get_plug_load_values(plug_load:)
    return nil if plug_load.nil?

    return { :id => HPXML.get_id(plug_load),
             :plug_load_type => XMLHelper.get_value(plug_load, "PlugLoadType"),
             :kWh_per_year => to_float_or_nil(XMLHelper.get_value(plug_load, "Load[Units='kWh/year']/Value")),
             :frac_sensible => to_float_or_nil(XMLHelper.get_value(plug_load, "extension/FracSensible")),
             :frac_latent => to_float_or_nil(XMLHelper.get_value(plug_load, "extension/FracLatent")) }
  end

  def self.add_misc_loads_schedule(hpxml:,
                                   weekday_fractions: nil,
                                   weekend_fractions: nil,
                                   monthly_multipliers: nil,
                                   **remainder)
    misc_loads = XMLHelper.create_elements_as_needed(hpxml, ["Building", "BuildingDetails", "MiscLoads"])
    HPXML.add_extension(parent: misc_loads,
                        extensions: { "WeekdayScheduleFractions": weekday_fractions,
                                      "WeekendScheduleFractions": weekend_fractions,
                                      "MonthlyScheduleMultipliers": monthly_multipliers })

    return misc_loads
  end

  def self.get_misc_loads_schedule_values(misc_loads:)
    return nil if misc_loads.nil?

    return { :weekday_fractions => XMLHelper.get_value(misc_loads, "extension/WeekdayScheduleFractions"),
             :weekend_fractions => XMLHelper.get_value(misc_loads, "extension/WeekendScheduleFractions"),
             :monthly_multipliers => XMLHelper.get_value(misc_loads, "extension/MonthlyScheduleMultipliers") }
  end

  def self.add_assembly_insulation(parent:,
                                   id: nil,
                                   assembly_r_value: nil,
                                   **remainder)
    insulation = XMLHelper.add_element(parent, "Insulation")
    sys_id = XMLHelper.add_element(insulation, "SystemIdentifier")
    unless id.nil?
      XMLHelper.add_attribute(sys_id, "id", id)
    else
      XMLHelper.add_attribute(sys_id, "id", HPXML.get_id(parent) + "Insulation")
    end
    XMLHelper.add_element(insulation, "AssemblyEffectiveRValue", Float(assembly_r_value)) unless assembly_r_value.nil?

    return insulation
  end

  def self.get_assembly_insulation_values(insulation:)
    return {} if insulation.nil?

    return { :id => HPXML.get_id(insulation),
             :assembly_r_value => to_float_or_nil(XMLHelper.get_value(insulation, "AssemblyEffectiveRValue")) }
  end

  def self.add_layer_insulation(parent:,
                                element_name:,
                                id: nil,
                                cavity_nominal_r_value: nil,
                                continuous_nominal_r_value: nil,
                                **remainder)
    insulation = XMLHelper.add_element(parent, element_name)
    sys_id = XMLHelper.add_element(insulation, "SystemIdentifier")
    unless id.nil?
      XMLHelper.add_attribute(sys_id, "id", id)
    else
      XMLHelper.add_attribute(sys_id, "id", HPXML.get_id(parent) + element_name)
    end
    unless cavity_nominal_r_value.nil?
      layer = XMLHelper.add_element(insulation, "Layer")
      XMLHelper.add_element(layer, "InstallationType", "cavity")
      XMLHelper.add_element(layer, "NominalRValue", Float(cavity_nominal_r_value)) unless cavity_nominal_r_value.nil?
    end
    unless continuous_nominal_r_value.nil?
      layer = XMLHelper.add_element(insulation, "Layer")
      XMLHelper.add_element(layer, "InstallationType", "continuous")
      XMLHelper.add_element(layer, "NominalRValue", Float(continuous_nominal_r_value)) unless continuous_nominal_r_value.nil?
    end

    return insulation
  end

  def self.get_layer_insulation_values(insulation:)
    return {} if insulation.nil?

    return { :id => HPXML.get_id(insulation),
             :cavity_nominal_r_value => to_float_or_nil(XMLHelper.get_value(insulation, "Layer[InstallationType='cavity']/NominalRValue")),
             :continuous_nominal_r_value => to_float_or_nil(XMLHelper.get_value(insulation, "Layer[InstallationType='continuous']/NominalRValue")) }
  end

  def self.add_extension(parent:,
                         extensions: {})
    extension = nil
    unless extensions.empty?
      extensions.each do |name, value|
        next if value.nil?

        extension = parent.elements["extension"]
        if extension.nil?
          extension = XMLHelper.add_element(parent, "extension")
        end
        XMLHelper.add_element(extension, "#{name}", value) unless value.nil?
      end
    end

    return extension
  end

  private

  def self.get_id(parent, element_name = "SystemIdentifier")
    return parent.elements[element_name].attributes["id"]
  end

  def self.get_idref(parent, element_name)
    element = parent.elements[element_name]
    return if element.nil?

    return element.attributes["idref"]
  end

  def self.to_float_or_nil(value)
    return nil if value.nil?

    return Float(value)
  end

  def self.to_integer_or_nil(value)
    return nil if value.nil?

    return Integer(Float(value))
  end

  def self.to_bool_or_nil(value)
    return nil if value.nil?

    return Boolean(value)
  end
end<|MERGE_RESOLUTION|>--- conflicted
+++ resolved
@@ -944,11 +944,8 @@
              :cooling_efficiency_cop => to_float_or_nil(XMLHelper.get_value(cooling_system, "AnnualCoolingEfficiency[Units='COP']/Value")),
              :cooling_efficiency_eer => to_float_or_nil(XMLHelper.get_value(cooling_system, "AnnualCoolingEfficiency[Units='EER']/Value")),
              :cooling_efficiency_seer => to_float_or_nil(XMLHelper.get_value(cooling_system, "AnnualCoolingEfficiency[Units='SEER']/Value")),
-<<<<<<< HEAD
-             :cooling_shr => to_float_or_nil(XMLHelper.get_value(cooling_system, "SensibleHeatFraction")) }
-=======
+             :cooling_shr => to_float_or_nil(XMLHelper.get_value(cooling_system, "SensibleHeatFraction")),
              :energy_star => XMLHelper.get_values(cooling_system, "ThirdPartyCertification").include?("Energy Star") }
->>>>>>> 598dbc05
   end
 
   def self.add_heat_pump(hpxml:,
