--- conflicted
+++ resolved
@@ -942,10 +942,7 @@
              :cooling_efficiency_cop => to_float_or_nil(XMLHelper.get_value(cooling_system, "AnnualCoolingEfficiency[Units='COP']/Value")),
              :cooling_efficiency_eer => to_float_or_nil(XMLHelper.get_value(cooling_system, "AnnualCoolingEfficiency[Units='EER']/Value")),
              :cooling_efficiency_seer => to_float_or_nil(XMLHelper.get_value(cooling_system, "AnnualCoolingEfficiency[Units='SEER']/Value")),
-<<<<<<< HEAD
-=======
              :cooling_shr => to_float_or_nil(XMLHelper.get_value(cooling_system, "SensibleHeatFraction")),
->>>>>>> 8f5e2bcd
              :energy_star => XMLHelper.get_values(cooling_system, "ThirdPartyCertification").include?("Energy Star") }
   end
 
