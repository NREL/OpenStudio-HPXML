--- conflicted
+++ resolved
@@ -439,15 +439,15 @@
     vals[:id] = HPXML.get_id(attic) if is_selected(select, :id)
 
     if is_selected(select, :attic_type)
-      if XMLHelper.has_element(attic, "AtticType/Attic[Vented='false']")
+    if XMLHelper.has_element(attic, "AtticType/Attic[Vented='false']")
         vals[:attic_type] = "UnventedAttic"
-      elsif XMLHelper.has_element(attic, "AtticType/Attic[Vented='true']")
+    elsif XMLHelper.has_element(attic, "AtticType/Attic[Vented='true']")
         vals[:attic_type] = "VentedAttic"
-      elsif XMLHelper.has_element(attic, "AtticType/Attic[Conditioned='true']")
+    elsif XMLHelper.has_element(attic, "AtticType/Attic[Conditioned='true']")
         vals[:attic_type] = "ConditionedAttic"
-      elsif XMLHelper.has_element(attic, "AtticType/FlatRoof")
+    elsif XMLHelper.has_element(attic, "AtticType/FlatRoof")
         vals[:attic_type] = "FlatRoof"
-      elsif XMLHelper.has_element(attic, "AtticType/CathedralCeiling")
+    elsif XMLHelper.has_element(attic, "AtticType/CathedralCeiling")
         vals[:attic_type] = "CathedralCeiling"
       end
     end
@@ -502,19 +502,19 @@
     vals = {}
     vals[:id] = HPXML.get_id(foundation) if is_selected(select, :id)
     if is_selected(select, :foundation_type)
-      if XMLHelper.has_element(foundation, "FoundationType/SlabOnGrade")
+    if XMLHelper.has_element(foundation, "FoundationType/SlabOnGrade")
         vals[:foundation_type] = "SlabOnGrade"
-      elsif XMLHelper.has_element(foundation, "FoundationType/Basement[Conditioned='false']")
+    elsif XMLHelper.has_element(foundation, "FoundationType/Basement[Conditioned='false']")
         vals[:foundation_type] = "UnconditionedBasement"
-      elsif XMLHelper.has_element(foundation, "FoundationType/Basement[Conditioned='true']")
+    elsif XMLHelper.has_element(foundation, "FoundationType/Basement[Conditioned='true']")
         vals[:foundation_type] = "ConditionedBasement"
-      elsif XMLHelper.has_element(foundation, "FoundationType/Crawlspace[Vented='false']")
+    elsif XMLHelper.has_element(foundation, "FoundationType/Crawlspace[Vented='false']")
         vals[:foundation_type] = "UnventedCrawlspace"
-      elsif XMLHelper.has_element(foundation, "FoundationType/Crawlspace[Vented='true']")
+    elsif XMLHelper.has_element(foundation, "FoundationType/Crawlspace[Vented='true']")
         vals[:foundation_type] = "VentedCrawlspace"
-      elsif XMLHelper.has_element(foundation, "FoundationType/Ambient")
+    elsif XMLHelper.has_element(foundation, "FoundationType/Ambient")
         vals[:foundation_type] = "Ambient"
-      end
+    end
     end
     vals[:vented_crawlspace_sla] = to_float_or_nil(XMLHelper.get_value(foundation, "[FoundationType/Crawlspace[Vented='true']]VentilationRate[UnitofMeasure='SLA']/Value")) if is_selected(select, :vented_crawlspace_sla)
     vals[:unconditioned_basement_thermal_boundary] = XMLHelper.get_value(foundation, "[FoundationType/Basement[Conditioned='false']]ThermalBoundary") if is_selected(select, :unconditioned_basement_thermal_boundary)
@@ -556,11 +556,11 @@
 
     insulation_values = {}
     if is_selected(select, :insulation_id) or is_selected(select, :insulation_assembly_r_value)
-      insulation_values = get_assembly_insulation_values(insulation: roof.elements["Insulation"])
+    insulation_values = get_assembly_insulation_values(insulation: roof.elements["Insulation"])
     end
     insulation_layer_values = {}
     if is_selected(select, :insulation_cavity_r_value) or is_selected(select, :insulation_continuous_r_value)
-      insulation_layer_values = get_layer_insulation_values(insulation: roof.elements["Insulation"])
+    insulation_layer_values = get_layer_insulation_values(insulation: roof.elements["Insulation"])
     end
 
     vals = {}
@@ -615,7 +615,7 @@
 
     insulation_values = {}
     if is_selected(select, :insulation_id) or is_selected(select, :insulation_assembly_r_value)
-      insulation_values = get_assembly_insulation_values(insulation: rim_joist.elements["Insulation"])
+    insulation_values = get_assembly_insulation_values(insulation: rim_joist.elements["Insulation"])
     end
 
     vals = {}
@@ -667,11 +667,11 @@
 
     insulation_values = {}
     if is_selected(select, :insulation_id) or is_selected(select, :insulation_assembly_r_value)
-      insulation_values = get_assembly_insulation_values(insulation: wall.elements["Insulation"])
+    insulation_values = get_assembly_insulation_values(insulation: wall.elements["Insulation"])
     end
     insulation_layer_values = {}
     if is_selected(select, :insulation_cavity_r_value) or is_selected(select, :insulation_continuous_r_value)
-      insulation_layer_values = get_layer_insulation_values(insulation: wall.elements["Insulation"])
+    insulation_layer_values = get_layer_insulation_values(insulation: wall.elements["Insulation"])
     end
 
     vals = {}
@@ -740,28 +740,13 @@
 
     insulation_values = {}
     if is_selected(select, :insulation_id) or is_selected(select, :insulation_assembly_r_value)
-      insulation_values = get_assembly_insulation_values(insulation: foundation_wall.elements["Insulation"])
+    insulation_values = get_assembly_insulation_values(insulation: foundation_wall.elements["Insulation"])
     end
     insulation_layer_values = {}
     if is_selected(select, :insulation_r_value)
-      insulation_layer_values = get_layer_insulation_values(insulation: foundation_wall.elements["Insulation"])
-    end
-
-<<<<<<< HEAD
-    return { :id => HPXML.get_id(foundation_wall),
-             :exterior_adjacent_to => XMLHelper.get_value(foundation_wall, "ExteriorAdjacentTo"),
-             :interior_adjacent_to => XMLHelper.get_value(foundation_wall, "InteriorAdjacentTo"),
-             :height => to_float_or_nil(XMLHelper.get_value(foundation_wall, "Height")),
-             :area => to_float_or_nil(XMLHelper.get_value(foundation_wall, "Area")),
-             :azimuth => to_integer_or_nil(XMLHelper.get_value(foundation_wall, "Azimuth")),
-             :thickness => to_float_or_nil(XMLHelper.get_value(foundation_wall, "Thickness")),
-             :depth_below_grade => to_float_or_nil(XMLHelper.get_value(foundation_wall, "DepthBelowGrade")),
-             :insulation_distance_to_top => to_float_or_nil(XMLHelper.get_value(foundation_wall, "DistanceToTopOfInsulation")),
-             :insulation_distance_to_bottom => to_float_or_nil(XMLHelper.get_value(foundation_wall, "DistanceToBottomOfInsulation")),
-             :insulation_id => insulation_layer_values[:id],
-             :insulation_r_value => to_float_or_nil(insulation_layer_values[:continuous_nominal_r_value]),
-             :insulation_assembly_r_value => to_float_or_nil(insulation_values[:assembly_r_value]) }
-=======
+    insulation_layer_values = get_layer_insulation_values(insulation: foundation_wall.elements["Insulation"])
+    end
+
     vals = {}
     vals[:id] = HPXML.get_id(foundation_wall) if is_selected(select, :id)
     vals[:exterior_adjacent_to] = XMLHelper.get_value(foundation_wall, "ExteriorAdjacentTo") if is_selected(select, :exterior_adjacent_to)
@@ -771,12 +756,12 @@
     vals[:azimuth] = to_integer_or_nil(XMLHelper.get_value(foundation_wall, "Azimuth")) if is_selected(select, :azimuth)
     vals[:thickness] = to_float_or_nil(XMLHelper.get_value(foundation_wall, "Thickness")) if is_selected(select, :thickness)
     vals[:depth_below_grade] = to_float_or_nil(XMLHelper.get_value(foundation_wall, "DepthBelowGrade")) if is_selected(select, :depth_below_grade)
+    vals[:insulation_distance_to_top] = to_float_or_nil(XMLHelper.get_value(foundation_wall, "DistanceToTopOfInsulation")) if is_selected(select, :insulation_distance_to_top)
     vals[:insulation_distance_to_bottom] = to_float_or_nil(XMLHelper.get_value(foundation_wall, "DistanceToBottomOfInsulation")) if is_selected(select, :insulation_distance_to_bottom)
     vals[:insulation_id] = insulation_values[:id] if is_selected(select, :insulation_id)
     vals[:insulation_assembly_r_value] = to_float_or_nil(insulation_values[:assembly_r_value]) if is_selected(select, :insulation_assembly_r_value)
     vals[:insulation_r_value] = to_float_or_nil(insulation_layer_values[:continuous_nominal_r_value]) if is_selected(select, :insulation_r_value)
     return vals
->>>>>>> 57f9f232
   end
 
   def self.add_framefloor(hpxml:,
@@ -806,11 +791,11 @@
 
     insulation_values = {}
     if is_selected(select, :insulation_id) or is_selected(select, :insulation_assembly_r_value)
-      insulation_values = get_assembly_insulation_values(insulation: framefloor.elements["Insulation"])
+    insulation_values = get_assembly_insulation_values(insulation: framefloor.elements["Insulation"])
     end
     insulation_layer_values = {}
     if is_selected(select, :insulation_cavity_r_value) or is_selected(select, :insulation_continuous_r_value)
-      insulation_layer_values = get_layer_insulation_values(insulation: framefloor.elements["Insulation"])
+    insulation_layer_values = get_layer_insulation_values(insulation: framefloor.elements["Insulation"])
     end
 
     vals = {}
@@ -874,11 +859,11 @@
 
     perimeter_insulation_values = {}
     if is_selected(select, :perimeter_insulation_id) or is_selected(select, :perimeter_insulation_r_value)
-      perimeter_insulation_values = get_layer_insulation_values(insulation: slab.elements["PerimeterInsulation"])
+    perimeter_insulation_values = get_layer_insulation_values(insulation: slab.elements["PerimeterInsulation"])
     end
     under_slab_insulation_values = {}
     if is_selected(select, :under_slab_insulation_id) or is_selected(select, :under_slab_insulation_r_value)
-      under_slab_insulation_values = get_layer_insulation_values(insulation: slab.elements["UnderSlabInsulation"])
+    under_slab_insulation_values = get_layer_insulation_values(insulation: slab.elements["UnderSlabInsulation"])
     end
 
     vals = {}
