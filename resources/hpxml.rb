--- conflicted
+++ resolved
@@ -110,23 +110,12 @@
   end
 
   def self.add_building_construction(hpxml:,
-<<<<<<< HEAD
-                                     number_of_conditioned_floors: nil,
-                                     number_of_conditioned_floors_above_grade: nil,
-                                     average_ceiling_height: nil,
-                                     number_of_bedrooms: nil,
-                                     conditioned_floor_area: nil,
-                                     conditioned_building_volume: nil,
-                                     garage_present: nil,
-=======
                                      number_of_conditioned_floors:,
                                      number_of_conditioned_floors_above_grade:,
                                      number_of_bedrooms:,
                                      conditioned_floor_area:,
                                      conditioned_building_volume:,
                                      garage_present:,
-                                     load_distribution_scheme: nil,
->>>>>>> 5c22f397
                                      use_only_ideal_air_system: nil,
                                      **remainder)
     building_construction = XMLHelper.create_elements_as_needed(hpxml, ["Building", "BuildingDetails", "BuildingSummary", "BuildingConstruction"])
