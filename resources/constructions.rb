require "#{File.dirname(__FILE__)}/constants"
require "#{File.dirname(__FILE__)}/unit_conversions"
require "#{File.dirname(__FILE__)}/materials"
require "#{File.dirname(__FILE__)}/geometry"

class WallConstructions
  # Container class for above-grade wall constructions

  def self.apply_wood_stud(runner, model, surfaces, constr_name,
                           cavity_r, install_grade, cavity_depth_in, cavity_filled,
                           framing_factor, drywall_thick_in, osb_thick_in,
                           rigid_r, mat_ext_finish)

    return true if surfaces.empty?

    # Validate inputs
    if cavity_r < 0.0
      runner.registerError("Cavity Insulation Installed R-value must be greater than or equal to 0.")
      return false
    end
    if cavity_depth_in <= 0.0
      runner.registerError("Cavity Depth must be greater than 0.")
      return false
    end
    if framing_factor < 0.0 or framing_factor >= 1.0
      runner.registerError("Framing Factor must be greater than or equal to 0 and less than 1.")
      return false
    end

    # Define materials
    if cavity_r > 0
      if cavity_filled
        # Insulation
        mat_cavity = Material.new(name = nil, thick_in = cavity_depth_in, mat_base = BaseMaterial.InsulationGenericDensepack, k_in = cavity_depth_in / cavity_r)
      else
        # Insulation plus air gap when insulation thickness < cavity depth
        mat_cavity = Material.new(name = nil, thick_in = cavity_depth_in, mat_base = BaseMaterial.InsulationGenericDensepack, k_in = cavity_depth_in / (cavity_r + Gas.AirGapRvalue))
      end
    else
      # Empty cavity
      mat_cavity = Material.AirCavityClosed(cavity_depth_in)
    end
    mat_framing = Material.new(name = nil, thick_in = cavity_depth_in, mat_base = BaseMaterial.Wood)
    mat_gap = Material.AirCavityClosed(cavity_depth_in)
    mat_osb = nil
    if osb_thick_in > 0
      mat_osb = Material.new(name = "WallSheathing", thick_in = osb_thick_in, mat_base = BaseMaterial.Wood)
    end
    mat_rigid = nil
    if rigid_r > 0
      rigid_thick_in = rigid_r * BaseMaterial.InsulationRigid.k_in
      mat_rigid = Material.new(name = "WallRigidIns", thick_in = rigid_thick_in, mat_base = BaseMaterial.InsulationRigid, k_in = rigid_thick_in / rigid_r)
    end

    # Set paths
    gapFactor = get_gap_factor(install_grade, framing_factor, cavity_r)
    path_fracs = [framing_factor, 1 - framing_factor - gapFactor, gapFactor]

    # Define construction
    constr = Construction.new(constr_name, path_fracs)
    if not mat_ext_finish.nil?
      constr.add_layer(Material.AirFilmOutside)
      constr.add_layer(mat_ext_finish)
    else # interior wall
      constr.add_layer(Material.AirFilmVertical)
    end
    if not mat_rigid.nil?
      constr.add_layer(mat_rigid)
    end
    if not mat_osb.nil?
      constr.add_layer(mat_osb)
    end
    constr.add_layer([mat_framing, mat_cavity, mat_gap], "WallStudAndCavity")
    if drywall_thick_in > 0
      constr.add_layer(Material.GypsumWall(drywall_thick_in))
    end
    constr.add_layer(Material.AirFilmVertical)

    # Create and assign construction to surfaces
    if not constr.create_and_assign_constructions(surfaces, runner, model)
      return false
    end

    # Store info for HVAC Sizing measure
    (surfaces).each do |surface|
      surface.additionalProperties.setFeature(Constants.SizingInfoWallType, "WoodStud")
      surface.additionalProperties.setFeature(Constants.SizingInfoStudWallCavityRvalue, cavity_r)
    end

    return true
  end

  def self.apply_double_stud(runner, model, surfaces, constr_name,
                             cavity_r, install_grade, stud_depth_in, gap_depth_in,
                             framing_factor, framing_spacing, is_staggered,
                             drywall_thick_in, osb_thick_in, rigid_r,
                             mat_ext_finish)

    return true if surfaces.empty?

    # Validate inputs
    if cavity_r <= 0.0
      runner.registerError("Cavity Insulation Nominal R-value must be greater than 0.")
      return false
    end
    if stud_depth_in <= 0.0
      runner.registerError("Stud Depth must be greater than 0.")
      return false
    end
    if gap_depth_in < 0.0
      runner.registerError("Gap Depth must be greater than or equal to 0.")
      return false
    end
    if framing_factor < 0.0 or framing_factor >= 1.0
      runner.registerError("Framing Factor must be greater than or equal to 0 and less than 1.")
      return false
    end
    if framing_spacing <= 0.0
      runner.registerError("Framing Spacing must be greater than 0.")
      return false
    end

    # Define materials
    cavity_depth_in = 2.0 * stud_depth_in + gap_depth_in
    mat_ins_inner_outer = Material.new(name = nil, thick_in = stud_depth_in, mat_base = BaseMaterial.InsulationGenericDensepack, k_in = cavity_depth_in / cavity_r)
    mat_ins_middle = Material.new(name = nil, thick_in = gap_depth_in, mat_base = BaseMaterial.InsulationGenericDensepack, k_in = cavity_depth_in / cavity_r)
    mat_framing_inner_outer = Material.new(name = nil, thick_in = stud_depth_in, mat_base = BaseMaterial.Wood)
    mat_framing_middle = Material.new(name = nil, thick_in = gap_depth_in, mat_base = BaseMaterial.Wood)
    mat_stud = Material.new(name = nil, thick_in = stud_depth_in, mat_base = BaseMaterial.Wood)
    mat_gap_total = Material.AirCavityClosed(cavity_depth_in)
    mat_gap_inner_outer = Material.new(name = nil, thick_in = stud_depth_in, mat_base = nil, k_in = stud_depth_in / (mat_gap_total.rvalue * stud_depth_in / cavity_depth_in), rho = Gas.Air.rho, cp = Gas.Air.cp)
    mat_gap_middle = Material.new(name = nil, thick_in = gap_depth_in, mat_base = nil, k_in = gap_depth_in / (mat_gap_total.rvalue * gap_depth_in / cavity_depth_in), rho = Gas.Air.rho, cp = Gas.Air.cp)
    mat_osb = nil
    if osb_thick_in > 0
      mat_osb = Material.new(name = "WallSheathing", thick_in = osb_thick_in, mat_base = BaseMaterial.Wood)
    end
    mat_rigid = nil
    if rigid_r > 0
      rigid_thick_in = rigid_r * BaseMaterial.InsulationRigid.k_in
      mat_rigid = Material.new(name = "WallRigidIns", thick_in = rigid_thick_in, mat_base = BaseMaterial.InsulationRigid, k_in = rigid_thick_in / rigid_r)
    end

    # Set paths
    stud_frac = 1.5 / framing_spacing
    misc_framing_factor = framing_factor - stud_frac
    if misc_framing_factor < 0
      runner.registerError("Framing Factor (#{framing_factor.to_s}) is less than the framing solely provided by the studs (#{stud_frac.to_s}).")
      return false
    end
    dsGapFactor = get_gap_factor(install_grade, framing_factor, cavity_r)
    path_fracs = [misc_framing_factor, stud_frac, stud_frac, dsGapFactor, (1.0 - (2 * stud_frac + misc_framing_factor + dsGapFactor))]

    # Define construction
    constr = Construction.new(constr_name, path_fracs)
    if not mat_ext_finish.nil?
      constr.add_layer(Material.AirFilmOutside)
      constr.add_layer(mat_ext_finish)
    else # interior wall
      constr.add_layer(Material.AirFilmVertical)
    end
    if not mat_rigid.nil?
      constr.add_layer(mat_rigid)
    end
    if not mat_osb.nil?
      constr.add_layer(mat_osb)
    end
    if is_staggered
      constr.add_layer([mat_framing_inner_outer, mat_ins_inner_outer, mat_stud, mat_gap_inner_outer, mat_ins_inner_outer], "WallStudandCavityOuter")
    else
      constr.add_layer([mat_framing_inner_outer, mat_stud, mat_ins_inner_outer, mat_gap_inner_outer, mat_ins_inner_outer], "WallStudandCavityOuter")
    end
    if gap_depth_in > 0
      constr.add_layer([mat_framing_middle, mat_ins_middle, mat_ins_middle, mat_gap_middle, mat_ins_middle], "WallCavity")
    end
    constr.add_layer([mat_framing_inner_outer, mat_stud, mat_ins_inner_outer, mat_gap_inner_outer, mat_ins_inner_outer], "WallStudandCavityInner")
    if drywall_thick_in > 0
      constr.add_layer(Material.GypsumWall(drywall_thick_in))
    end
    constr.add_layer(Material.AirFilmVertical)

    # Create and assign construction to surfaces
    if not constr.create_and_assign_constructions(surfaces, runner, model)
      return false
    end

    # Store info for HVAC Sizing measure
    (surfaces).each do |surface|
      surface.additionalProperties.setFeature(Constants.SizingInfoWallType, "DoubleWoodStud")
    end

    return true
  end

  def self.apply_cmu(runner, model, surfaces, constr_name,
                     thick_in, conductivity, density, framing_factor,
                     furring_r, furring_cavity_depth, furring_spacing,
                     drywall_thick_in, osb_thick_in, rigid_r,
                     mat_ext_finish)

    return true if surfaces.empty?

    # Validate inputs
    if thick_in <= 0.0
      runner.registerError("CMU Block Thickness must be greater than 0.")
      return false
    end
    if conductivity <= 0.0
      runner.registerError("CMU Conductivity must be greater than 0.")
      return false
    end
    if density <= 0.0
      runner.registerError("CMU Density must be greater than 0.")
      return false
    end
    if framing_factor < 0.0 or framing_factor >= 1.0
      runner.registerError("Framing Factor must be greater than or equal to 0 and less than 1.")
      return false
    end
    if furring_r < 0.0
      runner.registerError("Furring Insulation R-value must be greater than or equal to 0.")
      return false
    end
    if furring_cavity_depth < 0.0
      runner.registerError("Furring Cavity Depth must be greater than or equal to 0.")
      return false
    end
    if furring_spacing < 0.0
      runner.registerError("Furring Stud Spacing must be greater than or equal to 0.")
      return false
    end

    # Define materials
    mat_cmu = Material.new(name = nil, thick_in = thick_in, mat_base = BaseMaterial.Concrete, k_in = conductivity, rho = density)
    mat_framing = Material.new(name = nil, thick_in = thick_in, mat_base = BaseMaterial.Wood)
    mat_furring = nil
    mat_furring_cavity = nil
    if furring_cavity_depth != 0
      mat_furring = Material.new(name = nil, thick_in = furring_cavity_depth, mat_base = BaseMaterial.Wood)
      if furring_r == 0
        mat_furring_cavity = Material.AirCavityClosed(furring_cavity_depth)
      else
        mat_furring_cavity = Material.new(name = nil, thick_in = furring_cavity_depth, mat_base = BaseMaterial.InsulationGenericDensepack, k_in = furring_cavity_depth / furring_r)
      end
    end
    mat_osb = nil
    if osb_thick_in > 0
      mat_osb = Material.new(name = "WallSheathing", thick_in = osb_thick_in, mat_base = BaseMaterial.Wood)
    end
    mat_rigid = nil
    if rigid_r > 0
      rigid_thick_in = rigid_r * BaseMaterial.InsulationRigid.k_in
      mat_rigid = Material.new(name = "WallRigidIns", thick_in = rigid_thick_in, mat_base = BaseMaterial.InsulationRigid, k_in = rigid_thick_in / rigid_r)
    end

    # Set paths
    if not mat_furring.nil?
      stud_frac = 1.5 / furring_spacing
      cavity_frac = 1.0 - (stud_frac + framing_factor)
      path_fracs = [framing_factor, stud_frac, cavity_frac]
    else # No furring:
      path_fracs = [framing_factor, 1.0 - framing_factor]
    end

    # Define construction
    constr = Construction.new(constr_name, path_fracs)
    if not mat_ext_finish.nil?
      constr.add_layer(Material.AirFilmOutside)
      constr.add_layer(mat_ext_finish)
    else # interior wall
      constr.add_layer(Material.AirFilmVertical)
    end
    if not mat_rigid.nil?
      constr.add_layer(mat_rigid)
    end
    if not mat_osb.nil?
      constr.add_layer(mat_osb)
    end
    if not mat_furring.nil?
      constr.add_layer([mat_framing, mat_cmu, mat_cmu], "WallCMU")
      constr.add_layer([mat_furring, mat_furring, mat_furring_cavity], "WallFurring")
    else
      constr.add_layer([mat_framing, mat_cmu], "WallCMU")
    end
    if drywall_thick_in > 0
      constr.add_layer(Material.GypsumWall(drywall_thick_in))
    end
    constr.add_layer(Material.AirFilmVertical)

    # Create and assign construction to surfaces
    if not constr.create_and_assign_constructions(surfaces, runner, model)
      return false
    end

    # Store info for HVAC Sizing measure
    (surfaces).each do |surface|
      surface.additionalProperties.setFeature(Constants.SizingInfoWallType, "CMU")
      surface.additionalProperties.setFeature(Constants.SizingInfoCMUWallFurringInsRvalue, furring_r)
    end

    return true
  end

  def self.apply_icf(runner, model, surfaces, constr_name,
                     icf_r, ins_thick_in, concrete_thick_in, framing_factor,
                     drywall_thick_in, osb_thick_in, rigid_r,
                     mat_ext_finish)

    return true if surfaces.empty?

    # Validate inputs
    if icf_r <= 0.0
      runner.registerError("Nominal Insulation R-value must be greater than 0.")
      return false
    end
    if ins_thick_in <= 0.0
      runner.registerError("Insulation Thickness must be greater than 0.")
      return false
    end
    if concrete_thick_in <= 0.0
      runner.registerError("Concrete Thickness must be greater than 0.")
      return false
    end
    if framing_factor < 0.0 or framing_factor >= 1.0
      runner.registerError("Framing Factor must be greater than or equal to 0 and less than 1.")
      return false
    end

    # Define materials
    mat_ins = Material.new(name = nil, thick_in = ins_thick_in, mat_base = BaseMaterial.InsulationRigid, k_in = ins_thick_in / icf_r)
    mat_conc = Material.new(name = nil, thick_in = concrete_thick_in, mat_base = BaseMaterial.Concrete)
    mat_framing_inner_outer = Material.new(name = nil, thick_in = ins_thick_in, mat_base = BaseMaterial.Wood)
    mat_framing_middle = Material.new(name = nil, thick_in = concrete_thick_in, mat_base = BaseMaterial.Wood)
    mat_osb = nil
    if osb_thick_in > 0
      mat_osb = Material.new(name = "WallSheathing", thick_in = osb_thick_in, mat_base = BaseMaterial.Wood)
    end
    mat_rigid = nil
    if rigid_r > 0
      rigid_thick_in = rigid_r * BaseMaterial.InsulationRigid.k_in
      mat_rigid = Material.new(name = "WallRigidIns", thick_in = rigid_thick_in, mat_base = BaseMaterial.InsulationRigid, k_in = rigid_thick_in / rigid_r)
    end

    # Set paths
    path_fracs = [framing_factor, 1.0 - framing_factor]

    # Define construction
    constr = Construction.new(constr_name, path_fracs)
    if not mat_ext_finish.nil?
      constr.add_layer(Material.AirFilmOutside)
      constr.add_layer(mat_ext_finish)
    else # interior wall
      constr.add_layer(Material.AirFilmVertical)
    end
    if not mat_rigid.nil?
      constr.add_layer(mat_rigid)
    end
    if not mat_osb.nil?
      constr.add_layer(mat_osb)
    end
    constr.add_layer([mat_framing_inner_outer, mat_ins], "WallICFInsFormOuter")
    constr.add_layer([mat_framing_middle, mat_conc], "WallICFConcrete")
    constr.add_layer([mat_framing_inner_outer, mat_ins], "WallICFInsFormInner")
    if drywall_thick_in > 0
      constr.add_layer(Material.GypsumWall(drywall_thick_in))
    end
    constr.add_layer(Material.AirFilmVertical)

    # Create and assign construction to surfaces
    if not constr.create_and_assign_constructions(surfaces, runner, model)
      return false
    end

    # Store info for HVAC Sizing measure
    (surfaces).each do |surface|
      surface.additionalProperties.setFeature(Constants.SizingInfoWallType, "ICF")
    end

    return true
  end

  def self.apply_sip(runner, model, surfaces, constr_name,
                     sip_r, sip_thick_in, framing_factor,
                     sheathing_type, sheathing_thick_in,
                     drywall_thick_in, osb_thick_in, rigid_r,
                     mat_ext_finish)

    return true if surfaces.empty?

    # Validate inputs
    if sip_r <= 0.0
      runner.registerError("Nominal Insulation R-value must be greater than 0.")
      return false
    end
    if sip_thick_in <= 0.0
      runner.registerError("Insulation Thickness must be greater than 0.")
      return false
    end
    if framing_factor < 0.0 or framing_factor >= 1.0
      runner.registerError("Framing Factor must be greater than or equal to 0 and less than 1.")
      return false
    end
    if sheathing_thick_in <= 0.0
      runner.registerError("Interior Sheathing Thickness must be greater than 0.")
      return false
    end

    # Define materials
    spline_thick_in = 0.5
    ins_thick_in = sip_thick_in - (2.0 * spline_thick_in) # in
    if sheathing_type == Constants.MaterialOSB
      mat_int_sheath = Material.new(name = "WallIntSheathing", thick_in = sheathing_thick_in, mat_base = BaseMaterial.Wood)
    elsif sheathing_type == Constants.MaterialGypsum
      mat_int_sheath = Material.new(name = "WallIntSheathing", thick_in = sheathing_thick_in, mat_base = BaseMaterial.Gypsum)
    elsif sheathing_type == Constants.MaterialGypcrete
      mat_int_sheath = Material.new(name = "WallIntSheathing", thick_in = sheathing_thick_in, mat_base = BaseMaterial.Gypcrete)
    end
    mat_framing_inner_outer = Material.new(name = nil, thick_in = spline_thick_in, mat_base = BaseMaterial.Wood)
    mat_framing_middle = Material.new(name = nil, thick_in = ins_thick_in, mat_base = BaseMaterial.Wood)
    mat_spline = Material.new(name = nil, thick_in = spline_thick_in, mat_base = BaseMaterial.Wood)
    mat_ins_inner_outer = Material.new(name = nil, thick_in = spline_thick_in, mat_base = BaseMaterial.InsulationRigid, k_in = sip_thick_in / sip_r)
    mat_ins_middle = Material.new(name = nil, thick_in = ins_thick_in, mat_base = BaseMaterial.InsulationRigid, k_in = sip_thick_in / sip_r)
    mat_osb = nil
    if osb_thick_in > 0
      mat_osb = Material.new(name = "WallSheathing", thick_in = osb_thick_in, mat_base = BaseMaterial.Wood)
    end
    mat_rigid = nil
    if rigid_r > 0
      rigid_thick_in = rigid_r * BaseMaterial.InsulationRigid.k_in
      mat_rigid = Material.new(name = "WallRigidIns", thick_in = rigid_thick_in, mat_base = BaseMaterial.InsulationRigid, k_in = rigid_thick_in / rigid_r)
    end

    # Set paths
    spline_frac = 4.0 / 48.0 # One 4" spline for every 48" wide panel
    cavity_frac = 1.0 - (spline_frac + framing_factor)
    path_fracs = [framing_factor, spline_frac, cavity_frac]

    # Define construction
    constr = Construction.new(constr_name, path_fracs)
    if not mat_ext_finish.nil?
      constr.add_layer(Material.AirFilmOutside)
      constr.add_layer(mat_ext_finish)
    else # interior wall
      constr.add_layer(Material.AirFilmVertical)
    end
    if not mat_rigid.nil?
      constr.add_layer(mat_rigid)
    end
    if not mat_osb.nil?
      constr.add_layer(mat_osb)
    end
    constr.add_layer([mat_framing_inner_outer, mat_spline, mat_ins_inner_outer], "WallSplineLayerOuter")
    constr.add_layer([mat_framing_middle, mat_ins_middle, mat_ins_middle], "WallIns")
    constr.add_layer([mat_framing_inner_outer, mat_spline, mat_ins_inner_outer], "WallSplineLayerInner")
    constr.add_layer(mat_int_sheath)
    if drywall_thick_in > 0
      constr.add_layer(Material.GypsumWall(drywall_thick_in))
    end
    constr.add_layer(Material.AirFilmVertical)

    # Create and assign construction to surfaces
    if not constr.create_and_assign_constructions(surfaces, runner, model)
      return false
    end

    # Store info for HVAC Sizing measure
    (surfaces).each do |surface|
      surface.additionalProperties.setFeature(Constants.SizingInfoWallType, "SIP")
      surface.additionalProperties.setFeature(Constants.SizingInfoSIPWallInsThickness, sip_thick_in)
    end

    return true
  end

  def self.apply_steel_stud(runner, model, surfaces, constr_name,
                            cavity_r, install_grade, cavity_depth,
                            cavity_filled, framing_factor, correction_factor,
                            drywall_thick_in, osb_thick_in, rigid_r,
                            mat_ext_finish)

    return true if surfaces.empty?

    # Validate inputs
    if cavity_r < 0.0
      runner.registerError("Cavity Insulation Nominal R-value must be greater than or equal to 0.")
      return false
    end
    if cavity_depth <= 0.0
      runner.registerError("Cavity Depth must be greater than 0.")
      return false
    end
    if framing_factor < 0.0 or framing_factor >= 1.0
      runner.registerError("Framing Factor must be greater than or equal to 0 and less than 1.")
      return false
    end
    if correction_factor < 0.0 or correction_factor > 1.0
      runner.registerError("Correction Factor must be greater than or equal to 0 and less than or equal to 1.")
      return false
    end

    # Define materials
    eR = cavity_r * correction_factor # The effective R-value of the cavity insulation with steel stud framing
    if eR > 0
      if cavity_filled
        # Insulation
        mat_cavity = Material.new(name = nil, thick_in = cavity_depth, mat_base = BaseMaterial.InsulationGenericDensepack, k_in = cavity_depth / eR)
      else
        # Insulation plus air gap when insulation thickness < cavity depth
        mat_cavity = Material.new(name = nil, thick_in = cavity_depth, mat_base = BaseMaterial.InsulationGenericDensepack, k_in = cavity_depth / (eR + Gas.AirGapRvalue))
      end
    else
      # Empty cavity
      mat_cavity = Material.AirCavityClosed(cavity_depth)
    end
    mat_gap = Material.AirCavityClosed(cavity_depth)
    mat_osb = nil
    if osb_thick_in > 0
      mat_osb = Material.new(name = "WallSheathing", thick_in = osb_thick_in, mat_base = BaseMaterial.Wood)
    end
    mat_rigid = nil
    if rigid_r > 0
      rigid_thick_in = rigid_r * BaseMaterial.InsulationRigid.k_in
      mat_rigid = Material.new(name = "WallRigidIns", thick_in = rigid_thick_in, mat_base = BaseMaterial.InsulationRigid, k_in = rigid_thick_in / rigid_r)
    end

    # Set paths
    gapFactor = get_gap_factor(install_grade, framing_factor, cavity_r)
    path_fracs = [1 - gapFactor, gapFactor]

    # Define construction
    constr = Construction.new(constr_name, path_fracs)
    if not mat_ext_finish.nil?
      constr.add_layer(Material.AirFilmOutside)
      constr.add_layer(mat_ext_finish)
    else # interior wall
      constr.add_layer(Material.AirFilmVertical)
    end
    if not mat_rigid.nil?
      constr.add_layer(mat_rigid)
    end
    if not mat_osb.nil?
      constr.add_layer(mat_osb)
    end
    constr.add_layer([mat_cavity, mat_gap], "WallStudAndCavity")
    if drywall_thick_in > 0
      constr.add_layer(Material.GypsumWall(drywall_thick_in))
    end
    constr.add_layer(Material.AirFilmVertical)

    # Create and assign construction to surfaces
    if not constr.create_and_assign_constructions(surfaces, runner, model)
      return false
    end

    # Store info for HVAC Sizing measure
    (surfaces).each do |surface|
      surface.additionalProperties.setFeature(Constants.SizingInfoWallType, "SteelStud")
      surface.additionalProperties.setFeature(Constants.SizingInfoStudWallCavityRvalue, cavity_r)
    end

    return true
  end

  def self.apply_generic(runner, model, surfaces, constr_name,
                         thick_ins, conds, denss, specheats,
                         drywall_thick_in, osb_thick_in, rigid_r,
                         mat_ext_finish)

    return true if surfaces.empty?

    # Validate inputs
    for idx in 0..4
      if thick_ins[idx].nil? != conds[idx].nil? or thick_ins[idx].nil? != denss[idx].nil? or thick_ins[idx].nil? != specheats[idx].nil?
        runner.registerError("Layer #{idx + 1} does not have all four properties (thickness, conductivity, density, specific heat) entered.")
        return false
      end
    end
    thick_ins.each_with_index do |thick_in, idx|
      if not thick_in.nil? and thick_in <= 0.0
        runner.registerError("Thickness #{idx + 1} must be greater than 0.")
        return false
      end
    end
    conds.each_with_index do |cond, idx|
      if not cond.nil? and cond <= 0.0
        runner.registerError("Conductivity #{idx + 1} must be greater than 0.")
        return false
      end
    end
    denss.each_with_index do |dens, idx|
      if not dens.nil? and dens <= 0.0
        runner.registerError("Density #{idx + 1} must be greater than 0.")
        return false
      end
    end
    specheats.each_with_index do |specheat, idx|
      if not specheat.nil? and specheat <= 0.0
        runner.registerError("Specific Heat #{idx + 1} must be greater than 0.")
        return false
      end
    end

    # Define materials
    mats = []
    mats << Material.new(name = "WallLayer1", thick_in = thick_ins[0], mat_base = nil, k_in = conds[0], rho = denss[0], cp = specheats[0])
    if not thick_ins[1].nil?
      mats << Material.new(name = "WallLayer2", thick_in = thick_ins[1], mat_base = nil, k_in = conds[1], rho = denss[1], cp = specheats[1])
    end
    if not thick_ins[2].nil?
      mats << Material.new(name = "WallLayer3", thick_in = thick_ins[2], mat_base = nil, k_in = conds[2], rho = denss[2], cp = specheats[2])
    end
    if not thick_ins[3].nil?
      mats << Material.new(name = "WallLayer4", thick_in = thick_ins[3], mat_base = nil, k_in = conds[3], rho = denss[3], cp = specheats[3])
    end
    if not thick_ins[4].nil?
      mats << Material.new(name = "WallLayer5", thick_in = thick_ins[4], mat_base = nil, k_in = conds[4], rho = denss[4], cp = specheats[4])
    end
    mat_osb = nil
    if osb_thick_in > 0
      mat_osb = Material.new(name = "WallSheathing", thick_in = osb_thick_in, mat_base = BaseMaterial.Wood)
    end
    mat_rigid = nil
    if rigid_r > 0
      rigid_thick_in = rigid_r * BaseMaterial.InsulationRigid.k_in
      mat_rigid = Material.new(name = "WallRigidIns", thick_in = rigid_thick_in, mat_base = BaseMaterial.InsulationRigid, k_in = rigid_thick_in / rigid_r)
    end

    # Set paths
    path_fracs = [1]

    # Define construction
    constr = Construction.new(constr_name, path_fracs)
    if not mat_ext_finish.nil?
      constr.add_layer(Material.AirFilmOutside)
      constr.add_layer(mat_ext_finish)
    else # interior wall
      constr.add_layer(Material.AirFilmVertical)
    end
    if not mat_rigid.nil?
      constr.add_layer(mat_rigid)
    end
    if not mat_osb.nil?
      constr.add_layer(mat_osb)
    end
    mats.each do |mat|
      constr.add_layer(mat)
    end
    if drywall_thick_in > 0
      constr.add_layer(Material.GypsumWall(drywall_thick_in))
    end
    constr.add_layer(Material.AirFilmVertical)

    # Create and assign construction to surfaces
    if not constr.create_and_assign_constructions(surfaces, runner, model)
      return false
    end

    # Store info for HVAC Sizing measure
    (surfaces).each do |surface|
      surface.additionalProperties.setFeature(Constants.SizingInfoWallType, "Generic")
    end

    return true
  end

  def self.apply_uninsulated(runner, model, walls_by_type,
                             osb_thick_in, drywall_thick_in, mat_ext_finish)

    framing_factor = Constants.DefaultFramingFactorInterior
    cavity_r = 0
    install_grade = 1
    cavity_depth_in = 3.5
    cavity_filled = false
    rigid_r = 0

    if not apply_wood_stud(runner, model,
                           walls_by_type[Constants.SurfaceTypeWallExtUninsUnfin],
                           Constants.SurfaceTypeWallExtUninsUnfin,
                           cavity_r, install_grade, cavity_depth_in,
                           cavity_filled, framing_factor,
                           0, osb_thick_in, rigid_r, mat_ext_finish)
      return false
    end

    if not apply_wood_stud(runner, model,
                           walls_by_type[Constants.SurfaceTypeWallIntFinUninsFin],
                           Constants.SurfaceTypeWallIntFinUninsFin,
                           cavity_r, install_grade, cavity_depth_in,
                           cavity_filled, framing_factor,
                           drywall_thick_in, 0, rigid_r, mat_ext_finish)
      return false
    end

    if not apply_wood_stud(runner, model,
                           walls_by_type[Constants.SurfaceTypeWallIntUnfinUninsUnfin],
                           Constants.SurfaceTypeWallIntUnfinUninsUnfin,
                           cavity_r, install_grade, cavity_depth_in,
                           cavity_filled, framing_factor,
                           0, 0, rigid_r, mat_ext_finish)
      return false
    end

    return true
  end

  def self.apply_rim_joist(runner, model, surfaces, constr_name,
                           cavity_r, install_grade, framing_factor,
                           drywall_thick_in, osb_thick_in,
                           rigid_r, mat_ext_finish)

    return true if surfaces.empty?

    # Validate inputs
    if cavity_r < 0.0
      runner.registerError("Cavity Insulation Installed R-value must be greater than or equal to 0.")
      return false
    end
    if framing_factor < 0.0 or framing_factor >= 1.0
      runner.registerError("Framing Factor must be greater than or equal to 0 and less than 1.")
      return false
    end

    # Define materials
    rim_joist_thick_in = 1.5
    sill_plate_thick_in = 3.5
    framing_thick_in = sill_plate_thick_in - rim_joist_thick_in # Extra non-continuous wood beyond rim joist thickness
    if cavity_r > 0
      # Insulation
      mat_cavity = Material.new(name = nil, thick_in = framing_thick_in, mat_base = BaseMaterial.InsulationGenericDensepack, k_in = framing_thick_in / cavity_r)
    else
      # Empty cavity
      mat_cavity = Material.AirCavityOpen(framing_thick_in)
    end
    mat_framing = Material.new(name = nil, thick_in = framing_thick_in, mat_base = BaseMaterial.Wood)
    mat_gap = Material.AirCavityClosed(framing_thick_in)
    mat_osb = nil
    if osb_thick_in > 0
      mat_osb = Material.new(name = "RimJoistSheathing", thick_in = osb_thick_in, mat_base = BaseMaterial.Wood)
    end
    mat_rigid = nil
    if rigid_r > 0
      rigid_thick_in = rigid_r * BaseMaterial.InsulationRigid.k_in
      mat_rigid = Material.new(name = "RimJoistRigidIns", thick_in = rigid_thick_in, mat_base = BaseMaterial.InsulationRigid, k_in = rigid_thick_in / rigid_r)
    end

    # Set paths
    gapFactor = get_gap_factor(install_grade, framing_factor, cavity_r)
    path_fracs = [framing_factor, 1 - framing_factor - gapFactor, gapFactor]

    # Define construction
    constr = Construction.new(constr_name, path_fracs)
    if not mat_ext_finish.nil?
      constr.add_layer(Material.AirFilmOutside)
      constr.add_layer(mat_ext_finish)
    else # interior wall
      constr.add_layer(Material.AirFilmVertical)
    end
    if not mat_rigid.nil?
      constr.add_layer(mat_rigid)
    end
    if not mat_osb.nil?
      constr.add_layer(mat_osb)
    end
    constr.add_layer([mat_framing, mat_cavity, mat_gap], "RimJoistStudAndCavity")
    if drywall_thick_in > 0
      constr.add_layer(Material.GypsumWall(drywall_thick_in))
    end
    constr.add_layer(Material.AirFilmVertical)

    # Create and assign construction to surfaces
    if not constr.create_and_assign_constructions(surfaces, runner, model)
      return false
    end

    # Store info for HVAC Sizing measure
    (surfaces).each do |surface|
      surface.additionalProperties.setFeature(Constants.SizingInfoWallType, "WoodStud")
      surface.additionalProperties.setFeature(Constants.SizingInfoStudWallCavityRvalue, cavity_r)
    end

    return true
  end

  def self.get_exterior_finish_materials
    mats = []
    mats << Material.ExtFinishStuccoMedDark
    mats << Material.ExtFinishBrickLight
    mats << Material.ExtFinishBrickMedDark
    mats << Material.ExtFinishWoodLight
    mats << Material.ExtFinishWoodMedDark
    mats << Material.ExtFinishAluminumLight
    mats << Material.ExtFinishAluminumMedDark
    mats << Material.ExtFinishVinylLight
    mats << Material.ExtFinishVinylMedDark
    mats << Material.ExtFinishFiberCementLight
    mats << Material.ExtFinishFiberCementMedDark
    return mats
  end

  def self.get_exterior_finish_material(name)
    get_exterior_finish_materials.each do |mat|
      next if mat.name != name

      return mat
    end
    return nil
  end
end

class RoofConstructions
  # Container class for roof constructions

  def self.apply_unfinished_attic(runner, model, surfaces, constr_name,
                                  cavity_r, install_grade, cavity_ins_thick_in,
                                  framing_factor, framing_thick_in,
                                  osb_thick_in, rigid_r,
                                  mat_roofing, has_radiant_barrier)

    return true if surfaces.empty?

    # Validate Inputs
    if cavity_r < 0.0
      runner.registerError("Roof Cavity Insulation Nominal R-value must be greater than or equal to 0.")
      return false
    end
    if cavity_ins_thick_in < 0.0
      runner.registerError("Roof Cavity Insulation Thickness must be greater than or equal to 0.")
      return false
    end
    if framing_factor < 0.0 or framing_factor >= 1.0
      runner.registerError("Roof Framing Factor must be greater than or equal to 0 and less than 1.")
      return false
    end
    if framing_thick_in < 0.0
      runner.registerError("Roof Framing Thickness must be greater than 0.")
      return false
    end

    # Define materials
    roof_ins_thickness_in = [cavity_ins_thick_in, framing_thick_in].max
    if cavity_r == 0
      mat_cavity = Material.AirCavityOpen(roof_ins_thickness_in)
    else
      cavity_k = cavity_ins_thick_in / cavity_r
      if cavity_ins_thick_in < framing_thick_in
        cavity_k = cavity_k * framing_thick_in / cavity_ins_thick_in
      end
      mat_cavity = Material.new(name = nil, thick_in = roof_ins_thickness_in, mat_base = BaseMaterial.InsulationGenericDensepack, k_in = cavity_k)
    end
    if cavity_ins_thick_in > framing_thick_in and framing_thick_in > 0
      wood_k = BaseMaterial.Wood.k_in * cavity_ins_thick_in / framing_thick_in
    else
      wood_k = BaseMaterial.Wood.k_in
    end
    mat_framing = Material.new(name = nil, thick_in = roof_ins_thickness_in, mat_base = BaseMaterial.Wood, k_in = wood_k)
    mat_gap = Material.AirCavityOpen(roof_ins_thickness_in)
    mat_osb = nil
    if osb_thick_in > 0
      mat_osb = Material.new(name = "RoofSheathing", thick_in = osb_thick_in, mat_base = BaseMaterial.Wood)
    end
    mat_rigid = nil
    if rigid_r > 0
      rigid_thick_in = rigid_r * BaseMaterial.InsulationRigid.k_in
      mat_rigid = Material.new(name = "RoofRigidIns", thick_in = rigid_thick_in, mat_base = BaseMaterial.InsulationRigid, k_in = rigid_thick_in / rigid_r)
    end
    mat_rb = nil
    if has_radiant_barrier
      mat_rb = Material.RadiantBarrier
    end

    # Set paths
    gapFactor = get_gap_factor(install_grade, framing_factor, cavity_r)
    path_fracs = [framing_factor, 1 - framing_factor - gapFactor, gapFactor]

    # Define construction
    constr = Construction.new(constr_name, path_fracs)
    constr.add_layer(Material.AirFilmOutside)
    if not mat_roofing.nil?
      constr.add_layer(mat_roofing)
    end
    if not mat_rigid.nil?
      constr.add_layer(mat_rigid)
    end
    if not mat_osb.nil?
      constr.add_layer(mat_osb)
    end
    if framing_thick_in > 0
      constr.add_layer([mat_framing, mat_cavity, mat_gap], "RoofUARoofIns")
    end
    if not mat_rb.nil?
      constr.add_layer(mat_rb)
    end
    constr.add_layer(Material.AirFilmRoof(Geometry.get_roof_pitch(surfaces)))

    # Create and assign construction to roof surfaces
    if not constr.create_and_assign_constructions(surfaces, runner, model)
      return false
    end

    # Store info for HVAC Sizing measure
    surfaces.each do |surface|
      surface.additionalProperties.setFeature(Constants.SizingInfoRoofColor, get_roofing_material_manual_j_color(mat_roofing.name))
      surface.additionalProperties.setFeature(Constants.SizingInfoRoofMaterial, get_roofing_material_manual_j_material(mat_roofing.name))
      surface.additionalProperties.setFeature(Constants.SizingInfoRoofRigidInsRvalue, rigid_r)
      surface.additionalProperties.setFeature(Constants.SizingInfoRoofHasRadiantBarrier, !mat_rb.nil?)
    end

    return true
  end

  def self.apply_finished_roof(runner, model, surfaces, constr_name,
                               cavity_r, install_grade, cavity_depth,
                               filled_cavity, framing_factor, drywall_thick_in,
                               osb_thick_in, rigid_r, mat_roofing)

    return true if surfaces.empty?

    # Validate Inputs
    if cavity_r < 0.0
      runner.registerError("Cavity Insulation Installed R-value must be greater than or equal to 0.")
      return false
    end
    if cavity_depth <= 0.0
      runner.registerError("Cavity Depth must be greater than 0.")
      return false
    end
    if framing_factor < 0.0 or framing_factor >= 1.0
      runner.registerError("Framing Factor must be greater than or equal to 0 and less than 1.")
      return false
    end

    # Define materials
    if cavity_r > 0
      if filled_cavity
        # Insulation
        mat_cavity = Material.new(name = nil, thick_in = cavity_depth, mat_base = BaseMaterial.InsulationGenericDensepack, k_in = cavity_depth / cavity_r)
      else
        # Insulation plus air gap when insulation thickness < cavity depth
        mat_cavity = Material.new(name = nil, thick_in = cavity_depth, mat_base = BaseMaterial.InsulationGenericDensepack, k_in = cavity_depth / (cavity_r + Gas.AirGapRvalue))
      end
    else
      # Empty cavity
      mat_cavity = Material.AirCavityClosed(cavity_depth)
    end
    mat_framing = Material.new(name = nil, thick_in = cavity_depth, mat_base = BaseMaterial.Wood)
    mat_gap = Material.AirCavityClosed(cavity_depth)
    mat_osb = nil
    if osb_thick_in > 0
      mat_osb = Material.new(name = "RoofSheathing", thick_in = osb_thick_in, mat_base = BaseMaterial.Wood)
    end
    mat_rigid = nil
    if rigid_r > 0
      rigid_thick_in = rigid_r * BaseMaterial.InsulationRigid.k_in
      mat_rigid = Material.new(name = "RoofRigidIns", thick_in = rigid_thick_in, mat_base = BaseMaterial.InsulationRigid, k_in = rigid_thick_in / rigid_r)
    end

    # Set paths
    gapFactor = get_gap_factor(install_grade, framing_factor, cavity_r)
    path_fracs = [framing_factor, 1 - framing_factor - gapFactor, gapFactor]

    # Define construction
    constr = Construction.new(constr_name, path_fracs)
    constr.add_layer(Material.AirFilmOutside)
    if not mat_roofing.nil?
      constr.add_layer(mat_roofing)
    end
    if not mat_rigid.nil?
      constr.add_layer(mat_rigid)
    end
    if not mat_osb.nil?
      constr.add_layer(mat_osb)
    end
    constr.add_layer([mat_framing, mat_cavity, mat_gap], "RoofIns")
    if drywall_thick_in > 0
      constr.add_layer(Material.GypsumWall(drywall_thick_in))
    end
    constr.add_layer(Material.AirFilmRoof(Geometry.get_roof_pitch(surfaces)))

    # Create and assign construction to surfaces
    if not constr.create_and_assign_constructions(surfaces, runner, model)
      return false
    end

    # Store info for HVAC Sizing measure
    surfaces.each do |surface|
      surface.additionalProperties.setFeature(Constants.SizingInfoRoofColor, get_roofing_material_manual_j_color(mat_roofing.name))
      surface.additionalProperties.setFeature(Constants.SizingInfoRoofMaterial, get_roofing_material_manual_j_material(mat_roofing.name))
      surface.additionalProperties.setFeature(Constants.SizingInfoRoofRigidInsRvalue, rigid_r)
      surface.additionalProperties.setFeature(Constants.SizingInfoRoofHasRadiantBarrier, false)
      surface.additionalProperties.setFeature(Constants.SizingInfoRoofCavityRvalue, cavity_r)
    end

    return true
  end

  def self.apply_uninsulated_roofs(runner, model, surfaces, constr_name,
                                   framing_thick_in, framing_factor,
                                   osb_thick_in, mat_roofing)

    return true if surfaces.empty?

    # Define materials
    mat_cavity = Material.AirCavityOpen(framing_thick_in)
    mat_framing = Material.new(name = nil, thick_in = framing_thick_in, mat_base = BaseMaterial.Wood)
    mat_osb = nil
    if osb_thick_in > 0
      mat_osb = Material.new(name = "RoofSheathing", thick_in = osb_thick_in, mat_base = BaseMaterial.Wood)
    end

    # Set paths
    path_fracs = [framing_factor, 1 - framing_factor]

    # Define construction
    constr = Construction.new(constr_name, path_fracs)
    constr.add_layer(Material.AirFilmOutside)
    if not mat_roofing.nil?
      constr.add_layer(mat_roofing)
    end
    constr.add_layer(mat_osb)
    constr.add_layer([mat_framing, mat_cavity], "RoofStudAndAirRoof")
    constr.add_layer(Material.AirFilmRoof(Geometry.get_roof_pitch(surfaces)))

    # Create and assign construction to surfaces
    if not constr.create_and_assign_constructions(surfaces, runner, model)
      return false
    end

    # Store info for HVAC Sizing measure
    surfaces.each do |surface|
      surface.additionalProperties.setFeature(Constants.SizingInfoRoofColor, get_roofing_material_manual_j_color(mat_roofing.name))
      surface.additionalProperties.setFeature(Constants.SizingInfoRoofMaterial, get_roofing_material_manual_j_material(mat_roofing.name))
      surface.additionalProperties.setFeature(Constants.SizingInfoRoofRigidInsRvalue, 0.0)
      surface.additionalProperties.setFeature(Constants.SizingInfoRoofHasRadiantBarrier, false)
      surface.additionalProperties.setFeature(Constants.SizingInfoRoofCavityRvalue, 0.0)
    end

    return true
  end

  def self.get_roofing_materials
    mats = []
    mats << Material.RoofingAsphaltShinglesDark
    mats << Material.RoofingAsphaltShinglesMed
    mats << Material.RoofingAsphaltShinglesLight
    mats << Material.RoofingAsphaltShinglesWhiteCool
    mats << Material.RoofingTileDark
    mats << Material.RoofingTileMed
    mats << Material.RoofingTileLight
    mats << Material.RoofingTileWhite
    mats << Material.RoofingMetalDark
    mats << Material.RoofingMetalMed
    mats << Material.RoofingMetalLight
    mats << Material.RoofingMetalWhite
    mats << Material.RoofingGalvanizedSteel
    return mats
  end

  def self.get_roofing_material(name)
    get_roofing_materials.each do |mat|
      next if mat.name != name

      return mat
    end
    return nil
  end

  private

  def self.get_roofing_material_manual_j_color(name)
    if name == Material.RoofingAsphaltShinglesDark.name
      return Constants.ColorDark
    elsif name == Material.RoofingAsphaltShinglesMed.name
      return Constants.ColorMedium
    elsif name == Material.RoofingAsphaltShinglesLight.name
      return Constants.ColorLight
    elsif name == Material.RoofingAsphaltShinglesWhiteCool.name
      return Constants.ColorWhite
    elsif name == Material.RoofingTileDark.name
      return Constants.ColorDark
    elsif name == Material.RoofingTileMed.name
      return Constants.ColorMedium
    elsif name == Material.RoofingTileLight.name
      return Constants.ColorLight
    elsif name == Material.RoofingTileWhite.name
      return Constants.ColorWhite
    elsif name == Material.RoofingMetalDark.name
      return Constants.ColorDark
    elsif name == Material.RoofingMetalMed.name
      return Constants.ColorMedium
    elsif name == Material.RoofingMetalLight.name
      return Constants.ColorLight
    elsif name == Material.RoofingMetalWhite.name
      return Constants.ColorWhite
    elsif name == Material.RoofingGalvanizedSteel.name
      return Constants.ColorLight
    end

    return nil
  end

  def self.get_roofing_material_manual_j_material(name)
    if name == Material.RoofingAsphaltShinglesDark.name
      return Constants.RoofMaterialAsphaltShingles
    elsif name == Material.RoofingAsphaltShinglesMed.name
      return Constants.RoofMaterialAsphaltShingles
    elsif name == Material.RoofingAsphaltShinglesLight.name
      return Constants.RoofMaterialAsphaltShingles
    elsif name == Material.RoofingAsphaltShinglesWhiteCool.name
      return Constants.RoofMaterialAsphaltShingles
    elsif name == Material.RoofingTileDark.name
      return Constants.RoofMaterialTile
    elsif name == Material.RoofingTileMed.name
      return Constants.RoofMaterialTile
    elsif name == Material.RoofingTileLight.name
      return Constants.RoofMaterialTile
    elsif name == Material.RoofingTileWhite.name
      return Constants.RoofMaterialTile
    elsif name == Material.RoofingMetalDark.name
      return Constants.RoofMaterialMetal
    elsif name == Material.RoofingMetalMed.name
      return Constants.RoofMaterialMetal
    elsif name == Material.RoofingMetalLight.name
      return Constants.RoofMaterialMetal
    elsif name == Material.RoofingMetalWhite.name
      return Constants.RoofMaterialMetal
    elsif name == Material.RoofingGalvanizedSteel.name
      return Constants.RoofMaterialMetal
    end

    return nil
  end
end

class FloorConstructions
  # Container class for above-grade floor constructions

  # Unfinished attic floor
  def self.apply_unfinished_attic(runner, model, surfaces, constr_name,
                                  cavity_r, install_grade, ins_thick_in,
                                  framing_factor, joist_height_in,
                                  drywall_thick_in)

    return true if surfaces.empty?

    # Validate Inputs
    if cavity_r < 0.0
      runner.registerError("Ceiling Insulation Nominal R-value must be greater than or equal to 0.")
      return false
    end
    if ins_thick_in < 0.0
      runner.registerError("Ceiling Insulation Thickness must be greater than or equal to 0.")
      return false
    end
    if framing_factor < 0.0 or framing_factor >= 1.0
      runner.registerError("Ceiling Framing Factor must be greater than or equal to 0 and less than 1.")
      return false
    end
    if joist_height_in <= 0.0
      runner.registerError("Ceiling Joist Height must be greater than 0.")
      return false
    end

    # TODO: Attic perimeter derate is currently disabled
    # <- implementation goes here ->

    # Define materials
    mat_addtl_ins = nil
    if ins_thick_in >= joist_height_in
      # If the ceiling insulation thickness is greater than the joist thickness
      cavity_k = ins_thick_in / cavity_r
      if ins_thick_in > joist_height_in
        # If there is additional insulation beyond the rafter height,
        # these inputs are used for defining an additional layer
        mat_addtl_ins = Material.new(name = "FloorUAAdditionalCeilingIns", thick_in = (ins_thick_in - joist_height_in), mat_base = BaseMaterial.InsulationGenericLoosefill, k_in = cavity_k)
      end
      mat_cavity = Material.new(name = nil, thick_in = joist_height_in, mat_base = BaseMaterial.InsulationGenericLoosefill, k_in = cavity_k)
    else
      # Else the joist thickness is greater than the ceiling insulation thickness
      if cavity_r == 0
        mat_cavity = Material.AirCavityOpen(joist_height_in)
      else
        mat_cavity = Material.new(name = nil, thick_in = joist_height_in, mat_base = BaseMaterial.InsulationGenericLoosefill, k_in = joist_height_in / cavity_r)
      end
    end
    mat_framing = Material.new(name = nil, thick_in = joist_height_in, mat_base = BaseMaterial.Wood)
    mat_gap = Material.AirCavityOpen(joist_height_in)

    # Set paths
    gapFactor = get_gap_factor(install_grade, framing_factor, cavity_r)
    path_fracs = [framing_factor, 1 - framing_factor - gapFactor, gapFactor]

    # Define construction
    constr = Construction.new(constr_name, path_fracs)
    constr.add_layer(Material.AirFilmFloorAverage)
    if not mat_addtl_ins.nil?
      constr.add_layer(mat_addtl_ins)
    end
    constr.add_layer([mat_framing, mat_cavity, mat_gap], "FloorUATrussandIns")
    if drywall_thick_in > 0
      constr.add_layer(Material.GypsumWall(drywall_thick_in))
    end
    constr.add_layer(Material.AirFilmFloorAverage)

    # Create and assign construction to ceiling surfaces
    if not constr.create_and_assign_constructions(surfaces, runner, model)
      return false
    end

    return true
  end

  # Basement/crawlspace ceiling
  def self.apply_foundation_ceiling(runner, model, surfaces, constr_name,
                                    cavity_r, install_grade,
                                    framing_factor, joist_height_in,
                                    plywood_thick_in, mat_floor_covering,
                                    mat_carpet)

    return true if surfaces.empty?

    # Validate Inputs
    if cavity_r < 0.0
      runner.registerError("Ceiling Cavity Insulation Nominal R-value must be greater than or equal to 0.")
      return false
    end
    if framing_factor < 0.0 or framing_factor >= 1.0
      runner.registerError("Ceiling Framing Factor must be greater than or equal to 0 and less than 1.")
      return false
    end
    if joist_height_in <= 0.0
      runner.registerError("Ceiling Joist Height must be greater than 0.")
      return false
    end

    # Define materials
    mat_2x = Material.Stud2x(joist_height_in)
    if cavity_r == 0
      mat_cavity = Material.AirCavityOpen(mat_2x.thick_in)
    else
      mat_cavity = Material.new(name = nil, thick_in = mat_2x.thick_in, mat_base = BaseMaterial.InsulationGenericDensepack, k_in = mat_2x.thick_in / cavity_r)
    end
    mat_framing = Material.new(name = nil, thick_in = mat_2x.thick_in, mat_base = BaseMaterial.Wood)
    mat_gap = Material.AirCavityOpen(joist_height_in)

    # Set paths
    gapFactor = get_gap_factor(install_grade, framing_factor, cavity_r)
    path_fracs = [framing_factor, 1 - framing_factor - gapFactor, gapFactor]

    # Define construction
    constr = Construction.new(constr_name, path_fracs)
    constr.add_layer(Material.AirFilmFloorReduced)
    constr.add_layer([mat_framing, mat_cavity, mat_gap], "FloorIns")
    if plywood_thick_in > 0
      constr.add_layer(Material.Plywood(plywood_thick_in))
    end
    if not mat_floor_covering.nil?
      constr.add_layer(mat_floor_covering)
    end
    if not mat_carpet.nil?
      constr.add_layer(mat_carpet)
    end
    constr.add_layer(Material.AirFilmFloorReduced)

    # Create and assign construction to surfaces
    if not constr.create_and_assign_constructions(surfaces, runner, model)
      return false
    end

    return true
  end

  def self.apply_uninsulated(runner, model, surfaces, constr_name,
                             plywood_thick_in, drywall_thick_in,
                             mat_floor_covering, mat_carpet)

    return true if surfaces.empty?

    # Define materials
    mat_cavity = Material.AirCavityClosed(Material.Stud2x6.thick_in)
    mat_framing = Material.new(name = nil, thick_in = Material.Stud2x6.thick_in, mat_base = BaseMaterial.Wood)

    # Set paths
    path_fracs = [Constants.DefaultFramingFactorFloor, 1 - Constants.DefaultFramingFactorFloor]

    # Define construction
    constr = Construction.new(constr_name, path_fracs)
    constr.add_layer(Material.AirFilmFloorAverage)
    if drywall_thick_in > 0
      constr.add_layer(Material.GypsumWall(drywall_thick_in))
    end
    constr.add_layer([mat_framing, mat_cavity], "FloorFinStudAndAirFloor")
    if plywood_thick_in > 0
      constr.add_layer(Material.Plywood(plywood_thick_in))
    end
    if not mat_floor_covering.nil?
      constr.add_layer(mat_floor_covering)
    end
    if not mat_carpet.nil?
      constr.add_layer(mat_carpet)
    end
    constr.add_layer(Material.AirFilmFloorAverage)

    # Create and apply construction to surfaces
    if not constr.create_and_assign_constructions(surfaces, runner, model)
      return false
    end

    return true
  end
end

class FoundationConstructions
  # Container class for below-grade wall/floor constructions
  # Note: Each slab surface (w/ connected walls) must have its own foundation object.

  # Basement/crawlspace
  def self.apply_walls_and_slab(runner, model, wall_surfaces, walls_constr_name,
                                walls_ins_height, walls_cavity_r, walls_install_grade,
                                walls_cavity_depth_in, walls_filled_cavity, walls_framing_factor,
                                walls_rigid_r, walls_drywall_thick_in, walls_concrete_thick_in,
                                space_height, slab_surface, slab_constr_name,
                                slab_whole_r, slab_concrete_thick_in, exposed_perimeter = nil)

    return true if slab_surface.nil?

    if wall_surfaces.empty?
      runner.registerError("No wall surfaces found adjacent to floor surface.")
      return false
    end

    # Validate inputs
    if walls_ins_height < 0.0
      runner.registerError("Wall Insulation Height must be greater than or equal to 0.")
      return false
    end
    if walls_cavity_r < 0.0
      runner.registerError("Wall Cavity Insulation Installed R-value must be greater than or equal to 0.")
      return false
    end
    if walls_cavity_depth_in < 0.0
      runner.registerError("Wall Cavity Depth must be greater than or equal to 0.")
      return false
    end
    if walls_framing_factor < 0.0 or walls_framing_factor >= 1.0
      runner.registerError("Wall Framing Factor must be greater than or equal to 0 and less than 1.")
      return false
    end
    if walls_rigid_r < 0.0
      runner.registerError("Wall Continuous Insulation Nominal R-value must be greater than or equal to 0.")
      return false
    end

    # Calculate interior wall R-value
    int_wall_Rvalue = calc_interior_wall_r_value(runner, walls_cavity_depth_in, walls_cavity_r,
                                                 walls_filled_cavity, walls_framing_factor,
                                                 walls_install_grade, walls_rigid_r,
                                                 walls_drywall_thick_in)
    if int_wall_Rvalue.nil?
      return false
    end

    # Create Kiva foundation
    foundation = create_kiva_crawl_or_basement_foundation(model, int_wall_Rvalue, space_height,
                                                          walls_rigid_r, walls_ins_height)

    # Define materials
    mat_concrete = Material.Concrete(walls_concrete_thick_in)

    # Define construction
    constr = Construction.new(walls_constr_name, [1])
    constr.add_layer(mat_concrete)

    # Create and assign construction to surfaces
    if not constr.create_and_assign_constructions(wall_surfaces, runner, model)
      return false
    end

    # Assign surfaces to Kiva foundation
    wall_surfaces.each do |wall_surface|
      wall_surface.setAdjacentFoundation(foundation)
    end

    if not apply_slab(runner, model, slab_surface, slab_constr_name,
                      0, 0, 0, 0, 0, slab_whole_r, slab_concrete_thick_in,
                      nil, true, exposed_perimeter, foundation)
      return false
    end

    return true
  end

  # Slabs
  def self.apply_slab(runner, model, surface, constr_name,
                      perimeter_r, perimeter_width,
                      gap_r, exterior_r, exterior_depth,
                      whole_r, concrete_thick_in, mat_carpet = nil,
                      has_fnd_walls = false, exposed_perimeter = nil,
                      foundation = nil)

    return true if surface.nil?

    # Validate inputs
    if perimeter_r < 0.0
      runner.registerError("Perimeter Insulation Nominal R-value must be greater than or equal to 0.")
      return false
    end
    if perimeter_width < 0.0
      runner.registerError("Perimeter Insulation Width must be greater than or equal to 0.")
      return false
    end
    if gap_r < 0.0
      runner.registerError("Gap Insulation Nominal R-value must be greater than or equal to 0.")
      return false
    end
    if exterior_r < 0.0
      runner.registerError("Exterior Insulation Nominal R-value must be greater than or equal to 0.")
      return false
    end
    if exterior_depth < 0.0
      runner.registerError("Exterior Insulation Depth must be greater than or equal to 0.")
      return false
    end
    if whole_r < 0.0
      runner.registerError("Whole Slab Insulation Nominal R-value must be greater than or equal to 0.")
      return false
    end

    if foundation.nil?
      # Create Kiva foundation
      thick = UnitConversions.convert(concrete_thick_in, "in", "ft")
      foundation = create_kiva_slab_foundation(model, perimeter_r, perimeter_width,
                                               gap_r, thick, exterior_r, exterior_depth)
    end

    # Define materials
    mat_concrete = nil
    mat_soil = nil
    if concrete_thick_in > 0
      mat_concrete = Material.Concrete(concrete_thick_in)
    else
      # Use 0.5 - 1.0 inches of soil, per Neal Kruis recommendation
      mat_soil = Material.Soil(0.5)
    end
    mat_rigid = nil
    if whole_r > 0
      rigid_thick_in = whole_r * BaseMaterial.InsulationRigid.k_in
      mat_rigid = Material.new(name = "SlabRigidIns", thick_in = rigid_thick_in, mat_base = BaseMaterial.InsulationRigid, k_in = rigid_thick_in / whole_r)
    end

    # Define construction
    constr = Construction.new(constr_name, [1.0])
    if not mat_rigid.nil?
      constr.add_layer(mat_rigid)
    end
    if not mat_concrete.nil?
      constr.add_layer(mat_concrete)
    end
    if not mat_soil.nil?
      constr.add_layer(mat_soil)
    end
    if not mat_carpet.nil?
      constr.add_layer(mat_carpet)
    end

    # Create and assign construction to surfaces
    if not constr.create_and_assign_constructions([surface], runner, model)
      return false
    end

    # Exposed perimeter
    if exposed_perimeter.nil?
      exposed_perimeter = Geometry.calculate_exposed_perimeter(model, [surface], has_fnd_walls)
    end
    if exposed_perimeter <= 0
      runner.registerError("Calculated an exposed perimeter <= 0 for slab '#{surface.name.to_s}'.")
      return false
    end

    # Assign surface to Kiva foundation
    surface.setAdjacentFoundation(foundation)
    surface.createSurfacePropertyExposedFoundationPerimeter("TotalExposedPerimeter", UnitConversions.convert(exposed_perimeter, "ft", "m"))

    return true
  end

  private

  def self.calc_interior_wall_r_value(runner, cavity_depth_in, cavity_r, filled_cavity,
                                      framing_factor, install_grade, rigid_r, drywall_thick_in)

    # Define materials
    mat_framing = nil
    mat_cavity = nil
    mat_gap = nil
    if cavity_depth_in > 0
      if cavity_r > 0
        if filled_cavity
          # Insulation
          mat_cavity = Material.new(name = nil, thick_in = cavity_depth_in, mat_base = BaseMaterial.InsulationGenericDensepack, k_in = cavity_depth_in / cavity_r)
        else
          # Insulation plus air gap when insulation thickness < cavity depth
          mat_cavity = Material.new(name = nil, thick_in = cavity_depth_in, mat_base = BaseMaterial.InsulationGenericDensepack, k_in = cavity_depth_in / (cavity_r + Gas.AirGapRvalue))
        end
      else
        # Empty cavity
        mat_cavity = Material.AirCavityClosed(cavity_depth_in)
      end
      mat_framing = Material.new(name = nil, thick_in = cavity_depth_in, mat_base = BaseMaterial.Wood)
      mat_gap = Material.AirCavityClosed(cavity_depth_in)
    end
    mat_rigid = nil
    if rigid_r > 0
      rigid_thick_in = rigid_r * BaseMaterial.InsulationRigid.k_in
      mat_rigid = Material.new(name = nil, thick_in = rigid_thick_in, mat_base = BaseMaterial.InsulationRigid, k_in = rigid_thick_in / rigid_r)
    end

    # Set paths
    gapFactor = get_gap_factor(install_grade, framing_factor, cavity_r)
    path_fracs = [framing_factor, 1 - framing_factor - gapFactor, gapFactor]

    # Define construction (only used to calculate assembly R-value)
    constr = Construction.new(nil, path_fracs)
    if drywall_thick_in > 0
      constr.add_layer(Material.GypsumWall(drywall_thick_in))
    end
    if not mat_framing.nil? and not mat_cavity.nil? and not mat_gap.nil?
      constr.add_layer(Material.AirFilmVertical)
      constr.add_layer([mat_framing, mat_cavity, mat_gap])
    end
    if not mat_rigid.nil?
      constr.add_layer(mat_rigid)
    end

    return constr.assembly_rvalue(runner) - rigid_r
  end

  def self.create_kiva_slab_foundation(model, int_horiz_r, int_horiz_width, int_vert_r,
                                       int_vert_depth, ext_vert_r, ext_vert_depth)

    # Create the Foundation:Kiva object for slab foundations
    foundation = OpenStudio::Model::FoundationKiva.new(model)

    # Interior horizontal insulation
    if int_horiz_r > 0 and int_horiz_width > 0
      int_horiz_mat = create_insulation_material(model, "FoundationIntHorizIns", int_horiz_r)
      foundation.setInteriorHorizontalInsulationMaterial(int_horiz_mat)
      foundation.setInteriorHorizontalInsulationDepth(0)
      foundation.setInteriorHorizontalInsulationWidth(UnitConversions.convert(int_horiz_width, "ft", "m"))
    end

    # Interior vertical insulation
    if int_vert_r > 0
      int_vert_mat = create_insulation_material(model, "FoundationIntVertIns", int_vert_r)
      foundation.setInteriorVerticalInsulationMaterial(int_vert_mat)
      foundation.setInteriorVerticalInsulationDepth(UnitConversions.convert(int_vert_depth, "ft", "m"))
    end

    # Exterior vertical insulation
    if ext_vert_r > 0 and ext_vert_depth > 0
      ext_vert_mat = create_insulation_material(model, "FoundationExtVertIns", ext_vert_r)
      foundation.setExteriorVerticalInsulationMaterial(ext_vert_mat)
      foundation.setExteriorVerticalInsulationDepth(UnitConversions.convert(ext_vert_depth, "ft", "m"))
    end

    foundation.setWallHeightAboveGrade(UnitConversions.convert(8.0, "in", "m"))
    foundation.setWallDepthBelowSlab(UnitConversions.convert(8.0, "in", "m"))

    # Footing wall construction
    footing_mat = create_footing_material(model, "FootingMaterial")
    footing_constr = OpenStudio::Model::Construction.new([footing_mat])
    footing_constr.setName("FootingConstruction")
    foundation.setFootingWallConstruction(footing_constr)

    apply_kiva_settings(model)

    return foundation
  end

  def self.create_kiva_crawl_or_basement_foundation(model, int_vert_r, int_vert_depth,
                                                    ext_vert_r, ext_vert_depth)

    # Create the Foundation:Kiva object for crawl/basement foundations
    foundation = OpenStudio::Model::FoundationKiva.new(model)

    # Interior vertical insulation
    if int_vert_r > 0 and int_vert_depth > 0
      int_vert_mat = create_insulation_material(model, "FoundationIntVertIns", int_vert_r)
      foundation.setInteriorVerticalInsulationMaterial(int_vert_mat)
      foundation.setInteriorVerticalInsulationDepth(UnitConversions.convert(int_vert_depth, "ft", "m"))
    end

    # Exterior vertical insulation
    if ext_vert_r > 0 and ext_vert_depth > 0
      ext_vert_mat = create_insulation_material(model, "FoundationExtVertIns", ext_vert_r)
      foundation.setExteriorVerticalInsulationMaterial(ext_vert_mat)
      foundation.setExteriorVerticalInsulationDepth(UnitConversions.convert(ext_vert_depth, "ft", "m"))
    end

    foundation.setWallHeightAboveGrade(UnitConversions.convert(8.0, "in", "m"))
    foundation.setWallDepthBelowSlab(UnitConversions.convert(8.0, "in", "m"))

    apply_kiva_settings(model)

    return foundation
  end

  def self.apply_kiva_settings(model)
    # Set the Foundation:Kiva:Settings object
    soil_mat = BaseMaterial.Soil
    settings = model.getFoundationKivaSettings
    settings.setSoilConductivity(UnitConversions.convert(soil_mat.k_in, "Btu*in/(hr*ft^2*R)", "W/(m*K)"))
    settings.setSoilDensity(UnitConversions.convert(soil_mat.rho, "lbm/ft^3", "kg/m^3"))
    settings.setSoilSpecificHeat(UnitConversions.convert(soil_mat.cp, "Btu/(lbm*R)", "J/(kg*K)"))
    settings.setGroundSolarAbsorptivity(0.9)
    settings.setGroundThermalAbsorptivity(0.9)
    settings.setGroundSurfaceRoughness(0.03)
    settings.setFarFieldWidth(40) # TODO: Set based on neighbor distances
    settings.setDeepGroundBoundaryCondition('ZeroFlux')
    settings.setDeepGroundDepth(40)
    settings.setMinimumCellDimension(0.02)
    settings.setMaximumCellGrowthCoefficient(1.5)
    settings.setSimulationTimestep("Hourly")
  end

  def self.create_insulation_material(model, name, rvalue)
    rigid_mat = BaseMaterial.InsulationRigid
    mat = OpenStudio::Model::StandardOpaqueMaterial.new(model)
    mat.setName(name)
    mat.setRoughness("Rough")
    mat.setThickness(UnitConversions.convert(rvalue * rigid_mat.k_in, "in", "m"))
    mat.setConductivity(UnitConversions.convert(rigid_mat.k_in, "Btu*in/(hr*ft^2*R)", "W/(m*K)"))
    mat.setDensity(UnitConversions.convert(rigid_mat.rho, "lbm/ft^3", "kg/m^3"))
    mat.setSpecificHeat(UnitConversions.convert(rigid_mat.cp, "Btu/(lbm*R)", "J/(kg*K)"))
    return mat
  end

  def self.create_footing_material(model, name)
    footing_mat = Material.Concrete(8.0)
    mat = OpenStudio::Model::StandardOpaqueMaterial.new(model)
    mat.setName(name)
    mat.setRoughness("Rough")
    mat.setThickness(UnitConversions.convert(footing_mat.thick_in, "in", "m"))
    mat.setConductivity(UnitConversions.convert(footing_mat.k_in, "Btu*in/(hr*ft^2*R)", "W/(m*K)"))
    mat.setDensity(UnitConversions.convert(footing_mat.rho, "lbm/ft^3", "kg/m^3"))
    mat.setSpecificHeat(UnitConversions.convert(footing_mat.cp, "Btu/(lbm*R)", "J/(kg*K)"))
    mat.setThermalAbsorptance(footing_mat.tAbs)
    return mat
  end
end

class SubsurfaceConstructions
  # Container class for door/window constructions

  def self.apply_door(runner, model, subsurfaces, constr_name, ufactor)
    return true if subsurfaces.empty?

    # Validate Inputs
    if ufactor <= 0.0
      runner.registerError("Door U-Factor must be greater than 0.")
      return false
    end

    # Define materials
    door_Rvalue = 1.0 / ufactor - Material.AirFilmOutside.rvalue - Material.AirFilmVertical.rvalue
    door_thickness = 1.75 # in
    fin_door_mat = Material.new(name = "DoorMaterial", thick_in = door_thickness, mat_base = BaseMaterial.Wood, k_in = 1.0 / door_Rvalue * door_thickness)

    # Set paths
    path_fracs = [1]

    # Define construction
    constr = Construction.new(constr_name, path_fracs)
    constr.add_layer(fin_door_mat)

    # Create and assign construction to subsurfaces
    if not constr.create_and_assign_constructions(subsurfaces, runner, model)
      return false
    end

    return true
  end

  def self.apply_window(runner, model, subsurfaces, constr_name, weather,
                        cooling_season, ufactor, shgc, heat_shade_mult, cool_shade_mult)

    success = apply_window_skylight(runner, model, "Window", subsurfaces, constr_name, weather,
                                    cooling_season, ufactor, shgc, heat_shade_mult, cool_shade_mult)
    return false if not success

    return true
  end

  def self.apply_skylight(runner, model, subsurfaces, constr_name, weather,
                          cooling_season, ufactor, shgc, heat_shade_mult, cool_shade_mult)

    success = apply_window_skylight(runner, model, "Skylight", subsurfaces, constr_name, weather,
                                    cooling_season, ufactor, shgc, heat_shade_mult, cool_shade_mult)
    return false if not success

    return true
  end

  private

  def self.apply_window_skylight(runner, model, type, subsurfaces, constr_name, weather,
                                 cooling_season, ufactor, shgc, heat_shade_mult, cool_shade_mult)

    return true if subsurfaces.empty?

    # Validate Inputs
    if ufactor <= 0
      runner.registerError("#{type} U-factor must be greater than zero.")
      return false
    end
    if shgc <= 0
      runner.registerError("#{type} SHGC must be greater than zero.")
      return false
    end
    if heat_shade_mult < 0 or heat_shade_mult > 1
      runner.registerError("Heating Shade Multiplier must be greater than or equal to zero and less than or equal to one.")
      return false
    end
    if cool_shade_mult < 0 or cool_shade_mult > 1
      runner.registerError("Cooling Shade Multiplier must be greater than or equal to zero and less than or equal to one.")
      return false
    end

    # Define shade and schedule
    sc = nil
    if cool_shade_mult < 1 or heat_shade_mult < 1
      # EnergyPlus doesn't like shades that absorb no heat, transmit no heat or reflect no heat.
      if cool_shade_mult == 1
        cool_shade_mult = 0.999
      end
      if heat_shade_mult == 1
        heat_shade_mult = 0.999
      end

      total_shade_trans = cool_shade_mult / heat_shade_mult * 0.999
      total_shade_abs = 0.00001
      total_shade_ref = 1 - total_shade_trans - total_shade_abs

      day_startm = [0, 1, 32, 60, 91, 121, 152, 182, 213, 244, 274, 305, 335]
      day_endm = [0, 31, 59, 90, 120, 151, 181, 212, 243, 273, 304, 334, 365]

      # WindowShadingSchedule
      sched_type = OpenStudio::Model::ScheduleTypeLimits.new(model)
      sched_type.setName("FRACTION")
      sched_type.setLowerLimitValue(0)
      sched_type.setUpperLimitValue(1)
      sched_type.setNumericType("Continuous")

      # Interior Shading Schedule
      sch = MonthWeekdayWeekendSchedule.new(model, runner, "#{type} shading schedule", Array.new(24, 1), Array.new(24, 1), cooling_season)
      if not sch.validated?
        return false
      end

      # CoolingShade
      sm = OpenStudio::Model::Shade.new(model)
      sm.setName("CoolingShade")
      sm.setSolarTransmittance(total_shade_trans)
      sm.setSolarReflectance(total_shade_ref)
      sm.setVisibleTransmittance(total_shade_trans)
      sm.setVisibleReflectance(total_shade_ref)
      sm.setThermalHemisphericalEmissivity(total_shade_abs)
      sm.setThermalTransmittance(total_shade_trans)
      sm.setThickness(0.0001)
      sm.setConductivity(10000)
      sm.setShadetoGlassDistance(0.001)
      sm.setTopOpeningMultiplier(0)
      sm.setBottomOpeningMultiplier(0)
      sm.setLeftSideOpeningMultiplier(0)
      sm.setRightSideOpeningMultiplier(0)
      sm.setAirflowPermeability(0)

      # ShadingControl
      sc = OpenStudio::Model::ShadingControl.new(sm)
      sc.setName("#{type}ShadingControl")
      sc.setShadingType("InteriorShade")
      sc.setShadingControlType("OnIfScheduleAllows")
      sc.setSchedule(sch.schedule)
    end

    # Define materials
    glaz_mat = GlazingMaterial.new(name = "#{type}Material", ufactor = ufactor, shgc = shgc * heat_shade_mult)

    # Set paths
    path_fracs = [1]

    # Define construction
    constr = Construction.new(constr_name, path_fracs)
    constr.add_layer(glaz_mat)

    # Create and assign construction to subsurfaces
    if not constr.create_and_assign_constructions(subsurfaces, runner, model)
      return false
    end

    sc_msg = ""
    if sc.nil?
      # Remove any existing shading controls
      objects_to_remove = []
      subsurfaces.each do |subsurface|
        next if not subsurface.shadingControl.is_initialized

        shade_control = subsurface.shadingControl.get
        if shade_control.shadingMaterial.is_initialized
          objects_to_remove << shade_control.shadingMaterial.get
        end
        if shade_control.schedule.is_initialized
          objects_to_remove << shade_control.schedule.get
        end
        objects_to_remove << shade_control
        subsurface.resetShadingControl
      end
      objects_to_remove.uniq.each do |object|
        begin
          object.remove
        rescue
          # no op
        end
      end
    else
      # Add shading controls
      sc_msg = " and interior shades"
      subsurfaces.each do |subsurface|
        subsurface.setShadingControl(sc)
      end
    end

    runner.registerInfo("Construction#{sc_msg} added to #{subsurfaces.size.to_s} #{constr_name.gsub("Construction", "").downcase}(s).")

    return true
  end

  def self.get_default_interior_shading_factors()
    summer = 0.70
    winter = 0.85
    return summer, winter
  end
end

class ThermalMassConstructions
  # Container class for additional thermal mass (partition/furniture) constructions

  def self.apply(runner, model, walls_by_type, drywall_thick_in,
                 partition_wall_frac_of_ffa = 1.0, furniture_frac_of_ffa = 0.4)

    if not apply_partition_walls(runner, model,
                                 walls_by_type[Constants.SurfaceTypeWallIntFinUninsFin],
                                 Constants.SurfaceTypeWallIntFinUninsFin,
                                 drywall_thick_in, partition_wall_frac_of_ffa)
      return false
    end

    if not apply_furniture(runner, model, furniture_frac_of_ffa)
      return false
    end

    return true
  end

  private

  # Potentially adds more thermal mass if not enough
  # partition walls already exist.
  def self.apply_partition_walls(runner, model, surfaces, constr_name,
                                 drywall_thick_in, frac_of_ffa)

    spaces = Geometry.get_finished_spaces(model.getSpaces)

    return true if spaces.empty?

    # Validate Inputs
    if frac_of_ffa < 0
      runner.registerError("Fraction of Floor Area must be greater than or equal to 0.")
      return false
    end

    imdefs = []
    spaces.each do |space|
      # Determine existing partition wall mass in space
      existing_surface_area = 0
      surfaces.each do |surface|
        existing_surface_area += surface.grossArea
      end

      # Determine additional partition wall mass required
      addtl_surface_area = frac_of_ffa * space.floorArea - existing_surface_area * 2 / spaces.size.to_f

      # Remove any existing internal mass
      space.internalMass.each do |im|
        runner.registerInfo("Removing internal mass object '#{im.name.to_s}' from space '#{space.name.to_s}'")
        imdef = im.internalMassDefinition
        im.remove
        imdef.resetConstruction
        imdef.remove
      end

      if addtl_surface_area > 0
        # Add remaining partition walls within spaces (those without geometric representation)
        # as internal mass object.
        imdef = OpenStudio::Model::InternalMassDefinition.new(model)
        imdef.setName("#{space.name.to_s} Partition")
        imdef.setSurfaceArea(addtl_surface_area)
        imdefs << imdef

        im = OpenStudio::Model::InternalMass.new(imdef)
        im.setName("#{space.name.to_s} Partition")
        im.setSpace(space)
        runner.registerInfo("Added internal mass object '#{im.name.to_s}' to space '#{space.name.to_s}'")
      end
    end

    if not WallConstructions.apply_wood_stud(runner, model,
                                             imdefs,
                                             constr_name,
                                             0, 1, 3.5, false,
                                             Constants.DefaultFramingFactorInterior,
                                             drywall_thick_in, 0, 0, nil)
      return false
    end

    return true
  end

  def self.apply_furniture(runner, model, frac_of_ffa, mass_lb_per_sqft = 8.0,
                           density_lb_per_cuft = 40.0, mat = BaseMaterial.Wood)

    # Remove any existing furniture mass.
    furniture_removed = false
    model.getInternalMasss.each do |im|
      next if not im.name.get.include?(Constants.ObjectNameFurniture)

      md = im.internalMassDefinition
      im.remove
      md.remove
      furniture_removed = true
    end
    if furniture_removed
      runner.registerInfo("Removed existing furniture mass.")
    end

    model_spaces = model.getSpaces

    finished_spaces = Geometry.get_finished_spaces(model_spaces)
    unfinished_basement_spaces = Geometry.get_unfinished_basement_spaces(model_spaces)
    garage_spaces = Geometry.get_garage_spaces(model_spaces)

    # Add user-specified furniture mass
    model_spaces.each do |space|
      furnAreaFraction = nil
      furnConductivity = mat.k_in
      furnSolarAbsorptance = 0.6
      furnSpecHeat = mat.cp
      furnDensity = density_lb_per_cuft
      if finished_spaces.include?(space) or unfinished_basement_spaces.include?(space)
        furnAreaFraction = frac_of_ffa
        furnMass = mass_lb_per_sqft
      elsif garage_spaces.include?(space)
        furnAreaFraction = 0.1
        furnMass = 2.0
      end

      next if furnAreaFraction.nil?
      next if furnAreaFraction <= 0
      next if space.floorArea <= 0

      mat_obj_name_space = "#{Constants.ObjectNameFurniture} material #{space.name.to_s}"
      constr_obj_name_space = "#{Constants.ObjectNameFurniture} construction #{space.name.to_s}"
      mass_obj_name_space = "#{Constants.ObjectNameFurniture} mass #{space.name.to_s}"

      furnThickness = UnitConversions.convert(furnMass / (furnDensity * furnAreaFraction), 'ft', 'in')

      # Define materials
      mat_fm = Material.new(name = mat_obj_name_space, thick_in = furnThickness, mat_base = nil, k_in = furnConductivity, rho = furnDensity, cp = furnSpecHeat, tAbs = 0.9, sAbs = furnSolarAbsorptance, vAbs = 0.1)

      # Set paths
      path_fracs = [1]

      # Define construction
      constr = Construction.new(constr_obj_name_space, path_fracs)
      constr.add_layer(mat_fm)

      imdef = OpenStudio::Model::InternalMassDefinition.new(model)
      imdef.setName(mass_obj_name_space)
      imdef.setSurfaceArea(furnAreaFraction * space.floorArea)

      im = OpenStudio::Model::InternalMass.new(imdef)
      im.setName(mass_obj_name_space)
      im.setSpace(space)

      # Create and assign construction to surfaces
      if not constr.create_and_assign_constructions([imdef], runner, model)
        return false
      end

      runner.registerInfo("Assigned internal mass object '#{mass_obj_name_space}' to space '#{space.name}'.")
    end

    return true
  end
end

class Construction
  # Facilitates creating and assigning an OpenStudio construction (with accompanying
  # OpenStudio Materials) from Material objects. Handles parallel path calculations.

  def initialize(name, path_widths)
    @name = name
    @path_widths = path_widths
    @path_fracs = []
    @sum_path_fracs = @path_widths.inject(:+)
    path_widths.each do |path_width|
      @path_fracs << path_width / path_widths.inject { |sum, n| sum + n }
    end
    @layers_names = []
    @layers_materials = []
  end

  def add_layer(materials, name = nil)
    # materials: Either a Material object or a list of Material objects
    # include_in_construction: false if the layer that should not be included in the
    #                          resulting construction but is used to calculate the
    #                          effective R-value.
    # name: Name of the layer; required if multiple materials are provided. Otherwise the
    #       Material.name will be used.
    if not materials.kind_of?(Array)
      @layers_materials << [materials]
      if not name.nil?
        @layers_names << name
      else
        @layers_names << materials.name
      end
    else
      @layers_materials << materials
      if not name.nil?
        @layers_names << name
      else
        @layers_names << "ParallelMaterial"
      end
    end
  end

  def assembly_rvalue(runner)
    # Calculate overall R-value for assembly
    if not validated?(runner)
      return nil
    end

    u_overall = 0
    @path_fracs.each_with_index do |path_frac, path_num|
      # For each parallel path, sum series:
      r_path = 0
      @layers_materials.each do |layer_materials|
        if layer_materials.size == 1
          # One material for this layer
          r_path += layer_materials[0].rvalue
        else
          # Multiple parallel materials for this layer, use appropriate one
          r_path += layer_materials[path_num].rvalue
        end
      end
      u_overall += 1.0 / r_path * path_frac
    end
    r_overall = 1.0 / u_overall
    return r_overall
  end

  # Creates constructions as needed and assigns to surfaces.
  # Leave name as nil if the materials (e.g., exterior finish) apply to multiple constructions.
  def create_and_assign_constructions(surfaces, runner, model)
    if not validated?(runner)
      return false
    end

    # Create list of OpenStudio materials
    materials = construct_materials(model, runner)

    # Create OpenStudio construction and assign to surface
    constr = OpenStudio::Model::Construction.new(model)
    constr.setName(@name)
    constr.setLayers(materials)
    revconstr = nil

    printed_constr = false
    printed_revconstr = false

    # Assign constructions to surfaces
    surfaces.each do |surface|
      surface.setConstruction(constr)
      if not printed_constr
        print_construction_creation(runner, surface)
        printed_constr = true
      end
      print_construction_assignment(runner, surface)

      # Assign reverse construction to adjacent surface as needed
      next if surface.is_a? OpenStudio::Model::SubSurface or surface.is_a? OpenStudio::Model::InternalMassDefinition or not surface.adjacentSurface.is_initialized

      if revconstr.nil?
        revconstr = constr.reverseConstruction
      end
      adjacent_surface = surface.adjacentSurface.get
      adjacent_surface.setConstruction(revconstr)
      if not printed_revconstr
        print_construction_creation(runner, adjacent_surface)
        printed_revconstr = true
      end
      print_construction_assignment(runner, adjacent_surface)
    end
    return true
  end

  private

  def get_parallel_material(curr_layer_num, runner, name)
    # Returns a Material object with effective properties for the specified
    # parallel path layer of the construction.

    mat = Material.new(name)

    curr_layer_materials = @layers_materials[curr_layer_num]

    r_overall = assembly_rvalue(runner)

    # Calculate individual R-values for each layer
    sum_r_all_layers = 0
    sum_r_parallel_layers = 0
    layer_rvalues = []
    @layers_materials.each do |layer_materials|
      u_path = 0
      layer_materials.each_with_index do |layer_material, idx|
        if layer_materials.size > 1
          u_path += @path_fracs[idx] / (layer_material.thick / layer_material.k)
        else
          u_path += 1.0 / (layer_material.thick / layer_material.k)
        end
      end
      r_path = 1.0 / u_path
      layer_rvalues << r_path
      sum_r_all_layers += r_path
      if layer_materials.size > 1
        sum_r_parallel_layers += r_path
      end
    end

    # Material R-value
    # Apportion R-value to the current parallel path layer
    mat.rvalue = layer_rvalues[curr_layer_num] + (r_overall - sum_r_all_layers) * layer_rvalues[curr_layer_num] / sum_r_parallel_layers

    # Material thickness and conductivity
    mat.thick_in = curr_layer_materials[0].thick_in # All paths have equal thickness
    mat.thick = curr_layer_materials[0].thick # All paths have equal thickness
    mat.k = mat.thick / mat.rvalue

    # Material density
    mat.rho = 0
    @path_fracs.each_with_index do |path_frac, path_num|
      mat.rho += curr_layer_materials[path_num].rho * path_frac
    end

    # Material specific heat
    mat.cp = 0
    @path_fracs.each_with_index do |path_frac, path_num|
      mat.cp += (curr_layer_materials[path_num].cp * curr_layer_materials[path_num].rho * path_frac) / mat.rho
    end

    return mat
  end

  def construct_materials(model, runner)
    # Create materials
    materials = []
    @layers_materials.each_with_index do |layer_materials, layer_num|
      if layer_materials.size == 1
        next if layer_materials[0].name == Constants.AirFilm # Do not include air films in construction

        mat = Construction.create_os_material(model, runner, layer_materials[0])
      else
        parallel_path_mat = get_parallel_material(layer_num, runner, @layers_names[layer_num])
        mat = Construction.create_os_material(model, runner, parallel_path_mat)
      end
      materials << mat
    end
    return materials
  end

  def validated?(runner)
    # Check that sum of path fracs equal 1
    if @sum_path_fracs <= 0.999 or @sum_path_fracs >= 1.001
      runner.registerError("Invalid construction: Sum of path fractions (#{@sum_path_fracs.to_s}) is not 1.")
      return false
    end

    # Check that all path fractions are not negative
    @path_fracs.each do |path_frac|
      if path_frac < 0
        runner.registerError("Invalid construction: Path fraction (#{path_frac.to_s}) must be greater than or equal to 0.")
        return false
      end
    end

    # Check if all materials are GlazingMaterial
    all_glazing = true
    @layers_materials.each do |layer_materials|
      layer_materials.each do |mat|
        if not mat.is_a? GlazingMaterial
          all_glazing = false
        end
      end
    end
    if all_glazing
      # Check that no parallel materials
      @layers_materials.each do |layer_materials|
        if layer_materials.size > 1
          runner.registerError("Invalid construction: Cannot have multiple GlazingMaterials in a single layer.")
          return false
        end
      end
      return true
    end

    # Check for valid object types
    @layers_materials.each do |layer_materials|
      layer_materials.each do |mat|
        if not mat.is_a? SimpleMaterial and not mat.is_a? Material
          runner.registerError("Invalid construction: Materials must be instances of SimpleMaterial or Material classes.")
          return false
        end
      end
    end

    # Check if invalid number of materials in a layer
    @layers_materials.each do |layer_materials|
      if layer_materials.size > 1 and layer_materials.size < @path_fracs.size
        runner.registerError("Invalid construction: Layer must either have one material or same number of materials as paths.")
        return false
      end
    end

<<<<<<< HEAD
class MoistureConstructions

  # Container class for decoupled internal mass with moisture properties

  def self.apply(runner, model, partition_wall_frac_of_ffa=1.0, wood_trim_mult=0.31, carpet_frac_of_ffa=0.8, furniture_mult=0.75)

    if not apply_partition_walls(runner, model, partition_wall_frac_of_ffa, Geometry.get_finished_spaces(model.getSpaces))
      return false
    end

    if not apply_wood_trim(runner, model, wood_trim_mult, Geometry.get_finished_spaces(model.getSpaces))
      return false
    end

    if not apply_carpet(runner, model, carpet_frac_of_ffa, Geometry.get_finished_spaces(model.getSpaces))
      return false
    end

    if not apply_furniture(runner, model, furniture_mult, Geometry.get_finished_spaces(model.getSpaces))
      return false
    end

  end

  private

  def self.remove(model, name)

    # Remove any existing empd internal mass.
    model.getInternalMasss.each do |im|
      next if not im.name.get.to_s == name
      md = im.internalMassDefinition
      im.remove
      md.remove
    end

  end

  def self.apply_partition_walls(runner, model, partition_wall_frac_of_ffa, spaces)

    name = "#{Constants.ObjectNameEMPD} #{Constants.ObjectNamePartitionWall} drywall"

    thick_in = 0.001
    k_in = 0.1
    rho = 800.0
    cp = 100.0
    wDiff = 9.14
    coefA = 0.0069
    coefB = 0.9066
    coefC = 0.0404
    coefD = 22.1121
    sDepth = 0.01886
    dDepth = 0.08642
    cThick = 0.005
    cDiff = 140.0

    constr = create_material_and_construction(name, thick_in, k_in, rho, cp, wDiff, coefA, coefB, coefC, coefD, sDepth, dDepth, cThick, cDiff)
    imdefs = []
    spaces.each do |space|

      partition_wall_surface_area = space.floorArea * partition_wall_frac_of_ffa
      exterior_wall_surface_area = 0
      space.surfaces.each do |surface|
        next if surface.surfaceType.downcase != "wall"
        next unless (surface.outsideBoundaryCondition.downcase == "outdoors" or surface.outsideBoundaryCondition.downcase == "foundation")
        exterior_wall_surface_area += surface.grossArea
      end
      ceiling_surface_area = space.floorArea
      surface_area = partition_wall_surface_area + exterior_wall_surface_area + ceiling_surface_area      
      imdefs << create_internal_mass(runner, model, name, space, surface_area)

    end

    # Create and assign construction to surfaces
    if not constr.create_and_assign_constructions(imdefs, runner, model)
      return false
    end

    return true

  end

  def self.apply_wood_trim(runner, model, mult, spaces)

    name = "#{Constants.ObjectNameEMPD} #{Constants.ObjectNameWoodTrim}"

    thick_in = 0.001
    k_in = 0.1
    rho = 512.0
    cp = 100.0
    wDiff = 320.0
    coefA = 0.15
    coefB = 8.51
    coefC = 0.167
    coefD = 0.965
    sDepth = 0.00079
    dDepth = 0.0036
    cThick = 0.005
    cDiff = 140.0

    constr = create_material_and_construction(name, thick_in, k_in, rho, cp, wDiff, coefA, coefB, coefC, coefD, sDepth, dDepth, cThick, cDiff)
    imdefs = []
    spaces.each do |space|

      surface_area = space.floorArea * mult      
      imdefs << create_internal_mass(runner, model, name, space, surface_area)

    end

    # Create and assign construction to surfaces
    if not constr.create_and_assign_constructions(imdefs, runner, model)
      return false
    end

    return true

  end

  def self.apply_carpet(runner, model, mult, spaces)

    name = "#{Constants.ObjectNameEMPD} #{Constants.ObjectNameCarpet}"

    thick_in = 0.001
    k_in = 0.1
    rho = 220.0
    cp = 100.0
    wDiff = 0.5
    coefA = 0.019
    coefB = 1.0
    coefC = 0.0
    coefD = 1.0
    sDepth = 0.0341
    dDepth = 0.156
    cThick = 0.0
    cDiff = 0.0

    constr = create_material_and_construction(name, thick_in, k_in, rho, cp, wDiff, coefA, coefB, coefC, coefD, sDepth, dDepth, cThick, cDiff)
    imdefs = []
    spaces.each do |space|

      surface_area = space.floorArea * mult
      imdefs << create_internal_mass(runner, model, name, space, surface_area)

    end

    # Create and assign construction to surfaces
    if not constr.create_and_assign_constructions(imdefs, runner, model)
      return false
    end

    return true

  end

  def self.apply_furniture(runner, model, mult, spaces)

    name = "#{Constants.ObjectNameEMPD} #{Constants.ObjectNameFurniture}"

    thick_in = 0.001
    k_in = 0.1
    rho = 500.0
    cp = 100.0
    wDiff = 6.0
    coefA = 0.02
    coefB = 1.0
    coefC = 0.0
    coefD = 1.0
    sDepth = nil
    dDepth = nil
    cThick = 0.0
    cDiff = 0.0

    constr = create_material_and_construction(name, thick_in, k_in, rho, cp, wDiff, coefA, coefB, coefC, coefD, sDepth, dDepth, cThick, cDiff)
    imdefs = []
    spaces.each do |space|

      surface_area = space.floorArea * mult      
      imdefs << create_internal_mass(runner, model, name, space, surface_area)

    end

    # Create and assign construction to surfaces
    if not constr.create_and_assign_constructions(imdefs, runner, model)
      return false
    end

    return true

  end

  def self.apply_dummy(runner, model, mult, spaces)

    name = "#{Constants.ObjectNameEMPD} dummy"

    thick_in = 0.001
    k_in = 0.1
    rho = 100.0
    cp = 100.0
    wDiff = 500.0
    coefA = 0.0069
    coefB = 0.9066
    coefC = 0.0404
    coefD = 22.1121
    sDepth = 0.1
    dDepth = 0.0
    cThick = 0.0
    cDiff = 0.0

    constr = create_material_and_construction(name, thick_in, k_in, rho, cp, wDiff, coefA, coefB, coefC, coefD, sDepth, dDepth, cThick, cDiff)
    imdefs = []
    spaces.each do |space|

      surface_area = space.floorArea * mult      
      imdefs << create_internal_mass(runner, model, name, space, surface_area)

    end

    # Create and assign construction to surfaces
    if not constr.create_and_assign_constructions(imdefs, runner, model)
      return false
    end

    return true

  end

  def self.create_internal_mass(runner, model, name, space, surface_area)

    remove(model, "#{name} #{space.name}")

    imdef = OpenStudio::Model::InternalMassDefinition.new(model)
    imdef.setName("#{name} #{space.name}")
    imdef.setSurfaceArea(surface_area)
    
    im = OpenStudio::Model::InternalMass.new(imdef)
    im.setName("#{name} #{space.name}")
    im.setSpace(space)

    return imdef

  end

  def self.create_material_and_construction(name, thick_in, k_in, rho, cp, wDiff, coefA, coefB, coefC, coefD, sDepth, dDepth, cThick, cDiff)

    thick_in = UnitConversions.convert(thick_in, "m", "in")
    k_in = UnitConversions.convert(k_in,"w/(m*k)", "btu*in/(hr*ft^2*r)")
    rho = UnitConversions.convert(rho, "kg/m^3", "lbm/ft^3")
    cp = UnitConversions.convert(cp, "j/(kg*k)", "btu/(lbm*r)")

    mat = Material.new(name=name, thick_in=thick_in, mat_base=nil, k_in=k_in, rho=rho, cp=cp, tAbs=0.9, sAbs=0.5, vAbs=0.1, rvalue=nil, wDiff=wDiff, coefA=coefA, coefB=coefB, coefC=coefC, coefD=coefD, sDepth=sDepth, dDepth=dDepth, cThick=cThick, cDiff=cDiff)

    # Define construction
    constr = Construction.new(name, [1])
    constr.add_layer(mat)

    return constr

  end

end

class ThermalMassConstructions

    # Container class for additional thermal mass (partition/furniture) constructions
    
    def self.apply(runner, model, walls_by_type, drywall_thick_in, 
                   partition_wall_frac_of_ffa=1.0, furniture_frac_of_ffa=0.4)
    
        if not apply_partition_walls(runner, model, 
                                     walls_by_type[Constants.SurfaceTypeWallIntFinUninsFin],
                                     Constants.SurfaceTypeWallIntFinUninsFin,
                                     drywall_thick_in, partition_wall_frac_of_ffa)
            return false
        end
        
        if not apply_furniture(runner, model, furniture_frac_of_ffa)
=======
    # Check if multiple materials in a given layer have differing thicknesses
    @layers_materials.each do |layer_materials|
      if layer_materials.size > 1
        thick_in = nil
        layer_materials.each do |mat|
          if thick_in.nil?
            thick_in = mat.thick_in
          elsif thick_in != mat.thick_in
            runner.registerError("Invalid construction: Materials in a layer have different thicknesses.")
>>>>>>> 61820dce
            return false
          end
        end
<<<<<<< HEAD
    
        return true
    end
    
    private
    
    # Potentially adds more thermal mass if not enough
    # partition walls already exist.
    def self.apply_partition_walls(runner, model, surfaces, constr_name, 
                                   drywall_thick_in, frac_of_ffa)
    
        spaces = Geometry.get_finished_spaces(model.getSpaces)
        
        return true if spaces.empty?
    
        # Validate Inputs
        if frac_of_ffa < 0
            runner.registerError("Fraction of Floor Area must be greater than or equal to 0.")
            return false
        end
        
        imdefs = []
        spaces.each do |space|
            # Determine existing partition wall mass in space
            existing_surface_area = 0
            surfaces.each do |surface|
                existing_surface_area += surface.grossArea
            end
        
            # Determine additional partition wall mass required
            addtl_surface_area = frac_of_ffa * space.floorArea - existing_surface_area * 2 / spaces.size.to_f

            # Remove any existing internal mass
            partition_wall_removed = false
            space.internalMass.each do |im|
                next if not im.name.get.include?(Constants.ObjectNamePartitionWall)
                imdef = im.internalMassDefinition
                im.remove
                imdef.resetConstruction
                imdef.remove
                partition_wall_removed = true
            end

            mass_obj_name_space = "#{Constants.ObjectNamePartitionWall} mass #{space.name.to_s}"

            if addtl_surface_area > 0
                # Add remaining partition walls within spaces (those without geometric representation)
                # as internal mass object.
                imdef = OpenStudio::Model::InternalMassDefinition.new(model)
                imdef.setName(mass_obj_name_space)
                imdef.setSurfaceArea(addtl_surface_area)
                imdefs << imdef
                
                im = OpenStudio::Model::InternalMass.new(imdef)
                im.setName(mass_obj_name_space)
                im.setSpace(space)
                runner.registerInfo("Added internal mass object '#{im.name.to_s}' to space '#{space.name.to_s}'")
            end
        end
        
        if not WallConstructions.apply_wood_stud(runner, model, 
                                                 imdefs, 
                                                 constr_name, 
                                                 0, 1, 3.5, false, 
                                                 Constants.DefaultFramingFactorInterior,
                                                 drywall_thick_in, 0, 0, nil)
            return false
        end
    
        return true
    end

    def self.apply_furniture(runner, model, frac_of_ffa, mass_lb_per_sqft=8.0,
                             density_lb_per_cuft=40.0, mat=BaseMaterial.Wood)
    
        # Remove any existing furniture mass.
        furniture_removed = false
        model.getInternalMasss.each do |im|
            next if not im.name.get.include?(Constants.ObjectNameFurniture)
            md = im.internalMassDefinition
            im.remove
            md.remove
            furniture_removed = true
        end
        if furniture_removed
            runner.registerInfo("Removed existing furniture mass.")
        end
        
        model_spaces = model.getSpaces
        
        finished_spaces = Geometry.get_finished_spaces(model_spaces)
        unfinished_basement_spaces = Geometry.get_unfinished_basement_spaces(model_spaces)
        garage_spaces = Geometry.get_garage_spaces(model_spaces)
        
        # Add user-specified furniture mass
        model_spaces.each do |space|
            furnAreaFraction = nil
            furnConductivity = mat.k_in
            furnSolarAbsorptance = 0.6
            furnSpecHeat = mat.cp
            furnDensity = density_lb_per_cuft
            if finished_spaces.include?(space) or unfinished_basement_spaces.include?(space)
                furnAreaFraction = frac_of_ffa
                furnMass = mass_lb_per_sqft
            elsif garage_spaces.include?(space)
                furnAreaFraction = 0.1
                furnMass = 2.0
            end
            
            next if furnAreaFraction.nil?
            next if furnAreaFraction <= 0
            next if space.floorArea <= 0
            
            mat_obj_name_space = "#{Constants.ObjectNameFurniture} material #{space.name.to_s}"
            constr_obj_name_space = "#{Constants.ObjectNameFurniture} construction #{space.name.to_s}"
            mass_obj_name_space = "#{Constants.ObjectNameFurniture} mass #{space.name.to_s}"
            
            furnThickness = UnitConversions.convert(furnMass / (furnDensity * furnAreaFraction),'ft','in')
            
            # Define materials
            mat_fm = Material.new(name=mat_obj_name_space, thick_in=furnThickness, mat_base=nil, k_in=furnConductivity, rho=furnDensity, cp=furnSpecHeat, tAbs=0.9, sAbs=furnSolarAbsorptance, vAbs=0.1, rvalue=nil)
            
            # Set paths
            path_fracs = [1]

            # Define construction
            constr = Construction.new(constr_obj_name_space, path_fracs)
            constr.add_layer(mat_fm)

            imdef = OpenStudio::Model::InternalMassDefinition.new(model)
            imdef.setName(mass_obj_name_space)
            imdef.setSurfaceArea(furnAreaFraction * space.floorArea)
            
            im = OpenStudio::Model::InternalMass.new(imdef)
            im.setName(mass_obj_name_space)
            im.setSpace(space)
            
            # Create and assign construction to surfaces
            if not constr.create_and_assign_constructions([imdef], runner, model)
                return false
            end
            
            runner.registerInfo("Assigned internal mass object '#{mass_obj_name_space}' to space '#{space.name}'.")
=======
      end
    end

    # Check if multiple non-contiguous parallel layers
    found_parallel = false
    last_parallel = false
    @layers_materials.each do |layer_materials|
      if layer_materials.size > 1
        if not found_parallel
          found_parallel = true
        elsif not last_parallel
          runner.registerError("Invalid construction: Non-contiguous parallel layers found.")
          return false
>>>>>>> 61820dce
        end
      end
      last_parallel = (layer_materials.size > 1)
    end

    # If we got this far, we're good
    return true
  end

  # Creates (or returns an existing) OpenStudio Material from our own Material object
  def self.create_os_material(model, runner, material)
    name = material.name
    tolerance = 0.0001
    if material.is_a? SimpleMaterial
      # Material already exists?
      model.getMasslessOpaqueMaterials.each do |mat|
        next if mat.roughness.downcase.to_s != "rough"
        next if (mat.thermalResistance - UnitConversions.convert(material.rvalue, "hr*ft^2*F/Btu", "m^2*K/W")).abs > tolerance

        return mat
      end
      # New material
      mat = OpenStudio::Model::MasslessOpaqueMaterial.new(model)
      mat.setName(name)
      mat.setRoughness("Rough")
      mat.setThermalResistance(UnitConversions.convert(material.rvalue, "hr*ft^2*F/Btu", "m^2*K/W"))
    elsif material.is_a? GlazingMaterial
      # Material already exists?
      model.getSimpleGlazings.each do |mat|
        next if (mat.uFactor - UnitConversions.convert(material.ufactor, "Btu/(hr*ft^2*F)", "W/(m^2*K)")).abs > tolerance
        next if (mat.solarHeatGainCoefficient - material.shgc).abs > tolerance

        return mat
      end
      # New material
      mat = OpenStudio::Model::SimpleGlazing.new(model)
      mat.setName(name)
      mat.setUFactor(UnitConversions.convert(material.ufactor, "Btu/(hr*ft^2*F)", "W/(m^2*K)"))
      mat.setSolarHeatGainCoefficient(material.shgc)
    else
      # Material already exists?
      model.getStandardOpaqueMaterials.each do |mat|
        next if mat.roughness.downcase.to_s != "rough"
        next if (mat.thickness - UnitConversions.convert(material.thick_in, "in", "m")).abs > tolerance
        next if (mat.conductivity - UnitConversions.convert(material.k, "Btu/(hr*ft*R)", "W/(m*K)")).abs > tolerance
        next if (mat.density - UnitConversions.convert(material.rho, "lbm/ft^3", "kg/m^3")).abs > tolerance
        next if (mat.specificHeat - UnitConversions.convert(material.cp, "Btu/(lbm*R)", "J/(kg*K)")).abs > tolerance
        next if not material.tAbs.nil? and (mat.thermalAbsorptance - material.tAbs).abs > tolerance
        next if not material.sAbs.nil? and (mat.solarAbsorptance - material.sAbs).abs > tolerance
        next if not material.vAbs.nil? and (mat.visibleAbsorptance - material.vAbs).abs > tolerance

        return mat
      end
      # New material
      mat = OpenStudio::Model::StandardOpaqueMaterial.new(model)
      mat.setName(name)
      mat.setRoughness("Rough")
      mat.setThickness(UnitConversions.convert(material.thick_in, "in", "m"))
      mat.setConductivity(UnitConversions.convert(material.k, "Btu/(hr*ft*R)", "W/(m*K)"))
      mat.setDensity(UnitConversions.convert(material.rho, "lbm/ft^3", "kg/m^3"))
      mat.setSpecificHeat(UnitConversions.convert(material.cp, "Btu/(lbm*R)", "J/(kg*K)"))
      if not material.tAbs.nil?
        mat.setThermalAbsorptance(material.tAbs)
      end
      if not material.sAbs.nil?
        mat.setSolarAbsorptance(material.sAbs)
      end
      if not material.vAbs.nil?
        mat.setVisibleAbsorptance(material.vAbs)
      end
    end
    runner.registerInfo("Material '#{mat.name.to_s}' was created.")
    return mat
  end

  def print_construction_creation(runner, surface)
    s = ""
    num_layers = surface.construction.get.to_LayeredConstruction.get.layers.size
    if num_layers > 1
      s = "s"
    end
    mats_s = ""
    surface.construction.get.to_LayeredConstruction.get.layers.each do |layer|
      mats_s += layer.name.to_s + " | "
    end
    mats_s.chomp!(" | ")
    runner.registerInfo("Construction '#{surface.construction.get.name.to_s}' was created with #{num_layers.to_s} material#{s.to_s} (#{mats_s.to_s}).")
  end

  def print_construction_assignment(runner, surface)
    if surface.is_a? OpenStudio::Model::SubSurface
      type_s = "SubSurface"
    elsif surface.is_a? OpenStudio::Model::InternalMassDefinition
      type_s = "InternalMassDefinition"
    else
      type_s = "Surface"
    end
    runner.registerInfo("#{type_s.to_s} '#{surface.name.to_s}' has been assigned construction '#{surface.construction.get.name.to_s}'.")
  end
end

class SurfaceTypes
  # Container class for identifying types of surfaces

  def self.get_walls(model, runner)
    surfaces = {
      Constants.SurfaceTypeWallExtInsFin => [],
      Constants.SurfaceTypeWallExtInsUnfin => [],
      Constants.SurfaceTypeWallExtUninsUnfin => [],
      Constants.SurfaceTypeWallIntFinUninsFin => [],
      Constants.SurfaceTypeWallIntUnfinUninsUnfin => [],
      Constants.SurfaceTypeWallIntFinInsUnfin => [],
      Constants.SurfaceTypeWallFndGrndFinB => [],
      Constants.SurfaceTypeWallFndGrndUnfinB => [],
      Constants.SurfaceTypeWallFndGrndCS => [],
    }

    model.getSpaces.each do |space|
      is_finished = Geometry.space_is_finished(space)

      space.surfaces.each do |surface|
        next if surface.surfaceType.downcase != "wall"

        obc_is_exterior = (surface.outsideBoundaryCondition.downcase == "outdoors")
        obc_is_foundation = (surface.outsideBoundaryCondition.downcase == "foundation")
        obc_is_adiabatic = (surface.outsideBoundaryCondition.downcase == "adiabatic")

        adjacent_space = nil
        if surface.adjacentSurface.is_initialized and surface.adjacentSurface.get.space.is_initialized
          adjacent_space = surface.adjacentSurface.get.space.get
        end
        obc_is_adjacent = (not adjacent_space.nil?)

        # Exterior insulated finished
        if is_finished and obc_is_exterior
          surfaces[Constants.SurfaceTypeWallExtInsFin] << surface

        # Exterior insulated unfinished
        elsif not is_finished and obc_is_exterior and Geometry.is_unfinished_attic(space) and get_space_r_value(runner, space, "roofceiling").to_f > 5
          surfaces[Constants.SurfaceTypeWallExtInsUnfin] << surface

        # Exterior uninsulated unfinished
        elsif not is_finished and obc_is_exterior
          surfaces[Constants.SurfaceTypeWallExtUninsUnfin] << surface

        # Interior finished uninsulated finished
        elsif is_finished and obc_is_adjacent and Geometry.space_is_finished(adjacent_space)
          surfaces[Constants.SurfaceTypeWallIntFinUninsFin] << surface

        # Interior unfinished uninsulated unfinished
        elsif not is_finished and obc_is_adjacent and Geometry.space_is_unfinished(adjacent_space)
          surfaces[Constants.SurfaceTypeWallIntUnfinUninsUnfin] << surface

        # Interior finished insulated unfinished
        elsif is_finished and obc_is_adjacent and Geometry.space_is_unfinished(adjacent_space)
          surfaces[Constants.SurfaceTypeWallIntFinInsUnfin] << surface

        # Exterior finished basement
        elsif Geometry.is_finished_basement(space) and obc_is_foundation
          surfaces[Constants.SurfaceTypeWallFndGrndFinB] << surface

        # Exterior unfinished basement
        elsif Geometry.is_unfinished_basement(space) and obc_is_foundation
          surfaces[Constants.SurfaceTypeWallFndGrndUnfinB] << surface

        # Exterior crawlspace
        elsif Geometry.is_crawl(space) and obc_is_foundation
          surfaces[Constants.SurfaceTypeWallFndGrndCS] << surface

        # Adiabatic finished
        elsif obc_is_adiabatic and is_finished
          surfaces[Constants.SurfaceTypeWallIntFinUninsFin] << surface

        # Adiabatic unfinished
        elsif obc_is_adiabatic and not is_finished
          surfaces[Constants.SurfaceTypeWallIntUnfinUninsUnfin] << surface

        end
      end
    end

    return surfaces
  end

  def self.get_roofs(model, runner)
    surfaces = {
      Constants.SurfaceTypeRoofFinInsExt => [],
      Constants.SurfaceTypeRoofUnfinInsExt => [],
      Constants.SurfaceTypeRoofUnfinUninsExt => [],
    }

    model.getSpaces.each do |space|
      is_finished = Geometry.space_is_finished(space)
      above_grade = Geometry.space_is_above_grade(space)

      space.surfaces.each do |surface|
        next if surface.surfaceType.downcase != "roofceiling"

        obc_is_exterior = (surface.outsideBoundaryCondition.downcase == "outdoors")
        obc_is_adiabatic = (surface.outsideBoundaryCondition.downcase == "adiabatic")

        adjacent_space = nil
        if surface.adjacentSurface.is_initialized and surface.adjacentSurface.get.space.is_initialized
          adjacent_space = surface.adjacentSurface.get.space.get
        end
<<<<<<< HEAD
        
        # If we got this far, we're good
        return true
    end
    
    # Creates (or returns an existing) OpenStudio Material from our own Material object
    def self.create_os_material(model, runner, material)
        name = material.name
        tolerance = 0.0001
        msg = "."
        if material.is_a? SimpleMaterial
            # Material already exists?
            model.getMasslessOpaqueMaterials.each do |mat|
                next if mat.roughness.downcase.to_s != "rough"
                next if (mat.thermalResistance - UnitConversions.convert(material.rvalue,"hr*ft^2*F/Btu","m^2*K/W")).abs > tolerance
                return mat
            end
            # New material
            mat = OpenStudio::Model::MasslessOpaqueMaterial.new(model)
            mat.setName(name)
            mat.setRoughness("Rough")
            mat.setThermalResistance(UnitConversions.convert(material.rvalue,"hr*ft^2*F/Btu","m^2*K/W"))
        elsif material.is_a? GlazingMaterial
            # Material already exists?
            model.getSimpleGlazings.each do |mat|
                next if (mat.uFactor - UnitConversions.convert(material.ufactor,"Btu/(hr*ft^2*F)","W/(m^2*K)")).abs > tolerance
                next if (mat.solarHeatGainCoefficient - material.shgc).abs > tolerance
                return mat
            end
            # New material
            mat = OpenStudio::Model::SimpleGlazing.new(model)
            mat.setName(name)
            mat.setUFactor(UnitConversions.convert(material.ufactor,"Btu/(hr*ft^2*F)","W/(m^2*K)"))
            mat.setSolarHeatGainCoefficient(material.shgc)
        else
            # Material already exists?
            model.getStandardOpaqueMaterials.each do |mat|
                next if mat.roughness.downcase.to_s != "rough"
                next if (mat.thickness - UnitConversions.convert(material.thick_in,"in","m")).abs > tolerance
                next if (mat.conductivity - UnitConversions.convert(material.k,"Btu/(hr*ft*R)","W/(m*K)")).abs > tolerance
                next if (mat.density - UnitConversions.convert(material.rho,"lbm/ft^3","kg/m^3")).abs > tolerance
                next if (mat.specificHeat - UnitConversions.convert(material.cp,"Btu/(lbm*R)","J/(kg*K)")).abs > tolerance
                next if not material.tAbs.nil? and (mat.thermalAbsorptance - material.tAbs).abs > tolerance
                next if not material.sAbs.nil? and (mat.solarAbsorptance - material.sAbs).abs > tolerance
                next if not material.vAbs.nil? and (mat.visibleAbsorptance - material.vAbs).abs > tolerance
                return mat
            end
            # New material
            mat = OpenStudio::Model::StandardOpaqueMaterial.new(model)
            mat.setName(name)
            mat.setRoughness("Rough")
            mat.setThickness(UnitConversions.convert(material.thick_in,"in","m"))
            mat.setConductivity(UnitConversions.convert(material.k,"Btu/(hr*ft*R)","W/(m*K)"))
            mat.setDensity(UnitConversions.convert(material.rho,"lbm/ft^3","kg/m^3"))
            mat.setSpecificHeat(UnitConversions.convert(material.cp,"Btu/(lbm*R)","J/(kg*K)"))
            if not material.tAbs.nil?
                mat.setThermalAbsorptance(material.tAbs)
            end
            if not material.sAbs.nil?
                mat.setSolarAbsorptance(material.sAbs)
            end
            if not material.vAbs.nil?
                mat.setVisibleAbsorptance(material.vAbs)
            end
            if not material.wDiff.nil? and not material.coefA.nil? and not material.coefB.nil? and not material.coefC.nil? and not material.coefD.nil? and not material.cThick.nil? and not material.cDiff.nil?
              mat_props = mat.createMaterialPropertyMoisturePenetrationDepthSettings(material.wDiff, material.coefA, material.coefB, material.coefC, material.coefD, material.cThick, material.cDiff)
              unless material.sDepth.nil?
                mat_props.get.setSurfaceLayerPenetrationDepth(material.sDepth)
              end
              unless material.dDepth.nil?
                mat_props.get.setDeepLayerPenetrationDepth(material.dDepth)
              end
              msg = " along with moisture penetration depth settings."
            end
        end
        runner.registerInfo("Material '#{mat.name.to_s}' was created#{msg}")
        return mat
=======
        obc_is_adjacent = (not adjacent_space.nil?)

        # Exterior insulated finished
        if obc_is_exterior and is_finished and above_grade
          surfaces[Constants.SurfaceTypeRoofFinInsExt] << surface

        # Exterior insulated unfinished
        elsif obc_is_exterior and Geometry.is_unfinished_attic(space)
          surfaces[Constants.SurfaceTypeRoofUnfinInsExt] << surface

        # Exterior uninsulated unfinished
        elsif obc_is_exterior
          surfaces[Constants.SurfaceTypeRoofUnfinUninsExt] << surface

        # Adiabatic
        elsif obc_is_adiabatic
          surfaces[Constants.SurfaceTypeRoofUnfinUninsExt] << surface

        end
      end
>>>>>>> 61820dce
    end

    return surfaces
  end

  def self.get_floors(model, runner)
    surfaces = {
      Constants.SurfaceTypeFloorFinInsUnfinAttic => [],
      Constants.SurfaceTypeFloorFinInsUnfin => [],
      Constants.SurfaceTypeFloorFinUninsFin => [],
      Constants.SurfaceTypeFloorUnfinUninsUnfin => [],
      Constants.SurfaceTypeFloorFndGrndFinB => [],
      Constants.SurfaceTypeFloorFndGrndUnfinB => [],
      Constants.SurfaceTypeFloorFndGrndCS => [],
      Constants.SurfaceTypeFloorFndGrndFinSlab => [],
      Constants.SurfaceTypeFloorFndGrndUnfinSlab => [],
      Constants.SurfaceTypeFloorUnfinBInsFin => [],
      Constants.SurfaceTypeFloorCSInsFin => [],
      Constants.SurfaceTypeFloorPBInsFin => [],
    }

    # Ceilings
    model.getSpaces.each do |space|
      space.surfaces.each do |surface|
        next if surface.surfaceType.downcase != "roofceiling"

        obc_is_adiabatic = (surface.outsideBoundaryCondition.downcase == "adiabatic")

        adjacent_space = nil
        if surface.adjacentSurface.is_initialized and surface.adjacentSurface.get.space.is_initialized
          adjacent_space = surface.adjacentSurface.get.space.get
        end
        obc_is_adjacent = (not adjacent_space.nil?)

        # Unfinished basement ceiling
        if Geometry.is_unfinished_basement(space) and not adjacent_space.nil? and Geometry.space_is_finished(adjacent_space)
          surfaces[Constants.SurfaceTypeFloorUnfinBInsFin] << surface

        # Crawlspace ceiling
        elsif Geometry.is_crawl(space) and not adjacent_space.nil? and Geometry.space_is_finished(adjacent_space)
          surfaces[Constants.SurfaceTypeFloorCSInsFin] << surface

        # Pier beam ceiling
        elsif Geometry.is_pier_beam(space) and not adjacent_space.nil? and Geometry.space_is_finished(adjacent_space)
          surfaces[Constants.SurfaceTypeFloorPBInsFin] << surface

        end
      end
    end

    ceiling_surface_names = []
    surfaces.each do |surface_type, surfaces|
      surfaces.each do |surface|
        ceiling_surface_names << surface.name.to_s
      end
    end

    # Floors
    model.getSpaces.each do |space|
      is_finished = Geometry.space_is_finished(space)
      above_grade = Geometry.space_is_above_grade(space)

<<<<<<< HEAD
    # Container class for identifying types of surfaces

    def self.get_walls(model, runner)

        surfaces = {
                    Constants.SurfaceTypeWallExtInsFin=>[],
                    Constants.SurfaceTypeWallExtInsUnfin=>[],
                    Constants.SurfaceTypeWallExtUninsUnfin=>[],
                    Constants.SurfaceTypeWallIntFinUninsFin=>[],
                    Constants.SurfaceTypeWallIntUnfinUninsUnfin=>[],
                    Constants.SurfaceTypeWallIntFinInsUnfin=>[],
                    Constants.SurfaceTypeWallFndGrndFinB=>[],
                    Constants.SurfaceTypeWallFndGrndUnfinB=>[],
                    Constants.SurfaceTypeWallFndGrndCS=>[],
                   }
                   
        model.getSpaces.each do |space|
            
            is_finished = Geometry.space_is_finished(space)
            is_corridor = Geometry.is_corridor(space)
            
            space.surfaces.each do |surface|
            
                next if surface.surfaceType.downcase != "wall"
                
                obc_is_exterior = (surface.outsideBoundaryCondition.downcase == "outdoors")
                obc_is_foundation = (surface.outsideBoundaryCondition.downcase == "foundation")
                obc_is_adiabatic = (surface.outsideBoundaryCondition.downcase == "adiabatic")
            
                adjacent_space = nil
                if surface.adjacentSurface.is_initialized and surface.adjacentSurface.get.space.is_initialized
                    adjacent_space = surface.adjacentSurface.get.space.get
                end
                obc_is_adjacent = (not adjacent_space.nil?)
                
                # Exterior insulated finished
                if is_finished and obc_is_exterior
                    surfaces[Constants.SurfaceTypeWallExtInsFin] << surface
                    
                # Exterior insulated unfinished
                elsif not is_finished and obc_is_exterior and Geometry.is_unfinished_attic(space) and get_space_r_value(runner, space, "roofceiling").to_f > 5
                    surfaces[Constants.SurfaceTypeWallExtInsUnfin] << surface
                    
                # Exterior uninsulated unfinished
                elsif not is_finished and obc_is_exterior
                    surfaces[Constants.SurfaceTypeWallExtUninsUnfin] << surface
                    
                # Interior finished uninsulated finished
                elsif is_finished and obc_is_adjacent and Geometry.space_is_finished(adjacent_space)
                    surfaces[Constants.SurfaceTypeWallIntFinUninsFin] << surface
                    
                # Interior unfinished uninsulated unfinished
                elsif not is_finished and obc_is_adjacent and Geometry.space_is_unfinished(adjacent_space)
                    surfaces[Constants.SurfaceTypeWallIntUnfinUninsUnfin] << surface
                
                # Interior finished insulated unfinished
                elsif is_finished and obc_is_adjacent and Geometry.space_is_unfinished(adjacent_space)
                    surfaces[Constants.SurfaceTypeWallIntFinInsUnfin] << surface
                
                # Exterior finished basement
                elsif Geometry.is_finished_basement(space) and obc_is_foundation
                    surfaces[Constants.SurfaceTypeWallFndGrndFinB] << surface
                
                # Exterior unfinished basement                
                elsif Geometry.is_unfinished_basement(space) and obc_is_foundation
                    surfaces[Constants.SurfaceTypeWallFndGrndUnfinB] << surface
                
                # Exterior crawlspace                
                elsif Geometry.is_crawl(space) and obc_is_foundation
                    surfaces[Constants.SurfaceTypeWallFndGrndCS] << surface
                    
                # Adiabatic finished
                elsif obc_is_adiabatic and (is_finished or is_corridor)
                    surfaces[Constants.SurfaceTypeWallIntFinUninsFin] << surface
            
                # Adiabatic unfinished
                elsif obc_is_adiabatic and not is_finished
                    surfaces[Constants.SurfaceTypeWallIntUnfinUninsUnfin] << surface

                end
            
            end
            
        end
        
        return surfaces
    end

    def self.get_roofs(model, runner)

        surfaces = {
                    Constants.SurfaceTypeRoofFinInsExt=>[],
                    Constants.SurfaceTypeRoofUnfinInsExt=>[],
                    Constants.SurfaceTypeRoofUnfinUninsExt=>[],
                   }
                   
        model.getSpaces.each do |space|
            
            is_finished = Geometry.space_is_finished(space)
            above_grade = Geometry.space_is_above_grade(space)
            
            space.surfaces.each do |surface|
            
                next if surface.surfaceType.downcase != "roofceiling"
                
                obc_is_exterior = (surface.outsideBoundaryCondition.downcase == "outdoors")
                obc_is_adiabatic = (surface.outsideBoundaryCondition.downcase == "adiabatic")
            
                adjacent_space = nil
                if surface.adjacentSurface.is_initialized and surface.adjacentSurface.get.space.is_initialized
                    adjacent_space = surface.adjacentSurface.get.space.get
                end
                obc_is_adjacent = (not adjacent_space.nil?)
                
                # Exterior insulated finished
                if obc_is_exterior and is_finished and above_grade
                    surfaces[Constants.SurfaceTypeRoofFinInsExt] << surface
                
                # Exterior insulated unfinished
                elsif obc_is_exterior and Geometry.is_unfinished_attic(space)
                    surfaces[Constants.SurfaceTypeRoofUnfinInsExt] << surface
                
                # Exterior uninsulated unfinished
                elsif obc_is_exterior
                    surfaces[Constants.SurfaceTypeRoofUnfinUninsExt] << surface

                # Adiabatic
                elsif obc_is_adiabatic
                    surfaces[Constants.SurfaceTypeRoofUnfinUninsExt] << surface

                end
                
            end
            
        end
        
        return surfaces
    end

    def self.get_floors(model, runner)

        surfaces = {
                    Constants.SurfaceTypeFloorFinInsUnfinAttic=>[],
                    Constants.SurfaceTypeFloorFinInsUnfin=>[],
                    Constants.SurfaceTypeFloorFinUninsFin=>[],
                    Constants.SurfaceTypeFloorUnfinUninsUnfin=>[],
                    Constants.SurfaceTypeFloorFndGrndFinB=>[],
                    Constants.SurfaceTypeFloorFndGrndUnfinB=>[],
                    Constants.SurfaceTypeFloorFndGrndCS=>[],
                    Constants.SurfaceTypeFloorFndGrndFinSlab=>[],
                    Constants.SurfaceTypeFloorFndGrndUnfinSlab=>[],
                    Constants.SurfaceTypeFloorUnfinBInsFin=>[],
                    Constants.SurfaceTypeFloorCSInsFin=>[],
                    Constants.SurfaceTypeFloorPBInsFin=>[],
                   }
                   
        # Ceilings
        model.getSpaces.each do |space|
            
            space.surfaces.each do |surface|
            
                next if surface.surfaceType.downcase != "roofceiling"
                
                obc_is_adiabatic = (surface.outsideBoundaryCondition.downcase == "adiabatic")
                
                adjacent_space = nil
                if surface.adjacentSurface.is_initialized and surface.adjacentSurface.get.space.is_initialized
                    adjacent_space = surface.adjacentSurface.get.space.get
                end
                obc_is_adjacent = (not adjacent_space.nil?)
            
                # Unfinished basement ceiling
                if Geometry.is_unfinished_basement(space) and not adjacent_space.nil? and Geometry.space_is_finished(adjacent_space)
                    surfaces[Constants.SurfaceTypeFloorUnfinBInsFin] << surface
                
                # Crawlspace ceiling
                elsif Geometry.is_crawl(space) and not adjacent_space.nil? and Geometry.space_is_finished(adjacent_space)
                    surfaces[Constants.SurfaceTypeFloorCSInsFin] << surface
                    
                # Pier beam ceiling
                elsif Geometry.is_pier_beam(space) and not adjacent_space.nil? and Geometry.space_is_finished(adjacent_space)
                    surfaces[Constants.SurfaceTypeFloorPBInsFin] << surface
                    
                end
                
            end
            
        end
        
        ceiling_surface_names = []
        surfaces.each do |surface_type, surfaces|
            surfaces.each do |surface|
                ceiling_surface_names << surface.name.to_s
            end
=======
      space.surfaces.each do |surface|
        next if surface.surfaceType.downcase != "floor"

        obc_is_exterior = (surface.outsideBoundaryCondition.downcase == "outdoors")
        obc_is_foundation = (surface.outsideBoundaryCondition.downcase == "foundation")
        obc_is_adiabatic = (surface.outsideBoundaryCondition.downcase == "adiabatic")

        adjacent_space = nil
        if surface.adjacentSurface.is_initialized and surface.adjacentSurface.get.space.is_initialized
          adjacent_space = surface.adjacentSurface.get.space.get
          next if ceiling_surface_names.include? surface.adjacentSurface.get.name.to_s
>>>>>>> 61820dce
        end
        obc_is_adjacent = (not adjacent_space.nil?)

        # Unfinished attic floor
        if obc_is_adjacent and Geometry.is_unfinished_attic(space) and Geometry.space_is_finished(adjacent_space)
          surfaces[Constants.SurfaceTypeFloorFinInsUnfinAttic] << surface

        # Floor between finished spaces
        elsif is_finished and obc_is_adjacent and Geometry.space_is_finished(adjacent_space)
          surfaces[Constants.SurfaceTypeFloorFinUninsFin] << surface

        # Floor between unfinished spaces
        elsif not is_finished and obc_is_adjacent and not Geometry.space_is_finished(adjacent_space)
          surfaces[Constants.SurfaceTypeFloorUnfinUninsUnfin] << surface

        # Finished basement floor
        elsif Geometry.is_finished_basement(space) and obc_is_foundation
          surfaces[Constants.SurfaceTypeFloorFndGrndFinB] << surface

        # Unfinished basement floor
        elsif Geometry.is_unfinished_basement(space) and obc_is_foundation
          surfaces[Constants.SurfaceTypeFloorFndGrndUnfinB] << surface

        # Crawlspace floor
        elsif Geometry.is_crawl(space) and obc_is_foundation
          surfaces[Constants.SurfaceTypeFloorFndGrndCS] << surface

        # Finished slab
        elsif above_grade and is_finished and obc_is_foundation
          surfaces[Constants.SurfaceTypeFloorFndGrndFinSlab] << surface

        # Unfinished slab
        elsif above_grade and not is_finished and obc_is_foundation
          surfaces[Constants.SurfaceTypeFloorFndGrndUnfinSlab] << surface

        # Interzonal floor
        elsif is_finished and (obc_is_exterior or (obc_is_adjacent and not Geometry.space_is_finished(adjacent_space)))
          surfaces[Constants.SurfaceTypeFloorFinInsUnfin] << surface

        # Adiabatic finished floor
        elsif obc_is_adiabatic and is_finished
          surfaces[Constants.SurfaceTypeFloorFinUninsFin] << surface

        # Adiabatic unfinished floor
        elsif obc_is_adiabatic and not is_finished
          surfaces[Constants.SurfaceTypeFloorUnfinUninsUnfin] << surface

        end
      end
    end

    return surfaces
  end
end

private

def get_gap_factor(install_grade, framing_factor, cavity_r)
  if cavity_r <= 0
    return 0 # Gap factor only applies when there is cavity insulation
  elsif install_grade == 1
    return 0
  elsif install_grade == 2
    return 0.02 * (1 - framing_factor)
  elsif install_grade == 3
    return 0.05 * (1 - framing_factor)
  end

  return 0
end

def get_space_r_value(runner, space, surface_type, register_error = false)
  # Get area-weighted space r-value
  sum_surface_ua = 0.0
  total_area = 0.0
  space.surfaces.each do |surface|
    next if surface.surfaceType.downcase != surface_type

    surf_area = UnitConversions.convert(surface.netArea, "m^2", "ft^2")
    ufactor = get_surface_ufactor(runner, surface, surface_type, register_error)
    next if ufactor.nil?

    sum_surface_ua += surf_area * ufactor
    total_area += surf_area
  end
  return nil if sum_surface_ua == 0

  return total_area / sum_surface_ua
end

def get_surface_ufactor(runner, surface, surface_type, register_error = false)
  if surface_type.downcase.include?("window")
    simple_glazing = get_window_simple_glazing(runner, surface, register_error)
    return nil if simple_glazing.nil?

    return UnitConversions.convert(simple_glazing.uFactor, "W/(m^2*K)", "Btu/(hr*ft^2*F)")
  else
    if not surface.construction.is_initialized
      if register_error
        runner.registerError("Construction not assigned to '#{surface.name.to_s}'.")
      end
      return nil
    end
    ufactor = UnitConversions.convert(surface.uFactor.get, "W/(m^2*K)", "Btu/(hr*ft^2*F)")
    if surface.class.method_defined?('adjacentSurface') and surface.adjacentSurface.is_initialized
      # Use average u-factor of adjacent surface, as OpenStudio returns
      # two different values for, e.g., floor vs adjacent roofceiling
      if not surface.adjacentSurface.get.construction.is_initialized
        if register_error
          runner.registerError("Construction not assigned to '#{surface.adjacentSurface.get.name.to_s}'.")
        end
        return nil
      end
      adjacent_ufactor = UnitConversions.convert(surface.adjacentSurface.get.uFactor.get, "W/(m^2*K)", "Btu/(hr*ft^2*F)")
      return (ufactor + adjacent_ufactor) / 2.0
    end
    return ufactor
  end
end

def get_window_simple_glazing(runner, surface, register_error = false)
  if not surface.construction.is_initialized
    if register_error
      runner.registerError("Construction not assigned to '#{surface.name.to_s}'.")
    end
    return nil
  end
  construction = surface.construction.get
  if not construction.to_LayeredConstruction.is_initialized
    runner.registerError("Expected LayeredConstruction for '#{surface.name.to_s}'.")
    return nil
  end
  window_layered_construction = construction.to_LayeredConstruction.get
  if not window_layered_construction.getLayer(0).to_SimpleGlazing.is_initialized
    runner.registerError("Expected SimpleGlazing for '#{surface.name.to_s}'.")
    return nil
  end
  simple_glazing = window_layered_construction.getLayer(0).to_SimpleGlazing.get
  return simple_glazing
end<|MERGE_RESOLUTION|>--- conflicted
+++ resolved
@@ -1840,6 +1840,239 @@
   end
 end
 
+class MoistureConstructions
+  # Container class for decoupled internal mass with moisture properties
+
+  def self.apply(runner, model, partition_wall_frac_of_ffa = 1.0, wood_trim_mult = 0.31, carpet_frac_of_ffa = 0.8, furniture_mult = 0.75)
+    if not apply_partition_walls(runner, model, partition_wall_frac_of_ffa, Geometry.get_finished_spaces(model.getSpaces))
+      return false
+    end
+
+    if not apply_wood_trim(runner, model, wood_trim_mult, Geometry.get_finished_spaces(model.getSpaces))
+      return false
+    end
+
+    if not apply_carpet(runner, model, carpet_frac_of_ffa, Geometry.get_finished_spaces(model.getSpaces))
+      return false
+    end
+
+    if not apply_furniture(runner, model, furniture_mult, Geometry.get_finished_spaces(model.getSpaces))
+      return false
+    end
+  end
+
+  private
+
+  def self.remove(model, name)
+    # Remove any existing empd internal mass.
+    model.getInternalMasss.each do |im|
+      next if not im.name.get.to_s == name
+
+      md = im.internalMassDefinition
+      im.remove
+      md.remove
+    end
+  end
+
+  def self.apply_partition_walls(runner, model, partition_wall_frac_of_ffa, spaces)
+    name = "#{Constants.ObjectNameEMPD} #{Constants.ObjectNamePartitionWall} drywall"
+
+    thick_in = 0.001
+    k_in = 0.1
+    rho = 800.0
+    cp = 100.0
+    wDiff = 9.14
+    coefA = 0.0069
+    coefB = 0.9066
+    coefC = 0.0404
+    coefD = 22.1121
+    sDepth = 0.01886
+    dDepth = 0.08642
+    cThick = 0.005
+    cDiff = 140.0
+
+    constr = create_material_and_construction(name, thick_in, k_in, rho, cp, wDiff, coefA, coefB, coefC, coefD, sDepth, dDepth, cThick, cDiff)
+    imdefs = []
+    spaces.each do |space|
+      partition_wall_surface_area = space.floorArea * partition_wall_frac_of_ffa
+      exterior_wall_surface_area = 0
+      space.surfaces.each do |surface|
+        next if surface.surfaceType.downcase != "wall"
+        next unless (surface.outsideBoundaryCondition.downcase == "outdoors" or surface.outsideBoundaryCondition.downcase == "foundation")
+
+        exterior_wall_surface_area += surface.grossArea
+      end
+      ceiling_surface_area = space.floorArea
+      surface_area = partition_wall_surface_area + exterior_wall_surface_area + ceiling_surface_area
+      imdefs << create_internal_mass(runner, model, name, space, surface_area)
+    end
+
+    # Create and assign construction to surfaces
+    if not constr.create_and_assign_constructions(imdefs, runner, model)
+      return false
+    end
+
+    return true
+  end
+
+  def self.apply_wood_trim(runner, model, mult, spaces)
+    name = "#{Constants.ObjectNameEMPD} #{Constants.ObjectNameWoodTrim}"
+
+    thick_in = 0.001
+    k_in = 0.1
+    rho = 512.0
+    cp = 100.0
+    wDiff = 320.0
+    coefA = 0.15
+    coefB = 8.51
+    coefC = 0.167
+    coefD = 0.965
+    sDepth = 0.00079
+    dDepth = 0.0036
+    cThick = 0.005
+    cDiff = 140.0
+
+    constr = create_material_and_construction(name, thick_in, k_in, rho, cp, wDiff, coefA, coefB, coefC, coefD, sDepth, dDepth, cThick, cDiff)
+    imdefs = []
+    spaces.each do |space|
+      surface_area = space.floorArea * mult
+      imdefs << create_internal_mass(runner, model, name, space, surface_area)
+    end
+
+    # Create and assign construction to surfaces
+    if not constr.create_and_assign_constructions(imdefs, runner, model)
+      return false
+    end
+
+    return true
+  end
+
+  def self.apply_carpet(runner, model, mult, spaces)
+    name = "#{Constants.ObjectNameEMPD} #{Constants.ObjectNameCarpet}"
+
+    thick_in = 0.001
+    k_in = 0.1
+    rho = 220.0
+    cp = 100.0
+    wDiff = 0.5
+    coefA = 0.019
+    coefB = 1.0
+    coefC = 0.0
+    coefD = 1.0
+    sDepth = 0.0341
+    dDepth = 0.156
+    cThick = 0.0
+    cDiff = 0.0
+
+    constr = create_material_and_construction(name, thick_in, k_in, rho, cp, wDiff, coefA, coefB, coefC, coefD, sDepth, dDepth, cThick, cDiff)
+    imdefs = []
+    spaces.each do |space|
+      surface_area = space.floorArea * mult
+      imdefs << create_internal_mass(runner, model, name, space, surface_area)
+    end
+
+    # Create and assign construction to surfaces
+    if not constr.create_and_assign_constructions(imdefs, runner, model)
+      return false
+    end
+
+    return true
+  end
+
+  def self.apply_furniture(runner, model, mult, spaces)
+    name = "#{Constants.ObjectNameEMPD} #{Constants.ObjectNameFurniture}"
+
+    thick_in = 0.001
+    k_in = 0.1
+    rho = 500.0
+    cp = 100.0
+    wDiff = 6.0
+    coefA = 0.02
+    coefB = 1.0
+    coefC = 0.0
+    coefD = 1.0
+    sDepth = nil
+    dDepth = nil
+    cThick = 0.0
+    cDiff = 0.0
+
+    constr = create_material_and_construction(name, thick_in, k_in, rho, cp, wDiff, coefA, coefB, coefC, coefD, sDepth, dDepth, cThick, cDiff)
+    imdefs = []
+    spaces.each do |space|
+      surface_area = space.floorArea * mult
+      imdefs << create_internal_mass(runner, model, name, space, surface_area)
+    end
+
+    # Create and assign construction to surfaces
+    if not constr.create_and_assign_constructions(imdefs, runner, model)
+      return false
+    end
+
+    return true
+  end
+
+  def self.apply_dummy(runner, model, mult, spaces)
+    name = "#{Constants.ObjectNameEMPD} dummy"
+
+    thick_in = 0.001
+    k_in = 0.1
+    rho = 100.0
+    cp = 100.0
+    wDiff = 500.0
+    coefA = 0.0069
+    coefB = 0.9066
+    coefC = 0.0404
+    coefD = 22.1121
+    sDepth = 0.1
+    dDepth = 0.0
+    cThick = 0.0
+    cDiff = 0.0
+
+    constr = create_material_and_construction(name, thick_in, k_in, rho, cp, wDiff, coefA, coefB, coefC, coefD, sDepth, dDepth, cThick, cDiff)
+    imdefs = []
+    spaces.each do |space|
+      surface_area = space.floorArea * mult
+      imdefs << create_internal_mass(runner, model, name, space, surface_area)
+    end
+
+    # Create and assign construction to surfaces
+    if not constr.create_and_assign_constructions(imdefs, runner, model)
+      return false
+    end
+
+    return true
+  end
+
+  def self.create_internal_mass(runner, model, name, space, surface_area)
+    remove(model, "#{name} #{space.name}")
+
+    imdef = OpenStudio::Model::InternalMassDefinition.new(model)
+    imdef.setName("#{name} #{space.name}")
+    imdef.setSurfaceArea(surface_area)
+
+    im = OpenStudio::Model::InternalMass.new(imdef)
+    im.setName("#{name} #{space.name}")
+    im.setSpace(space)
+
+    return imdef
+  end
+
+  def self.create_material_and_construction(name, thick_in, k_in, rho, cp, wDiff, coefA, coefB, coefC, coefD, sDepth, dDepth, cThick, cDiff)
+    thick_in = UnitConversions.convert(thick_in, "m", "in")
+    k_in = UnitConversions.convert(k_in, "w/(m*k)", "btu*in/(hr*ft^2*r)")
+    rho = UnitConversions.convert(rho, "kg/m^3", "lbm/ft^3")
+    cp = UnitConversions.convert(cp, "j/(kg*k)", "btu/(lbm*r)")
+
+    mat = Material.new(name = name, thick_in = thick_in, mat_base = nil, k_in = k_in, rho = rho, cp = cp, tAbs = 0.9, sAbs = 0.5, vAbs = 0.1, rvalue = nil, wDiff = wDiff, coefA = coefA, coefB = coefB, coefC = coefC, coefD = coefD, sDepth = sDepth, dDepth = dDepth, cThick = cThick, cDiff = cDiff)
+
+    # Define construction
+    constr = Construction.new(name, [1])
+    constr.add_layer(mat)
+
+    return constr
+  end
+end
+
 class ThermalMassConstructions
   # Container class for additional thermal mass (partition/furniture) constructions
 
@@ -1889,24 +2122,29 @@
       addtl_surface_area = frac_of_ffa * space.floorArea - existing_surface_area * 2 / spaces.size.to_f
 
       # Remove any existing internal mass
+      partition_wall_removed = false
       space.internalMass.each do |im|
-        runner.registerInfo("Removing internal mass object '#{im.name.to_s}' from space '#{space.name.to_s}'")
+        next if not im.name.get.include?(Constants.ObjectNamePartitionWall)
+
         imdef = im.internalMassDefinition
         im.remove
         imdef.resetConstruction
         imdef.remove
-      end
+        partition_wall_removed = true
+      end
+
+      mass_obj_name_space = "#{Constants.ObjectNamePartitionWall} mass #{space.name.to_s}"
 
       if addtl_surface_area > 0
         # Add remaining partition walls within spaces (those without geometric representation)
         # as internal mass object.
         imdef = OpenStudio::Model::InternalMassDefinition.new(model)
-        imdef.setName("#{space.name.to_s} Partition")
+        imdef.setName(mass_obj_name_space)
         imdef.setSurfaceArea(addtl_surface_area)
         imdefs << imdef
 
         im = OpenStudio::Model::InternalMass.new(imdef)
-        im.setName("#{space.name.to_s} Partition")
+        im.setName(mass_obj_name_space)
         im.setSpace(space)
         runner.registerInfo("Added internal mass object '#{im.name.to_s}' to space '#{space.name.to_s}'")
       end
@@ -1973,7 +2211,7 @@
       furnThickness = UnitConversions.convert(furnMass / (furnDensity * furnAreaFraction), 'ft', 'in')
 
       # Define materials
-      mat_fm = Material.new(name = mat_obj_name_space, thick_in = furnThickness, mat_base = nil, k_in = furnConductivity, rho = furnDensity, cp = furnSpecHeat, tAbs = 0.9, sAbs = furnSolarAbsorptance, vAbs = 0.1)
+      mat_fm = Material.new(name = mat_obj_name_space, thick_in = furnThickness, mat_base = nil, k_in = furnConductivity, rho = furnDensity, cp = furnSpecHeat, tAbs = 0.9, sAbs = furnSolarAbsorptance, vAbs = 0.1, rvalue = nil)
 
       # Set paths
       path_fracs = [1]
@@ -2239,284 +2477,6 @@
       end
     end
 
-<<<<<<< HEAD
-class MoistureConstructions
-
-  # Container class for decoupled internal mass with moisture properties
-
-  def self.apply(runner, model, partition_wall_frac_of_ffa=1.0, wood_trim_mult=0.31, carpet_frac_of_ffa=0.8, furniture_mult=0.75)
-
-    if not apply_partition_walls(runner, model, partition_wall_frac_of_ffa, Geometry.get_finished_spaces(model.getSpaces))
-      return false
-    end
-
-    if not apply_wood_trim(runner, model, wood_trim_mult, Geometry.get_finished_spaces(model.getSpaces))
-      return false
-    end
-
-    if not apply_carpet(runner, model, carpet_frac_of_ffa, Geometry.get_finished_spaces(model.getSpaces))
-      return false
-    end
-
-    if not apply_furniture(runner, model, furniture_mult, Geometry.get_finished_spaces(model.getSpaces))
-      return false
-    end
-
-  end
-
-  private
-
-  def self.remove(model, name)
-
-    # Remove any existing empd internal mass.
-    model.getInternalMasss.each do |im|
-      next if not im.name.get.to_s == name
-      md = im.internalMassDefinition
-      im.remove
-      md.remove
-    end
-
-  end
-
-  def self.apply_partition_walls(runner, model, partition_wall_frac_of_ffa, spaces)
-
-    name = "#{Constants.ObjectNameEMPD} #{Constants.ObjectNamePartitionWall} drywall"
-
-    thick_in = 0.001
-    k_in = 0.1
-    rho = 800.0
-    cp = 100.0
-    wDiff = 9.14
-    coefA = 0.0069
-    coefB = 0.9066
-    coefC = 0.0404
-    coefD = 22.1121
-    sDepth = 0.01886
-    dDepth = 0.08642
-    cThick = 0.005
-    cDiff = 140.0
-
-    constr = create_material_and_construction(name, thick_in, k_in, rho, cp, wDiff, coefA, coefB, coefC, coefD, sDepth, dDepth, cThick, cDiff)
-    imdefs = []
-    spaces.each do |space|
-
-      partition_wall_surface_area = space.floorArea * partition_wall_frac_of_ffa
-      exterior_wall_surface_area = 0
-      space.surfaces.each do |surface|
-        next if surface.surfaceType.downcase != "wall"
-        next unless (surface.outsideBoundaryCondition.downcase == "outdoors" or surface.outsideBoundaryCondition.downcase == "foundation")
-        exterior_wall_surface_area += surface.grossArea
-      end
-      ceiling_surface_area = space.floorArea
-      surface_area = partition_wall_surface_area + exterior_wall_surface_area + ceiling_surface_area      
-      imdefs << create_internal_mass(runner, model, name, space, surface_area)
-
-    end
-
-    # Create and assign construction to surfaces
-    if not constr.create_and_assign_constructions(imdefs, runner, model)
-      return false
-    end
-
-    return true
-
-  end
-
-  def self.apply_wood_trim(runner, model, mult, spaces)
-
-    name = "#{Constants.ObjectNameEMPD} #{Constants.ObjectNameWoodTrim}"
-
-    thick_in = 0.001
-    k_in = 0.1
-    rho = 512.0
-    cp = 100.0
-    wDiff = 320.0
-    coefA = 0.15
-    coefB = 8.51
-    coefC = 0.167
-    coefD = 0.965
-    sDepth = 0.00079
-    dDepth = 0.0036
-    cThick = 0.005
-    cDiff = 140.0
-
-    constr = create_material_and_construction(name, thick_in, k_in, rho, cp, wDiff, coefA, coefB, coefC, coefD, sDepth, dDepth, cThick, cDiff)
-    imdefs = []
-    spaces.each do |space|
-
-      surface_area = space.floorArea * mult      
-      imdefs << create_internal_mass(runner, model, name, space, surface_area)
-
-    end
-
-    # Create and assign construction to surfaces
-    if not constr.create_and_assign_constructions(imdefs, runner, model)
-      return false
-    end
-
-    return true
-
-  end
-
-  def self.apply_carpet(runner, model, mult, spaces)
-
-    name = "#{Constants.ObjectNameEMPD} #{Constants.ObjectNameCarpet}"
-
-    thick_in = 0.001
-    k_in = 0.1
-    rho = 220.0
-    cp = 100.0
-    wDiff = 0.5
-    coefA = 0.019
-    coefB = 1.0
-    coefC = 0.0
-    coefD = 1.0
-    sDepth = 0.0341
-    dDepth = 0.156
-    cThick = 0.0
-    cDiff = 0.0
-
-    constr = create_material_and_construction(name, thick_in, k_in, rho, cp, wDiff, coefA, coefB, coefC, coefD, sDepth, dDepth, cThick, cDiff)
-    imdefs = []
-    spaces.each do |space|
-
-      surface_area = space.floorArea * mult
-      imdefs << create_internal_mass(runner, model, name, space, surface_area)
-
-    end
-
-    # Create and assign construction to surfaces
-    if not constr.create_and_assign_constructions(imdefs, runner, model)
-      return false
-    end
-
-    return true
-
-  end
-
-  def self.apply_furniture(runner, model, mult, spaces)
-
-    name = "#{Constants.ObjectNameEMPD} #{Constants.ObjectNameFurniture}"
-
-    thick_in = 0.001
-    k_in = 0.1
-    rho = 500.0
-    cp = 100.0
-    wDiff = 6.0
-    coefA = 0.02
-    coefB = 1.0
-    coefC = 0.0
-    coefD = 1.0
-    sDepth = nil
-    dDepth = nil
-    cThick = 0.0
-    cDiff = 0.0
-
-    constr = create_material_and_construction(name, thick_in, k_in, rho, cp, wDiff, coefA, coefB, coefC, coefD, sDepth, dDepth, cThick, cDiff)
-    imdefs = []
-    spaces.each do |space|
-
-      surface_area = space.floorArea * mult      
-      imdefs << create_internal_mass(runner, model, name, space, surface_area)
-
-    end
-
-    # Create and assign construction to surfaces
-    if not constr.create_and_assign_constructions(imdefs, runner, model)
-      return false
-    end
-
-    return true
-
-  end
-
-  def self.apply_dummy(runner, model, mult, spaces)
-
-    name = "#{Constants.ObjectNameEMPD} dummy"
-
-    thick_in = 0.001
-    k_in = 0.1
-    rho = 100.0
-    cp = 100.0
-    wDiff = 500.0
-    coefA = 0.0069
-    coefB = 0.9066
-    coefC = 0.0404
-    coefD = 22.1121
-    sDepth = 0.1
-    dDepth = 0.0
-    cThick = 0.0
-    cDiff = 0.0
-
-    constr = create_material_and_construction(name, thick_in, k_in, rho, cp, wDiff, coefA, coefB, coefC, coefD, sDepth, dDepth, cThick, cDiff)
-    imdefs = []
-    spaces.each do |space|
-
-      surface_area = space.floorArea * mult      
-      imdefs << create_internal_mass(runner, model, name, space, surface_area)
-
-    end
-
-    # Create and assign construction to surfaces
-    if not constr.create_and_assign_constructions(imdefs, runner, model)
-      return false
-    end
-
-    return true
-
-  end
-
-  def self.create_internal_mass(runner, model, name, space, surface_area)
-
-    remove(model, "#{name} #{space.name}")
-
-    imdef = OpenStudio::Model::InternalMassDefinition.new(model)
-    imdef.setName("#{name} #{space.name}")
-    imdef.setSurfaceArea(surface_area)
-    
-    im = OpenStudio::Model::InternalMass.new(imdef)
-    im.setName("#{name} #{space.name}")
-    im.setSpace(space)
-
-    return imdef
-
-  end
-
-  def self.create_material_and_construction(name, thick_in, k_in, rho, cp, wDiff, coefA, coefB, coefC, coefD, sDepth, dDepth, cThick, cDiff)
-
-    thick_in = UnitConversions.convert(thick_in, "m", "in")
-    k_in = UnitConversions.convert(k_in,"w/(m*k)", "btu*in/(hr*ft^2*r)")
-    rho = UnitConversions.convert(rho, "kg/m^3", "lbm/ft^3")
-    cp = UnitConversions.convert(cp, "j/(kg*k)", "btu/(lbm*r)")
-
-    mat = Material.new(name=name, thick_in=thick_in, mat_base=nil, k_in=k_in, rho=rho, cp=cp, tAbs=0.9, sAbs=0.5, vAbs=0.1, rvalue=nil, wDiff=wDiff, coefA=coefA, coefB=coefB, coefC=coefC, coefD=coefD, sDepth=sDepth, dDepth=dDepth, cThick=cThick, cDiff=cDiff)
-
-    # Define construction
-    constr = Construction.new(name, [1])
-    constr.add_layer(mat)
-
-    return constr
-
-  end
-
-end
-
-class ThermalMassConstructions
-
-    # Container class for additional thermal mass (partition/furniture) constructions
-    
-    def self.apply(runner, model, walls_by_type, drywall_thick_in, 
-                   partition_wall_frac_of_ffa=1.0, furniture_frac_of_ffa=0.4)
-    
-        if not apply_partition_walls(runner, model, 
-                                     walls_by_type[Constants.SurfaceTypeWallIntFinUninsFin],
-                                     Constants.SurfaceTypeWallIntFinUninsFin,
-                                     drywall_thick_in, partition_wall_frac_of_ffa)
-            return false
-        end
-        
-        if not apply_furniture(runner, model, furniture_frac_of_ffa)
-=======
     # Check if multiple materials in a given layer have differing thicknesses
     @layers_materials.each do |layer_materials|
       if layer_materials.size > 1
@@ -2526,155 +2486,9 @@
             thick_in = mat.thick_in
           elsif thick_in != mat.thick_in
             runner.registerError("Invalid construction: Materials in a layer have different thicknesses.")
->>>>>>> 61820dce
             return false
           end
         end
-<<<<<<< HEAD
-    
-        return true
-    end
-    
-    private
-    
-    # Potentially adds more thermal mass if not enough
-    # partition walls already exist.
-    def self.apply_partition_walls(runner, model, surfaces, constr_name, 
-                                   drywall_thick_in, frac_of_ffa)
-    
-        spaces = Geometry.get_finished_spaces(model.getSpaces)
-        
-        return true if spaces.empty?
-    
-        # Validate Inputs
-        if frac_of_ffa < 0
-            runner.registerError("Fraction of Floor Area must be greater than or equal to 0.")
-            return false
-        end
-        
-        imdefs = []
-        spaces.each do |space|
-            # Determine existing partition wall mass in space
-            existing_surface_area = 0
-            surfaces.each do |surface|
-                existing_surface_area += surface.grossArea
-            end
-        
-            # Determine additional partition wall mass required
-            addtl_surface_area = frac_of_ffa * space.floorArea - existing_surface_area * 2 / spaces.size.to_f
-
-            # Remove any existing internal mass
-            partition_wall_removed = false
-            space.internalMass.each do |im|
-                next if not im.name.get.include?(Constants.ObjectNamePartitionWall)
-                imdef = im.internalMassDefinition
-                im.remove
-                imdef.resetConstruction
-                imdef.remove
-                partition_wall_removed = true
-            end
-
-            mass_obj_name_space = "#{Constants.ObjectNamePartitionWall} mass #{space.name.to_s}"
-
-            if addtl_surface_area > 0
-                # Add remaining partition walls within spaces (those without geometric representation)
-                # as internal mass object.
-                imdef = OpenStudio::Model::InternalMassDefinition.new(model)
-                imdef.setName(mass_obj_name_space)
-                imdef.setSurfaceArea(addtl_surface_area)
-                imdefs << imdef
-                
-                im = OpenStudio::Model::InternalMass.new(imdef)
-                im.setName(mass_obj_name_space)
-                im.setSpace(space)
-                runner.registerInfo("Added internal mass object '#{im.name.to_s}' to space '#{space.name.to_s}'")
-            end
-        end
-        
-        if not WallConstructions.apply_wood_stud(runner, model, 
-                                                 imdefs, 
-                                                 constr_name, 
-                                                 0, 1, 3.5, false, 
-                                                 Constants.DefaultFramingFactorInterior,
-                                                 drywall_thick_in, 0, 0, nil)
-            return false
-        end
-    
-        return true
-    end
-
-    def self.apply_furniture(runner, model, frac_of_ffa, mass_lb_per_sqft=8.0,
-                             density_lb_per_cuft=40.0, mat=BaseMaterial.Wood)
-    
-        # Remove any existing furniture mass.
-        furniture_removed = false
-        model.getInternalMasss.each do |im|
-            next if not im.name.get.include?(Constants.ObjectNameFurniture)
-            md = im.internalMassDefinition
-            im.remove
-            md.remove
-            furniture_removed = true
-        end
-        if furniture_removed
-            runner.registerInfo("Removed existing furniture mass.")
-        end
-        
-        model_spaces = model.getSpaces
-        
-        finished_spaces = Geometry.get_finished_spaces(model_spaces)
-        unfinished_basement_spaces = Geometry.get_unfinished_basement_spaces(model_spaces)
-        garage_spaces = Geometry.get_garage_spaces(model_spaces)
-        
-        # Add user-specified furniture mass
-        model_spaces.each do |space|
-            furnAreaFraction = nil
-            furnConductivity = mat.k_in
-            furnSolarAbsorptance = 0.6
-            furnSpecHeat = mat.cp
-            furnDensity = density_lb_per_cuft
-            if finished_spaces.include?(space) or unfinished_basement_spaces.include?(space)
-                furnAreaFraction = frac_of_ffa
-                furnMass = mass_lb_per_sqft
-            elsif garage_spaces.include?(space)
-                furnAreaFraction = 0.1
-                furnMass = 2.0
-            end
-            
-            next if furnAreaFraction.nil?
-            next if furnAreaFraction <= 0
-            next if space.floorArea <= 0
-            
-            mat_obj_name_space = "#{Constants.ObjectNameFurniture} material #{space.name.to_s}"
-            constr_obj_name_space = "#{Constants.ObjectNameFurniture} construction #{space.name.to_s}"
-            mass_obj_name_space = "#{Constants.ObjectNameFurniture} mass #{space.name.to_s}"
-            
-            furnThickness = UnitConversions.convert(furnMass / (furnDensity * furnAreaFraction),'ft','in')
-            
-            # Define materials
-            mat_fm = Material.new(name=mat_obj_name_space, thick_in=furnThickness, mat_base=nil, k_in=furnConductivity, rho=furnDensity, cp=furnSpecHeat, tAbs=0.9, sAbs=furnSolarAbsorptance, vAbs=0.1, rvalue=nil)
-            
-            # Set paths
-            path_fracs = [1]
-
-            # Define construction
-            constr = Construction.new(constr_obj_name_space, path_fracs)
-            constr.add_layer(mat_fm)
-
-            imdef = OpenStudio::Model::InternalMassDefinition.new(model)
-            imdef.setName(mass_obj_name_space)
-            imdef.setSurfaceArea(furnAreaFraction * space.floorArea)
-            
-            im = OpenStudio::Model::InternalMass.new(imdef)
-            im.setName(mass_obj_name_space)
-            im.setSpace(space)
-            
-            # Create and assign construction to surfaces
-            if not constr.create_and_assign_constructions([imdef], runner, model)
-                return false
-            end
-            
-            runner.registerInfo("Assigned internal mass object '#{mass_obj_name_space}' to space '#{space.name}'.")
-=======
       end
     end
 
@@ -2688,7 +2502,6 @@
         elsif not last_parallel
           runner.registerError("Invalid construction: Non-contiguous parallel layers found.")
           return false
->>>>>>> 61820dce
         end
       end
       last_parallel = (layer_materials.size > 1)
@@ -2702,6 +2515,7 @@
   def self.create_os_material(model, runner, material)
     name = material.name
     tolerance = 0.0001
+    msg = "."
     if material.is_a? SimpleMaterial
       # Material already exists?
       model.getMasslessOpaqueMaterials.each do |mat|
@@ -2759,8 +2573,18 @@
       if not material.vAbs.nil?
         mat.setVisibleAbsorptance(material.vAbs)
       end
-    end
-    runner.registerInfo("Material '#{mat.name.to_s}' was created.")
+      if not material.wDiff.nil? and not material.coefA.nil? and not material.coefB.nil? and not material.coefC.nil? and not material.coefD.nil? and not material.cThick.nil? and not material.cDiff.nil?
+        mat_props = mat.createMaterialPropertyMoisturePenetrationDepthSettings(material.wDiff, material.coefA, material.coefB, material.coefC, material.coefD, material.cThick, material.cDiff)
+        unless material.sDepth.nil?
+          mat_props.get.setSurfaceLayerPenetrationDepth(material.sDepth)
+        end
+        unless material.dDepth.nil?
+          mat_props.get.setDeepLayerPenetrationDepth(material.dDepth)
+        end
+        msg = " along with moisture penetration depth settings."
+      end
+    end
+    runner.registerInfo("Material '#{mat.name.to_s}' was created#{msg}")
     return mat
   end
 
@@ -2808,6 +2632,7 @@
 
     model.getSpaces.each do |space|
       is_finished = Geometry.space_is_finished(space)
+      is_corridor = Geometry.is_corridor(space)
 
       space.surfaces.each do |surface|
         next if surface.surfaceType.downcase != "wall"
@@ -2859,7 +2684,7 @@
           surfaces[Constants.SurfaceTypeWallFndGrndCS] << surface
 
         # Adiabatic finished
-        elsif obc_is_adiabatic and is_finished
+        elsif obc_is_adiabatic and (is_finished or is_corridor)
           surfaces[Constants.SurfaceTypeWallIntFinUninsFin] << surface
 
         # Adiabatic unfinished
@@ -2894,85 +2719,6 @@
         if surface.adjacentSurface.is_initialized and surface.adjacentSurface.get.space.is_initialized
           adjacent_space = surface.adjacentSurface.get.space.get
         end
-<<<<<<< HEAD
-        
-        # If we got this far, we're good
-        return true
-    end
-    
-    # Creates (or returns an existing) OpenStudio Material from our own Material object
-    def self.create_os_material(model, runner, material)
-        name = material.name
-        tolerance = 0.0001
-        msg = "."
-        if material.is_a? SimpleMaterial
-            # Material already exists?
-            model.getMasslessOpaqueMaterials.each do |mat|
-                next if mat.roughness.downcase.to_s != "rough"
-                next if (mat.thermalResistance - UnitConversions.convert(material.rvalue,"hr*ft^2*F/Btu","m^2*K/W")).abs > tolerance
-                return mat
-            end
-            # New material
-            mat = OpenStudio::Model::MasslessOpaqueMaterial.new(model)
-            mat.setName(name)
-            mat.setRoughness("Rough")
-            mat.setThermalResistance(UnitConversions.convert(material.rvalue,"hr*ft^2*F/Btu","m^2*K/W"))
-        elsif material.is_a? GlazingMaterial
-            # Material already exists?
-            model.getSimpleGlazings.each do |mat|
-                next if (mat.uFactor - UnitConversions.convert(material.ufactor,"Btu/(hr*ft^2*F)","W/(m^2*K)")).abs > tolerance
-                next if (mat.solarHeatGainCoefficient - material.shgc).abs > tolerance
-                return mat
-            end
-            # New material
-            mat = OpenStudio::Model::SimpleGlazing.new(model)
-            mat.setName(name)
-            mat.setUFactor(UnitConversions.convert(material.ufactor,"Btu/(hr*ft^2*F)","W/(m^2*K)"))
-            mat.setSolarHeatGainCoefficient(material.shgc)
-        else
-            # Material already exists?
-            model.getStandardOpaqueMaterials.each do |mat|
-                next if mat.roughness.downcase.to_s != "rough"
-                next if (mat.thickness - UnitConversions.convert(material.thick_in,"in","m")).abs > tolerance
-                next if (mat.conductivity - UnitConversions.convert(material.k,"Btu/(hr*ft*R)","W/(m*K)")).abs > tolerance
-                next if (mat.density - UnitConversions.convert(material.rho,"lbm/ft^3","kg/m^3")).abs > tolerance
-                next if (mat.specificHeat - UnitConversions.convert(material.cp,"Btu/(lbm*R)","J/(kg*K)")).abs > tolerance
-                next if not material.tAbs.nil? and (mat.thermalAbsorptance - material.tAbs).abs > tolerance
-                next if not material.sAbs.nil? and (mat.solarAbsorptance - material.sAbs).abs > tolerance
-                next if not material.vAbs.nil? and (mat.visibleAbsorptance - material.vAbs).abs > tolerance
-                return mat
-            end
-            # New material
-            mat = OpenStudio::Model::StandardOpaqueMaterial.new(model)
-            mat.setName(name)
-            mat.setRoughness("Rough")
-            mat.setThickness(UnitConversions.convert(material.thick_in,"in","m"))
-            mat.setConductivity(UnitConversions.convert(material.k,"Btu/(hr*ft*R)","W/(m*K)"))
-            mat.setDensity(UnitConversions.convert(material.rho,"lbm/ft^3","kg/m^3"))
-            mat.setSpecificHeat(UnitConversions.convert(material.cp,"Btu/(lbm*R)","J/(kg*K)"))
-            if not material.tAbs.nil?
-                mat.setThermalAbsorptance(material.tAbs)
-            end
-            if not material.sAbs.nil?
-                mat.setSolarAbsorptance(material.sAbs)
-            end
-            if not material.vAbs.nil?
-                mat.setVisibleAbsorptance(material.vAbs)
-            end
-            if not material.wDiff.nil? and not material.coefA.nil? and not material.coefB.nil? and not material.coefC.nil? and not material.coefD.nil? and not material.cThick.nil? and not material.cDiff.nil?
-              mat_props = mat.createMaterialPropertyMoisturePenetrationDepthSettings(material.wDiff, material.coefA, material.coefB, material.coefC, material.coefD, material.cThick, material.cDiff)
-              unless material.sDepth.nil?
-                mat_props.get.setSurfaceLayerPenetrationDepth(material.sDepth)
-              end
-              unless material.dDepth.nil?
-                mat_props.get.setDeepLayerPenetrationDepth(material.dDepth)
-              end
-              msg = " along with moisture penetration depth settings."
-            end
-        end
-        runner.registerInfo("Material '#{mat.name.to_s}' was created#{msg}")
-        return mat
-=======
         obc_is_adjacent = (not adjacent_space.nil?)
 
         # Exterior insulated finished
@@ -2993,7 +2739,6 @@
 
         end
       end
->>>>>>> 61820dce
     end
 
     return surfaces
@@ -3056,202 +2801,6 @@
       is_finished = Geometry.space_is_finished(space)
       above_grade = Geometry.space_is_above_grade(space)
 
-<<<<<<< HEAD
-    # Container class for identifying types of surfaces
-
-    def self.get_walls(model, runner)
-
-        surfaces = {
-                    Constants.SurfaceTypeWallExtInsFin=>[],
-                    Constants.SurfaceTypeWallExtInsUnfin=>[],
-                    Constants.SurfaceTypeWallExtUninsUnfin=>[],
-                    Constants.SurfaceTypeWallIntFinUninsFin=>[],
-                    Constants.SurfaceTypeWallIntUnfinUninsUnfin=>[],
-                    Constants.SurfaceTypeWallIntFinInsUnfin=>[],
-                    Constants.SurfaceTypeWallFndGrndFinB=>[],
-                    Constants.SurfaceTypeWallFndGrndUnfinB=>[],
-                    Constants.SurfaceTypeWallFndGrndCS=>[],
-                   }
-                   
-        model.getSpaces.each do |space|
-            
-            is_finished = Geometry.space_is_finished(space)
-            is_corridor = Geometry.is_corridor(space)
-            
-            space.surfaces.each do |surface|
-            
-                next if surface.surfaceType.downcase != "wall"
-                
-                obc_is_exterior = (surface.outsideBoundaryCondition.downcase == "outdoors")
-                obc_is_foundation = (surface.outsideBoundaryCondition.downcase == "foundation")
-                obc_is_adiabatic = (surface.outsideBoundaryCondition.downcase == "adiabatic")
-            
-                adjacent_space = nil
-                if surface.adjacentSurface.is_initialized and surface.adjacentSurface.get.space.is_initialized
-                    adjacent_space = surface.adjacentSurface.get.space.get
-                end
-                obc_is_adjacent = (not adjacent_space.nil?)
-                
-                # Exterior insulated finished
-                if is_finished and obc_is_exterior
-                    surfaces[Constants.SurfaceTypeWallExtInsFin] << surface
-                    
-                # Exterior insulated unfinished
-                elsif not is_finished and obc_is_exterior and Geometry.is_unfinished_attic(space) and get_space_r_value(runner, space, "roofceiling").to_f > 5
-                    surfaces[Constants.SurfaceTypeWallExtInsUnfin] << surface
-                    
-                # Exterior uninsulated unfinished
-                elsif not is_finished and obc_is_exterior
-                    surfaces[Constants.SurfaceTypeWallExtUninsUnfin] << surface
-                    
-                # Interior finished uninsulated finished
-                elsif is_finished and obc_is_adjacent and Geometry.space_is_finished(adjacent_space)
-                    surfaces[Constants.SurfaceTypeWallIntFinUninsFin] << surface
-                    
-                # Interior unfinished uninsulated unfinished
-                elsif not is_finished and obc_is_adjacent and Geometry.space_is_unfinished(adjacent_space)
-                    surfaces[Constants.SurfaceTypeWallIntUnfinUninsUnfin] << surface
-                
-                # Interior finished insulated unfinished
-                elsif is_finished and obc_is_adjacent and Geometry.space_is_unfinished(adjacent_space)
-                    surfaces[Constants.SurfaceTypeWallIntFinInsUnfin] << surface
-                
-                # Exterior finished basement
-                elsif Geometry.is_finished_basement(space) and obc_is_foundation
-                    surfaces[Constants.SurfaceTypeWallFndGrndFinB] << surface
-                
-                # Exterior unfinished basement                
-                elsif Geometry.is_unfinished_basement(space) and obc_is_foundation
-                    surfaces[Constants.SurfaceTypeWallFndGrndUnfinB] << surface
-                
-                # Exterior crawlspace                
-                elsif Geometry.is_crawl(space) and obc_is_foundation
-                    surfaces[Constants.SurfaceTypeWallFndGrndCS] << surface
-                    
-                # Adiabatic finished
-                elsif obc_is_adiabatic and (is_finished or is_corridor)
-                    surfaces[Constants.SurfaceTypeWallIntFinUninsFin] << surface
-            
-                # Adiabatic unfinished
-                elsif obc_is_adiabatic and not is_finished
-                    surfaces[Constants.SurfaceTypeWallIntUnfinUninsUnfin] << surface
-
-                end
-            
-            end
-            
-        end
-        
-        return surfaces
-    end
-
-    def self.get_roofs(model, runner)
-
-        surfaces = {
-                    Constants.SurfaceTypeRoofFinInsExt=>[],
-                    Constants.SurfaceTypeRoofUnfinInsExt=>[],
-                    Constants.SurfaceTypeRoofUnfinUninsExt=>[],
-                   }
-                   
-        model.getSpaces.each do |space|
-            
-            is_finished = Geometry.space_is_finished(space)
-            above_grade = Geometry.space_is_above_grade(space)
-            
-            space.surfaces.each do |surface|
-            
-                next if surface.surfaceType.downcase != "roofceiling"
-                
-                obc_is_exterior = (surface.outsideBoundaryCondition.downcase == "outdoors")
-                obc_is_adiabatic = (surface.outsideBoundaryCondition.downcase == "adiabatic")
-            
-                adjacent_space = nil
-                if surface.adjacentSurface.is_initialized and surface.adjacentSurface.get.space.is_initialized
-                    adjacent_space = surface.adjacentSurface.get.space.get
-                end
-                obc_is_adjacent = (not adjacent_space.nil?)
-                
-                # Exterior insulated finished
-                if obc_is_exterior and is_finished and above_grade
-                    surfaces[Constants.SurfaceTypeRoofFinInsExt] << surface
-                
-                # Exterior insulated unfinished
-                elsif obc_is_exterior and Geometry.is_unfinished_attic(space)
-                    surfaces[Constants.SurfaceTypeRoofUnfinInsExt] << surface
-                
-                # Exterior uninsulated unfinished
-                elsif obc_is_exterior
-                    surfaces[Constants.SurfaceTypeRoofUnfinUninsExt] << surface
-
-                # Adiabatic
-                elsif obc_is_adiabatic
-                    surfaces[Constants.SurfaceTypeRoofUnfinUninsExt] << surface
-
-                end
-                
-            end
-            
-        end
-        
-        return surfaces
-    end
-
-    def self.get_floors(model, runner)
-
-        surfaces = {
-                    Constants.SurfaceTypeFloorFinInsUnfinAttic=>[],
-                    Constants.SurfaceTypeFloorFinInsUnfin=>[],
-                    Constants.SurfaceTypeFloorFinUninsFin=>[],
-                    Constants.SurfaceTypeFloorUnfinUninsUnfin=>[],
-                    Constants.SurfaceTypeFloorFndGrndFinB=>[],
-                    Constants.SurfaceTypeFloorFndGrndUnfinB=>[],
-                    Constants.SurfaceTypeFloorFndGrndCS=>[],
-                    Constants.SurfaceTypeFloorFndGrndFinSlab=>[],
-                    Constants.SurfaceTypeFloorFndGrndUnfinSlab=>[],
-                    Constants.SurfaceTypeFloorUnfinBInsFin=>[],
-                    Constants.SurfaceTypeFloorCSInsFin=>[],
-                    Constants.SurfaceTypeFloorPBInsFin=>[],
-                   }
-                   
-        # Ceilings
-        model.getSpaces.each do |space|
-            
-            space.surfaces.each do |surface|
-            
-                next if surface.surfaceType.downcase != "roofceiling"
-                
-                obc_is_adiabatic = (surface.outsideBoundaryCondition.downcase == "adiabatic")
-                
-                adjacent_space = nil
-                if surface.adjacentSurface.is_initialized and surface.adjacentSurface.get.space.is_initialized
-                    adjacent_space = surface.adjacentSurface.get.space.get
-                end
-                obc_is_adjacent = (not adjacent_space.nil?)
-            
-                # Unfinished basement ceiling
-                if Geometry.is_unfinished_basement(space) and not adjacent_space.nil? and Geometry.space_is_finished(adjacent_space)
-                    surfaces[Constants.SurfaceTypeFloorUnfinBInsFin] << surface
-                
-                # Crawlspace ceiling
-                elsif Geometry.is_crawl(space) and not adjacent_space.nil? and Geometry.space_is_finished(adjacent_space)
-                    surfaces[Constants.SurfaceTypeFloorCSInsFin] << surface
-                    
-                # Pier beam ceiling
-                elsif Geometry.is_pier_beam(space) and not adjacent_space.nil? and Geometry.space_is_finished(adjacent_space)
-                    surfaces[Constants.SurfaceTypeFloorPBInsFin] << surface
-                    
-                end
-                
-            end
-            
-        end
-        
-        ceiling_surface_names = []
-        surfaces.each do |surface_type, surfaces|
-            surfaces.each do |surface|
-                ceiling_surface_names << surface.name.to_s
-            end
-=======
       space.surfaces.each do |surface|
         next if surface.surfaceType.downcase != "floor"
 
@@ -3263,7 +2812,6 @@
         if surface.adjacentSurface.is_initialized and surface.adjacentSurface.get.space.is_initialized
           adjacent_space = surface.adjacentSurface.get.space.get
           next if ceiling_surface_names.include? surface.adjacentSurface.get.name.to_s
->>>>>>> 61820dce
         end
         obc_is_adjacent = (not adjacent_space.nil?)
 
