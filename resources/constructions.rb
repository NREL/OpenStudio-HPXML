--- conflicted
+++ resolved
@@ -819,8 +819,7 @@
     constr.create_and_assign_constructions(surfaces, model)
   end
 
-<<<<<<< HEAD
-  def self.apply_foundation_wall(runner, model, wall_surfaces, wall_constr_name,
+  def self.apply_foundation_wall(model, wall_surfaces, wall_constr_name,
                                  ext_rigid_ins_offset, int_rigid_ins_offset, ext_rigid_ins_height,
                                  int_rigid_ins_height, ext_rigid_r, int_rigid_r, wall_drywall_thick_in, wall_concrete_thick_in,
                                  wall_height, wall_height_above_grade)
@@ -830,24 +829,6 @@
                                               int_rigid_r, ext_rigid_ins_offset, int_rigid_ins_offset,
                                               ext_rigid_ins_height, int_rigid_ins_height,
                                               wall_height_above_grade, wall_concrete_thick_in, wall_drywall_thick_in)
-=======
-  def self.apply_foundation_wall(model, wall_surfaces, wall_constr_name,
-                                 wall_rigid_ins_height, wall_cavity_r, wall_install_grade,
-                                 wall_cavity_depth_in, wall_filled_cavity, wall_framing_factor,
-                                 wall_rigid_r, wall_drywall_thick_in, wall_concrete_thick_in,
-                                 wall_height, wall_height_above_grade)
-
-    # Calculate interior wall R-value
-    int_wall_rvalue = calc_interior_wall_r_value(wall_cavity_depth_in, wall_cavity_r,
-                                                 wall_filled_cavity, wall_framing_factor,
-                                                 wall_install_grade, wall_rigid_r,
-                                                 wall_drywall_thick_in)
-
-    # Create Kiva foundation for crawlspace/basement
-    foundation = apply_kiva_walled_foundation(model, int_wall_rvalue, wall_height,
-                                              wall_rigid_r, wall_rigid_ins_height,
-                                              wall_height_above_grade)
->>>>>>> 857c284d
 
     # Define materials
     mat_concrete = Material.Concrete(wall_concrete_thick_in)
@@ -1301,64 +1282,6 @@
     return 0
   end
 
-<<<<<<< HEAD
-=======
-  def self.calc_interior_wall_r_value(cavity_depth_in, cavity_r, filled_cavity,
-                                      framing_factor, install_grade, rigid_r, drywall_thick_in)
-
-    # Define materials
-    mat_framing = nil
-    mat_cavity = nil
-    mat_gap = nil
-    if cavity_depth_in > 0
-      if cavity_r > 0
-        if filled_cavity
-          # Insulation
-          mat_cavity = Material.new(name = nil, thick_in = cavity_depth_in, mat_base = BaseMaterial.InsulationGenericDensepack, k_in = cavity_depth_in / cavity_r)
-        else
-          # Insulation plus air gap when insulation thickness < cavity depth
-          mat_cavity = Material.new(name = nil, thick_in = cavity_depth_in, mat_base = BaseMaterial.InsulationGenericDensepack, k_in = cavity_depth_in / (cavity_r + Gas.AirGapRvalue))
-        end
-      else
-        # Empty cavity
-        mat_cavity = Material.AirCavityClosed(cavity_depth_in)
-      end
-      mat_framing = Material.new(name = nil, thick_in = cavity_depth_in, mat_base = BaseMaterial.Wood)
-      mat_gap = Material.AirCavityClosed(cavity_depth_in)
-    end
-    mat_drywall = nil
-    drywall_r = 0
-    if drywall_thick_in > 0
-      mat_drywall = Material.GypsumWall(drywall_thick_in)
-      drywall_r = mat_drywall.rvalue
-    end
-    mat_rigid = nil
-    if rigid_r > 0
-      rigid_thick_in = rigid_r * BaseMaterial.InsulationRigid.k_in
-      mat_rigid = Material.new(name = nil, thick_in = rigid_thick_in, mat_base = BaseMaterial.InsulationRigid, k_in = rigid_thick_in / rigid_r)
-    end
-
-    # Set paths
-    gapFactor = self.get_gap_factor(install_grade, framing_factor, cavity_r)
-    path_fracs = [framing_factor, 1 - framing_factor - gapFactor, gapFactor]
-
-    # Define construction (only used to calculate assembly R-value)
-    constr = Construction.new(nil, path_fracs)
-    if not mat_drywall.nil?
-      constr.add_layer(mat_drywall)
-    end
-    if not mat_framing.nil? and not mat_cavity.nil? and not mat_gap.nil?
-      constr.add_layer(Material.AirFilmVertical)
-      constr.add_layer([mat_framing, mat_cavity, mat_gap])
-    end
-    if not mat_rigid.nil?
-      constr.add_layer(mat_rigid)
-    end
-
-    return constr.assembly_rvalue() - rigid_r - drywall_r
-  end
-
->>>>>>> 857c284d
   def self.create_kiva_slab_foundation(model, int_horiz_r, int_horiz_width, int_vert_r,
                                        int_vert_depth, ext_vert_r, ext_vert_depth,
                                        concrete_thick_in)
