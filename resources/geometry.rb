--- conflicted
+++ resolved
@@ -24,18 +24,12 @@
     building.elements.each("BuildingDetails/Enclosure/Walls/Wall") do |wall|
       wall_values = HPXML.get_wall_values(wall: wall)
       thermal_zones << wall_values[:interior_adjacent_to]
-<<<<<<< HEAD
-=======
       thermal_zones << wall_values[:exterior_adjacent_to]
->>>>>>> eeb6724d
     end
     building.elements.each("BuildingDetails/Enclosure/FoundationWalls/FoundationWall") do |foundation_wall|
       foundation_wall_values = HPXML.get_foundation_wall_values(foundation_wall: foundation_wall)
       thermal_zones << foundation_wall_values[:interior_adjacent_to]
-<<<<<<< HEAD
-=======
       thermal_zones << foundation_wall_values[:exterior_adjacent_to]
->>>>>>> eeb6724d
     end
     building.elements.each("BuildingDetails/Enclosure/Roofs/Roof") do |roof|
       roof_values = HPXML.get_roof_values(roof: roof)
@@ -48,12 +42,16 @@
     building.elements.each("BuildingDetails/Enclosure/FrameFloors/FrameFloor") do |framefloor|
       framefloor_values = HPXML.get_framefloor_values(framefloor: framefloor)
       thermal_zones << framefloor_values[:interior_adjacent_to]
-<<<<<<< HEAD
-    end
-    building.elements.each("BuildingDetails/Enclosure/Slabs/S;an") do |slab|
+      thermal_zones << framefloor_values[:exterior_adjacent_to]
+    end
+    building.elements.each("BuildingDetails/Enclosure/Slabs/Slab") do |slab|
       slab_values = HPXML.get_slab_values(slab: slab)
       thermal_zones << slab_values[:interior_adjacent_to]
     end
+    thermal_zones.delete("outside")
+    thermal_zones.delete("ground")
+    thermal_zones.delete("other")
+    thermal_zones.delete("other housing unit")
     return thermal_zones.uniq
   end
 
@@ -120,53 +118,6 @@
       end
       return floor_area
     end
-=======
-      thermal_zones << framefloor_values[:exterior_adjacent_to]
-    end
-    building.elements.each("BuildingDetails/Enclosure/Slabs/Slab") do |slab|
-      slab_values = HPXML.get_slab_values(slab: slab)
-      thermal_zones << slab_values[:interior_adjacent_to]
-    end
-    thermal_zones.delete("outside")
-    thermal_zones.delete("ground")
-    thermal_zones.delete("other")
-    thermal_zones.delete("other housing unit")
-    return thermal_zones.uniq
-  end
-  
-  def self.get_model_thermal_zone(model:,
-                                  thermal_zone:)
-    model.getThermalZones.each do |zone|
-      if ( thermal_zone == "living space" and Geometry.is_living(zone) ) or
-         ( thermal_zone == "basement - conditioned" and Geometry.is_conditioned_basement(zone) ) or
-         ( thermal_zone == "basement - unconditioned" and Geometry.is_unconditioned_basement(zone) ) or
-         ( thermal_zone == "crawlspace - vented" and Geometry.is_vented_crawl(zone) ) or
-         ( thermal_zone == "crawlspace - unvented" and Geometry.is_unvented_crawl(zone) ) or
-         ( thermal_zone == "garage" and Geometry.is_garage(zone) ) or
-         ( thermal_zone == "attic - vented" and Geometry.is_vented_attic(zone) ) or
-         ( thermal_zone == "attic - unvented" and Geometry.is_unvented_attic(zone) )
-        return zone
-      end      
-    end
-  end
-  
-  def self.get_thermal_zone_floor_area(building:,
-                                       thermal_zone:)
-    floor_area = 0
-    building.elements.each("BuildingDetails/Enclosure/FrameFloors/FrameFloor") do |framefloor|
-      framefloor_values = HPXML.get_framefloor_values(framefloor: framefloor)
-      next if framefloor_values[:exterior_adjacent_to] != thermal_zone
-
-      floor_area += framefloor_values[:area]
-    end
-    building.elements.each("BuildingDetails/Enclosure/Slabs/Slab") do |slab|
-      slab_values = HPXML.get_slab_values(slab: slab)
-      next if slab_values[:interior_adjacent_to] != thermal_zone
-
-      floor_area += slab_values[:area]
-    end
-    return floor_area
->>>>>>> eeb6724d
   end
 
   def self.get_zone_volume(zone, runner = nil)
@@ -211,7 +162,7 @@
     end
     return maxzs.max - minzs.min
   end
-  
+
   def self.get_height_of_thermal_zone(building:,
                                       thermal_zone:,
                                       number_of_conditioned_floors_above_grade:)
@@ -236,28 +187,6 @@
       end
 
       heights << Constants.WallHeight * num_floors
-    end
-    return heights.max
-  end
-
-  def self.get_height_of_thermal_zone(building:,
-                                      thermal_zone:)
-    heights = []
-    building.elements.each("BuildingDetails/Enclosure/FoundationWalls/FoundationWall") do |foundation_wall|
-      foundation_wall_values = HPXML.get_foundation_wall_values(foundation_wall: foundation_wall)
-      next if foundation_wall_values[:interior_adjacent_to] != thermal_zone
-
-      height = foundation_wall_values[:height]
-      if building.elements["BuildingDetails/Enclosure/RimJoists/RimJoist"]
-        height += 1.0
-      end
-      heights << height
-    end
-    building.elements.each("BuildingDetails/Enclosure/Walls/Wall") do |wall|
-      wall_values = HPXML.get_wall_values(wall: wall)
-      next if wall_values[:interior_adjacent_to] != thermal_zone
-
-      heights << 8.0
     end
     return heights.max
   end
