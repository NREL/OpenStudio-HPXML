require_relative "constants"
require_relative "unit_conversions"
require_relative "util"

class Geometry
<<<<<<< HEAD
  def self.initialize_transformation_matrix(m)
    m[0, 0] = 1
    m[1, 1] = 1
    m[2, 2] = 1
    m[3, 3] = 1
    return m
  end

  def self.make_polygon(*pts)
    p = OpenStudio::Point3dVector.new
    pts.each do |pt|
      p << pt
    end
    return p
  end

  def self.get_thermal_zones(building:)
    thermal_zones = []
    building.elements.each("BuildingDetails/Enclosure/Walls/Wall") do |wall|
      wall_values = HPXML.get_wall_values(wall: wall)
      thermal_zones << wall_values[:interior_adjacent_to]
      thermal_zones << wall_values[:exterior_adjacent_to]
    end
    building.elements.each("BuildingDetails/Enclosure/FoundationWalls/FoundationWall") do |foundation_wall|
      foundation_wall_values = HPXML.get_foundation_wall_values(foundation_wall: foundation_wall)
      thermal_zones << foundation_wall_values[:interior_adjacent_to]
      thermal_zones << foundation_wall_values[:exterior_adjacent_to]
    end
    building.elements.each("BuildingDetails/Enclosure/Roofs/Roof") do |roof|
      roof_values = HPXML.get_roof_values(roof: roof)
      thermal_zones << roof_values[:interior_adjacent_to]
    end
    building.elements.each("BuildingDetails/Enclosure/RimJoists/RimJoist") do |rim_joist|
      rim_joist_values = HPXML.get_rim_joist_values(rim_joist: rim_joist)
      thermal_zones << rim_joist_values[:interior_adjacent_to]
    end
    building.elements.each("BuildingDetails/Enclosure/FrameFloors/FrameFloor") do |framefloor|
      framefloor_values = HPXML.get_framefloor_values(framefloor: framefloor)
      thermal_zones << framefloor_values[:interior_adjacent_to]
      thermal_zones << framefloor_values[:exterior_adjacent_to]
    end
    building.elements.each("BuildingDetails/Enclosure/Slabs/Slab") do |slab|
      slab_values = HPXML.get_slab_values(slab: slab)
      thermal_zones << slab_values[:interior_adjacent_to]
    end
    thermal_zones.delete("outside")
    thermal_zones.delete("ground")
    thermal_zones.delete("other")
    thermal_zones.delete("other housing unit")
    return thermal_zones.uniq
  end

  def self.get_model_thermal_zone(model:,
                                  thermal_zone:)
    model.getThermalZones.each do |zone|
      if (thermal_zone == "living space" and Geometry.is_living(zone)) or
         (thermal_zone == "basement - conditioned" and Geometry.is_conditioned_basement(zone)) or
         (thermal_zone == "basement - unconditioned" and Geometry.is_unconditioned_basement(zone)) or
         (thermal_zone == "crawlspace - vented" and Geometry.is_vented_crawl(zone)) or
         (thermal_zone == "crawlspace - unvented" and Geometry.is_unvented_crawl(zone)) or
         (thermal_zone == "garage" and Geometry.is_garage(zone)) or
         (thermal_zone == "attic - vented" and Geometry.is_vented_attic(zone)) or
         (thermal_zone == "attic - unvented" and Geometry.is_unvented_attic(zone))
        return zone
      end
    end
  end

  def self.get_hpxml_thermal_zone(building:,
                                  thermal_zone:)
    Geometry.get_thermal_zones(building: building).each do |zone|
      if (zone == "living space" and Geometry.is_living(thermal_zone)) or
         (zone == "basement - conditioned" and Geometry.is_conditioned_basement(thermal_zone)) or
         (zone == "basement - unconditioned" and Geometry.is_unconditioned_basement(thermal_zone)) or
         (zone == "crawlspace - vented" and Geometry.is_vented_crawl(thermal_zone)) or
         (zone == "crawlspace - unvented" and Geometry.is_unvented_crawl(thermal_zone)) or
         (zone == "garage" and Geometry.is_garage(thermal_zone)) or
         (zone == "attic - vented" and Geometry.is_vented_attic(thermal_zone)) or
         (zone == "attic - unvented" and Geometry.is_unvented_attic(thermal_zone))
        return zone
      end
    end
  end

  def self.get_thermal_zone_floor_area(building:,
                                       thermal_zone:)
    construction_values = HPXML.get_building_construction_values(building_construction: building.elements["BuildingDetails/BuildingSummary/BuildingConstruction"])
    cfa = construction_values[:conditioned_floor_area]
    cfa_ag = cfa
    enclosure = building.elements["BuildingDetails/Enclosure"]
    enclosure.elements.each("Slabs/Slab[InteriorAdjacentTo='basement - conditioned']") do |slab|
      slab_values = HPXML.get_slab_values(slab: slab)
      cfa_ag -= slab_values[:area]
    end

    if thermal_zone == "living space"
      return cfa_ag
    elsif thermal_zone == "basement - conditioned"
      return cfa - cfa_ag
    else
      floor_area = 0
      building.elements.each("BuildingDetails/Enclosure/FrameFloors/FrameFloor") do |framefloor|
        framefloor_values = HPXML.get_framefloor_values(framefloor: framefloor)
        next if framefloor_values[:exterior_adjacent_to] != thermal_zone

        floor_area += framefloor_values[:area]
      end
      building.elements.each("BuildingDetails/Enclosure/Slabs/Slab") do |slab|
        slab_values = HPXML.get_slab_values(slab: slab)
        next if slab_values[:interior_adjacent_to] != thermal_zone

        floor_area += slab_values[:area]
      end
      return floor_area
    end
  end

=======
>>>>>>> d47ce825
  def self.get_zone_volume(zone, runner = nil)
    if zone.isVolumeAutocalculated or not zone.volume.is_initialized
      # Calculate volume from spaces
      volume = 0
      zone.spaces.each do |space|
        volume += UnitConversions.convert(space.volume, "m^3", "ft^3")
      end
    else
      volume = UnitConversions.convert(zone.volume.get, "m^3", "ft^3")
    end
    if volume <= 0 and not runner.nil?
      runner.registerError("Could not find any volume.")
      return nil
    end
    return volume
  end

  # Calculates space heights as the max z coordinate minus the min z coordinate
  def self.get_height_of_spaces(spaces)
    minzs = []
    maxzs = []
    spaces.each do |space|
      zvalues = self.getSurfaceZValues(space.surfaces)
      minzs << zvalues.min + UnitConversions.convert(space.zOrigin, "m", "ft")
      maxzs << zvalues.max + UnitConversions.convert(space.zOrigin, "m", "ft")
    end
    return maxzs.max - minzs.min
  end

<<<<<<< HEAD
  def self.get_height_of_thermal_zone(building:,
                                      thermal_zone:,
                                      number_of_conditioned_floors_above_grade:)
    heights = []
    building.elements.each("BuildingDetails/Enclosure/FoundationWalls/FoundationWall") do |foundation_wall|
      foundation_wall_values = HPXML.get_foundation_wall_values(foundation_wall: foundation_wall)
      next if foundation_wall_values[:interior_adjacent_to] != thermal_zone

      height = foundation_wall_values[:height]
      if building.elements["BuildingDetails/Enclosure/RimJoists/RimJoist"]
        height += Constants.RimJoistHeight
      end
      heights << height
    end
    building.elements.each("BuildingDetails/Enclosure/Walls/Wall") do |wall|
      wall_values = HPXML.get_wall_values(wall: wall)
      next if wall_values[:interior_adjacent_to] != thermal_zone

      num_floors = 1
      if thermal_zone == "living space"
        num_floors = number_of_conditioned_floors_above_grade
      end

      heights << Constants.WallHeight * num_floors
    end
    return heights.max
=======
  def self.get_max_z_of_spaces(spaces)
    maxzs = []
    spaces.each do |space|
      zvalues = self.getSurfaceZValues(space.surfaces)
      maxzs << zvalues.max + UnitConversions.convert(space.zOrigin, "m", "ft")
    end
    return maxzs.max
>>>>>>> d47ce825
  end

  # Calculates the surface height as the max z coordinate minus the min z coordinate
  def self.surface_height(surface)
    zvalues = self.getSurfaceZValues([surface])
    minz = zvalues.min
    maxz = zvalues.max
    return maxz - minz
  end

  def self.zone_is_conditioned(zone)
    zone.spaces.each do |space|
      unless self.space_is_conditioned(space)
        return false
      end
    end
  end

<<<<<<< HEAD
  def self.thermal_zone_is_conditioned(thermal_zone:)
    return true if thermal_zone == "living space" or thermal_zone.include? "- conditioned" or thermal_zone == "other housing unit"

    return false
  end

  # Returns true if all spaces in zone are fully above grade
  def self.zone_is_above_grade(zone)
    spaces_are_above_grade = []
    zone.spaces.each do |space|
      spaces_are_above_grade << self.space_is_above_grade(space)
    end
    if spaces_are_above_grade.all?
      return true
    end

    return false
  end

  def self.thermal_zone_is_above_grade(building:,
                                       thermal_zone:)
    return true if thermal_zone == "living space"
    return true if thermal_zone.include? "attic"
    return false if thermal_zone.include? "basement"
    return false if thermal_zone.include? "crawlspace"

    if thermal_zone.include? "garage"
      building.elements.each("BuildingDetails/Enclosure/Slabs/Slab") do |slab|
        slab_values = HPXML.get_slab_values(slab: slab)

        next if slab_values[:interior_adjacent_to] != thermal_zone

        return true if slab_values[:depth_below_grade] == 0

        return false
      end
    end
    return true
  end

  # Returns true if all spaces in zone are either fully or partially below grade
  def self.zone_is_below_grade(zone)
    return !self.zone_is_above_grade(zone)
  end

  def self.thermal_zone_is_below_grade(building:,
                                       thermal_zone:)
    return !self.thermal_zone_is_above_grade(building: building, thermal_zone: thermal_zone)
  end

  def self.get_conditioned_above_and_below_grade_zones(thermal_zones)
    conditioned_living_zones = []
    conditioned_basement_zones = []
    thermal_zones.each do |thermal_zone|
      next unless self.zone_is_conditioned(thermal_zone)

      if self.zone_is_above_grade(thermal_zone)
        conditioned_living_zones << thermal_zone
      elsif self.zone_is_below_grade(thermal_zone)
        conditioned_basement_zones << thermal_zone
      end
    end
    return conditioned_living_zones, conditioned_basement_zones
  end

  def self.get_conditioned_above_and_below_grade_thermal_zones(building:,
                                                               thermal_zones:)
    conditioned_living_zones = []
    conditioned_basement_zones = []
    thermal_zones.each do |thermal_zone|
      next unless Geometry.thermal_zone_is_conditioned(thermal_zone: thermal_zone)

      if self.thermal_zone_is_above_grade(building: building, thermal_zone: thermal_zone)
        conditioned_living_zones << thermal_zone
      elsif self.thermal_zone_is_below_grade(building: building, thermal_zone: thermal_zone)
        conditioned_basement_zones << thermal_zone
      end
    end
    return conditioned_living_zones, conditioned_basement_zones
  end

=======
>>>>>>> d47ce825
  def self.get_thermal_zones_from_spaces(spaces)
    thermal_zones = []
    spaces.each do |space|
      next unless space.thermalZone.is_initialized

      unless thermal_zones.include? space.thermalZone.get
        thermal_zones << space.thermalZone.get
      end
    end
    return thermal_zones
  end

  def self.space_is_unconditioned(space)
    return !self.space_is_conditioned(space)
  end

  def self.space_is_conditioned(space)
    unless space.isPlenum
      if space.spaceType.is_initialized
        if space.spaceType.get.standardsSpaceType.is_initialized
          return self.is_conditioned_space_type(space.spaceType.get.standardsSpaceType.get)
        end
      end
    end
    return false
  end

  def self.is_conditioned_space_type(space_type)
    if [Constants.SpaceTypeLiving].include? space_type
      return true
    end

    return false
  end

  # Returns true if space is fully above grade
  def self.space_is_above_grade(space)
    return !self.space_is_below_grade(space)
  end

  # Returns true if space is either fully or partially below grade
  def self.space_is_below_grade(space)
    space.surfaces.each do |surface|
      next if surface.surfaceType.downcase != "wall"
      if surface.outsideBoundaryCondition.downcase == "foundation"
        return true
      end
    end
    return false
  end

  def self.get_space_from_location(model, location, location_hierarchy)
    if location == Constants.Auto
      location_hierarchy.each do |space_type|
        model.getSpaces.each do |space|
          next if not self.space_is_of_type(space, space_type)

          return space
        end
      end
    else
      model.getSpaces.each do |space|
        next if not space.spaceType.is_initialized
        next if not space.spaceType.get.standardsSpaceType.is_initialized
        next if space.spaceType.get.standardsSpaceType.get != location

        return space
      end
    end
    return nil
  end

  # Return an array of x values for surfaces passed in. The values will be relative to the parent origin. This was intended for spaces.
  def self.getSurfaceXValues(surfaceArray)
    xValueArray = []
    surfaceArray.each do |surface|
      surface.vertices.each do |vertex|
        xValueArray << UnitConversions.convert(vertex.x, "m", "ft")
      end
    end
    return xValueArray
  end

  # Return an array of y values for surfaces passed in. The values will be relative to the parent origin. This was intended for spaces.
  def self.getSurfaceYValues(surfaceArray)
    yValueArray = []
    surfaceArray.each do |surface|
      surface.vertices.each do |vertex|
        yValueArray << UnitConversions.convert(vertex.y, "m", "ft")
      end
    end
    return yValueArray
  end

  # Return an array of z values for surfaces passed in. The values will be relative to the parent origin. This was intended for spaces.
  def self.getSurfaceZValues(surfaceArray)
    zValueArray = []
    surfaceArray.each do |surface|
      surface.vertices.each do |vertex|
        zValueArray << UnitConversions.convert(vertex.z, "m", "ft")
      end
    end
    return zValueArray
  end

  def self.get_z_origin_for_zone(zone)
    z_origins = []
    zone.spaces.each do |space|
      z_origins << UnitConversions.convert(space.zOrigin, "m", "ft")
    end
    return z_origins.min
  end

  # Takes in a list of spaces and returns the total above grade wall area
  def self.calculate_above_grade_wall_area(building:)
    wall_area = 0

    building.elements.each("BuildingDetails/Enclosure/Walls/Wall") do |wall|
      wall_values = HPXML.get_wall_values(wall: wall)
      wall_area += wall_values[:area]
    end

    building.elements.each("BuildingDetails/Enclosure/FoundationWalls/FoundationWall") do |fnd_wall|
      fnd_wall_values = HPXML.get_foundation_wall_values(foundation_wall: fnd_wall)
      height = fnd_wall_values[:height]
      area = fnd_wall_values[:area]
      depth_below_grade = fnd_wall_values[:depth_below_grade]
      width = area / height
      wall_area += width * (height - depth_below_grade)
    end

    building.elements.each("BuildingDetails/Enclosure/RimJoists/RimJoist") do |rim_joist|
      rim_joist_values = HPXML.get_rim_joist_values(rim_joist: rim_joist)
      wall_area += rim_joist_values[:area]
    end

    return wall_area
  end

  def self.calculate_above_grade_exterior_wall_area(building:)
    wall_area = 0

    building.elements.each("BuildingDetails/Enclosure/Walls/Wall") do |wall|
      wall_values = HPXML.get_wall_values(wall: wall)

      next unless ["living space", "attic - conditioned", "basement - conditioned", "crawlspace - conditioned", "garage - conditioned"].include? wall_values[:interior_adjacent_to]
      next if wall_values[:exterior_adjacent_to] != "outside"

      wall_area += wall_values[:area]
    end

    building.elements.each("BuildingDetails/Enclosure/FoundationWalls/FoundationWall") do |fnd_wall|
      fnd_wall_values = HPXML.get_foundation_wall_values(foundation_wall: fnd_wall)

      next unless ["living space", "attic - conditioned", "basement - conditioned", "crawlspace - conditioned", "garage - conditioned"].include? fnd_wall_values[:interior_adjacent_to]
      next if fnd_wall_values[:exterior_adjacent_to] != "ground"

      height = fnd_wall_values[:height]
      area = fnd_wall_values[:area]
      depth_below_grade = fnd_wall_values[:depth_below_grade]
      width = area / height
      wall_area += width * (height - depth_below_grade)
    end

    building.elements.each("BuildingDetails/Enclosure/RimJoists/RimJoist") do |rim_joist|
      rim_joist_values = HPXML.get_rim_joist_values(rim_joist: rim_joist)

      next unless ["living space", "attic - conditioned", "basement - conditioned", "crawlspace - conditioned", "garage - conditioned"].include? rim_joist_values[:interior_adjacent_to]
      next if rim_joist_values[:exterior_adjacent_to] != "outside"

      wall_area += rim_joist_values[:area]
    end

    return wall_area
  end

  def self.get_roof_pitch(surfaces)
    tilts = []
    surfaces.each do |surface|
      next if surface.surfaceType.downcase != "roofceiling"
      next if surface.outsideBoundaryCondition.downcase != "outdoors" and surface.outsideBoundaryCondition.downcase != "adiabatic"

      tilts << surface.tilt
    end
    return UnitConversions.convert(tilts.max, "rad", "deg")
  end

  def self.get_thermal_zone_roof_pitch(building:,
                                       thermal_zone:)
    pitches = []
    building.elements.each("BuildingDetails/Enclosure/Roofs/Roof") do |roof|
      roof_values = HPXML.get_roof_values(roof: roof)
      next if roof_values[:interior_adjacent_to] != thermal_zone

      pitches << roof_values[:pitch]
    end
    return pitches.max
  end

  # Checks if the surface is between conditioned and unconditioned space
  def self.is_interzonal_surface(surface)
    if surface.outsideBoundaryCondition.downcase != "surface" or not surface.space.is_initialized or not surface.adjacentSurface.is_initialized
      return false
    end

    adjacent_surface = surface.adjacentSurface.get
    if not adjacent_surface.space.is_initialized
      return false
    end
    if self.space_is_conditioned(surface.space.get) == self.space_is_conditioned(adjacent_surface.space.get)
      return false
    end

    return true
  end

  def self.is_living(space_or_zone)
    return self.space_or_zone_is_of_type(space_or_zone, Constants.SpaceTypeLiving)
  end

  def self.is_vented_crawl(space_or_zone)
    return self.space_or_zone_is_of_type(space_or_zone, Constants.SpaceTypeVentedCrawl)
  end

  def self.is_unvented_crawl(space_or_zone)
    return self.space_or_zone_is_of_type(space_or_zone, Constants.SpaceTypeUnventedCrawl)
  end

  def self.is_unconditioned_basement(space_or_zone)
    return self.space_or_zone_is_of_type(space_or_zone, Constants.SpaceTypeUnconditionedBasement)
  end

  def self.is_vented_attic(space_or_zone)
    return self.space_or_zone_is_of_type(space_or_zone, Constants.SpaceTypeVentedAttic)
  end

  def self.is_unvented_attic(space_or_zone)
    return self.space_or_zone_is_of_type(space_or_zone, Constants.SpaceTypeUnventedAttic)
  end

  def self.is_garage(space_or_zone)
    return self.space_or_zone_is_of_type(space_or_zone, Constants.SpaceTypeGarage)
  end

  def self.space_or_zone_is_of_type(space_or_zone, space_type)
    if space_or_zone.is_a? OpenStudio::Model::Space
      return self.space_is_of_type(space_or_zone, space_type)
    elsif space_or_zone.is_a? OpenStudio::Model::ThermalZone
      return self.zone_is_of_type(space_or_zone, space_type)
    end
  end

  def self.space_is_of_type(space, space_type)
    unless space.isPlenum
      if space.spaceType.is_initialized
        if space.spaceType.get.standardsSpaceType.is_initialized
          return true if space.spaceType.get.standardsSpaceType.get == space_type
        end
      end
    end
    return false
  end

  def self.zone_is_of_type(zone, space_type)
    zone.spaces.each do |space|
      return self.space_is_of_type(space, space_type)
    end
  end

  def self.get_conditioned_spaces(spaces)
    conditioned_spaces = []
    spaces.each do |space|
      next if self.space_is_unconditioned(space)

      conditioned_spaces << space
    end
    return conditioned_spaces
  end

  def self.get_unconditioned_basement_spaces(spaces)
    unconditioned_basement_spaces = []
    spaces.each do |space|
      next if not self.is_unconditioned_basement(space)

      unconditioned_basement_spaces << space
    end
    return unconditioned_basement_spaces
  end

  def self.get_garage_spaces(spaces)
    garage_spaces = []
    spaces.each do |space|
      next if not self.is_garage(space)

      garage_spaces << space
    end
    return garage_spaces
  end

  def self.get_facade_for_surface(surface)
    tol = 0.001
    n = surface.outwardNormal
    facade = nil
    if (n.z).abs < tol
      if (n.x).abs < tol and (n.y + 1).abs < tol
        facade = Constants.FacadeFront
      elsif (n.x - 1).abs < tol and (n.y).abs < tol
        facade = Constants.FacadeRight
      elsif (n.x).abs < tol and (n.y - 1).abs < tol
        facade = Constants.FacadeBack
      elsif (n.x + 1).abs < tol and (n.y).abs < tol
        facade = Constants.FacadeLeft
      end
    else
      if (n.x).abs < tol and n.y < 0
        facade = Constants.FacadeFront
      elsif n.x > 0 and (n.y).abs < tol
        facade = Constants.FacadeRight
      elsif (n.x).abs < tol and n.y > 0
        facade = Constants.FacadeBack
      elsif n.x < 0 and (n.y).abs < tol
        facade = Constants.FacadeLeft
      end
    end
    return facade
  end

  def self.get_surface_length(surface)
    xvalues = self.getSurfaceXValues([surface])
    yvalues = self.getSurfaceYValues([surface])
    xrange = xvalues.max - xvalues.min
    yrange = yvalues.max - yvalues.min
    if xrange > yrange
      return xrange
    end

    return yrange
  end

  def self.get_surface_height(surface)
    zvalues = self.getSurfaceZValues([surface])
    zrange = zvalues.max - zvalues.min
    return zrange
  end

  def self.get_spaces_above_grade_exterior_walls(spaces)
    above_grade_exterior_walls = []
    spaces.each do |space|
      next if not Geometry.space_is_conditioned(space)
      next if not Geometry.space_is_above_grade(space)

      space.surfaces.each do |surface|
        next if above_grade_exterior_walls.include?(surface)
        next if surface.surfaceType.downcase != "wall"
        next if surface.outsideBoundaryCondition.downcase != "outdoors"

        above_grade_exterior_walls << surface
      end
    end
    return above_grade_exterior_walls
  end

  def self.get_thermal_zone_above_grade_exterior_walls(building:,
                                                       thermal_zone:)
    above_grade_exterior_walls = []
    building.elements.each("BuildingDetails/Enclosure/Walls/Wall") do |wall|
      wall_values = HPXML.get_wall_values(wall: wall)

      next if wall_values[:interior_adjacent_to] != thermal_zone
      next if wall_values[:exterior_adjacent_to] != "outside"

      above_grade_exterior_walls << wall
    end
    return above_grade_exterior_walls
  end

  def self.get_thermal_zone_above_grade_exterior_rim_joists(building:,
                                                            thermal_zone:)
    above_grade_exterior_rim_joists = []
    building.elements.each("BuildingDetails/Enclosure/RimJoists/RimJoist") do |rim_joist|
      rim_joist_values = HPXML.get_rim_joist_values(rim_joist: rim_joist)

      next if rim_joist_values[:interior_adjacent_to] != thermal_zone
      next if rim_joist_values[:exterior_adjacent_to] != "outside"
      next unless self.thermal_zone_is_above_grade(building: building, thermal_zone: thermal_zone)

      above_grade_exterior_rim_joists << rim_joist
    end
    return above_grade_exterior_rim_joists
  end

  def self.get_spaces_above_grade_exterior_floors(spaces)
    above_grade_exterior_floors = []
    spaces.each do |space|
      next if not Geometry.space_is_conditioned(space)
      next if not Geometry.space_is_above_grade(space)

      space.surfaces.each do |surface|
        next if above_grade_exterior_floors.include?(surface)
        next if surface.surfaceType.downcase != "floor"
        next if surface.outsideBoundaryCondition.downcase != "outdoors"

        above_grade_exterior_floors << surface
      end
    end
    return above_grade_exterior_floors
  end

  def self.get_thermal_zone_above_grade_exterior_floors(building:,
                                                        thermal_zone:)
    above_grade_exterior_floors = []
    building.elements.each("BuildingDetails/Enclosure/FrameFloors/FrameFloor") do |framefloor|
      framefloor_values = HPXML.get_framefloor_values(framefloor: framefloor)

      next if framefloor_values[:interior_adjacent_to] != thermal_zone
      next if framefloor_values[:exterior_adjacent_to] != "outside"

      above_grade_exterior_floors << framefloor
    end
    return above_grade_exterior_floors
  end

  def self.get_spaces_above_grade_ground_floors(spaces)
    above_grade_ground_floors = []
    spaces.each do |space|
      next if not Geometry.space_is_conditioned(space)
      next if not Geometry.space_is_above_grade(space)

      space.surfaces.each do |surface|
        next if above_grade_ground_floors.include?(surface)
        next if surface.surfaceType.downcase != "floor"
        next if surface.outsideBoundaryCondition.downcase != "foundation"

        above_grade_ground_floors << surface
      end
    end
    return above_grade_ground_floors
  end

  def self.get_thermal_zone_above_grade_ground_floors(building:,
                                                      thermal_zone:)
    above_grade_ground_floors = []
    building.elements.each("BuildingDetails/Enclosure/Slabs/Slab") do |slab|
      slab_values = HPXML.get_slab_values(slab: slab)

      next if slab_values[:interior_adjacent_to] != thermal_zone
      next if slab_values[:depth_below_grade] != 0

      above_grade_ground_floors << slab
    end
    return above_grade_ground_floors
  end

  def self.get_spaces_above_grade_exterior_roofs(spaces)
    above_grade_exterior_roofs = []
    spaces.each do |space|
      next if not Geometry.space_is_conditioned(space)
      next if not Geometry.space_is_above_grade(space)

      space.surfaces.each do |surface|
        next if above_grade_exterior_roofs.include?(surface)
        next if surface.surfaceType.downcase != "roofceiling"
        next if surface.outsideBoundaryCondition.downcase != "outdoors"

        above_grade_exterior_roofs << surface
      end
    end
    return above_grade_exterior_roofs
  end

  def self.get_thermal_zone_above_grade_exterior_roofs(building:,
                                                       thermal_zone:)
    above_grade_exterior_roofs = []
    building.elements.each("BuildingDetails/Enclosure/Roofs/Roof") do |roof|
      roof_values = HPXML.get_roof_values(roof: roof)

      next if roof_values[:interior_adjacent_to] != thermal_zone

      above_grade_exterior_roofs << roof_values
    end
    return above_grade_exterior_roofs
  end

  def self.get_spaces_interzonal_walls(spaces)
    interzonal_walls = []
    spaces.each do |space|
      space.surfaces.each do |surface|
        next if interzonal_walls.include?(surface)
        next if surface.surfaceType.downcase != "wall"
        next if not self.is_interzonal_surface(surface)

        interzonal_walls << surface
      end
    end
    return interzonal_walls
  end

  def self.get_thermal_zone_interzonal_walls(building:,
                                             thermal_zone:)
    interzonal_walls = []
    building.elements.each("BuildingDetails/Enclosure/Walls/Wall") do |wall|
      wall_values = HPXML.get_wall_values(wall: wall)

      next if wall_values[:interior_adjacent_to] != thermal_zone
      next if wall_values[:exterior_adjacent_to] == "outside"
      next if wall_values[:exterior_adjacent_to] == "ground"

      if (self.thermal_zone_is_conditioned(thermal_zone: wall_values[:interior_adjacent_to]) and !self.thermal_zone_is_conditioned(thermal_zone: wall_values[:exterior_adjacent_to])) or (self.thermal_zone_is_conditioned(thermal_zone: wall_values[:exterior_adjacent_to]) and !self.thermal_zone_is_conditioned(thermal_zone: wall_values[:interior_adjacent_to]))
        interzonal_walls << wall
      end
    end
    return interzonal_walls
  end

  def self.get_spaces_interzonal_floors_and_ceilings(spaces)
    interzonal_floors = []
    spaces.each do |space|
      space.surfaces.each do |surface|
        next if interzonal_floors.include?(surface)
        next if surface.surfaceType.downcase != "floor" and surface.surfaceType.downcase != "roofceiling"
        next if not self.is_interzonal_surface(surface)

        interzonal_floors << surface
      end
    end
    return interzonal_floors
  end

  def self.get_thermal_zone_interzonal_floors_and_ceilings(building:,
                                                           thermal_zone:)
    interzonal_floors = []
    building.elements.each("BuildingDetails/Enclosure/FrameFloors/FrameFloor") do |framefloor|
      framefloor_values = HPXML.get_framefloor_values(framefloor: framefloor)

      next if framefloor_values[:interior_adjacent_to] != thermal_zone
      next if framefloor_values[:exterior_adjacent_to] == "outside"
      next if framefloor_values[:exterior_adjacent_to] == "ground"

      if (self.thermal_zone_is_conditioned(thermal_zone: framefloor_values[:interior_adjacent_to]) and !self.thermal_zone_is_conditioned(thermal_zone: framefloor_values[:exterior_adjacent_to])) or (self.thermal_zone_is_conditioned(thermal_zone: framefloor_values[:exterior_adjacent_to]) and !self.thermal_zone_is_conditioned(thermal_zone: framefloor_values[:interior_adjacent_to]))
        interzonal_floors << framefloor
      end
    end
    return interzonal_floors
  end

  def self.get_spaces_below_grade_exterior_walls(spaces)
    below_grade_exterior_walls = []
    spaces.each do |space|
      next if not Geometry.space_is_conditioned(space)
      next if not Geometry.space_is_below_grade(space)

      space.surfaces.each do |surface|
        next if below_grade_exterior_walls.include?(surface)
        next if surface.surfaceType.downcase != "wall"
        next if surface.outsideBoundaryCondition.downcase != "foundation"

        below_grade_exterior_walls << surface
      end
    end
    return below_grade_exterior_walls
  end

  def self.get_thermal_zone_below_grade_exterior_walls(building:,
                                                       thermal_zone:)
    below_grade_exterior_walls = []
    building.elements.each("BuildingDetails/Enclosure/FoundationWalls/FoundationWall") do |foundation_wall|
      foundation_wall_values = HPXML.get_foundation_wall_values(foundation_wall: foundation_wall)

      next if foundation_wall_values[:interior_adjacent_to] != thermal_zone
      next if foundation_wall_values[:depth_below_grade] == 0

      below_grade_exterior_walls << foundation_wall
    end
    return below_grade_exterior_walls
  end

  def self.get_spaces_below_grade_exterior_floors(spaces)
    below_grade_exterior_floors = []
    spaces.each do |space|
      next if not Geometry.space_is_conditioned(space)
      next if not Geometry.space_is_below_grade(space)

      space.surfaces.each do |surface|
        next if below_grade_exterior_floors.include?(surface)
        next if surface.surfaceType.downcase != "floor"
        next if surface.outsideBoundaryCondition.downcase != "foundation"

        below_grade_exterior_floors << surface
      end
    end
    return below_grade_exterior_floors
  end

  def self.get_thermal_zone_below_grade_exterior_floors(building:,
                                                        thermal_zone:)
    below_grade_exterior_floors = []
    building.elements.each("BuildingDetails/Enclosure/Slabs/Slab") do |slab|
      slab_values = HPXML.get_slab_values(slab: slab)

      next if slab_values[:interior_adjacent_to] != thermal_zone
      next if slab_values[:depth_below_grade] == 0

      below_grade_exterior_floors << slab
    end
    return below_grade_exterior_floors
  end

  def self.process_occupants(model, runner, num_occ, occ_gain, sens_frac, lat_frac, weekday_sch, weekend_sch, monthly_sch,
                             cfa, nbeds)

    # Error checking
    if sens_frac < 0 or sens_frac > 1
      runner.registerError("Sensible fraction must be greater than or equal to 0 and less than or equal to 1.")
      return false
    end
    if lat_frac < 0 or lat_frac > 1
      runner.registerError("Latent fraction must be greater than or equal to 0 and less than or equal to 1.")
      return false
    end
    if lat_frac + sens_frac > 1
      runner.registerError("Sum of sensible and latent fractions must be less than or equal to 1.")
      return false
    end

    activity_per_person = UnitConversions.convert(occ_gain, "Btu/hr", "W")

    # Hard-coded convective, radiative, latent, and lost fractions
    occ_lat = lat_frac
    occ_sens = sens_frac
    occ_conv = 0.442 * occ_sens
    occ_rad = 0.558 * occ_sens
    occ_lost = 1 - occ_lat - occ_conv - occ_rad

    # Update number of occupants
    total_num_occ = 0
    people_sch = nil
    activity_sch = nil

    # Get spaces
    ffa_spaces = self.get_conditioned_spaces(model.getSpaces)

    ffa_spaces.each do |space|
      space_obj_name = "#{Constants.ObjectNameOccupants}|#{space.name.to_s}"

      space_num_occ = num_occ * UnitConversions.convert(space.floorArea, "m^2", "ft^2") / cfa

      if people_sch.nil?
        # Create schedule
        people_sch = MonthWeekdayWeekendSchedule.new(model, runner, Constants.ObjectNameOccupants + " schedule", weekday_sch, weekend_sch, monthly_sch, mult_weekday = 1.0, mult_weekend = 1.0, normalize_values = true, create_sch_object = true, schedule_type_limits_name = Constants.ScheduleTypeLimitsFraction)
        if not people_sch.validated?
          return false
        end
      end

      if activity_sch.nil?
        # Create schedule
        activity_sch = OpenStudio::Model::ScheduleRuleset.new(model, activity_per_person)
      end

      # Add people definition for the occ
      occ_def = OpenStudio::Model::PeopleDefinition.new(model)
      occ = OpenStudio::Model::People.new(occ_def)
      occ.setName(space_obj_name)
      occ.setSpace(space)
      occ_def.setName(space_obj_name)
      occ_def.setNumberOfPeopleCalculationMethod("People", 1)
      occ_def.setNumberofPeople(space_num_occ)
      occ_def.setFractionRadiant(occ_rad)
      occ_def.setSensibleHeatFraction(occ_sens)
      occ_def.setMeanRadiantTemperatureCalculationType("ZoneAveraged")
      occ_def.setCarbonDioxideGenerationRate(0)
      occ_def.setEnableASHRAE55ComfortWarnings(false)
      occ.setActivityLevelSchedule(activity_sch)
      occ.setNumberofPeopleSchedule(people_sch.schedule)

      total_num_occ += space_num_occ

      runner.registerInfo("Space '#{space.name}' been assigned #{space_num_occ.round(2)} occupant(s).")
    end

    runner.registerInfo("The building has been assigned #{total_num_occ.round(2)} total occupant(s).")
    return true
  end

  def self.get_occupancy_default_num(nbeds)
    return Float(nbeds)
  end

  def self.get_occupancy_default_values()
    # Table 4.2.2(3). Internal Gains for Reference Homes
    hrs_per_day = 16.5 # hrs/day
    sens_gains = 3716.0 # Btu/person/day
    lat_gains = 2884.0 # Btu/person/day
    tot_gains = sens_gains + lat_gains
    heat_gain = tot_gains / hrs_per_day # Btu/person/hr
    sens = sens_gains / tot_gains
    lat = lat_gains / tot_gains
    return heat_gain, hrs_per_day, sens, lat
  end
end<|MERGE_RESOLUTION|>--- conflicted
+++ resolved
@@ -3,22 +3,6 @@
 require_relative "util"
 
 class Geometry
-<<<<<<< HEAD
-  def self.initialize_transformation_matrix(m)
-    m[0, 0] = 1
-    m[1, 1] = 1
-    m[2, 2] = 1
-    m[3, 3] = 1
-    return m
-  end
-
-  def self.make_polygon(*pts)
-    p = OpenStudio::Point3dVector.new
-    pts.each do |pt|
-      p << pt
-    end
-    return p
-  end
 
   def self.get_thermal_zones(building:)
     thermal_zones = []
@@ -121,8 +105,6 @@
     end
   end
 
-=======
->>>>>>> d47ce825
   def self.get_zone_volume(zone, runner = nil)
     if zone.isVolumeAutocalculated or not zone.volume.is_initialized
       # Calculate volume from spaces
@@ -152,7 +134,6 @@
     return maxzs.max - minzs.min
   end
 
-<<<<<<< HEAD
   def self.get_height_of_thermal_zone(building:,
                                       thermal_zone:,
                                       number_of_conditioned_floors_above_grade:)
@@ -179,7 +160,7 @@
       heights << Constants.WallHeight * num_floors
     end
     return heights.max
-=======
+
   def self.get_max_z_of_spaces(spaces)
     maxzs = []
     spaces.each do |space|
@@ -187,7 +168,6 @@
       maxzs << zvalues.max + UnitConversions.convert(space.zOrigin, "m", "ft")
     end
     return maxzs.max
->>>>>>> d47ce825
   end
 
   # Calculates the surface height as the max z coordinate minus the min z coordinate
@@ -206,22 +186,8 @@
     end
   end
 
-<<<<<<< HEAD
   def self.thermal_zone_is_conditioned(thermal_zone:)
     return true if thermal_zone == "living space" or thermal_zone.include? "- conditioned" or thermal_zone == "other housing unit"
-
-    return false
-  end
-
-  # Returns true if all spaces in zone are fully above grade
-  def self.zone_is_above_grade(zone)
-    spaces_are_above_grade = []
-    zone.spaces.each do |space|
-      spaces_are_above_grade << self.space_is_above_grade(space)
-    end
-    if spaces_are_above_grade.all?
-      return true
-    end
 
     return false
   end
@@ -247,29 +213,9 @@
     return true
   end
 
-  # Returns true if all spaces in zone are either fully or partially below grade
-  def self.zone_is_below_grade(zone)
-    return !self.zone_is_above_grade(zone)
-  end
-
   def self.thermal_zone_is_below_grade(building:,
                                        thermal_zone:)
     return !self.thermal_zone_is_above_grade(building: building, thermal_zone: thermal_zone)
-  end
-
-  def self.get_conditioned_above_and_below_grade_zones(thermal_zones)
-    conditioned_living_zones = []
-    conditioned_basement_zones = []
-    thermal_zones.each do |thermal_zone|
-      next unless self.zone_is_conditioned(thermal_zone)
-
-      if self.zone_is_above_grade(thermal_zone)
-        conditioned_living_zones << thermal_zone
-      elsif self.zone_is_below_grade(thermal_zone)
-        conditioned_basement_zones << thermal_zone
-      end
-    end
-    return conditioned_living_zones, conditioned_basement_zones
   end
 
   def self.get_conditioned_above_and_below_grade_thermal_zones(building:,
@@ -288,8 +234,6 @@
     return conditioned_living_zones, conditioned_basement_zones
   end
 
-=======
->>>>>>> d47ce825
   def self.get_thermal_zones_from_spaces(spaces)
     thermal_zones = []
     spaces.each do |space|
