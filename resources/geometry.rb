require "#{File.dirname(__FILE__)}/constants"
require "#{File.dirname(__FILE__)}/unit_conversions"
require "#{File.dirname(__FILE__)}/util"

class Geometry
  def self.get_abs_azimuth(azimuth_type, relative_azimuth, building_orientation, offset = 180.0)
    azimuth = nil
    if azimuth_type == Constants.CoordRelative
      azimuth = relative_azimuth + building_orientation + offset
    elsif azimuth_type == Constants.CoordAbsolute
      azimuth = relative_azimuth + offset
    end

    # Ensure azimuth is >=0 and <=360
    while azimuth < 0.0
      azimuth += 360.0
    end

    while azimuth >= 360.0
      azimuth -= 360.0
    end

    return azimuth
  end

  def self.get_abs_tilt(tilt_type, relative_tilt, roof_tilt, latitude)
    if tilt_type == Constants.TiltPitch
      return relative_tilt + roof_tilt
    elsif tilt_type == Constants.TiltLatitude
      return relative_tilt + latitude
    elsif tilt_type == Constants.CoordAbsolute
      return relative_tilt
    end
  end

  def self.initialize_transformation_matrix(m)
    m[0, 0] = 1
    m[1, 1] = 1
    m[2, 2] = 1
    m[3, 3] = 1
    return m
  end

  def self.get_surface_dimensions(surface)
    least_x = 9e99
    greatest_x = -9e99
    least_y = 9e99
    greatest_y = -9e99
    least_z = 9e99
    greatest_z = -9e99
    surface.vertices.each do |vertex|
      least_x = [vertex.x, least_x].min
      greatest_x = [vertex.x, greatest_x].max
      least_y = [vertex.y, least_y].min
      greatest_y = [vertex.y, greatest_y].max
      least_z = [vertex.z, least_z].min
      greatest_z = [vertex.z, greatest_z].max
    end
    l = greatest_x - least_x
    w = greatest_y - least_y
    h = greatest_z - least_z
    return l, w, h
  end

  def self.get_building_stories(spaces)
    space_min_zs = []
    spaces.each do |space|
      next if not self.space_is_finished(space)

      surfaces_min_zs = []
      space.surfaces.each do |surface|
        zvalues = self.getSurfaceZValues([surface])
        surfaces_min_zs << zvalues.min + UnitConversions.convert(space.zOrigin, "m", "ft")
      end
      space_min_zs << surfaces_min_zs.min
    end
    return space_min_zs.uniq.length
  end

  def self.get_above_grade_building_stories(spaces)
    space_min_zs = []
    spaces.each do |space|
      next if not self.space_is_finished(space)
      next if not self.space_is_above_grade(space)

      surfaces_min_zs = []
      space.surfaces.each do |surface|
        zvalues = self.getSurfaceZValues([surface])
        surfaces_min_zs << zvalues.min + UnitConversions.convert(space.zOrigin, "m", "ft")
      end
      space_min_zs << surfaces_min_zs.min
    end
    return space_min_zs.uniq.length
  end

  def self.make_one_space_from_multiple_spaces(model, spaces)
    new_space = OpenStudio::Model::Space.new(model)
    spaces.each do |space|
      space.surfaces.each do |surface|
        if surface.adjacentSurface.is_initialized and surface.surfaceType.downcase == "wall"
          surface.adjacentSurface.get.remove
          surface.remove
        else
          surface.setSpace(new_space)
        end
      end
      space.remove
    end
    return new_space
  end

  def self.make_polygon(*pts)
    p = OpenStudio::Point3dVector.new
    pts.each do |pt|
      p << pt
    end
    return p
  end

  def self.get_building_units(model, runner = nil)
    if model.getSpaces.size == 0
      if !runner.nil?
        runner.registerError("No building geometry has been defined.")
      end
      return nil
    end

    return_units = []
    model.getBuildingUnits.each do |unit|
      # Remove any units from list that have no associated spaces or are not residential
      next if not (unit.spaces.size > 0 and unit.buildingUnitType == Constants.BuildingUnitTypeResidential)

      return_units << unit
    end

    if return_units.size == 0
      # Assume SFD; create single building unit for entire model
      if !runner.nil?
        runner.registerWarning("No building units defined; assuming single-family detached building.")
<<<<<<< HEAD
      end
      unit = OpenStudio::Model::BuildingUnit.new(model)
      unit.setBuildingUnitType("Residential")
      unit.setName(Constants.ObjectNameBuildingUnit)
      model.getSpaces.each do |space|
        space.setBuildingUnit(unit)
      end
=======
      end
      unit = OpenStudio::Model::BuildingUnit.new(model)
      unit.setBuildingUnitType("Residential")
      unit.setName(Constants.ObjectNameBuildingUnit)
      model.getSpaces.each do |space|
        space.setBuildingUnit(unit)
      end
>>>>>>> 61820dce
      model.getBuildingUnits.each do |unit|
        return_units << unit
      end
    end

    return return_units
  end

  def self.get_unit_beds_baths(model, unit, runner = nil)
    # Returns a list with #beds, #baths, a list of spaces, and the unit name
    nbeds = unit.additionalProperties.getFeatureAsInteger(Constants.BuildingUnitFeatureNumBedrooms)
    nbaths = unit.additionalProperties.getFeatureAsDouble(Constants.BuildingUnitFeatureNumBathrooms)
    if not (nbeds.is_initialized or nbaths.is_initialized)
      if !runner.nil?
        runner.registerError("Could not determine number of bedrooms or bathrooms.")
      end
      return [nil, nil]
    else
      nbeds = nbeds.get.to_f
      nbaths = nbaths.get
    end
    return [nbeds, nbaths]
  end

  def self.get_unit_adjacent_common_spaces(unit)
    # Returns a list of spaces adjacent to the unit that are not assigned
    # to a building unit.
    spaces = []

    unit.spaces.each do |space|
      space.surfaces.each do |surface|
        next if not surface.adjacentSurface.is_initialized

        adjacent_surface = surface.adjacentSurface.get
        next if not adjacent_surface.space.is_initialized

        adjacent_space = adjacent_surface.space.get
        next if adjacent_space.buildingUnit.is_initialized

        spaces << adjacent_space
      end
    end

    return spaces.uniq
  end

  def self.get_common_spaces(model)
    spaces = []
    model.getSpaces.each do |space|
      next if space.buildingUnit.is_initialized

      spaces << space
    end
    return spaces
  end

  def self.get_floor_area_from_spaces(spaces, apply_multipliers = false, runner = nil)
    floor_area = 0
    spaces.each do |space|
      mult = 1.0
      if apply_multipliers
        mult = space.multiplier.to_f
      end
      floor_area += UnitConversions.convert(space.floorArea * mult, "m^2", "ft^2")
    end
    if floor_area == 0 and not runner.nil?
      runner.registerError("Could not find any floor area.")
      return nil
    end
    return floor_area
  end

  def self.get_zone_volume(zone, apply_multipliers = false, runner = nil)
    if zone.isVolumeAutocalculated or not zone.volume.is_initialized
      # Calculate volume from spaces
      volume = 0
      zone.spaces.each do |space|
        mult = 1.0
        if apply_multipliers
          mult = space.multiplier.to_f
        end
        volume += UnitConversions.convert(space.volume * mult, "m^3", "ft^3")
      end
    else
      mult = 1.0
      if apply_multipliers
        mult = zone.multiplier.to_f
      end
      volume = UnitConversions.convert(zone.volume.get * mult, "m^3", "ft^3")
    end
    if volume <= 0 and not runner.nil?
      runner.registerError("Could not find any volume.")
      return nil
    end
    return volume
  end

  def self.get_finished_floor_area_from_spaces(spaces, apply_multipliers = false, runner = nil)
    floor_area = 0
    spaces.each do |space|
      next if not self.space_is_finished(space)

      mult = 1.0
      if apply_multipliers
        mult = space.multiplier.to_f
      end
      floor_area += UnitConversions.convert(space.floorArea * mult, "m^2", "ft^2")
    end
    if floor_area == 0 and not runner.nil?
      runner.registerError("Could not find any finished floor area.")
      return nil
    end
    return floor_area
  end

  def self.get_above_grade_finished_floor_area_from_spaces(spaces, apply_multipliers = false, runner = nil)
    floor_area = 0
    spaces.each do |space|
      next if not (self.space_is_finished(space) and self.space_is_above_grade(space))

      mult = 1.0
      if apply_multipliers
        mult = space.multiplier.to_f
      end
      floor_area += UnitConversions.convert(space.floorArea * mult, "m^2", "ft^2")
    end
    if floor_area == 0 and not runner.nil?
      runner.registerError("Could not find any above-grade finished floor area.")
      return nil
    end
    return floor_area
  end

  def self.get_above_grade_finished_volume(model, apply_multipliers = false, runner = nil)
    volume = 0
    model.getThermalZones.each do |zone|
      next if not (self.zone_is_finished(zone) and self.zone_is_above_grade(zone))

      volume += self.get_zone_volume(zone, apply_multipliers, runner)
    end
    if volume == 0 and not runner.nil?
      runner.registerError("Could not find any above-grade finished volume.")
      return nil
    end
    return volume
  end

  def self.get_window_area_from_spaces(spaces, apply_multipliers = false)
    window_area = 0
    spaces.each do |space|
      mult = 1.0
      if apply_multipliers
        mult = space.multiplier.to_f
      end
      space.surfaces.each do |surface|
        surface.subSurfaces.each do |subsurface|
          next if subsurface.subSurfaceType.downcase != "fixedwindow"

          window_area += UnitConversions.convert(subsurface.grossArea * mult, "m^2", "ft^2")
        end
      end
    end
    return window_area
  end

  def self.space_height(space)
    return Geometry.get_height_of_spaces([space])
  end

  # Calculates space heights as the max z coordinate minus the min z coordinate
  def self.get_height_of_spaces(spaces)
    minzs = []
    maxzs = []
    spaces.each do |space|
      zvalues = self.getSurfaceZValues(space.surfaces)
      minzs << zvalues.min + UnitConversions.convert(space.zOrigin, "m", "ft")
      maxzs << zvalues.max + UnitConversions.convert(space.zOrigin, "m", "ft")
    end
    return maxzs.max - minzs.min
  end

  # Calculates the surface height as the max z coordinate minus the min z coordinate
  def self.surface_height(surface)
    zvalues = self.getSurfaceZValues([surface])
    minz = zvalues.min
    maxz = zvalues.max
    return maxz - minz
  end

  def self.zone_is_finished(zone)
    zone.spaces.each do |space|
      unless self.space_is_finished(space)
        return false
      end
    end
  end

  # Returns true if all spaces in zone are fully above grade
  def self.zone_is_above_grade(zone)
    spaces_are_above_grade = []
    zone.spaces.each do |space|
      spaces_are_above_grade << self.space_is_above_grade(space)
    end
    if spaces_are_above_grade.all?
      return true
    end

    return false
  end

  # Returns true if all spaces in zone are either fully or partially below grade
  def self.zone_is_below_grade(zone)
    return !self.zone_is_above_grade(zone)
  end

  def self.get_finished_above_and_below_grade_zones(thermal_zones)
    finished_living_zones = []
    finished_basement_zones = []
    thermal_zones.each do |thermal_zone|
      next unless self.zone_is_finished(thermal_zone)

      if self.zone_is_above_grade(thermal_zone)
        finished_living_zones << thermal_zone
      elsif self.zone_is_below_grade(thermal_zone)
        finished_basement_zones << thermal_zone
      end
    end
    return finished_living_zones, finished_basement_zones
  end

  def self.get_thermal_zones_from_spaces(spaces)
    thermal_zones = []
    spaces.each do |space|
      next unless space.thermalZone.is_initialized

      unless thermal_zones.include? space.thermalZone.get
        thermal_zones << space.thermalZone.get
      end
    end
    return thermal_zones
  end

  def self.get_building_type(model)
    building_type = nil
    unless model.getBuilding.standardsBuildingType.empty?
      building_type = model.getBuilding.standardsBuildingType.get.downcase
    end
    return building_type
  end

  def self.space_is_unfinished(space)
    return !self.space_is_finished(space)
  end

  def self.space_is_finished(space)
    unless space.isPlenum
      if space.spaceType.is_initialized
        if space.spaceType.get.standardsSpaceType.is_initialized
          return self.is_living_space_type(space.spaceType.get.standardsSpaceType.get)
        end
      end
    end
    return false
  end

  def self.is_living_space_type(space_type)
    if [Constants.SpaceTypeLiving, Constants.SpaceTypeFinishedBasement, Constants.SpaceTypeKitchen,
        Constants.SpaceTypeBedroom, Constants.SpaceTypeBathroom, Constants.SpaceTypeLaundryRoom].include? space_type
      return true
    end

    return false
  end

  # Returns true if space is fully above grade
  def self.space_is_above_grade(space)
    return !self.space_is_below_grade(space)
  end

  # Returns true if space is either fully or partially below grade
  def self.space_is_below_grade(space)
    space.surfaces.each do |surface|
      next if surface.surfaceType.downcase != "wall"
      if surface.outsideBoundaryCondition.downcase == "foundation"
        return true
      end
    end
    return false
  end

  def self.space_has_roof(space)
    space.surfaces.each do |surface|
      next if surface.surfaceType.downcase != "roofceiling"
      next if surface.outsideBoundaryCondition.downcase != "outdoors"
      next if surface.tilt == 0

      return true
    end
    return false
  end

  def self.space_below_is_finished(space)
    space.surfaces.each do |surface|
      next if surface.surfaceType.downcase != "floor"
      next if not surface.adjacentSurface.is_initialized
      next if not surface.adjacentSurface.get.space.is_initialized

      adjacent_space = surface.adjacentSurface.get.space.get
      next if not self.space_is_finished(adjacent_space)

      return true
    end
    return false
  end

  def self.get_model_locations(model)
    locations = []
    model.getSpaceTypes.each do |spaceType|
      next if not spaceType.standardsSpaceType.is_initialized

      locations << spaceType.standardsSpaceType.get
    end
    return locations
  end

  def self.get_space_from_location(unit, location, location_hierarchy)
    spaces = unit.spaces + self.get_unit_adjacent_common_spaces(unit)
    if location == Constants.Auto
      location_hierarchy.each do |space_type|
        spaces.each do |space|
          next if not self.space_is_of_type(space, space_type)

          return space
        end
      end
    else
      spaces.each do |space|
        next if not space.spaceType.is_initialized
        next if not space.spaceType.get.standardsSpaceType.is_initialized
        next if space.spaceType.get.standardsSpaceType.get != location

        return space
      end
    end
    return nil
  end

  # Return an array of x values for surfaces passed in. The values will be relative to the parent origin. This was intended for spaces.
  def self.getSurfaceXValues(surfaceArray)
    xValueArray = []
    surfaceArray.each do |surface|
      surface.vertices.each do |vertex|
        xValueArray << UnitConversions.convert(vertex.x, "m", "ft")
      end
    end
    return xValueArray
  end

  # Return an array of y values for surfaces passed in. The values will be relative to the parent origin. This was intended for spaces.
  def self.getSurfaceYValues(surfaceArray)
    yValueArray = []
    surfaceArray.each do |surface|
      surface.vertices.each do |vertex|
        yValueArray << UnitConversions.convert(vertex.y, "m", "ft")
      end
    end
    return yValueArray
  end

  # Return an array of z values for surfaces passed in. The values will be relative to the parent origin. This was intended for spaces.
  def self.getSurfaceZValues(surfaceArray)
    zValueArray = []
    surfaceArray.each do |surface|
      surface.vertices.each do |vertex|
        zValueArray << UnitConversions.convert(vertex.z, "m", "ft")
      end
    end
    return zValueArray
  end

  def self.get_space_floor_z(space)
    space.surfaces.each do |surface|
      next unless surface.surfaceType.downcase == "floor"

      return self.getSurfaceZValues([surface])[0]
    end
  end

  def self.get_z_origin_for_zone(zone)
    z_origins = []
    zone.spaces.each do |space|
      z_origins << UnitConversions.convert(space.zOrigin, "m", "ft")
    end
    return z_origins.min
  end

  # Takes in a list of spaces and returns the average space height
  def self.spaces_avg_height(spaces)
    return nil if spaces.size == 0

    sum_height = 0
    spaces.each do |space|
      sum_height += self.space_height(space)
    end
    return sum_height / spaces.size
  end

  # Takes in a list of surfaces and returns the total gross area
  def self.calculate_total_area_from_surfaces(surfaces)
    total_area = 0
    surfaces.each do |surface|
      total_area += UnitConversions.convert(surface.grossArea, "m^2", "ft^2")
    end
    return total_area
  end

  # Takes in a list of spaces and returns the total above grade wall area
  def self.calculate_above_grade_wall_area(spaces, apply_multipliers = false)
    wall_area = 0
    spaces.each do |space|
      mult = 1.0
      if apply_multipliers
        mult = space.multiplier.to_f
      end
      space.surfaces.each do |surface|
        next if surface.surfaceType.downcase != "wall"
        next if surface.outsideBoundaryCondition.downcase == "foundation"

        wall_area += UnitConversions.convert(surface.grossArea * mult, "m^2", "ft^2")
      end
    end
    return wall_area
  end

  def self.calculate_above_grade_exterior_wall_area(spaces, apply_multipliers = false)
    wall_area = 0
    spaces.each do |space|
      mult = 1.0
      if apply_multipliers
        mult = space.multiplier.to_f
      end
      space.surfaces.each do |surface|
        next if surface.surfaceType.downcase != "wall"
        next if surface.outsideBoundaryCondition.downcase != "outdoors"
        next if surface.outsideBoundaryCondition.downcase == "foundation"
        next unless self.space_is_finished(surface.space.get)

        wall_area += UnitConversions.convert(surface.grossArea * mult, "m^2", "ft^2")
      end
    end
    return wall_area
  end

  def self.get_roof_pitch(surfaces)
    tilts = []
    surfaces.each do |surface|
      next if surface.surfaceType.downcase != "roofceiling"
      next if surface.outsideBoundaryCondition.downcase != "outdoors" and surface.outsideBoundaryCondition.downcase != "adiabatic"

      tilts << surface.tilt
    end
    return UnitConversions.convert(tilts.max, "rad", "deg")
  end

  # Checks if the surface is between finished space and outside
  def self.is_exterior_surface(surface)
    if surface.outsideBoundaryCondition.downcase != "outdoors" or not surface.space.is_initialized
      return false
    end
    if not self.space_is_finished(surface.space.get)
      return false
    end

    return true
  end

  # Checks if the surface is between finished and unfinished space
  def self.is_interzonal_surface(surface)
    if surface.outsideBoundaryCondition.downcase != "surface" or not surface.space.is_initialized or not surface.adjacentSurface.is_initialized
      return false
    end

    adjacent_surface = surface.adjacentSurface.get
    if not adjacent_surface.space.is_initialized
      return false
    end
    if self.space_is_finished(surface.space.get) == self.space_is_finished(adjacent_surface.space.get)
      return false
    end

    return true
  end

  def self.is_pier_beam_surface(surface)
    if not surface.space.is_initialized
      return false
    end
    if not Geometry.is_pier_beam(surface.space.get)
      return false
    end

    return true
  end

  # Takes in a list of floor surfaces for which to calculate the exposed perimeter.
  # Returns the total exposed perimeter.
  # NOTE: Does not work for buildings with non-orthogonal walls.
  def self.calculate_exposed_perimeter(model, ground_floor_surfaces, has_foundation_walls = false)
    perimeter = 0

    # Get ground edges
    if not has_foundation_walls
      # Use edges from floor surface
      ground_edges = self.get_edges_for_surfaces(ground_floor_surfaces, false)
    else
      # Use top edges from foundation walls instead
      surfaces = []
      ground_floor_surfaces.each do |ground_floor_surface|
        next if not ground_floor_surface.space.is_initialized

        foundation_space = ground_floor_surface.space.get
        wall_surfaces = []
        foundation_space.surfaces.each do |surface|
          next if not surface.surfaceType.downcase == "wall"
          next if surface.adjacentSurface.is_initialized

          wall_surfaces << surface
        end
        self.get_walls_connected_to_floor(wall_surfaces, ground_floor_surface).each do |surface|
          next if surfaces.include? surface

          surfaces << surface
        end
      end
      ground_edges = self.get_edges_for_surfaces(surfaces, true)
    end

    # Get bottom edges of exterior walls (building footprint)
    surfaces = []
    model.getSurfaces.each do |surface|
      next if not surface.surfaceType.downcase == "wall"
      next if surface.outsideBoundaryCondition.downcase != "outdoors"

      surfaces << surface
    end
    model_edges = self.get_edges_for_surfaces(surfaces, false)

    # compare edges for overlap
    ground_edges.each do |e1|
      model_edges.each do |e2|
        next if not self.is_point_between(e2[0], e1[0], e1[1])
        next if not self.is_point_between(e2[1], e1[0], e1[1])

        point_one = OpenStudio::Point3d.new(e2[0][0], e2[0][1], e2[0][2])
        point_two = OpenStudio::Point3d.new(e2[1][0], e2[1][1], e2[1][2])
        length = OpenStudio::Vector3d.new(point_one - point_two).length
        perimeter += length
      end
    end

    return UnitConversions.convert(perimeter, "m", "ft")
  end

  def self.is_point_between(p, v1, v2)
    # Checks if point p is between points v1 and v2
    is_between = false
    tol = 0.001
    if (p[2] - v1[2]).abs <= tol and (p[2] - v2[2]).abs <= tol # equal z
      if (p[0] - v1[0]).abs <= tol and (p[0] - v2[0]).abs <= tol # equal x; vertical
        if p[1] >= v1[1] - tol and p[1] <= v2[1] + tol
          is_between = true
        elsif p[1] <= v1[1] + tol and p[1] >= v2[1] - tol
          is_between = true
        end
      elsif (p[1] - v1[1]).abs <= tol and (p[1] - v2[1]).abs <= tol # equal y; horizontal
        if p[0] >= v1[0] - tol and p[0] <= v2[0] + tol
          is_between = true
        elsif p[0] <= v1[0] + tol and p[0] >= v2[0] - tol
          is_between = true
        end
      end
    end
    return is_between
  end

  def self.get_edges_for_surfaces(surfaces, use_top_edge)
    top_z = -99999
    bottom_z = 99999
    surfaces.each do |surface|
      top_z = [self.getSurfaceZValues([surface]).max, top_z].max
      bottom_z = [self.getSurfaceZValues([surface]).min, bottom_z].min
    end

    edges = []
    edge_counter = 0
    surfaces.each do |surface|
      if use_top_edge
        matchz = top_z
      else
        matchz = bottom_z
      end

      # get vertices
      vertex_hash = {}
      vertex_counter = 0
      surface.vertices.each do |vertex|
        next if (UnitConversions.convert(vertex.z, "m", "ft") - matchz).abs > 0.0001 # ensure we only process bottom/top edge of wall surfaces

        vertex_counter += 1
        vertex_hash[vertex_counter] = [vertex.x + surface.space.get.xOrigin,
                                       vertex.y + surface.space.get.yOrigin,
                                       vertex.z + surface.space.get.zOrigin]
      end
      # make edges
      counter = 0
      vertex_hash.each do |k, v|
        edge_counter += 1
        counter += 1
        if vertex_hash.size != counter
          edges << [v, vertex_hash[counter + 1], self.get_facade_for_surface(surface)]
        elsif vertex_hash.size > 2 # different code for wrap around vertex (if > 2 vertices)
          edges << [v, vertex_hash[1], self.get_facade_for_surface(surface)]
        end
      end
    end

    return edges
  end

  def self.equal_vertices(v1, v2)
    tol = 0.001
    return false if (v1[0] - v2[0]).abs > tol
    return false if (v1[1] - v2[1]).abs > tol
    return false if (v1[2] - v2[2]).abs > tol

    return true
  end

  def self.get_walls_connected_to_floor(wall_surfaces, floor_surface)
    adjacent_wall_surfaces = []

    wall_surfaces.each do |wall_surface|
      next if wall_surface.space.get != floor_surface.space.get

      wall_vertices = wall_surface.vertices
      wall_vertices.each_with_index do |wv1, widx|
        wv2 = wall_vertices[widx - 1]
        floor_vertices = floor_surface.vertices
        floor_vertices.each_with_index do |fv1, fidx|
          fv2 = floor_vertices[fidx - 1]
          # Wall within floor edge?
          if self.is_point_between([wv1.x, wv1.y, wv1.z], [fv1.x, fv1.y, fv1.z], [fv2.x, fv2.y, fv2.z]) and self.is_point_between([wv2.x, wv2.y, wv2.z], [fv1.x, fv1.y, fv1.z], [fv2.x, fv2.y, fv2.z])
            if not adjacent_wall_surfaces.include? wall_surface
              adjacent_wall_surfaces << wall_surface
            end
          end
        end
      end
    end

    return adjacent_wall_surfaces
  end

  def self.is_living(space_or_zone)
    return self.space_or_zone_is_of_type(space_or_zone, Constants.SpaceTypeLiving)
  end

  def self.is_pier_beam(space_or_zone)
    return self.space_or_zone_is_of_type(space_or_zone, Constants.SpaceTypePierBeam)
  end

  def self.is_crawl(space_or_zone)
    return self.space_or_zone_is_of_type(space_or_zone, Constants.SpaceTypeCrawl)
  end

  def self.is_finished_basement(space_or_zone)
    return self.space_or_zone_is_of_type(space_or_zone, Constants.SpaceTypeFinishedBasement)
  end

  def self.is_unfinished_basement(space_or_zone)
    return self.space_or_zone_is_of_type(space_or_zone, Constants.SpaceTypeUnfinishedBasement)
  end

  def self.is_unfinished_attic(space_or_zone)
    return self.space_or_zone_is_of_type(space_or_zone, Constants.SpaceTypeUnfinishedAttic)
  end

  def self.is_garage(space_or_zone)
    return self.space_or_zone_is_of_type(space_or_zone, Constants.SpaceTypeGarage)
  end

  def self.is_corridor(space_or_zone)
    return self.space_or_zone_is_of_type(space_or_zone, Constants.SpaceTypeCorridor)
  end

  def self.is_bedroom(space_or_zone)
    return self.space_or_zone_is_of_type(space_or_zone, Constants.SpaceTypeBedroom)
  end

  def self.space_or_zone_is_of_type(space_or_zone, space_type)
    if space_or_zone.is_a? OpenStudio::Model::Space
      return self.space_is_of_type(space_or_zone, space_type)
    elsif space_or_zone.is_a? OpenStudio::Model::ThermalZone
      return self.zone_is_of_type(space_or_zone, space_type)
    end
  end

  def self.space_is_of_type(space, space_type)
    unless space.isPlenum
      if space.spaceType.is_initialized
        if space.spaceType.get.standardsSpaceType.is_initialized
          return true if space.spaceType.get.standardsSpaceType.get == space_type
        end
      end
    end
    return false
  end

  def self.zone_is_of_type(zone, space_type)
    zone.spaces.each do |space|
      return self.space_is_of_type(space, space_type)
    end
  end

  def self.is_basement(space_or_zone)
    if space_or_zone.is_a? OpenStudio::Model::Space
      return self.space_is_below_grade(space_or_zone)
    elsif space_or_zone.is_a? OpenStudio::Model::ThermalZone
      return self.zone_is_below_grade(space_or_zone)
    end
  end

  def self.is_attic(space_or_zone)
    if space_or_zone.is_a? OpenStudio::Model::Space
      space_or_zone.surfaces.each do |surface|
        next unless surface.surfaceType.downcase.to_s == "roofceiling"
        unless surface.outsideBoundaryCondition.downcase.to_s == "outdoors"
          return false
        end
      end
      space_or_zone.surfaces.each do |surface|
        next unless surface.surfaceType.downcase.to_s == "floor"

        surface.vertices.each do |vertex|
          unless vertex.z + space_or_zone.zOrigin > 0 # not an attic if it isn't above grade
            return false
          end
        end
      end
    elsif space_or_zone.is_a? OpenStudio::Model::ThermalZone
      space_or_zone.spaces.each do |space|
        space.surfaces.each do |surface|
          next unless surface.surfaceType.downcase.to_s == "roofceiling"
          if not surface.outsideBoundaryCondition.downcase.to_s == "outdoors"
            return false
          end
        end
        space.surfaces.each do |surface|
          next unless surface.surfaceType.downcase.to_s == "floor"

          surface.vertices.each do |vertex|
            unless vertex.z + space.zOrigin > 0 # not an attic if it isn't above grade
              return false
            end
          end
        end
      end
    end
  end

  def self.is_foundation(space_or_zone)
    return true if self.is_pier_beam(space_or_zone) or self.is_crawl(space_or_zone) or self.is_finished_basement(space_or_zone) or self.is_unfinished_basement(space_or_zone)
  end

  def self.get_crawl_spaces(spaces)
    crawl_spaces = []
    spaces.each do |space|
      next if not self.is_crawl(space)

      crawl_spaces << space
    end
    return crawl_spaces
  end

  def self.get_pier_beam_spaces(spaces)
    pb_spaces = []
    spaces.each do |space|
      next if not self.is_pier_beam(space)

      pb_spaces << space
    end
    return pb_spaces
  end

  def self.get_finished_spaces(spaces)
    finished_spaces = []
    spaces.each do |space|
      next if self.space_is_unfinished(space)

      finished_spaces << space
    end
    return finished_spaces
  end

  def self.get_bedroom_spaces(spaces)
    bedroom_spaces = []
    spaces.each do |space|
      next if not self.is_bedroom(space)
    end
    return bedroom_spaces
  end

  def self.get_finished_basement_spaces(spaces)
    finished_basement_spaces = []
    spaces.each do |space|
      next if not self.is_finished_basement(space)

      finished_basement_spaces << space
    end
    return finished_basement_spaces
  end

  def self.get_unfinished_basement_spaces(spaces)
    unfinished_basement_spaces = []
    spaces.each do |space|
      next if not self.is_unfinished_basement(space)

      unfinished_basement_spaces << space
    end
    return unfinished_basement_spaces
  end

  def self.get_unfinished_attic_spaces(spaces)
    unfinished_attic_spaces = []
    spaces.each do |space|
      next if not self.is_unfinished_attic(space)

      unfinished_attic_spaces << space
    end
    return unfinished_attic_spaces
  end

  def self.get_garage_spaces(spaces)
    garage_spaces = []
    spaces.each do |space|
      next if not self.is_garage(space)

      garage_spaces << space
    end
    return garage_spaces
  end

  def self.get_facade_for_surface(surface)
    tol = 0.001
    n = surface.outwardNormal
    facade = nil
    if (n.z).abs < tol
      if (n.x).abs < tol and (n.y + 1).abs < tol
        facade = Constants.FacadeFront
      elsif (n.x - 1).abs < tol and (n.y).abs < tol
        facade = Constants.FacadeRight
      elsif (n.x).abs < tol and (n.y - 1).abs < tol
        facade = Constants.FacadeBack
      elsif (n.x + 1).abs < tol and (n.y).abs < tol
        facade = Constants.FacadeLeft
      end
<<<<<<< HEAD
    elsif
        if (n.x).abs < tol and n.y < 0
          facade = Constants.FacadeFront
        elsif n.x > 0 and (n.y).abs < tol
          facade = Constants.FacadeRight
        elsif (n.x).abs < tol and n.y > 0
          facade = Constants.FacadeBack
        elsif n.x < 0 and (n.y).abs < tol
          facade = Constants.FacadeLeft
        end
=======
    else
      if (n.x).abs < tol and n.y < 0
        facade = Constants.FacadeFront
      elsif n.x > 0 and (n.y).abs < tol
        facade = Constants.FacadeRight
      elsif (n.x).abs < tol and n.y > 0
        facade = Constants.FacadeBack
      elsif n.x < 0 and (n.y).abs < tol
        facade = Constants.FacadeLeft
      end
>>>>>>> 61820dce
    end
    return facade
  end

  def self.get_surface_length(surface)
    xvalues = self.getSurfaceXValues([surface])
    yvalues = self.getSurfaceYValues([surface])
    xrange = xvalues.max - xvalues.min
    yrange = yvalues.max - yvalues.min
    if xrange > yrange
      return xrange
    end

    return yrange
  end

  def self.get_surface_height(surface)
    zvalues = self.getSurfaceZValues([surface])
    zrange = zvalues.max - zvalues.min
    return zrange
  end

  def self.is_gable_wall(surface)
    if (surface.surfaceType.downcase != "wall" or surface.outsideBoundaryCondition.downcase != "outdoors")
      return false
    end
    if surface.vertices.size != 3
      return false
    end
    if not surface.space.is_initialized
      return false
    end

    space = surface.space.get
    if not self.space_has_roof(space)
      return false
    end

    return true
  end

  def self.is_rectangular_wall(surface)
    if (surface.surfaceType.downcase != "wall" or surface.outsideBoundaryCondition.downcase != "outdoors")
      return false
    end
    if surface.vertices.size != 4
      return false
    end

    xvalues = self.getSurfaceXValues([surface])
    yvalues = self.getSurfaceYValues([surface])
    zvalues = self.getSurfaceZValues([surface])
    if not ((xvalues.uniq.size == 1 and yvalues.uniq.size == 2) or
            (xvalues.uniq.size == 2 and yvalues.uniq.size == 1))
      return false
    end
    if not zvalues.uniq.size == 2
      return false
    end

    return true
  end

  def self.get_closest_neighbor_distance(model)
    house_points = []
    neighbor_points = []
    model.getSurfaces.each do |surface|
      next unless surface.surfaceType.downcase == "wall"

      surface.vertices.each do |vertex|
        house_points << OpenStudio::Point3d.new(vertex)
      end
    end
    model.getShadingSurfaces.each do |shading_surface|
      next unless shading_surface.name.to_s.downcase.include? "neighbor"

      shading_surface.vertices.each do |vertex|
        neighbor_points << OpenStudio::Point3d.new(vertex)
      end
    end
    neighbor_offsets = []
    house_points.each do |house_point|
      neighbor_points.each do |neighbor_point|
        neighbor_offsets << OpenStudio::getDistance(house_point, neighbor_point)
      end
    end
    if neighbor_offsets.empty?
      return 0
    end

    return UnitConversions.convert(neighbor_offsets.min, "m", "ft")
  end

  def self.get_spaces_above_grade_exterior_walls(spaces)
    above_grade_exterior_walls = []
    spaces.each do |space|
      next if not Geometry.space_is_finished(space)
      next if not Geometry.space_is_above_grade(space)

      space.surfaces.each do |surface|
        next if above_grade_exterior_walls.include?(surface)
        next if surface.surfaceType.downcase != "wall"
        next if surface.outsideBoundaryCondition.downcase != "outdoors"

        above_grade_exterior_walls << surface
      end
    end
    return above_grade_exterior_walls
  end

  def self.get_spaces_above_grade_exterior_floors(spaces)
    above_grade_exterior_floors = []
    spaces.each do |space|
      next if not Geometry.space_is_finished(space)
      next if not Geometry.space_is_above_grade(space)

      space.surfaces.each do |surface|
        next if above_grade_exterior_floors.include?(surface)
        next if surface.surfaceType.downcase != "floor"
        next if surface.outsideBoundaryCondition.downcase != "outdoors"

        above_grade_exterior_floors << surface
      end
    end
    return above_grade_exterior_floors
  end

  def self.get_spaces_above_grade_ground_floors(spaces)
    above_grade_ground_floors = []
    spaces.each do |space|
      next if not Geometry.space_is_finished(space)
      next if not Geometry.space_is_above_grade(space)

      space.surfaces.each do |surface|
        next if above_grade_ground_floors.include?(surface)
        next if surface.surfaceType.downcase != "floor"
        next if surface.outsideBoundaryCondition.downcase != "foundation"

        above_grade_ground_floors << surface
      end
    end
    return above_grade_ground_floors
  end

  def self.get_spaces_above_grade_exterior_roofs(spaces)
    above_grade_exterior_roofs = []
    spaces.each do |space|
      next if not Geometry.space_is_finished(space)
      next if not Geometry.space_is_above_grade(space)

      space.surfaces.each do |surface|
        next if above_grade_exterior_roofs.include?(surface)
        next if surface.surfaceType.downcase != "roofceiling"
        next if surface.outsideBoundaryCondition.downcase != "outdoors"

        above_grade_exterior_roofs << surface
      end
    end
    return above_grade_exterior_roofs
  end

  def self.get_spaces_interzonal_walls(spaces)
    interzonal_walls = []
    spaces.each do |space|
      space.surfaces.each do |surface|
        next if interzonal_walls.include?(surface)
        next if surface.surfaceType.downcase != "wall"
        next if not self.is_interzonal_surface(surface)

        interzonal_walls << surface
      end
    end
    return interzonal_walls
  end

  def self.get_spaces_interzonal_floors_and_ceilings(spaces)
    interzonal_floors = []
    spaces.each do |space|
      space.surfaces.each do |surface|
        next if interzonal_floors.include?(surface)
        next if surface.surfaceType.downcase != "floor" and surface.surfaceType.downcase != "roofceiling"
        next if not self.is_interzonal_surface(surface)

        interzonal_floors << surface
      end
    end
    return interzonal_floors
  end

  def self.get_spaces_below_grade_exterior_walls(spaces)
    below_grade_exterior_walls = []
    spaces.each do |space|
      next if not Geometry.space_is_finished(space)
      next if not Geometry.space_is_below_grade(space)

      space.surfaces.each do |surface|
        next if below_grade_exterior_walls.include?(surface)
        next if surface.surfaceType.downcase != "wall"
        next if surface.outsideBoundaryCondition.downcase != "foundation"

        below_grade_exterior_walls << surface
      end
    end
    return below_grade_exterior_walls
  end

  def self.get_spaces_below_grade_exterior_floors(spaces)
    below_grade_exterior_floors = []
    spaces.each do |space|
      next if not Geometry.space_is_finished(space)
      next if not Geometry.space_is_below_grade(space)

      space.surfaces.each do |surface|
        next if below_grade_exterior_floors.include?(surface)
        next if surface.surfaceType.downcase != "floor"
        next if surface.outsideBoundaryCondition.downcase != "foundation"

        below_grade_exterior_floors << surface
      end
    end
    return below_grade_exterior_floors
  end

  def self.process_overhangs(model, runner, depth, offset, facade_bools_hash)
    # Error checking
    if depth < 0
      runner.registerError("Overhang depth must be greater than or equal to 0.")
      return false
    end
    if offset < 0
      runner.registerError("Overhang offset must be greater than or equal to 0.")
      return false
    end
    # if width_extension < 0
    # runner.registerError("Overhang width extension must be greater than or equal to 0.")
    # return false
    # end

    sub_surfaces = self.get_window_sub_surfaces(model)

    # Remove existing overhangs
    num_removed = 0
    model.getShadingSurfaceGroups.each do |shading_surface_group|
      remove_group = false
      shading_surface_group.shadingSurfaces.each do |shading_surface|
        next unless shading_surface.name.to_s.downcase.include? Constants.ObjectNameOverhangs

        num_removed += 1
        remove_group = true
      end
      if remove_group
        shading_surface_group.remove
      end
    end
    if num_removed > 0
      runner.registerInfo("Removed #{num_removed} #{Constants.ObjectNameOverhangs}.")
    end

    # No overhangs to add? Exit here.
    if depth == 0
      runner.registerInfo("No #{Constants.ObjectNameOverhangs} to be added.")
      return true
    end

    num_added = 0
    sub_surfaces.each do |sub_surface|
      facade = self.get_facade_for_surface(sub_surface)
      next if facade.nil?
      next if !facade_bools_hash["#{facade} Facade"]

      overhang = sub_surface.addOverhang(depth, offset)
      overhang.get.setName("#{sub_surface.name} - #{Constants.ObjectNameOverhangs}")
      num_added += 1
    end

    unless num_added > 0
      runner.registerInfo("No windows found for adding #{Constants.ObjectNameOverhangs}.")
      return true
    end

    runner.registerInfo("Added #{num_added} #{Constants.ObjectNameOverhangs}.")
    return true
  end

  def self.get_window_sub_surfaces(model)
    sub_surfaces = []
    model.getSubSurfaces.each do |sub_surface|
      next unless sub_surface.subSurfaceType.downcase.include? "window"
      next if (90 - sub_surface.tilt * 180 / Math::PI).abs > 0.01 # not a vertical subsurface

      sub_surfaces << sub_surface
    end
    return sub_surfaces
  end

  def self.process_beds_and_baths(model, runner, num_br, num_ba)
    # Error checking
    if not num_br.all? { |x| MathTools.valid_float?(x) }
      runner.registerError("Number of bedrooms must be a numerical value.")
      return false
    else
      num_br = num_br.map(&:to_f)
    end
    if not num_ba.all? { |x| MathTools.valid_float?(x) }
      runner.registerError("Number of bathrooms must be a numerical value.")
      return false
    else
      num_ba = num_ba.map(&:to_f)
    end
    if num_br.any? { |x| x <= 0 or x % 1 != 0 }
      runner.registerError("Number of bedrooms must be a positive integer.")
      return false
    end
    if num_ba.any? { |x| x <= 0 or x % 0.25 != 0 }
      runner.registerError("Number of bathrooms must be a positive multiple of 0.25.")
      return false
    end
    if num_br.length > 1 and num_ba.length > 1 and num_br.length != num_ba.length
      runner.registerError("Number of bedroom elements specified inconsistent with number of bathroom elements specified.")
      return false
    end

    # Get building units
    units = self.get_building_units(model, runner)
    if units.nil?
      return false
    end

    # error checking
    if num_br.length > 1 and num_br.length != units.size
      runner.registerError("Number of bedroom elements specified inconsistent with number of multifamily units defined in the model.")
      return false
    end
    if num_ba.length > 1 and num_ba.length != units.size
      runner.registerError("Number of bathroom elements specified inconsistent with number of multifamily units defined in the model.")
      return false
    end

    if units.size > 1 and num_br.length == 1
      if num_br.length == 1
        num_br = Array.new(units.size, num_br[0])
      end
      if num_ba.length == 1
        num_ba = Array.new(units.size, num_ba[0])
      end
    end

    # Update number of bedrooms/bathrooms
    total_num_br = 0
    total_num_ba = 0
    units.each_with_index do |unit, unit_index|
      num_br[unit_index] = num_br[unit_index].to_i
      num_ba[unit_index] = num_ba[unit_index].to_f

      unit.additionalProperties.setFeature(Constants.BuildingUnitFeatureNumBedrooms, num_br[unit_index])
      unit.additionalProperties.setFeature(Constants.BuildingUnitFeatureNumBathrooms, num_ba[unit_index])

      if units.size > 1
        runner.registerInfo("Unit '#{unit_index}' has been assigned #{num_br[unit_index].to_s} bedroom(s) and #{num_ba[unit_index].round(2).to_s} bathroom(s).")
      end

      total_num_br += num_br[unit_index]
      total_num_ba += num_ba[unit_index]
    end

    runner.registerInfo("The building has been assigned #{total_num_br.to_s} bedroom(s) and #{total_num_ba.round(2).to_s} bathroom(s) across #{units.size} unit(s).")
    return true
  end

  def self.process_occupants(model, runner, num_occ, occ_gain, sens_frac, lat_frac, weekday_sch, weekend_sch, monthly_sch)
    num_occ = num_occ.split(",").map(&:strip)

    # Error checking
    if occ_gain < 0
      runner.registerError("Internal gains cannot be negative.")
      return false
    end

    if sens_frac < 0 or sens_frac > 1
      runner.registerError("Sensible fraction must be greater than or equal to 0 and less than or equal to 1.")
      return false
    end
    if lat_frac < 0 or lat_frac > 1
      runner.registerError("Latent fraction must be greater than or equal to 0 and less than or equal to 1.")
      return false
    end
    if lat_frac + sens_frac > 1
      runner.registerError("Sum of sensible and latent fractions must be less than or equal to 1.")
      return false
    end

    # Get building units
    units = self.get_building_units(model, runner)
    if units.nil?
      return false
    end

    # Error checking
    if num_occ.length > 1 and num_occ.length != units.size
      runner.registerError("Number of occupant elements specified inconsistent with number of multifamily units defined in the model.")
      return false
    end

    if units.size > 1 and num_occ.length == 1
      num_occ = Array.new(units.size, num_occ[0])
    end

    activity_per_person = UnitConversions.convert(occ_gain, "Btu/hr", "W")

    # Hard-coded convective, radiative, latent, and lost fractions
    occ_lat = lat_frac
    occ_sens = sens_frac
    occ_conv = 0.442 * occ_sens
    occ_rad = 0.558 * occ_sens
    occ_lost = 1 - occ_lat - occ_conv - occ_rad

    # Update number of occupants
    total_num_occ = 0
    people_sch = nil
    activity_sch = nil
    units.each_with_index do |unit, unit_index|
      unit_occ = num_occ[unit_index]

      if unit_occ != Constants.Auto
        if not MathTools.valid_float?(unit_occ)
          runner.registerError("Number of Occupants must be either '#{Constants.Auto}' or a number greater than or equal to 0.")
          return false
        elsif unit_occ.to_f < 0
          runner.registerError("Number of Occupants must be either '#{Constants.Auto}' or a number greater than or equal to 0.")
          return false
        end
      end

      # Get number of beds
      nbeds, nbaths = self.get_unit_beds_baths(model, unit, runner)
      if nbeds.nil?
        return false
      end

      # Calculate number of occupants for this unit
      if unit_occ == Constants.Auto
        if units.size > 1 # multifamily equation
          unit_occ = 0.63 + 0.92 * nbeds
        else # single-family equation
          unit_occ = 0.87 + 0.59 * nbeds
        end
      else
        unit_occ = unit_occ.to_f
      end

      # Get spaces
      bedroom_ffa_spaces = self.get_bedroom_spaces(unit.spaces)
      non_bedroom_ffa_spaces = self.get_finished_spaces(unit.spaces) - bedroom_ffa_spaces

      # Get FFA
      non_bedroom_ffa = self.get_finished_floor_area_from_spaces(non_bedroom_ffa_spaces, false, runner)
      bedroom_ffa = self.get_finished_floor_area_from_spaces(bedroom_ffa_spaces, false)
      bedroom_ffa = 0 if bedroom_ffa.nil?
      ffa = non_bedroom_ffa + bedroom_ffa

      schedules = {}
      if not bedroom_ffa_spaces.empty?
        # Split schedules into non-bedroom vs bedroom
        bedroom_ratios = [1.0, 1.0, 1.0, 1.0, 1.0, 1.0, 1.0, 0.75, 0.46, 0.0, 0.0, 0.0, 0.0, 0.0, 0.0, 0.0, 0.0, 0.0, 0.0, 0.0, 0.0, 0.0, 0.33, 1.0]

        living_weekday_sch = weekday_sch.split(",").map(&:to_f).zip(bedroom_ratios).map { |x, y| x * (1 - y) }.join(", ")
        living_weekend_sch = weekend_sch.split(",").map(&:to_f).zip(bedroom_ratios).map { |x, y| x * (1 - y) }.join(", ")
        living_activity_per_person = 420.0 / 384.0 * activity_per_person
        schedules[non_bedroom_ffa_spaces] = [living_weekday_sch, living_weekend_sch, living_activity_per_person]

        bedroom_weekday_sch = weekday_sch.split(",").map(&:to_f).zip(bedroom_ratios).map { |x, y| x * y }.join(", ")
        bedroom_weekend_sch = weekend_sch.split(",").map(&:to_f).zip(bedroom_ratios).map { |x, y| x * y }.join(", ")
        bedroom_activity_per_person = 350.0 / 384.0 * activity_per_person
        schedules[bedroom_ffa_spaces] = [bedroom_weekday_sch, bedroom_weekend_sch, bedroom_activity_per_person]
      else
        schedules[non_bedroom_ffa_spaces] = [weekday_sch, weekend_sch, activity_per_person]
      end

      # Assign occupants to each space of the unit
      schedules.each do |spaces, schedule|
        spaces.each do |space|
          space_obj_name = "#{Constants.ObjectNameOccupants(unit.name.to_s)}|#{space.name.to_s}"

          # Remove any existing people
          objects_to_remove = []
          space.people.each do |people|
            objects_to_remove << people
            objects_to_remove << people.peopleDefinition
            if people.numberofPeopleSchedule.is_initialized
              objects_to_remove << people.numberofPeopleSchedule.get
            end
            if people.activityLevelSchedule.is_initialized
              objects_to_remove << people.activityLevelSchedule.get
            end
          end
          if objects_to_remove.size > 0
            runner.registerInfo("Removed existing people from space '#{space.name.to_s}'.")
          end
          objects_to_remove.uniq.each do |object|
            begin
              object.remove
            rescue
              # no op
            end
          end

          space_num_occ = unit_occ * UnitConversions.convert(space.floorArea, "m^2", "ft^2") / ffa

          if space_num_occ > 0

            if people_sch.nil?
              # Create schedule
              people_sch = MonthWeekdayWeekendSchedule.new(model, runner, Constants.ObjectNameOccupants + " schedule", schedule[0], schedule[1], monthly_sch)
              if not people_sch.validated?
                return false
              end
            end

            if activity_sch.nil?
              # Create schedule
              activity_sch = OpenStudio::Model::ScheduleRuleset.new(model, schedule[2])
            end

            # Add people definition for the occ
            occ_def = OpenStudio::Model::PeopleDefinition.new(model)
            occ = OpenStudio::Model::People.new(occ_def)
            occ.setName(space_obj_name)
            occ.setSpace(space)
            occ_def.setName(space_obj_name)
            occ_def.setNumberOfPeopleCalculationMethod("People", 1)
            occ_def.setNumberofPeople(space_num_occ)
            occ_def.setFractionRadiant(occ_rad)
            occ_def.setSensibleHeatFraction(occ_sens)
            occ_def.setMeanRadiantTemperatureCalculationType("ZoneAveraged")
            occ_def.setCarbonDioxideGenerationRate(0)
            occ_def.setEnableASHRAE55ComfortWarnings(false)
            occ.setActivityLevelSchedule(activity_sch)
            occ.setNumberofPeopleSchedule(people_sch.schedule)

            total_num_occ += space_num_occ

            runner.registerInfo("#{unit.name.to_s} has been assigned #{space_num_occ.round(2)} occupant(s) for space '#{space.name}'.")

          end
        end
      end
    end

    runner.registerInfo("The building has been assigned #{total_num_occ.round(2)} occupant(s) across #{units.size} unit(s).")
    return true
  end

  def self.get_occupancy_default_num(nbeds)
    return Float(nbeds)
  end

  def self.get_occupancy_default_values()
    # Table 4.2.2(3). Internal Gains for Reference Homes
    hrs_per_day = 16.5 # hrs/day
    sens_gains = 3716.0 # Btu/person/day
    lat_gains = 2884.0 # Btu/person/day
    tot_gains = sens_gains + lat_gains
    heat_gain = tot_gains / hrs_per_day # Btu/person/hr
    sens = sens_gains / tot_gains
    lat = lat_gains / tot_gains
    return heat_gain, hrs_per_day, sens, lat
  end

  def self.process_eaves(model, runner, eaves_depth, roof_structure)
    # Error checking
    if eaves_depth < 0
      runner.registerError("Eaves depth must be greater than or equal to 0.")
      return false
    end

    # Remove existing eaves
    num_removed = 0
    existing_eaves_depth = nil
    model.getShadingSurfaceGroups.each do |shading_surface_group|
      next unless shading_surface_group.name.to_s == Constants.ObjectNameEaves

      shading_surface_group.shadingSurfaces.each do |shading_surface|
        num_removed += 1
        next unless existing_eaves_depth.nil?

        existing_eaves_depth = self.get_existing_eaves_depth(shading_surface)
      end
      shading_surface_group.remove
    end
    if num_removed > 0
      runner.registerInfo("#{num_removed} #{Constants.ObjectNameEaves} removed.")
    end

    # No eaves to add? Exit here.
    if eaves_depth == 0 and
       runner.registerInfo("No #{Constants.ObjectNameEaves} were added.")
      return true
    end

    if existing_eaves_depth.nil?
      existing_eaves_depth = 0
    end

    surfaces_modified = false
    shading_surface_group = OpenStudio::Model::ShadingSurfaceGroup.new(model)
    shading_surface_group.setName(Constants.ObjectNameEaves)

    model.getSurfaces.each do |roof_surface|
      next unless roof_surface.surfaceType.downcase == "roofceiling"
      next unless roof_surface.outsideBoundaryCondition.downcase == "outdoors"

      if roof_structure == Constants.RoofStructureTrussCantilever

        l, w, h = self.get_surface_dimensions(roof_surface)
        lift = (h / [l, w].min) * eaves_depth

        m = self.initialize_transformation_matrix(OpenStudio::Matrix.new(4, 4, 0))
        m[2, 3] = lift
        transformation = OpenStudio::Transformation.new(m)
        new_vertices = transformation * roof_surface.vertices
        roof_surface.setVertices(new_vertices)

      end

      surfaces_modified = true

      if roof_surface.vertices.length > 3

        vertex_dir_backup = roof_surface.vertices[-3]
        vertex_dir = roof_surface.vertices[-2]
        vertex_1 = roof_surface.vertices[-1]

        roof_surface.vertices[0..-1].each do |vertex|
          vertex_2 = vertex

          dir_vector = OpenStudio::Vector3d.new(vertex_1.x - vertex_dir.x, vertex_1.y - vertex_dir.y, vertex_1.z - vertex_dir.z) # works if angles are right angles

          if dir_vector.dot(OpenStudio::Vector3d.new(vertex_1.x - vertex_2.x, vertex_1.y - vertex_2.y, vertex_1.z - vertex_2.z)) != 0 # ensure perpendicular
            dir_vector = OpenStudio::Vector3d.new(0, vertex_1.y - vertex_dir.y, vertex_1.z - vertex_dir.z)
          end

          if dir_vector.dot(OpenStudio::Vector3d.new(vertex_1.x - vertex_2.x, vertex_1.y - vertex_2.y, vertex_1.z - vertex_2.z)) != 0 # ensure perpendicular
            dir_vector = OpenStudio::Vector3d.new(vertex_1.x - vertex_dir.x, 0, vertex_1.z - vertex_dir.z)
          end

          if dir_vector.dot(OpenStudio::Vector3d.new(vertex_1.x - vertex_2.x, vertex_1.y - vertex_2.y, vertex_1.z - vertex_2.z)) != 0 # ensure perpendicular
            dir_vector = OpenStudio::Vector3d.new(0, vertex_1.y - vertex_dir.y, vertex_1.z - vertex_dir.z)
          end

          if dir_vector.dot(OpenStudio::Vector3d.new(vertex_1.x - vertex_2.x, vertex_1.y - vertex_2.y, vertex_1.z - vertex_2.z)) != 0 # ensure perpendicular
            dir_vector = OpenStudio::Vector3d.new(vertex_1.x - vertex_dir_backup.x, vertex_1.y - vertex_dir_backup.y, vertex_1.z - vertex_dir_backup.z)
          end

          dir_vector_n = OpenStudio::Vector3d.new(dir_vector.x / dir_vector.length, dir_vector.y / dir_vector.length, dir_vector.z / dir_vector.length) # normalize

          l, w, h = self.get_surface_dimensions(roof_surface)
          tilt = Math.atan(h / [l, w].min)

          z = eaves_depth / Math.cos(tilt)
          if dir_vector_n.z == 0
            scale = 1
          else
            scale = z / eaves_depth
          end

          m = self.initialize_transformation_matrix(OpenStudio::Matrix.new(4, 4, 0))
          m[0, 3] = dir_vector_n.x * eaves_depth * scale
          m[1, 3] = dir_vector_n.y * eaves_depth * scale
          m[2, 3] = dir_vector_n.z * eaves_depth * scale

          new_vertices = OpenStudio::Point3dVector.new
          new_vertices << OpenStudio::Transformation.new(m) * vertex_1
          new_vertices << OpenStudio::Transformation.new(m) * vertex_2
          new_vertices << vertex_2
          new_vertices << vertex_1

          vertex_dir_backup = vertex_dir
          vertex_dir = vertex_1
          vertex_1 = vertex_2

          next if dir_vector.length == 0
          next if dir_vector_n.z > 0

          if OpenStudio::getOutwardNormal(new_vertices).get.z < 0
            transformation = OpenStudio::Transformation.rotation(new_vertices[2], OpenStudio::Vector3d.new(new_vertices[2].x - new_vertices[3].x, new_vertices[2].y - new_vertices[3].y, new_vertices[2].z - new_vertices[3].z), 3.14159)
            new_vertices = transformation * new_vertices
          end

          m = self.initialize_transformation_matrix(OpenStudio::Matrix.new(4, 4, 0))
          m[2, 3] = roof_surface.space.get.zOrigin
          new_vertices = OpenStudio::Transformation.new(m) * new_vertices

          shading_surface = OpenStudio::Model::ShadingSurface.new(new_vertices, model)
          shading_surface.setName("#{roof_surface.name} - #{Constants.ObjectNameEaves}")
          shading_surface.setShadingSurfaceGroup(shading_surface_group)
        end

      elsif roof_surface.vertices.length == 3

        zmin = 9e99
        roof_surface.vertices.each do |vertex|
          zmin = [vertex.z, zmin].min
        end

        vertex_1 = nil
        vertex_2 = nil
        vertex_dir = nil
        roof_surface.vertices.each do |vertex|
          if vertex.z == zmin
            if vertex_1.nil?
              vertex_1 = vertex
            end
          end
          if vertex.z == zmin
            vertex_2 = vertex
          end
          if vertex.z != zmin
            vertex_dir = vertex
          end
        end

        l, w, h = self.get_surface_dimensions(roof_surface)
        tilt = Math.atan(h / [l, w].min)

        z = eaves_depth / Math.cos(tilt)
        scale = z / eaves_depth

        dir_vector = OpenStudio::Vector3d.new(vertex_1.x - vertex_dir.x, vertex_1.y - vertex_dir.y, vertex_1.z - vertex_dir.z)

        if dir_vector.dot(OpenStudio::Vector3d.new(vertex_1.x - vertex_2.x, vertex_1.y - vertex_2.y, vertex_1.z - vertex_2.z)) != 0 # ensure perpendicular
          dir_vector = OpenStudio::Vector3d.new(vertex_1.x - vertex_dir.x, 0, vertex_1.z - vertex_dir.z)
        end

        if dir_vector.dot(OpenStudio::Vector3d.new(vertex_1.x - vertex_2.x, vertex_1.y - vertex_2.y, vertex_1.z - vertex_2.z)) != 0 # ensure perpendicular
          dir_vector = OpenStudio::Vector3d.new(0, vertex_1.y - vertex_dir.y, vertex_1.z - vertex_dir.z)
        end

        dir_vector_n = OpenStudio::Vector3d.new(dir_vector.x / dir_vector.length, dir_vector.y / dir_vector.length, dir_vector.z / dir_vector.length) # normalize

        m = self.initialize_transformation_matrix(OpenStudio::Matrix.new(4, 4, 0))
        m[0, 3] = dir_vector_n.x * eaves_depth * scale
        m[1, 3] = dir_vector_n.y * eaves_depth * scale
        m[2, 3] = dir_vector_n.z * eaves_depth * scale

        new_vertices = OpenStudio::Point3dVector.new
        new_vertices << OpenStudio::Transformation.new(m) * vertex_1
        new_vertices << OpenStudio::Transformation.new(m) * vertex_2
        new_vertices << vertex_2
        new_vertices << vertex_1

        next if dir_vector.length == 0
        next if dir_vector_n.z > 0

        if OpenStudio::getOutwardNormal(new_vertices).get.z < 0
          transformation = OpenStudio::Transformation.rotation(new_vertices[2], OpenStudio::Vector3d.new(new_vertices[2].x - new_vertices[3].x, new_vertices[2].y - new_vertices[3].y, new_vertices[2].z - new_vertices[3].z), 3.14159)
          new_vertices = transformation * new_vertices
        end

        m = self.initialize_transformation_matrix(OpenStudio::Matrix.new(4, 4, 0))
        m[2, 3] = roof_surface.space.get.zOrigin
        new_vertices = OpenStudio::Transformation.new(m) * new_vertices

        shading_surface = OpenStudio::Model::ShadingSurface.new(new_vertices, model)
        shading_surface.setName("#{roof_surface.name} - #{Constants.ObjectNameEaves}")
        shading_surface.setShadingSurfaceGroup(shading_surface_group)

      end
    end

    # Remove eaves overlapping roofceiling
    shading_surfaces_to_remove = []
    model.getShadingSurfaces.each do |shading_surface|
      next unless shading_surface.name.to_s.include? Constants.ObjectNameEaves

      new_shading_vertices = []
      shading_surface.vertices.reverse.each do |vertex|
        new_shading_vertices << OpenStudio::Point3d.new(vertex.x, vertex.y, 0)
      end

      model.getSurfaces.each do |roof_surface|
        next unless roof_surface.surfaceType.downcase == "roofceiling"
        next unless roof_surface.outsideBoundaryCondition.downcase == "outdoors" or roof_surface.outsideBoundaryCondition.downcase == "adiabatic"

        roof_surface_vertices = []
        roof_surface.vertices.reverse.each do |vertex|
          roof_surface_vertices << OpenStudio::Point3d.new(vertex.x, vertex.y, 0)
        end

        polygon = OpenStudio::subtract(roof_surface_vertices, [new_shading_vertices], 0.001)[0]

        if OpenStudio::getArea(roof_surface_vertices).get - OpenStudio::getArea(polygon).get > 0.001
          shading_surfaces_to_remove << shading_surface
        end
      end
    end

    shading_surfaces_to_remove.uniq.each do |shading_surface|
      shading_surface.remove
    end

    unless surfaces_modified
      runner.registerInfo("No surfaces found for adding #{Constants.ObjectNameEaves}.")
      return true
    end

    num_added = shading_surface_group.shadingSurfaces.length

    runner.registerInfo("Added #{num_added} #{Constants.ObjectNameEaves}.")
    return true
  end

  def self.get_existing_eaves_depth(shading_surface)
    existing_eaves_depth = 0
    min_xs = []
    (0..3).to_a.each do |i|
      if (shading_surface.vertices[0].x - shading_surface.vertices[i].x).abs > existing_eaves_depth
        min_xs << (shading_surface.vertices[0].x - shading_surface.vertices[i].x).abs
      end
    end
    unless min_xs.empty?
      return min_xs.min
    end

    return 0
  end

  def self.process_neighbors(model, runner, left_neighbor_offset, right_neighbor_offset, back_neighbor_offset, front_neighbor_offset)
    # Error checking
    if left_neighbor_offset < 0 or right_neighbor_offset < 0 or back_neighbor_offset < 0 or front_neighbor_offset < 0
      runner.registerError("Neighbor offsets must be greater than or equal to 0.")
      return false
    end

    surfaces = model.getSurfaces
    if surfaces.size == 0
      runner.registerInfo("No surfaces found to copy for neighboring buildings.")
      return true
    end

    # Remove existing neighbors
    num_removed = 0
    model.getShadingSurfaceGroups.each do |shading_surface_group|
      next unless shading_surface_group.name.to_s == Constants.ObjectNameNeighbors

      shading_surface_group.remove
      num_removed += 1
    end
    if num_removed > 0
      runner.registerInfo("Removed #{num_removed} #{Constants.ObjectNameNeighbors} shading surfaces.")
    end

    # No neighbor shading surfaces to add? Exit here.
    if [left_neighbor_offset, right_neighbor_offset, back_neighbor_offset, front_neighbor_offset].all? { |offset| offset == 0 }
      runner.registerInfo("No #{Constants.ObjectNameNeighbors} shading surfaces to be added.")
      return true
    end

    # Get x, y, z minima and maxima of wall surfaces
    least_x = 9e99
    greatest_x = -9e99
    least_y = 9e99
    greatest_y = -9e99
    greatest_z = -9e99
    surfaces.each do |surface|
      next unless surface.surfaceType.downcase == "wall"

      space = surface.space.get
      surface.vertices.each do |vertex|
        if vertex.x > greatest_x
          greatest_x = vertex.x
        end
        if vertex.x < least_x
          least_x = vertex.x
        end
        if vertex.y > greatest_y
          greatest_y = vertex.y
        end
        if vertex.y < least_y
          least_y = vertex.y
        end
        if vertex.z + space.zOrigin > greatest_z
          greatest_z = vertex.z + space.zOrigin
        end
      end
    end

    directions = [[Constants.FacadeLeft, left_neighbor_offset], [Constants.FacadeRight, right_neighbor_offset], [Constants.FacadeBack, back_neighbor_offset], [Constants.FacadeFront, front_neighbor_offset]]

    shading_surface_group = OpenStudio::Model::ShadingSurfaceGroup.new(model)
    shading_surface_group.setName(Constants.ObjectNameNeighbors)

    num_added = 0
    directions.each do |facade, neighbor_offset|
      next unless neighbor_offset > 0

      vertices = OpenStudio::Point3dVector.new
      m = Geometry.initialize_transformation_matrix(OpenStudio::Matrix.new(4, 4, 0))
      transformation = OpenStudio::Transformation.new(m)
      if facade == Constants.FacadeLeft
        vertices << OpenStudio::Point3d.new(least_x - neighbor_offset, least_y, 0)
        vertices << OpenStudio::Point3d.new(least_x - neighbor_offset, least_y, greatest_z)
        vertices << OpenStudio::Point3d.new(least_x - neighbor_offset, greatest_y, greatest_z)
        vertices << OpenStudio::Point3d.new(least_x - neighbor_offset, greatest_y, 0)
      elsif facade == Constants.FacadeRight
        vertices << OpenStudio::Point3d.new(greatest_x + neighbor_offset, greatest_y, 0)
        vertices << OpenStudio::Point3d.new(greatest_x + neighbor_offset, greatest_y, greatest_z)
        vertices << OpenStudio::Point3d.new(greatest_x + neighbor_offset, least_y, greatest_z)
        vertices << OpenStudio::Point3d.new(greatest_x + neighbor_offset, least_y, 0)
      elsif facade == Constants.FacadeFront
        vertices << OpenStudio::Point3d.new(greatest_x, least_y - neighbor_offset, 0)
        vertices << OpenStudio::Point3d.new(greatest_x, least_y - neighbor_offset, greatest_z)
        vertices << OpenStudio::Point3d.new(least_x, least_y - neighbor_offset, greatest_z)
        vertices << OpenStudio::Point3d.new(least_x, least_y - neighbor_offset, 0)
      elsif facade == Constants.FacadeBack
        vertices << OpenStudio::Point3d.new(least_x, greatest_y + neighbor_offset, 0)
        vertices << OpenStudio::Point3d.new(least_x, greatest_y + neighbor_offset, greatest_z)
        vertices << OpenStudio::Point3d.new(greatest_x, greatest_y + neighbor_offset, greatest_z)
        vertices << OpenStudio::Point3d.new(greatest_x, greatest_y + neighbor_offset, 0)
      end
      vertices = transformation * vertices
      shading_surface = OpenStudio::Model::ShadingSurface.new(vertices, model)
      shading_surface.setName(Constants.ObjectNameNeighbors(facade))
      shading_surface.setShadingSurfaceGroup(shading_surface_group)
      num_added += 1
    end

    runner.registerInfo("Added #{num_added} #{Constants.ObjectNameNeighbors} shading surfaces.")
    return true
  end

  def self.process_orientation(model, runner, orientation)
    if orientation > 360 or orientation < 0
      runner.registerError("Invalid orientation entered.")
      return false
    end

    building = model.getBuilding
    unless building.northAxis == orientation
      runner.registerInfo("The building's initial orientation was #{building.northAxis} azimuth.")
    end
    building.setNorthAxis(orientation) # the shading surfaces representing neighbors have ShadingSurfaceType=Building, and so are oriented along with the building

    runner.registerInfo("The building's final orientation was #{building.northAxis} azimuth.")
    return true
  end
end<|MERGE_RESOLUTION|>--- conflicted
+++ resolved
@@ -137,7 +137,6 @@
       # Assume SFD; create single building unit for entire model
       if !runner.nil?
         runner.registerWarning("No building units defined; assuming single-family detached building.")
-<<<<<<< HEAD
       end
       unit = OpenStudio::Model::BuildingUnit.new(model)
       unit.setBuildingUnitType("Residential")
@@ -145,15 +144,6 @@
       model.getSpaces.each do |space|
         space.setBuildingUnit(unit)
       end
-=======
-      end
-      unit = OpenStudio::Model::BuildingUnit.new(model)
-      unit.setBuildingUnitType("Residential")
-      unit.setName(Constants.ObjectNameBuildingUnit)
-      model.getSpaces.each do |space|
-        space.setBuildingUnit(unit)
-      end
->>>>>>> 61820dce
       model.getBuildingUnits.each do |unit|
         return_units << unit
       end
@@ -1020,18 +1010,6 @@
       elsif (n.x + 1).abs < tol and (n.y).abs < tol
         facade = Constants.FacadeLeft
       end
-<<<<<<< HEAD
-    elsif
-        if (n.x).abs < tol and n.y < 0
-          facade = Constants.FacadeFront
-        elsif n.x > 0 and (n.y).abs < tol
-          facade = Constants.FacadeRight
-        elsif (n.x).abs < tol and n.y > 0
-          facade = Constants.FacadeBack
-        elsif n.x < 0 and (n.y).abs < tol
-          facade = Constants.FacadeLeft
-        end
-=======
     else
       if (n.x).abs < tol and n.y < 0
         facade = Constants.FacadeFront
@@ -1042,7 +1020,6 @@
       elsif n.x < 0 and (n.y).abs < tol
         facade = Constants.FacadeLeft
       end
->>>>>>> 61820dce
     end
     return facade
   end
