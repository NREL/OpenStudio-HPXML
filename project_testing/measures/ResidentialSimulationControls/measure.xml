--- conflicted
+++ resolved
@@ -2,13 +2,8 @@
   <schema_version>3.0</schema_version>
   <name>residential_simulation_controls</name>
   <uid>874f921e-8f3c-458a-a82f-01b7d51a547e</uid>
-<<<<<<< HEAD
-  <version_id>ba806ab3-ea7e-46fb-83d8-3926d08123aa</version_id>
-  <version_modified>20190708T211658Z</version_modified>
-=======
   <version_id>bd707972-0539-4239-b100-c3878b2f1d7c</version_id>
   <version_modified>20190708T143602Z</version_modified>
->>>>>>> 127935f6
   <xml_checksum>2C38F48B</xml_checksum>
   <class_name>ResidentialSimulationControls</class_name>
   <display_name>Set Residential Simulation Controls</display_name>
@@ -55,14 +50,6 @@
       <model_dependent>false</model_dependent>
       <default_value>31</default_value>
     </argument>
-    <argument>
-      <name>calendar_year</name>
-      <display_name>Calendar Year</display_name>
-      <type>Integer</type>
-      <required>true</required>
-      <model_dependent>false</model_dependent>
-      <default_value>2007</default_value>
-    </argument>
   </arguments>
   <outputs/>
   <provenances/>
@@ -86,13 +73,7 @@
       <filename>measure.rb</filename>
       <filetype>rb</filetype>
       <usage_type>script</usage_type>
-      <checksum>BE3B842D</checksum>
-    </file>
-    <file>
-      <filename>set_simulation_controls_test.rb</filename>
-      <filetype>rb</filetype>
-      <usage_type>test</usage_type>
-      <checksum>056A2C0C</checksum>
+      <checksum>81BAB9A4</checksum>
     </file>
     <file>
       <filename>set_simulation_controls_test.rb</filename>
