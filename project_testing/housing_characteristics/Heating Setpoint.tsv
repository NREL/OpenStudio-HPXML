<<<<<<< HEAD
Option=63F	Option=68F	Option=71F	Option=73F	Option=71F w/setback 65F
0.2	0.2	0.2	0.2	0.2
=======
Option=63F	Option=68F	Option=71F	Option=73F	Option=71F w/setback 65F	Option=71F w/setback 65F-wkday	Option=71F w/Building America season
0.142857	0.142857	0.142857	0.142857	0.142857	0.142857	0.142857
>>>>>>> 425d8131
<|MERGE_RESOLUTION|>--- conflicted
+++ resolved
@@ -1,7 +1,2 @@
-<<<<<<< HEAD
-Option=63F	Option=68F	Option=71F	Option=73F	Option=71F w/setback 65F
-0.2	0.2	0.2	0.2	0.2
-=======
 Option=63F	Option=68F	Option=71F	Option=73F	Option=71F w/setback 65F	Option=71F w/setback 65F-wkday	Option=71F w/Building America season
-0.142857	0.142857	0.142857	0.142857	0.142857	0.142857	0.142857
->>>>>>> 425d8131
+0.142857	0.142857	0.142857	0.142857	0.142857	0.142857	0.142857