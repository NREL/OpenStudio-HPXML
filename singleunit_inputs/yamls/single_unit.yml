stock_type: residential
<<<<<<< HEAD
project_directory: project_multifamily_beta  # Relative to buildstock_directory
output_directory: /scratch/aspeake/singleunit/full_singleunits_shelter #update to flue height in airflow.rb

#EAGLE:
# buildstock_directory: /home/aspeake/buildstock/OpenStudio-BuildStock  # Relative to this file or absolute
# weather_files_path: /shared-projects/buildstock/weather/project_resstock_national_weather.zip  # Relative to this file or absolute path to zipped weather files

#AWS:
buildstock_directory: /c/Users/aspeake/Documents/OpenStudio-BuildStock  # Relative to this file or absolute
weather_files_path: /c/Users/aspeake/Documents/OpenStudio-BuildStock/resources/measures/HPXMLtoOpenStudio/weather/project_resstock_national.zip
=======
buildstock_directory: /home/aspeake/buildstock/OpenStudio-BuildStock  # Relative to this file or absolute
project_directory: project_multifamily_beta  # Relative to buildstock_directory
output_directory: /scratch/aspeake/singleunit/testing_2/unit_full
#weather_files_url: https://s3.amazonaws.com/epwweatherfiles/project_resstock_national.zip
weather_files_path: /shared-projects/buildstock/weather/project_resstock_national_weather.zip  # Relative to this file or absolute path to zipped weather files
>>>>>>> afd61ae3

baseline:
  # buildstock_csv: /home/aspeake/buildstock/OpenStudio-BuildStock/singleunit_inputs/buildstocks/buildstock_singleunits.csv #Eagle
  buildstock_csv: /c/Users/aspeake/Documents/OpenStudio-BuildStock/singleunit_inputs/buildstocks/buildstock_singleunits.csv #aws
  n_buildings_represented: 1
timeseries_csv_export:
  reporting_frequency: Hourly
  include_enduse_subcategories: false
# reporting_measures:
  # - QOIReport
residential_simulation_controls:
  timesteps_per_hr: 6
  begin_month: 1
  begin_day_of_month: 1
  end_month: 12
  end_day_of_month: 31
  calendar_year: 2017
  
aws:
  job_identifier: unit_full
  s3:
    bucket: resbldg-datasets
    prefix: mf_speed/aws_data/unit_full
  region: us-west-2
  use_spot: true
  batch_array_size: 10000
  notifications_email: andrew.speake@nrel.gov
  
eagle:
  n_jobs: 10
  minutes_per_sim: 4
  account: enduse
  sampling:
    time: 10
  postprocessing:
    time: 30
    n_workers: 1<|MERGE_RESOLUTION|>--- conflicted
+++ resolved
@@ -1,56 +1,48 @@
-stock_type: residential
-<<<<<<< HEAD
-project_directory: project_multifamily_beta  # Relative to buildstock_directory
-output_directory: /scratch/aspeake/singleunit/full_singleunits_shelter #update to flue height in airflow.rb
-
-#EAGLE:
-# buildstock_directory: /home/aspeake/buildstock/OpenStudio-BuildStock  # Relative to this file or absolute
-# weather_files_path: /shared-projects/buildstock/weather/project_resstock_national_weather.zip  # Relative to this file or absolute path to zipped weather files
-
-#AWS:
-buildstock_directory: /c/Users/aspeake/Documents/OpenStudio-BuildStock  # Relative to this file or absolute
-weather_files_path: /c/Users/aspeake/Documents/OpenStudio-BuildStock/resources/measures/HPXMLtoOpenStudio/weather/project_resstock_national.zip
-=======
-buildstock_directory: /home/aspeake/buildstock/OpenStudio-BuildStock  # Relative to this file or absolute
-project_directory: project_multifamily_beta  # Relative to buildstock_directory
-output_directory: /scratch/aspeake/singleunit/testing_2/unit_full
-#weather_files_url: https://s3.amazonaws.com/epwweatherfiles/project_resstock_national.zip
-weather_files_path: /shared-projects/buildstock/weather/project_resstock_national_weather.zip  # Relative to this file or absolute path to zipped weather files
->>>>>>> afd61ae3
-
-baseline:
-  # buildstock_csv: /home/aspeake/buildstock/OpenStudio-BuildStock/singleunit_inputs/buildstocks/buildstock_singleunits.csv #Eagle
-  buildstock_csv: /c/Users/aspeake/Documents/OpenStudio-BuildStock/singleunit_inputs/buildstocks/buildstock_singleunits.csv #aws
-  n_buildings_represented: 1
-timeseries_csv_export:
-  reporting_frequency: Hourly
-  include_enduse_subcategories: false
-# reporting_measures:
-  # - QOIReport
-residential_simulation_controls:
-  timesteps_per_hr: 6
-  begin_month: 1
-  begin_day_of_month: 1
-  end_month: 12
-  end_day_of_month: 31
-  calendar_year: 2017
-  
-aws:
-  job_identifier: unit_full
-  s3:
-    bucket: resbldg-datasets
-    prefix: mf_speed/aws_data/unit_full
-  region: us-west-2
-  use_spot: true
-  batch_array_size: 10000
-  notifications_email: andrew.speake@nrel.gov
-  
-eagle:
-  n_jobs: 10
-  minutes_per_sim: 4
-  account: enduse
-  sampling:
-    time: 10
-  postprocessing:
-    time: 30
+stock_type: residential
+project_directory: project_multifamily_beta  # Relative to buildstock_directory
+output_directory: /scratch/aspeake/singleunit/full_singleunits_shelter #update to flue height in airflow.rb
+
+#EAGLE:
+# buildstock_directory: /home/aspeake/buildstock/OpenStudio-BuildStock  # Relative to this file or absolute
+# weather_files_path: /shared-projects/buildstock/weather/project_resstock_national_weather.zip  # Relative to this file or absolute path to zipped weather files
+
+#AWS:
+buildstock_directory: /c/Users/aspeake/Documents/OpenStudio-BuildStock  # Relative to this file or absolute
+weather_files_path: /c/Users/aspeake/Documents/OpenStudio-BuildStock/resources/measures/HPXMLtoOpenStudio/weather/project_resstock_national.zip
+
+baseline:
+  # buildstock_csv: /home/aspeake/buildstock/OpenStudio-BuildStock/singleunit_inputs/buildstocks/buildstock_singleunits.csv #Eagle
+  buildstock_csv: /c/Users/aspeake/Documents/OpenStudio-BuildStock/singleunit_inputs/buildstocks/buildstock_singleunits.csv #aws
+  n_buildings_represented: 1
+timeseries_csv_export:
+  reporting_frequency: Hourly
+  include_enduse_subcategories: false
+# reporting_measures:
+  # - QOIReport
+residential_simulation_controls:
+  timesteps_per_hr: 6
+  begin_month: 1
+  begin_day_of_month: 1
+  end_month: 12
+  end_day_of_month: 31
+  calendar_year: 2017
+  
+aws:
+  job_identifier: unit_full
+  s3:
+    bucket: resbldg-datasets
+    prefix: mf_speed/aws_data/unit_full
+  region: us-west-2
+  use_spot: true
+  batch_array_size: 10000
+  notifications_email: andrew.speake@nrel.gov
+  
+eagle:
+  n_jobs: 10
+  minutes_per_sim: 4
+  account: enduse
+  sampling:
+    time: 10
+  postprocessing:
+    time: 30
     n_workers: 1